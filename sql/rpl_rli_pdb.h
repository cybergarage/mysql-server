/* Copyright (c) 2011, 2021, Oracle and/or its affiliates.

   This program is free software; you can redistribute it and/or modify
   it under the terms of the GNU General Public License, version 2.0,
   as published by the Free Software Foundation.

   This program is also distributed with certain software (including
   but not limited to OpenSSL) that is licensed under separate terms,
   as designated in a particular file or component or in included license
   documentation.  The authors of MySQL hereby grant you an additional
   permission to link the program and your derivative works with the
   separately licensed software that they have included with MySQL.

   This program is distributed in the hope that it will be useful,
   but WITHOUT ANY WARRANTY; without even the implied warranty of
   MERCHANTABILITY or FITNESS FOR A PARTICULAR PURPOSE.  See the
   GNU General Public License, version 2.0, for more details.

   You should have received a copy of the GNU General Public License
   along with this program; if not, write to the Free Software
   Foundation, Inc., 51 Franklin St, Fifth Floor, Boston, MA 02110-1301  USA */

#ifndef RPL_RLI_PDB_H
#define RPL_RLI_PDB_H

#include <stdarg.h>
#include <sys/types.h>
#include <time.h>
#include <atomic>
#include <tuple>

#include "libbinlogevents/include/binlog_event.h"
#include "my_bitmap.h"
#include "my_compiler.h"
#include "my_dbug.h"
#include "my_inttypes.h"
#include "my_io.h"
#include "my_loglevel.h"
#include "my_psi_config.h"
#include "mysql/components/services/bits/psi_bits.h"
#include "mysql/components/services/mysql_cond_bits.h"
#include "mysql/components/services/mysql_mutex_bits.h"
#include "mysql/components/services/psi_mutex_bits.h"
#include "mysql/service_mysql_alloc.h"
#include "prealloced_array.h"  // Prealloced_array
#include "sql/log_event.h"     // Format_description_log_event
#include "sql/rpl_gtid.h"
#include "sql/rpl_mta_submode.h"  // enum_mts_parallel_type
#include "sql/rpl_replica.h"      // MTS_WORKER_UNDEF
#include "sql/rpl_rli.h"          // Relay_log_info
#include "sql/sql_class.h"
#include "sql/system_variables.h"

class Rpl_info_handler;
class Slave_worker;
struct TABLE;

#ifndef NDEBUG
extern ulong w_rr;
#endif
/**
  Legends running throughout the module:

  C  - Coordinator
  CP - checkpoint
  W  - Worker

  B-event event that Begins a group (a transaction)
  T-event event that Terminates a group (a transaction)
*/

/* Assigned Partition Hash (APH) entry */
struct db_worker_hash_entry {
  uint db_len;
  const char *db;
  Slave_worker *worker;
  /*
    The number of transaction pending on this database.
    This should only be modified under the lock slave_worker_hash_lock.
   */
  long usage;
  /*
    The list of temp tables belonging to @ db database is
    attached to an assigned @c worker to become its thd->temporary_tables.
    The list is updated with every ddl incl CREATE, DROP.
    It is removed from the entry and merged to the coordinator's
    thd->temporary_tables in case of events: slave stops, APH oversize.
  */
  TABLE *volatile temporary_tables;

  /* todo: relax concurrency to mimic record-level locking.
     That is to augmenting the entry with mutex/cond pair
     pthread_mutex_t
     pthread_cond_t
     timestamp updated_at; */
};

bool init_hash_workers(Relay_log_info *rli);
void destroy_hash_workers(Relay_log_info *);
Slave_worker *map_db_to_worker(const char *dbname, Relay_log_info *rli,
                               db_worker_hash_entry **ptr_entry,
                               bool need_temp_tables, Slave_worker *w);
Slave_worker *get_least_occupied_worker(Relay_log_info *rli,
                                        Slave_worker_array *workers,
                                        Log_event *ev);

#define SLAVE_INIT_DBS_IN_GROUP 4  // initial allocation for CGEP dynarray

struct Slave_job_group {
  Slave_job_group() = default;

  /*
    We need a custom copy constructor and assign operator because std::atomic<T>
    is not copy-constructible.
  */
  Slave_job_group(const Slave_job_group &other)
      : group_master_log_name(other.group_master_log_name),
        group_master_log_pos(other.group_master_log_pos),
        group_relay_log_name(other.group_relay_log_name),
        group_relay_log_pos(other.group_relay_log_pos),
        worker_id(other.worker_id),
        worker(other.worker),
        total_seqno(other.total_seqno),
        master_log_pos(other.master_log_pos),
        checkpoint_seqno(other.checkpoint_seqno),
        checkpoint_log_pos(other.checkpoint_log_pos),
        checkpoint_log_name(other.checkpoint_log_name),
        checkpoint_relay_log_pos(other.checkpoint_relay_log_pos),
        checkpoint_relay_log_name(other.checkpoint_relay_log_name),
        done(other.done.load()),
        shifted(other.shifted),
        ts(other.ts),
#ifndef NDEBUG
        notified(other.notified),
#endif
        last_committed(other.last_committed),
        sequence_number(other.sequence_number),
        new_fd_event(other.new_fd_event) {
  }

  Slave_job_group &operator=(const Slave_job_group &other) {
    group_master_log_name = other.group_master_log_name;
    group_master_log_pos = other.group_master_log_pos;
    group_relay_log_name = other.group_relay_log_name;
    group_relay_log_pos = other.group_relay_log_pos;
    worker_id = other.worker_id;
    worker = other.worker;
    total_seqno = other.total_seqno;
    master_log_pos = other.master_log_pos;
    checkpoint_seqno = other.checkpoint_seqno;
    checkpoint_log_pos = other.checkpoint_log_pos;
    checkpoint_log_name = other.checkpoint_log_name;
    checkpoint_relay_log_pos = other.checkpoint_relay_log_pos;
    checkpoint_relay_log_name = other.checkpoint_relay_log_name;
    done.store(other.done.load());
    shifted = other.shifted;
    ts = other.ts;
#ifndef NDEBUG
    notified = other.notified;
#endif
    last_committed = other.last_committed;
    sequence_number = other.sequence_number;
    new_fd_event = other.new_fd_event;
    return *this;
  }

  char *group_master_log_name;  // (actually redundant)
  /*
    T-event lop_pos filled by Worker for CheckPoint (CP)
  */
  my_off_t group_master_log_pos;

  /*
     When relay-log name changes  allocates and fill in a new name of relay-log,
     otherwise it fills in NULL.
     Coordinator keeps track of each Worker has been notified on the updating
     to make sure the routine runs once per change.

     W checks the value at commit and memoriezes a not-NULL.
     Freeing unless NULL is left to Coordinator at CP.
  */
  char *group_relay_log_name;    // The value is last seen relay-log
  my_off_t group_relay_log_pos;  // filled by W
  ulong worker_id;
  Slave_worker *worker;
  ulonglong total_seqno;

  my_off_t master_log_pos;  // B-event log_pos
  /* checkpoint coord are reset by periodical and special (Rotate event) CP:s */
  uint checkpoint_seqno;
  my_off_t checkpoint_log_pos;  // T-event lop_pos filled by W for CheckPoint
  char *checkpoint_log_name;
  my_off_t
      checkpoint_relay_log_pos;  // T-event lop_pos filled by W for CheckPoint
  char *checkpoint_relay_log_name;
  std::atomic<int32> done;  // Flag raised by W,  read and reset by Coordinator
  ulong shifted;            // shift the last CP bitmap at receiving a new CP
  time_t ts;  // Group's timestampt to update Seconds_behind_master
#ifndef NDEBUG
  bool notified{false};  // to debug group_master_log_name change notification
#endif
  /* Clock-based scheduler requirement: */
  longlong last_committed;   // commit parent timestamp
  longlong sequence_number;  // transaction's logical timestamp
  /*
    After Coordinator has seen a new FD event, it sets this member to
    point to the new event, once per worker. Coordinator does so
    when it schedules a first group following the FD event to a worker.
    It checks Slave_worker::fd_change_notified flag to decide whether
    to do this or not.
    When the worker executes the group, it replaces its currently
    active FD by the new FD once it takes on the group first event. It
    checks this member and resets it after the FD replacement is done.

    The member is kind of lock-free. It's updated by Coordinator and
    read by Worker without holding any mutex. That's still safe thanks
    to Slave_worker::jobs_lock that works as synchronizer, Worker
    can't read any stale info.
    The member is updated by Coordinator when it decides which Worker
    an event following a new FD is to be scheduled.
    After Coordinator has chosen a Worker, it queues the event to it
    with necessarily taking Slave_worker::jobs_lock. The Worker grabs
    the mutex lock later at pulling the event from the queue and
    releases the lock before to read from this member.

    This sequence of actions shows the write operation always precedes
    the read one, and ensures no stale FD info is passed to the
    Worker.
  */
  Format_description_log_event *new_fd_event;
  /*
    Coordinator fills the struct with defaults and options at starting of
    a group distribution.
  */
  void reset(my_off_t master_pos, ulonglong seqno) {
    master_log_pos = master_pos;
    group_master_log_pos = group_relay_log_pos = 0;
    group_master_log_name = nullptr;  // todo: remove
    group_relay_log_name = nullptr;
    worker_id = MTS_WORKER_UNDEF;
    total_seqno = seqno;
    checkpoint_log_name = nullptr;
    checkpoint_log_pos = 0;
    checkpoint_relay_log_name = nullptr;
    checkpoint_relay_log_pos = 0;
    checkpoint_seqno = (uint)-1;
    done = 0;
    ts = 0;
#ifndef NDEBUG
    notified = false;
#endif
    last_committed = SEQ_UNINIT;
    sequence_number = SEQ_UNINIT;
    new_fd_event = nullptr;
  }
};

/**
   The class defines a type of queue with a predefined max size that is
   implemented using the circular memory buffer.
   That is items of the queue are accessed as indexed elements of
   the array buffer in a way that when the index value reaches
   a max value it wraps around to point to the first buffer element.
*/
template <typename Element_type>
class circular_buffer_queue {
 public:
  Prealloced_array<Element_type, 1> m_Q;
  ulong size;          // the Size of the queue in terms of element
  ulong avail;         // first Available index to append at (next to tail)
  ulong entry;         // the head index or the entry point to the queue.
  volatile ulong len;  // actual length
  bool inited_queue;

  circular_buffer_queue(ulong max)
      : m_Q(PSI_INSTRUMENT_ME),
        size(max),
        avail(0),
        entry(max),
        len(0),
        inited_queue(false) {
    if (!m_Q.reserve(size)) inited_queue = true;
    m_Q.resize(size);
  }
  circular_buffer_queue() : m_Q(PSI_INSTRUMENT_ME), inited_queue(false) {}
  ~circular_buffer_queue() = default;

  /**
     Content of the being dequeued item is copied to the arg-pointer
     location.

     @param [out] item A pointer to the being dequeued item.
     @return the queue's array index that the de-queued item
     located at, or
     an error encoded in beyond the index legacy range.
  */
  ulong de_queue(Element_type *item);
  /**
    Similar to de_queue but extracting happens from the tail side.

    @param [out] item A pointer to the being dequeued item.
    @return the queue's array index that the de-queued item
           located at, or an error.
  */
  ulong de_tail(Element_type *item);

  /**
    return the index where the arg item locates
           or an error encoded as a value in beyond of the legacy range
           [0, size) (value `size' is excluded).
  */
  ulong en_queue(Element_type *item);
  /**
     return the value of @c data member of the head of the queue.
  */
  Element_type *head_queue() {
    if (empty()) return nullptr;
    return &m_Q[entry];
  }

  bool gt(ulong i, ulong k);  // comparision of ordering of two entities
  /* index is within the valid range */
  bool in(ulong k) {
    return !empty() && (entry > avail ? (k >= entry || k < avail)
                                      : (k >= entry && k < avail));
  }
  bool empty() { return entry == size; }
  bool full() { return avail == size; }
};

/**
  Group Assigned Queue whose first element identifies first gap
  in committed sequence. The head of the queue is therefore next to
  the low-water-mark.
*/
class Slave_committed_queue : public circular_buffer_queue<Slave_job_group> {
 public:
  bool inited;

  /* master's Rot-ev exec */
  void update_current_binlog(const char *post_rotate);

  /*
     The last checkpoint time Low-Water-Mark
  */
  Slave_job_group lwm;

  /* last time processed indexes for each worker */
  Prealloced_array<ulonglong, 1> last_done;

  /* the being assigned group index in GAQ */
  ulong assigned_group_index;

  Slave_committed_queue(ulong max, uint n);

  ~Slave_committed_queue() {
    if (inited) {
      my_free(lwm.group_relay_log_name);
      free_dynamic_items();  // free possibly left allocated strings in GAQ list
    }
  }

#ifndef NDEBUG
  bool count_done(Relay_log_info *rli);
#endif

  /* Checkpoint routine refreshes the queue */
  ulong move_queue_head(Slave_worker_array *ws);
  /* Method is for slave shutdown time cleanup */
  void free_dynamic_items();
  /*
     returns a pointer to Slave_job_group struct instance as indexed by arg
     in the circular buffer dyn-array
  */
  Slave_job_group *get_job_group(ulong ind) {
    assert(ind < size);
    return &m_Q[ind];
  }

  /**
     Assignes @c assigned_group_index to an index of enqueued item
     and returns it.
  */
  ulong en_queue(Slave_job_group *item) {
    return assigned_group_index =
               circular_buffer_queue<Slave_job_group>::en_queue(item);
  }

  /**
    Dequeue from head.

    @param [out] item A pointer to the being dequeued item.
    @return The queue's array index that the de-queued item located at,
            or an error encoded in beyond the index legacy range.
  */
  ulong de_queue(Slave_job_group *item) {
    return circular_buffer_queue<Slave_job_group>::de_queue(item);
  }

  /**
    Similar to de_queue() but removing an item from the tail side.

    @param [out] item A pointer to the being dequeued item.
    @return the queue's array index that the de-queued item
           located at, or an error.
  */
  ulong de_tail(Slave_job_group *item) {
    return circular_buffer_queue<Slave_job_group>::de_tail(item);
  }

  ulong find_lwm(Slave_job_group **, ulong);
};

/**
    @return  the index where the arg item has been located
             or an error.
*/
template <typename Element_type>
ulong circular_buffer_queue<Element_type>::en_queue(Element_type *item) {
  ulong ret;
  if (avail == size) {
    assert(avail == m_Q.size());
    return (ulong)-1;
  }

  // store

  ret = avail;
  m_Q[avail] = *item;

  // pre-boundary cond
  if (entry == size) entry = avail;

  avail = (avail + 1) % size;
  len++;

  // post-boundary cond
  if (avail == entry) avail = size;

  assert(avail == entry || len == (avail >= entry) ? (avail - entry)
                                                   : (size + avail - entry));
  assert(avail != entry);

  return ret;
}

/**
  Dequeue from head.

  @param [out] item A pointer to the being dequeued item.
  @return the queue's array index that the de-queued item
          located at, or an error as an int outside the legacy
          [0, size) (value `size' is excluded) range.
*/
template <typename Element_type>
ulong circular_buffer_queue<Element_type>::de_queue(Element_type *item) {
  ulong ret;
  if (entry == size) {
    assert(len == 0);
    return (ulong)-1;
  }

  ret = entry;
  *item = m_Q[entry];
  len--;

  // pre boundary cond
  if (avail == size) avail = entry;
  entry = (entry + 1) % size;

  // post boundary cond
  if (avail == entry) entry = size;

  assert(entry == size ||
         (len == (avail >= entry) ? (avail - entry) : (size + avail - entry)));
  assert(avail != entry);

  return ret;
}

template <typename Element_type>
ulong circular_buffer_queue<Element_type>::de_tail(Element_type *item) {
  if (entry == size) {
    assert(len == 0);
    return (ulong)-1;
  }

  avail = (entry + len - 1) % size;
  *item = m_Q[avail];
  len--;

  // post boundary cond
  if (avail == entry) entry = size;

  assert(entry == size ||
         (len == (avail >= entry) ? (avail - entry) : (size + avail - entry)));
  assert(avail != entry);

  return avail;
}

class Slave_jobs_queue : public circular_buffer_queue<Slave_job_item> {
 public:
  Slave_jobs_queue() : circular_buffer_queue<Slave_job_item>() {}
  /*
     Coordinator marks with true, Worker signals back at queue back to
     available
  */
  bool overfill;
  ulonglong waited_overfill;
};

class Slave_worker : public Relay_log_info {
 public:
  Slave_worker(Relay_log_info *rli,
#ifdef HAVE_PSI_INTERFACE
               PSI_mutex_key *param_key_info_run_lock,
               PSI_mutex_key *param_key_info_data_lock,
               PSI_mutex_key *param_key_info_sleep_lock,
               PSI_mutex_key *param_key_info_thd_lock,
               PSI_mutex_key *param_key_info_data_cond,
               PSI_mutex_key *param_key_info_start_cond,
               PSI_mutex_key *param_key_info_stop_cond,
               PSI_mutex_key *param_key_info_sleep_cond,
#endif
               uint param_id, const char *param_channel);

  ~Slave_worker() override;

  Slave_jobs_queue jobs;    // assignment queue containing events to execute
  mysql_mutex_t jobs_lock;  // mutex for the jobs queue
  mysql_cond_t jobs_cond;   // condition variable for the jobs queue
  Relay_log_info *c_rli;    // pointer to Coordinator's rli

  Prealloced_array<db_worker_hash_entry *, SLAVE_INIT_DBS_IN_GROUP>
      curr_group_exec_parts;  // Current Group Executed Partitions

#ifndef NDEBUG
  bool curr_group_seen_sequence_number;  // is set to true about starts_group()
#endif
  ulong id;  // numberic identifier of the Worker

  /*
    Worker runtime statictics
  */
  // the index in GAQ of the last processed group by this Worker
  volatile ulong last_group_done_index;
  ulonglong
      last_groups_assigned_index;  // index of previous group assigned to worker
  ulong wq_empty_waits;            // how many times got idle
  ulong events_done;               // how many events (statements) processed
  ulong groups_done;               // how many groups (transactions) processed
  volatile int curr_jobs;          // number of active  assignments
  // number of partitions allocated to the worker at point in time
  long usage_partition;
  // symmetric to rli->mts_end_group_sets_max_dbs
  bool end_group_sets_max_dbs;

  volatile bool relay_log_change_notified;  // Coord sets and resets, W can read
  volatile bool checkpoint_notified;        // Coord sets and resets, W can read
  volatile bool
      master_log_change_notified;  // Coord sets and resets, W can read
  /*
    The variable serves to Coordinator as a memo to itself
    to notify a Worker about the fact that a new FD has been read.
    Normally, the value is true, to mean the Worker is notified.
    When Coordinator reads a new FD it changes the value to false.
    When Coordinator schedules to a Worker the first event following the new FD,
    it propagates the new FD to the Worker through
    Slave_job_group::new_fd_event. Afterwards Coordinator returns the value back
    to the regular true, to denote things done. Worker will adapt to the new FD
    once it takes on a first event of the marked group.
  */
  bool fd_change_notified;
  ulong bitmap_shifted;  // shift the last bitmap at receiving new CP
  // WQ current excess above the overrun level
  long wq_overrun_cnt;
  /*
    number of events starting from which Worker queue is regarded as
    close to full. The number of the excessive events yields a weight factor
    to compute Coordinator's nap.
  */
  ulong overrun_level;
  /*
     reverse to overrun: the number of events below which Worker is
     considered underruning
  */
  ulong underrun_level;
  /*
    Total of increments done to rli->mts_wq_excess_cnt on behalf of this worker.
    When WQ length is dropped below overrun the counter is reset.
  */
  ulong excess_cnt;
  /*
    Coordinates of the last CheckPoint (CP) this Worker has
    acknowledged; part of is persisent data
  */
  char checkpoint_relay_log_name[FN_REFLEN];
  ulonglong checkpoint_relay_log_pos;
  char checkpoint_master_log_name[FN_REFLEN];
  ulonglong checkpoint_master_log_pos;
  MY_BITMAP group_executed;  // bitmap describes groups executed after last CP
  MY_BITMAP group_shifted;   // temporary bitmap to compute group_executed
  ulong
      worker_checkpoint_seqno;  // the most significant ON bit in group_executed
  /* Initial value of FD-for-execution version until it's gets known. */
  ulong server_version;
  enum en_running_state {
    NOT_RUNNING = 0,
    RUNNING = 1,
    ERROR_LEAVING = 2,  // is set by Worker
    STOP = 3,           // is set by Coordinator upon reciving STOP
    STOP_ACCEPTED =
        4  // is set by worker upon completing job when STOP SLAVE is issued
  };

  /*
    This function is used to make a copy of the worker object before we
    destroy it on STOP SLAVE. This new object is then used to report the
    worker status until next START SLAVE following which the new worker objetcs
    will be used.
  */
  void copy_values_for_PFS(ulong worker_id, en_running_state running_status,
                           THD *worker_thd, const Error &last_error,
                           Gtid_monitoring_info *monitoring_info_arg);

  /*
    The running status is guarded by jobs_lock mutex that a writer
    Coordinator or Worker itself needs to hold when write a new value.
  */
  en_running_state volatile running_status;
  /*
    exit_incremented indicates whether worker has contributed to max updated
    index. By default it is set to false. When the worker contibutes for the
    first time this variable is set to true.
  */
  bool exit_incremented;

  int init_worker(Relay_log_info *, ulong);
  int rli_init_info(bool);
  int flush_info(bool force = false);
  static size_t get_number_worker_fields();
  /**
     Sets bits for columns that are allowed to be `NULL`.

     @param nullable_fields the bitmap to hold the nullable fields.
  */
  static void set_nullable_fields(MY_BITMAP *nullable_fields);
  void slave_worker_ends_group(Log_event *, int);
  const char *get_master_log_name();
  ulonglong get_master_log_pos() { return master_log_pos; }
  ulonglong set_master_log_pos(ulong val) { return master_log_pos = val; }
  bool commit_positions(Log_event *evt, Slave_job_group *ptr_g, bool force);
  /**
    The method is a wrapper to provide uniform interface with STS and is
    to be called from Relay_log_info and Slave_worker pre_commit() methods.
  */
  bool commit_positions() override {
    assert(current_event);

    return commit_positions(
        current_event, c_rli->gaq->get_job_group(current_event->mts_group_idx),
        is_transactional());
  }
  /**
    See the comments for STS version of this method.
  */
  void post_commit(bool on_rollback) override {
    if (on_rollback) {
      if (is_transactional())
        rollback_positions(
            c_rli->gaq->get_job_group(current_event->mts_group_idx));
    } else if (!is_transactional())
      commit_positions(current_event,
                       c_rli->gaq->get_job_group(current_event->mts_group_idx),
                       true);
  }
  /*
    When commit fails clear bitmap for executed worker group. Revert back the
    positions to the old positions that existed before commit using the
    checkpoint.

    @param Slave_job_group a pointer to Slave_job_group struct instance which
    holds group master log pos, group relay log pos and checkpoint positions.
  */
  void rollback_positions(Slave_job_group *ptr_g);
  bool reset_recovery_info();
  /**
    The method runs at Worker initalization, at runtime when
    Coordinator supplied a new FD event for execution context, and at
    the Worker pool shutdown.
    Similarly to the Coordinator's
    Relay_log_info::set_rli_description_event() the possibly existing
    old FD is destoyed, carefully; each worker decrements
    Format_description_log_event::atomic_usage_counter and when it is made
    zero the destructor runs.
    Unlike to Coordinator's role, the usage counter of the new FD is *not*
    incremented, see @c Log_event::get_slave_worker() where and why it's done
    there.

    Notice, the method is run as well by Coordinator per each Worker at MTS
    shutdown time.

    Todo: consider to merge logics of the method with that of
    Relay_log_info class.

    @param fdle   pointer to a new Format_description_log_event

    @return 1 if an error was encountered, 0 otherwise.
  */
  int set_rli_description_event(Format_description_log_event *fdle) override {
    DBUG_TRACE;

    if (fdle) {
      /*
        When the master rotates its binary log, set gtid_next to
        NOT_YET_DETERMINED.  This tells the slave thread that:

        - If a Gtid_log_event is read subsequently, gtid_next will be set to the
          given GTID (this is done in gtid_pre_statement_checks()).

        - If a statement is executed before any Gtid_log_event, then gtid_next
          is set to anonymous (this is done in Gtid_log_event::do_apply_event().

        It is imporant to not set GTID_NEXT=NOT_YET_DETERMINED in the middle of
        a transaction.  If that would happen when GTID_MODE=ON, the next
        statement would fail because it implicitly sets GTID_NEXT=ANONYMOUS,
        which is disallowed when GTID_MODE=ON.  So then there would be no way to
        end the transaction; any attempt to do so would result in this error.

        There are three possible states when reaching this execution flow point
        (see further below for a more detailed explanation on each):

        - **No active transaction, and not in a group**: set `gtid_next` to
          `NOT_YET_DETERMINED`.

        - **No active transaction, and in a group**: do nothing regarding
          `gtid_next`.

        - **An active transaction exists**: impossible to set `gtid_next` and no
          reason to process the `Format_description` event so, trigger an error.

        For the sake of correctness, let's defined the meaning of having a
        transaction "active" or "in a group".

        A transaction is "active" if either BEGIN was executed or autocommit=0
        and a DML statement was executed (@see
        THD::in_active_multi_stmt_transaction).

        A transaction is "in a group" if it is applied by the replication
        applier, and the relay log position is between Gtid_log_event and the
        committing event (@see Relay_log_info::is_in_group).

        The three different states explained further:

        **No active transaction, and not in a group**: It is normal to have
        gtid_next=automatic/undefined and have a Format_description_log_event in
        this condition. We are outside transaction context and should set
        gtid_next to not_yet_determined.

        **No active transaction, and in a group**: Having
        gtid_next=automatic/undefined in a group is impossible if master is 5.7
        or later, because the group always starts with a Gtid_log_event or an
        Anonymous_gtid_log_event, which will set gtid_next to anonymous or
        gtid. But it is possible to have gtid_next=undefined when replicating
        from a 5.6 master with gtid_mode=off, because it does not generate any
        such event. And then, it is possible to have no active transaction in a
        group if the master has logged a DDL as a User_var_log_event followed by
        a Query_log_event. The User_var_log_event will start a group, but not
        start an active transaction or change gtid_next. In this case, it is
        possible that a Format_description_log_event occurs, if the group
        (transaction) is broken on two relay logs, so that User_var_log_event
        appears at the end of one relay log and Query_log_event at the beginning
        of the next one. In such cases, we should not set gtid_next.

        **An active transaction exists**: It is possible to have
        gtid_next=automatic/undefined in an active transaction, only if
        gtid_next=automatic, which is only possible in a client connection using
        gtid_next=automatic. In this scenario, there is no reason to execute a
        Format_description_log_event. So we generate an error.
      */
      if (info_thd->variables.gtid_next.type == AUTOMATIC_GTID ||
          info_thd->variables.gtid_next.type == UNDEFINED_GTID) {
        bool in_active_multi_stmt =
            info_thd->in_active_multi_stmt_transaction();

        if (!is_in_group() && !in_active_multi_stmt) {
          DBUG_PRINT("info",
                     ("Setting gtid_next.type to NOT_YET_DETERMINED_GTID"));
          info_thd->variables.gtid_next.set_not_yet_determined();
        } else if (in_active_multi_stmt) {
          my_error(ER_VARIABLE_NOT_SETTABLE_IN_TRANSACTION, MYF(0),
                   "gtid_next");
          return 1;
        }
      }
      adapt_to_master_version_updown(fdle->get_product_version(),
                                     get_master_server_version());
    }
    if (rli_description_event) {
      assert(rli_description_event->atomic_usage_counter > 0);

      if (--rli_description_event->atomic_usage_counter == 0) {
        /* The being deleted by Worker FD can't be the latest one */
        assert(rli_description_event != c_rli->get_rli_description_event());

        delete rli_description_event;
      }
    }
    rli_description_event = fdle;

    return 0;
  }

  inline void reset_gaq_index() { gaq_index = c_rli->gaq->size; }
  inline void set_gaq_index(ulong val) {
    if (gaq_index == c_rli->gaq->size) gaq_index = val;
  }

  int slave_worker_exec_event(Log_event *ev);
<<<<<<< HEAD

  /**
    Checks if the transaction can be retried, and if not, reports an error.

    @param[in] thd          The THD object of current thread.

    @returns std::tuple<bool, bool, uint> where each element has
              following meaning:

              first element of tuple is function return value and determines:
                false  if the transaction should be retried
                true   if the transaction should not be retried

              second element of tuple determines:
                the function will set the value to true, in case the retry
                should be "silent". Silent means that the caller should not
                report it in performance_schema tables, write to the error log,
                or sleep. Currently, silent is used by NDB only.

              third element of tuple determines:
                If the caller should report any other error than that stored in
                thd->get_stmt_da()->mysql_errno(), then this function will store
                that error in this third element of the tuple.

  */
  std::tuple<bool, bool, uint> check_and_report_end_of_retries(THD *thd);

  /**
    It is called after an error happens. It checks if that is an temporary
    error and if the transaction should be retried. Then it will retry the
    transaction if it is allowed. Retry policy and logic is similar to
    single-threaded slave.

    @param[in] start_relay_number The extension number of the relay log which
                 includes the first event of the transaction.
    @param[in] start_relay_pos The offset of the transaction's first event.

    @param[in] end_relay_number The extension number of the relay log which
               includes the last event it should retry.
    @param[in] end_relay_pos The offset of the last event it should retry.

    @retval false if transaction succeeds (possibly after a number of retries)
    @retval true  if transaction fails
  */
=======
  /**
    Make the necessary changes to both the `Slave_worker` and current
    `Log_event` objects, before retrying to apply the transaction.

    Since the event is going to be re-read from the relay-log file, there
    may be actions needed to be taken to reset the state both of `this`
    instance, as well as of the current `Log_event` being processed.

    @param event The `Log_event` object currently being processed.
  */
  void prepare_for_retry(Log_event &event);
>>>>>>> cdad2cf6
  bool retry_transaction(uint start_relay_number, my_off_t start_relay_pos,
                         uint end_relay_number, my_off_t end_relay_pos);

  bool set_info_search_keys(Rpl_info_handler *to) override;

  /**
    Get coordinator's RLI. Especially used get the rli from
    a slave thread, like this: thd->rli_slave->get_c_rli();
    thd could be a SQL thread or a worker thread.
  */
  Relay_log_info *get_c_rli() override { return c_rli; }

  /**
     return an extension "for channel channel_name"
     for error messages per channel
  */
  const char *get_for_channel_str(bool upper_case = false) const override;

  longlong sequence_number() {
    Slave_job_group *ptr_g = c_rli->gaq->get_job_group(gaq_index);
    return ptr_g->sequence_number;
  }

  /**
     Return true if replica-preserve-commit-order is enabled and an
     earlier transaction is waiting for a row-level lock held by this
     transaction.
  */
  bool found_commit_order_deadlock();

  /**
     Called when replica-preserve-commit-order is enabled, by the worker
     processing an earlier transaction that waits on a row-level lock
     held by this worker's transaction.
  */
  void report_commit_order_deadlock();

  /**
    @return either the master server version as extracted from the last
            installed Format_description_log_event, or when it was not
            installed then the slave own server version.
  */
  ulong get_master_server_version() {
    return !get_rli_description_event()
               ? server_version
               : get_rli_description_event()->get_product_version();
  }

 protected:
  void do_report(loglevel level, int err_code, const char *msg,
                 va_list v_args) const override
      MY_ATTRIBUTE((format(printf, 4, 0)));

 private:
  ulong gaq_index;  // GAQ index of the current assignment
  ulonglong
      master_log_pos;  // event's cached log_pos for possibile error report
  void end_info();
  bool read_info(Rpl_info_handler *from) override;
  bool write_info(Rpl_info_handler *to) override;
  std::atomic<bool> m_commit_order_deadlock;

  Slave_worker &operator=(const Slave_worker &info);
  Slave_worker(const Slave_worker &info);
  bool worker_sleep(ulong seconds);
  bool read_and_apply_events(uint start_relay_number, my_off_t start_relay_pos,
                             uint end_relay_number, my_off_t end_relay_pos);
  void assign_partition_db(Log_event *ev);

  void reset_commit_order_deadlock();

 public:
  /**
     Returns an array with the expected column numbers of the primary key
     fields of the table repository.
  */
  static const uint *get_table_pk_field_indexes();
  /**
     Returns the index of the Channel_name field of the table repository.
  */
  static uint get_channel_field_index();
};

void *head_queue(Slave_jobs_queue *jobs, Slave_job_item *ret);
bool handle_slave_worker_stop(Slave_worker *worker, Slave_job_item *job_item);
bool set_max_updated_index_on_stop(Slave_worker *worker,
                                   Slave_job_item *job_item);

TABLE *mts_move_temp_table_to_entry(TABLE *, THD *, db_worker_hash_entry *);
TABLE *mts_move_temp_tables_to_thd(THD *, TABLE *);
// Auxiliary function
TABLE *mts_move_temp_tables_to_thd(THD *, TABLE *, enum_mts_parallel_type);

bool append_item_to_jobs(slave_job_item *job_item, Slave_worker *w,
                         Relay_log_info *rli);
Slave_job_item *de_queue(Slave_jobs_queue *jobs, Slave_job_item *ret);

inline Slave_worker *get_thd_worker(THD *thd) {
  return static_cast<Slave_worker *>(thd->rli_slave);
}

int slave_worker_exec_job_group(Slave_worker *w, Relay_log_info *rli);

#endif<|MERGE_RESOLUTION|>--- conflicted
+++ resolved
@@ -818,7 +818,18 @@
   }
 
   int slave_worker_exec_event(Log_event *ev);
-<<<<<<< HEAD
+
+  /**
+    Make the necessary changes to both the `Slave_worker` and current
+    `Log_event` objects, before retrying to apply the transaction.
+
+    Since the event is going to be re-read from the relay-log file, there
+    may be actions needed to be taken to reset the state both of `this`
+    instance, as well as of the current `Log_event` being processed.
+
+    @param event The `Log_event` object currently being processed.
+   */
+  void prepare_for_retry(Log_event &event);
 
   /**
     Checks if the transaction can be retried, and if not, reports an error.
@@ -863,19 +874,6 @@
     @retval false if transaction succeeds (possibly after a number of retries)
     @retval true  if transaction fails
   */
-=======
-  /**
-    Make the necessary changes to both the `Slave_worker` and current
-    `Log_event` objects, before retrying to apply the transaction.
-
-    Since the event is going to be re-read from the relay-log file, there
-    may be actions needed to be taken to reset the state both of `this`
-    instance, as well as of the current `Log_event` being processed.
-
-    @param event The `Log_event` object currently being processed.
-  */
-  void prepare_for_retry(Log_event &event);
->>>>>>> cdad2cf6
   bool retry_transaction(uint start_relay_number, my_off_t start_relay_pos,
                          uint end_relay_number, my_off_t end_relay_pos);
 
