/* Copyright (c) 2002, 2014, Oracle and/or its affiliates. All rights reserved.

   This program is free software; you can redistribute it and/or modify
   it under the terms of the GNU General Public License as published by
   the Free Software Foundation; version 2 of the License.

   This program is distributed in the hope that it will be useful,
   but WITHOUT ANY WARRANTY; without even the implied warranty of
   MERCHANTABILITY or FITNESS FOR A PARTICULAR PURPOSE.  See the
   GNU General Public License for more details.

   You should have received a copy of the GNU General Public License
   along with this program; if not, write to the Free Software Foundation,
   51 Franklin Street, Suite 500, Boston, MA 02110-1335 USA */

#ifndef _SP_RCONTEXT_H_
#define _SP_RCONTEXT_H_

#include "sql_class.h"                    // select_result_interceptor
#include "sp_pcontext.h"                  // sp_condition_value
#include "sql_array.h"
#include "prealloced_array.h"

///////////////////////////////////////////////////////////////////////////
// sp_rcontext declaration.
///////////////////////////////////////////////////////////////////////////

class sp_cursor;
class sp_instr_cpush;
class Query_arena;
class sp_head;
class Item_cache;

/*
  This class is a runtime context of a Stored Routine. It is used in an
  execution and is intended to contain all dynamic objects (i.e.  objects, which
  can be changed during execution), such as:
    - stored routine variables;
    - cursors;
    - handlers;

  Runtime context is used with sp_head class. sp_head class is intended to
  contain all static things, related to the stored routines (code, for example).
  sp_head instance creates runtime context for the execution of a stored
  routine.

  There is a parsing context (an instance of sp_pcontext class), which is used
  on parsing stage. However, now it contains some necessary for an execution
  things, such as definition of used stored routine variables. That's why
  runtime context needs a reference to the parsing context.
*/

class sp_rcontext : public Sql_alloc
{
public:
  /// Construct and properly initialize a new sp_rcontext instance. The static
  /// create-function is needed because we need a way to return an error from
  /// the constructor.
  ///
  /// @param thd              Thread handle.
  /// @param root_parsing_ctx Top-level parsing context for this stored program.
  /// @param return_value_fld Field object to store the return value
  ///                         (for stored functions only).
  ///
  /// @return valid sp_rcontext object or NULL in case of OOM-error.
  static sp_rcontext *create(THD *thd,
                             const sp_pcontext *root_parsing_ctx,
                             Field *return_value_fld);

  ~sp_rcontext();

private:
  sp_rcontext(const sp_pcontext *root_parsing_ctx,
              Field *return_value_fld,
              bool in_sub_stmt);

  // Prevent use of copying constructor and operator.
  sp_rcontext(const sp_rcontext &);
  void operator=(sp_rcontext &);

private:
  /// This is an auxillary class to store entering instruction pointer for an
  /// SQL-handler.
  class sp_handler_entry
  {
  public:
    /// Handler definition (from parsing context).
    const sp_handler *handler;

    /// Instruction pointer to the first instruction.
    uint first_ip;

    /// The constructor.
    ///
    /// @param _handler   sp_handler object.
    /// @param _first_ip  first instruction pointer.
    sp_handler_entry(const sp_handler *_handler, uint _first_ip)
     :handler(_handler), first_ip(_first_ip)
    { }
  };

public:
  /// This class represents a call frame of SQL-handler (one invocation of a
  /// handler). Basically, it's needed to store continue instruction pointer for
  /// CONTINUE SQL-handlers.
  class Handler_call_frame
  {
  public:
    /// Handler definition (from parsing context).
    const sp_handler *handler;

    /// SQL-condition, triggered handler activation.
    Sql_condition *sql_condition;

    /// Continue-instruction-pointer for CONTINUE-handlers.
    /// The attribute contains 0 for EXIT-handlers.
    uint continue_ip;

    /// The Diagnostics Area which will be pushed when the handler activates
    /// and popped when the handler completes.
    Diagnostics_area handler_da;

    /// The constructor.
    ///
    /// @param _sql_condition SQL-condition, triggered handler activation.
    /// @param _continue_ip   Continue instruction pointer.
    Handler_call_frame(const sp_handler *_handler,
                       Sql_condition *_sql_condition,
                       uint _continue_ip)
     :handler(_handler),
      sql_condition(_sql_condition),
      continue_ip(_continue_ip),
      handler_da(false)
    { }
 };

public:
  /// Arena used to (re) allocate items on. E.g. reallocate INOUT/OUT
  /// SP-variables when they don't fit into prealloced items. This is common
  /// situation with String items. It is used mainly in sp_eval_func_item().
  Query_arena *callers_arena;

  /// Flag to end an open result set before start executing an SQL-handler
  /// (if one is found). Otherwise the client will hang due to a violation
  /// of the client/server protocol.
  bool end_partial_result_set;

  /// The stored program for which this runtime context is created.
  sp_head *sp;

  /////////////////////////////////////////////////////////////////////////
  // SP-variables.
  /////////////////////////////////////////////////////////////////////////

  bool set_variable(THD *thd, uint var_idx, Item **value)
  { return set_variable(thd, m_var_table->field[var_idx], value); }

  Item *get_item(uint var_idx) const
  { return m_var_items[var_idx]; }

  Item **get_item_addr(uint var_idx) const
  { return m_var_items.array() + var_idx; }

  bool set_return_value(THD *thd, Item **return_value_item);

  bool is_return_value_set() const
  { return m_return_value_set; }

  /////////////////////////////////////////////////////////////////////////
  // SQL-handlers.
  /////////////////////////////////////////////////////////////////////////

  /// Create a new sp_handler_entry instance and push it to the handler call
  /// stack.
  ///
  /// @param handler  SQL-handler object.
  /// @param first_ip First instruction pointer of the handler.
  ///
  /// @return error flag.
  /// @retval false on success.
  /// @retval true on error.
  bool push_handler(sp_handler *handler, uint first_ip);

  /// Pop and delete given number of sp_handler_entry instances from the handler
  /// call stack.
  ///
  /// @param current_scope  The current BEGIN..END block.
  void pop_handlers(sp_pcontext *current_scope);

  /// Get the Handler_call_frame representing the currently active handler.
  Handler_call_frame *current_handler_frame() const
  {
<<<<<<< HEAD
    return m_activated_handlers.elements() ?
      (*m_activated_handlers.back()) : NULL;
=======
    return m_activated_handlers.size() ?
      m_activated_handlers.back() : NULL;
>>>>>>> a9800d0d
  }

  /// Handle current SQL condition (if any).
  ///
  /// This is the public-interface function to handle SQL conditions in
  /// stored routines.
  ///
  /// @param thd            Thread handle.
  /// @param ip[out]        Instruction pointer to the first handler
  ///                       instruction.
  /// @param cur_spi        Current SP instruction.
  ///
  /// @retval true if an SQL-handler has been activated. That means, all of
  /// the following conditions are satisfied:
  ///   - the SP-instruction raised SQL-condition(s),
  ///   - and there is an SQL-handler to process at least one of those
  ///     SQL-conditions,
  ///   - and that SQL-handler has been activated.
  /// Note, that the return value has nothing to do with "error flag"
  /// semantics.
  ///
  /// @retval false otherwise.
  bool handle_sql_condition(THD *thd,
                            uint *ip,
                            const sp_instr *cur_spi);

  /// Handle return from SQL-handler.
  ///
  /// @param thd            Thread handle.
  /// @param target_scope   The BEGIN..END block, containing
  ///                       the target (next) instruction.
  void exit_handler(THD *thd,
                    sp_pcontext *target_scope);

  /// @return the continue instruction pointer of the last activated CONTINUE
  /// handler. This function must not be called for the EXIT handlers.
  uint get_last_handler_continue_ip() const
  {
    uint ip= m_activated_handlers.back()->continue_ip;
    DBUG_ASSERT(ip != 0);

    return ip;
  }

  /////////////////////////////////////////////////////////////////////////
  // Cursors.
  /////////////////////////////////////////////////////////////////////////

  /// Create a new sp_cursor instance and push it to the cursor stack.
  ///
  /// @param i          Cursor-push instruction.
  ///
  /// @return error flag.
  /// @retval false on success.
  /// @retval true on error.
  bool push_cursor(sp_instr_cpush *i);

  /// Pop and delete given number of sp_cursor instance from the cursor stack.
  ///
  /// @param count Number of cursors to pop & delete.
  void pop_cursors(uint count);

  void pop_all_cursors()
  { pop_cursors(m_ccount); }

  sp_cursor *get_cursor(uint i) const
  { return m_cstack[i]; }

  /////////////////////////////////////////////////////////////////////////
  // CASE expressions.
  /////////////////////////////////////////////////////////////////////////

  /// Set CASE expression to the specified value.
  ///
  /// @param thd             Thread handler.
  /// @param case_expr_id    The CASE expression identifier.
  /// @param case_expr_item  The CASE expression value
  ///
  /// @return error flag.
  /// @retval false on success.
  /// @retval true on error.
  ///
  /// @note The idea is to reuse Item_cache for the expression of the one
  /// CASE statement. This optimization takes place when there is CASE
  /// statement inside of a loop. So, in other words, we will use the same
  /// object on each iteration instead of creating a new one for each
  /// iteration.
  ///
  /// TODO
  ///   Hypothetically, a type of CASE expression can be different for each
  ///   iteration. For instance, this can happen if the expression contains
  ///   a session variable (something like @@VAR) and its type is changed
  ///   from one iteration to another.
  ///
  ///   In order to cope with this problem, we check type each time, when we
  ///   use already created object. If the type does not match, we re-create
  ///   Item.  This also can (should?) be optimized.
  bool set_case_expr(THD *thd, int case_expr_id, Item **case_expr_item_ptr);

  Item *get_case_expr(int case_expr_id) const
  { return m_case_expr_holders[case_expr_id]; }

  Item ** get_case_expr_addr(int case_expr_id) const
  { return (Item**) m_case_expr_holders.array() + case_expr_id; }

private:
  /// Internal function to allocate memory for arrays.
  ///
  /// @param thd Thread handle.
  ///
  /// @return error flag: false on success, true in case of failure.
  bool alloc_arrays(THD *thd);

  /// Create and initialize a table to store SP-variables.
  ///
  /// param thd Thread handle.
  ///
  /// @return error flag.
  /// @retval false on success.
  /// @retval true on error.
  bool init_var_table(THD *thd);

  /// Create and initialize an Item-adapter (Item_field) for each SP-var field.
  ///
  /// param thd Thread handle.
  ///
  /// @return error flag.
  /// @retval false on success.
  /// @retval true on error.
  bool init_var_items(THD *thd);

  /// Create an instance of appropriate Item_cache class depending on the
  /// specified type in the callers arena.
  ///
  /// @note We should create cache items in the callers arena, as they are
  /// used between in several instructions.
  ///
  /// @param thd   Thread handler.
  /// @param item  Item to get the expression type.
  ///
  /// @return Pointer to valid object on success, or NULL in case of error.
  Item_cache *create_case_expr_holder(THD *thd, const Item *item) const;

  bool set_variable(THD *thd, Field *field, Item **value);

  /// Pop the Handler_call_frame on top of the stack of active handlers.
  /// Also pop the matching Diagnostics Area and transfer conditions.
  void pop_handler_frame(THD *thd);

private:
  /// Top-level (root) parsing context for this runtime context.
  const sp_pcontext *m_root_parsing_ctx;

  /// Virtual table for storing SP-variables.
  TABLE *m_var_table;

  /// Collection of Item_field proxies, each of them points to the
  /// corresponding field in m_var_table.
  Bounds_checked_array<Item *> m_var_items;

  /// This is a pointer to a field, which should contain return value for
  /// stored functions (only). For stored procedures, this pointer is NULL.
  Field *m_return_value_fld;

  /// Indicates whether the return value (in m_return_value_fld) has been
  /// set during execution.
  bool m_return_value_set;

  /// Flag to tell if the runtime context is created for a sub-statement.
  bool m_in_sub_stmt;

  /// Stack of visible handlers.
  Prealloced_array<sp_handler_entry *, 16> m_visible_handlers;

  /// Stack of caught SQL conditions.
  Prealloced_array<Handler_call_frame *, 16> m_activated_handlers;

  /// Stack of cursors.
  Bounds_checked_array<sp_cursor *> m_cstack;

  /// Current number of cursors in m_cstack.
  uint m_ccount;

  /// Array of CASE expression holders.
  Bounds_checked_array<Item_cache *> m_case_expr_holders;
}; // class sp_rcontext : public Sql_alloc

///////////////////////////////////////////////////////////////////////////
// sp_cursor declaration.
///////////////////////////////////////////////////////////////////////////

class Server_side_cursor;
typedef class st_select_lex_unit SELECT_LEX_UNIT;

/* A mediator between stored procedures and server side cursors */

class sp_cursor
{
private:
  /// An interceptor of cursor result set used to implement
  /// FETCH <cname> INTO <varlist>.
  class Select_fetch_into_spvars: public select_result_interceptor
  {
    List<sp_variable> *spvar_list;
    uint field_count;
  public:
    Select_fetch_into_spvars() {}               /* Remove gcc warning */
    uint get_field_count() { return field_count; }
    void set_spvar_list(List<sp_variable> *vars) { spvar_list= vars; }

    virtual bool send_eof() { return FALSE; }
    virtual bool send_data(List<Item> &items);
    virtual int prepare(List<Item> &list, SELECT_LEX_UNIT *u);
};

public:
  sp_cursor(sp_instr_cpush *i)
   :m_server_side_cursor(NULL),
    m_push_instr(i)
  { }

  virtual ~sp_cursor()
  { destroy(); }

  bool open(THD *thd);

  bool close(THD *thd);

  bool is_open() const
  { return MY_TEST(m_server_side_cursor); }

  bool fetch(THD *thd, List<sp_variable> *vars);

  sp_instr_cpush *get_push_instr()
  { return m_push_instr; }

private:
  Select_fetch_into_spvars m_result;

  Server_side_cursor *m_server_side_cursor;
  sp_instr_cpush *m_push_instr;

private:
  void destroy();
}; // class sp_cursor

#endif /* _SP_RCONTEXT_H_ */<|MERGE_RESOLUTION|>--- conflicted
+++ resolved
@@ -190,13 +190,8 @@
   /// Get the Handler_call_frame representing the currently active handler.
   Handler_call_frame *current_handler_frame() const
   {
-<<<<<<< HEAD
-    return m_activated_handlers.elements() ?
-      (*m_activated_handlers.back()) : NULL;
-=======
     return m_activated_handlers.size() ?
       m_activated_handlers.back() : NULL;
->>>>>>> a9800d0d
   }
 
   /// Handle current SQL condition (if any).
