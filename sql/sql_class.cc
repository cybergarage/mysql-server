--- conflicted
+++ resolved
@@ -31,7 +31,6 @@
 *****************************************************************************/
 
 #include "sql_class.h"
-<<<<<<< HEAD
 
 #include "mysys_err.h"                       // EE_DELETE
 #include "connection_handler_manager.h"      // Connection_handler_manager
@@ -58,28 +57,7 @@
 #ifdef HAVE_REPLICATION
 #include "rpl_rli_pdb.h"                     // Slave_worker
 #include "rpl_slave_commit_order_manager.h"
-=======
-#include "sql_cache.h"                          // query_cache_abort
-#include "sql_base.h"                           // close_thread_tables
-#include "sql_time.h"                         // date_time_format_copy
-#include "sql_acl.h"                          // NO_ACCESS,
-                                              // acl_getroot_no_password
-#include "sql_base.h"                         // close_temporary_tables
-#include "sql_handler.h"                      // mysql_ha_cleanup
-#include "rpl_rli.h"
-#include "rpl_filter.h"
-#include "rpl_record.h"
-#include "rpl_master.h"                       // unregister_slave
-#include "rpl_slave.h"
-#include <my_bitmap.h>
-#include "log_event.h"
-#include "sql_audit.h"
-#include <m_ctype.h>
-#include <sys/stat.h>
-#include <thr_alarm.h>
-#ifdef	__WIN__
-#include <io.h>
->>>>>>> 784f4991
+#include "rpl_master.h"                      // unregister_slave
 #endif
 
 #include "pfs_file_provider.h"
@@ -1933,22 +1911,16 @@
     DBUG_ASSERT(0);
 #endif
   }
-<<<<<<< HEAD
-=======
-
-  mysql_audit_free_thd(this);
->>>>>>> 784f4991
   if (rli_slave)
     rli_slave->cleanup_after_session();
-
   /*
     As slaves can be added in one mysql command like COM_REGISTER_SLAVE
     but then need to be removed on error scenarios, we call this method
-    here
+    here.
   */
   unregister_slave(this, true, true);
-
-#endif
+#endif
+
   free_root(&main_mem_root, MYF(0));
 
   if (m_token_array != NULL)
