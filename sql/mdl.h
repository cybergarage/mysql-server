#ifndef MDL_H
#define MDL_H
/* Copyright (c) 2009, 2017, Oracle and/or its affiliates. All rights reserved.

   This program is free software; you can redistribute it and/or modify
   it under the terms of the GNU General Public License as published by
   the Free Software Foundation; version 2 of the License.

   This program is distributed in the hope that it will be useful,
   but WITHOUT ANY WARRANTY; without even the implied warranty of
   MERCHANTABILITY or FITNESS FOR A PARTICULAR PURPOSE.  See the
   GNU General Public License for more details.

   You should have received a copy of the GNU General Public License
   along with this program; if not, write to the Free Software Foundation,
   51 Franklin Street, Suite 500, Boston, MA 02110-1335 USA */

#include <string.h>
#include <sys/types.h>
#include <algorithm>
#include <new>

#include "m_string.h"
#include "my_alloc.h"
#include "my_compiler.h"
#include "my_dbug.h"
#include "my_inttypes.h"
#include "my_psi_config.h"
#include "my_sys.h"
#include "mysql/components/services/mysql_cond_bits.h"
#include "mysql/components/services/mysql_mutex_bits.h"
#include "mysql/components/services/mysql_rwlock_bits.h"
#include "mysql/components/services/psi_mdl_bits.h"
#include "mysql/components/services/psi_stage_bits.h"
#include "mysql/psi/mysql_rwlock.h"
#include "mysql_com.h"
#include "sql/sql_plist.h"

class MDL_context;
class MDL_lock;
class MDL_ticket;
class THD;
struct LF_PINS;
struct MDL_key;
struct MEM_ROOT;

/**
  @def ENTER_COND(C, M, S, O)
  Start a wait on a condition.
  @param C the condition to wait on
  @param M the associated mutex
  @param S the new stage to enter
  @param O the previous stage
  @sa EXIT_COND().
*/
#define ENTER_COND(C, M, S, O) enter_cond(C, M, S, O, __func__, __FILE__, __LINE__)

/**
  @def EXIT_COND(S)
  End a wait on a condition
  @param S the new stage to enter
*/
#define EXIT_COND(S) exit_cond(S, __func__, __FILE__, __LINE__)

/**
   An interface to separate the MDL module from the THD, and the rest of the
   server code.
 */

class MDL_context_owner
{
public:
  virtual ~MDL_context_owner() {}

  /**
    Enter a condition wait.
    For @c enter_cond() / @c exit_cond() to work the mutex must be held before
    @c enter_cond(); this mutex must then be released before @c exit_cond().
    Usage must be: lock mutex; enter_cond(); your code; unlock mutex; exit_cond().
    @param cond the condition to wait on
    @param mutex the associated mutex
    @param [in] stage the stage to enter, or NULL
    @param [out] old_stage the previous stage, or NULL
    @param src_function function name of the caller
    @param src_file file name of the caller
    @param src_line line number of the caller
    @sa ENTER_COND(), THD::enter_cond()
    @sa EXIT_COND(), THD::exit_cond()
  */
  virtual void enter_cond(mysql_cond_t *cond, mysql_mutex_t *mutex,
                          const PSI_stage_info *stage, PSI_stage_info *old_stage,
                          const char *src_function, const char *src_file,
                          int src_line) = 0;

  /**
    End a wait on a condition
    @param [in] stage the new stage to enter
    @param src_function function name of the caller
    @param src_file file name of the caller
    @param src_line line number of the caller
    @sa ENTER_COND(), THD::enter_cond()
    @sa EXIT_COND(), THD::exit_cond()
  */
  virtual void exit_cond(const PSI_stage_info *stage,
                         const char *src_function, const char *src_file,
                         int src_line) = 0;
  /**
     Has the owner thread been killed?
   */
  virtual int  is_killed() = 0;

  /**
    Does the owner still have connection to the client?
  */
  virtual bool is_connected() = 0;

  /**
     Within MDL subsystem this one is only used for DEBUG_SYNC.
     Do not use it to peek/poke into other parts of THD from MDL.
     However it is OK to use this method in callbacks provided
     by SQL-layer to MDL subsystem (since SQL-layer has full
     access to THD anyway).
   */
  virtual THD* get_thd() = 0;

  /**
     @see THD::notify_shared_lock()
   */
  virtual void notify_shared_lock(MDL_context_owner *in_use,
                                  bool needs_thr_lock_abort) = 0;

  /**
    Notify/get permission from interested storage engines before acquiring
    exclusive lock for the key.

    The returned argument 'victimized' specify reason for lock
    not granted. If 'true', lock was refused in an attempt to 
    resolve a possible MDL->GSL deadlock. Locking may then be retried.

    @return False if notification was successful and it is OK to acquire lock,
            True if one of SEs asks to abort lock acquisition.
  */
  virtual bool notify_hton_pre_acquire_exclusive(const MDL_key *mdl_key,
                                                 bool *victimized) = 0;
  /**
    Notify interested storage engines that we have just released exclusive
    lock for the key.
  */
  virtual void notify_hton_post_release_exclusive(const MDL_key *mdl_key) = 0;

  /**
    Get random seed specific to this THD to be used for initialization
    of PRNG for the MDL_context.
  */
  virtual uint get_rand_seed() = 0;
};

/**
  Type of metadata lock request.

  @sa Comments for MDL_object_lock::can_grant_lock() and
      MDL_scoped_lock::can_grant_lock() for details.
*/

enum enum_mdl_type {
  /*
    An intention exclusive metadata lock. Used only for scoped locks.
    Owner of this type of lock can acquire upgradable exclusive locks on
    individual objects.
    This lock type is also used when doing lookups in the dictionary
    cache. When acquiring objects in a schema, we lock the schema with IX
    to prevent the schema from being deleted. This should conceptually
    be an IS lock, but it would have the same behavior as the current IX.
    Compatible with other IX locks, but is incompatible with scoped S and
    X locks.
  */
  MDL_INTENTION_EXCLUSIVE= 0,
  /*
    A shared metadata lock.
    To be used in cases when we are interested in object metadata only
    and there is no intention to access object data (e.g. for stored
    routines or during preparing prepared statements).
    We also mis-use this type of lock for open HANDLERs, since lock
    acquired by this statement has to be compatible with lock acquired
    by LOCK TABLES ... WRITE statement, i.e. SNRW (We can't get by by
    acquiring S lock at HANDLER ... OPEN time and upgrading it to SR
    lock for HANDLER ... READ as it doesn't solve problem with need
    to abort DML statements which wait on table level lock while having
    open HANDLER in the same connection).
    To avoid deadlock which may occur when SNRW lock is being upgraded to
    X lock for table on which there is an active S lock which is owned by
    thread which waits in its turn for table-level lock owned by thread
    performing upgrade we have to use thr_abort_locks_for_thread()
    facility in such situation.
    This problem does not arise for locks on stored routines as we don't
    use SNRW locks for them. It also does not arise when S locks are used
    during PREPARE calls as table-level locks are not acquired in this
    case.
  */
  MDL_SHARED,
  /*
    A high priority shared metadata lock.
    Used for cases when there is no intention to access object data (i.e.
    data in the table).
    "High priority" means that, unlike other shared locks, it is granted
    ignoring pending requests for exclusive locks. Intended for use in
    cases when we only need to access metadata and not data, e.g. when
    filling an INFORMATION_SCHEMA table.
    Since SH lock is compatible with SNRW lock, the connection that
    holds SH lock lock should not try to acquire any kind of table-level
    or row-level lock, as this can lead to a deadlock. Moreover, after
    acquiring SH lock, the connection should not wait for any other
    resource, as it might cause starvation for X locks and a potential
    deadlock during upgrade of SNW or SNRW to X lock (e.g. if the
    upgrading connection holds the resource that is being waited for).
  */
  MDL_SHARED_HIGH_PRIO,
  /*
    A shared metadata lock for cases when there is an intention to read data
    from table.
    A connection holding this kind of lock can read table metadata and read
    table data (after acquiring appropriate table and row-level locks).
    This means that one can only acquire TL_READ, TL_READ_NO_INSERT, and
    similar table-level locks on table if one holds SR MDL lock on it.
    To be used for tables in SELECTs, subqueries, and LOCK TABLE ...  READ
    statements.
  */
  MDL_SHARED_READ,
  /*
    A shared metadata lock for cases when there is an intention to modify
    (and not just read) data in the table.
    A connection holding SW lock can read table metadata and modify or read
    table data (after acquiring appropriate table and row-level locks).
    To be used for tables to be modified by INSERT, UPDATE, DELETE
    statements, but not LOCK TABLE ... WRITE or DDL). Also taken by
    SELECT ... FOR UPDATE.
  */
  MDL_SHARED_WRITE,
  /*
    A version of MDL_SHARED_WRITE lock which has lower priority than
    MDL_SHARED_READ_ONLY locks. Used by DML statements modifying
    tables and using the LOW_PRIORITY clause.
  */
  MDL_SHARED_WRITE_LOW_PRIO,
  /*
    An upgradable shared metadata lock which allows concurrent updates and
    reads of table data.
    A connection holding this kind of lock can read table metadata and read
    table data. It should not modify data as this lock is compatible with
    SRO locks.
    Can be upgraded to SNW, SNRW and X locks. Once SU lock is upgraded to X
    or SNRW lock data modification can happen freely.
    To be used for the first phase of ALTER TABLE.
  */
  MDL_SHARED_UPGRADABLE,
  /*
    A shared metadata lock for cases when we need to read data from table
    and block all concurrent modifications to it (for both data and metadata).
    Used by LOCK TABLES READ statement.
  */
  MDL_SHARED_READ_ONLY,
  /*
    An upgradable shared metadata lock which blocks all attempts to update
    table data, allowing reads.
    A connection holding this kind of lock can read table metadata and read
    table data.
    Can be upgraded to X metadata lock.
    Note, that since this type of lock is not compatible with SNRW or SW
    lock types, acquiring appropriate engine-level locks for reading
    (TL_READ* for MyISAM, shared row locks in InnoDB) should be
    contention-free.
    To be used for the first phase of ALTER TABLE, when copying data between
    tables, to allow concurrent SELECTs from the table, but not UPDATEs.
  */
  MDL_SHARED_NO_WRITE,
  /*
    An upgradable shared metadata lock which allows other connections
    to access table metadata, but not data.
    It blocks all attempts to read or update table data, while allowing
    INFORMATION_SCHEMA and SHOW queries.
    A connection holding this kind of lock can read table metadata modify and
    read table data.
    Can be upgraded to X metadata lock.
    To be used for LOCK TABLES WRITE statement.
    Not compatible with any other lock type except S and SH.
  */
  MDL_SHARED_NO_READ_WRITE,
  /*
    An exclusive metadata lock.
    A connection holding this lock can modify both table's metadata and data.
    No other type of metadata lock can be granted while this lock is held.
    To be used for CREATE/DROP/RENAME TABLE statements and for execution of
    certain phases of other DDL statements.
  */
  MDL_EXCLUSIVE,
  /* This should be the last !!! */
  MDL_TYPE_END};


/** Duration of metadata lock. */

enum enum_mdl_duration {
  /**
    Locks with statement duration are automatically released at the end
    of statement or transaction.
  */
  MDL_STATEMENT= 0,
  /**
    Locks with transaction duration are automatically released at the end
    of transaction.
  */
  MDL_TRANSACTION,
  /**
    Locks with explicit duration survive the end of statement and transaction.
    They have to be released explicitly by calling MDL_context::release_lock().
  */
  MDL_EXPLICIT,
  /* This should be the last ! */
  MDL_DURATION_END };


/** Maximal length of key for metadata locking subsystem. */
#define MAX_MDLKEY_LENGTH (1 + NAME_LEN + 1 + NAME_LEN + 1)


/**
  Metadata lock object key.

  A lock is requested or granted based on a fully qualified name and type.
  E.g. They key for a table consists of @<0 (=table)@>+@<database@>+@<table name@>.
  Elsewhere in the comments this triple will be referred to simply as "key"
  or "name".
*/

struct MDL_key
{
public:
#ifdef HAVE_PSI_INTERFACE
  static void init_psi_keys();
#endif

  /**
    Object namespaces.
    Sic: when adding a new member to this enum make sure to
    update m_namespace_to_wait_state_name array in mdl.cc!

    Different types of objects exist in different namespaces
     - GLOBAL is used for the global read lock.
     - TABLESPACE is for tablespaces.
     - SCHEMA is for schemas (aka databases).
     - TABLE is for tables and views.
     - FUNCTION is for stored functions.
     - PROCEDURE is for stored procedures.
     - TRIGGER is for triggers.
     - EVENT is for event scheduler events.
     - COMMIT is for enabling the global read lock to block commits.
     - USER_LEVEL_LOCK is for user-level locks.
     - LOCKING_SERVICE is for the name plugin RW-lock service
     - SRID is for spatial reference systems
     - ACL_CACHE is for ACL caches
     - COLUMN_STATISTICS is for column statistics, such as histograms
     - BACKUP_LOCK is to block any operations that could cause
       inconsistent backup. Such operations are most DDL statements,
       and some administrative statements.
     - RESOURCE_GROUPS is for resource groups.
    Note that requests waiting for user-level locks get special
    treatment - waiting is aborted if connection to client is lost.
  */
  enum enum_mdl_namespace { GLOBAL=0,
                            TABLESPACE,
                            SCHEMA,
                            TABLE,
                            FUNCTION,
                            PROCEDURE,
                            TRIGGER,
                            EVENT,
                            COMMIT,
                            USER_LEVEL_LOCK,
                            LOCKING_SERVICE,
                            SRID,
                            ACL_CACHE,
                            COLUMN_STATISTICS,
                            BACKUP_LOCK,
                            RESOURCE_GROUPS,
                            /* This should be the last ! */
                            NAMESPACE_END };

  const uchar *ptr() const { return (uchar*) m_ptr; }
  uint length() const { return m_length; }

  const char *db_name() const { return m_ptr + 1; }
  uint db_name_length() const { return m_db_name_length; }

  const char *name() const { return m_ptr + m_db_name_length + 2; }
  uint name_length() const { return m_object_name_length; }

  const char *col_name() const
  {
    if (m_db_name_length + m_object_name_length + 3 < m_length)
    {
      /* A column name was stored in the key buffer. */
      return m_ptr + m_db_name_length + m_object_name_length + 3;
    }

    /* No column name stored. */
    return NULL;
  }

  uint col_name_length() const
  {
    if (m_db_name_length + m_object_name_length + 3 < m_length)
    {
      /* A column name was stored in the key buffer. */
      return m_length - m_db_name_length - m_object_name_length - 4;
    }

    /* No column name stored. */
    return 0;
  }

  enum_mdl_namespace mdl_namespace() const
  { return (enum_mdl_namespace)(m_ptr[0]); }

  /**
    Construct a metadata lock key from a triplet (mdl_namespace,
    database and name).

    @remark The key for a table is @<mdl_namespace@>+@<database name@>+@<table name@>

    @param  mdl_namespace Id of namespace of object to be locked
    @param  db            Name of database to which the object belongs
    @param  name          Name of of the object
  */
  void mdl_key_init(enum_mdl_namespace mdl_namespace,
                    const char *db, const char *name)
  {
    m_ptr[0]= (char) mdl_namespace;
    /*
      It is responsibility of caller to ensure that db and object names
      are not longer than NAME_LEN. Still we play safe and try to avoid
      buffer overruns.

      Implicit tablespace names in InnoDB may be longer than NAME_LEN.
      We will lock based on the first NAME_LEN characters.

      TODO: The patch acquires metadata locks on the NAME_LEN
	    first bytest of the tablespace names. For long names,
	    the consequence of locking on this prefix is
	    that locking a single implicit tablespace might end up
	    effectively lock all implicit tablespaces in the same
	    schema. A possible fix is to lock on a prefix of length
	    NAME_LEN * 2, since this is the real buffer size of
	    the metadata lock key. Dependencies from the PFS
	    implementation, possibly relying on the key format,
	    must be investigated first, though.
    */
    DBUG_ASSERT(strlen(db) <= NAME_LEN);
    DBUG_ASSERT((mdl_namespace == TABLESPACE) || (strlen(name) <= NAME_LEN));
    m_db_name_length= static_cast<uint16>(strmake(m_ptr + 1, db, NAME_LEN) -
                                          m_ptr - 1);
    m_object_name_length= static_cast<uint16>(strmake(m_ptr + m_db_name_length + 2, name,
                                          NAME_LEN) - m_ptr - m_db_name_length - 2);
    m_length= m_db_name_length + m_object_name_length + 3;
  }

  /**
    Construct a metadata lock key from a quadruplet (mdl_namespace,
    database, table and column name).

    @remark The key for a column is
      @<mdl_namespace@>+@<database name@>+@<table name@>+@<column name@>

    @param  mdl_namespace Id of namespace of object to be locked
    @param  db            Name of database to which the object belongs
    @param  name          Name of of the object
    @param  column_name   Name of of the column
  */
  void mdl_key_init(enum_mdl_namespace mdl_namespace,
                    const char *db, const char *name,
                    const char *column_name)
  {
    m_ptr[0]= (char) mdl_namespace;
    char *start;
    char *end;

    DBUG_ASSERT(strlen(db) <= NAME_LEN);
    start = m_ptr + 1;
    end= strmake(start, db, NAME_LEN);
    m_db_name_length= static_cast<uint16>(end - start);

    DBUG_ASSERT(strlen(name) <= NAME_LEN);
    start = end + 1;
    end= strmake(start, name, NAME_LEN);
    m_object_name_length= static_cast<uint16>(end - start);

    size_t col_len= strlen(column_name);
    DBUG_ASSERT(col_len <= NAME_LEN);
    start = end + 1;
    size_t remaining = MAX_MDLKEY_LENGTH - m_db_name_length - m_object_name_length - 3;
    uint16 extra_length= 0;

    /*
      In theory:
      - schema name is up to NAME_LEN characters
      - object name is up to NAME_LEN characters
      - column name is up to NAME_LEN characters
      - NAME_LEN is 64 characters
      - 1 character is up to 3 bytes (UTF8MB3),
        and when moving to UTF8MB4, up to 4 bytes.
      - Storing a SCHEMA + OBJECT MDL key
        can take up to 387 bytes
      - Storing a SCHEMA + OBJECT + COLUMN MDL key
        can take up to 580 bytes.

      In practice:
      - full storage is allocated for SCHEMA + OBJECT only,
        storage for COLUMN is **NOT** reserved.
      - SCHEMA and OBJECT names are typically shorter,
        and are not using systematically multi-bytes characters
        for each character, so that less space is required.
      - MDL keys that are not COLUMN_STATISTICS
        are stored in full, without truncation.

      For the COLUMN_STATISTICS name space:
      - either the full SCHEMA + OBJECT + COLUMN key fits
        within 387 bytes, in which case the fully qualified
        column name is stored,
        leading to MDL locks per column (as intended)
      - or the SCHEMA and OBJECT names are very long,
        so that not enough room is left to store a column name,
        in which case the MDL key is truncated to be
        COLUMN_STATISTICS + SCHEMA + NAME.
        In this case, MDL locks for columns col_X and col_Y
        in table LONG_FOO.LONG_BAR will both share the same
        key LONG_FOO.LONG_BAR, in effect providing a lock
        granularity not per column but per table.
        This is a degraded mode of operation,
        which serializes MDL access to columns
        (for tables with a very long fully qualified name),
        to reduce the memory footprint for all MDL access.

      To be revised if the MDL key buffer is allocated dynamically
      instead.
    */

    static_assert(MAX_MDLKEY_LENGTH == 387, "UTF8MB3");

    /*
      Check if there is room to store the whole column name.
      This code is not trying to store truncated column names,
      to avoid cutting column_name in the middle of a
      multi-byte character.
    */
    if (remaining >= col_len + 1)
    {
      end= strmake(start, column_name, remaining);
      extra_length= static_cast<uint16>(end - start) + 1; // With \0
    }
    m_length= m_db_name_length + m_object_name_length + 3 + extra_length;
    DBUG_ASSERT(m_length <= MAX_MDLKEY_LENGTH);
  }

  /**
    Construct a metadata lock key from namespace and partial key, which
    contains info about object database and name.

    @remark The partial key must be "<database>\0<name>\0".

    @param  mdl_namespace   Id of namespace of object to be locked
    @param  part_key        Partial key.
    @param  part_key_length Partial key length
    @param  db_length       Database name length.
  */
  void mdl_key_init(enum_mdl_namespace mdl_namespace, const char *part_key,
                    size_t part_key_length, size_t db_length)
  {
    /*
      Key suffix provided should be in compatible format and
      its components should adhere to length restrictions.
    */
    DBUG_ASSERT(strlen(part_key) == db_length);
    DBUG_ASSERT(db_length + 1 + strlen(part_key + db_length + 1) + 1 ==
                part_key_length);
    DBUG_ASSERT(db_length <= NAME_LEN);
    DBUG_ASSERT(part_key_length <= NAME_LEN + 1 + NAME_LEN + 1);

    m_ptr[0]= (char) mdl_namespace;
    memcpy(m_ptr + 1, part_key, part_key_length);
    m_length= static_cast<uint16>(part_key_length + 1);
    m_db_name_length= static_cast<uint16>(db_length);
    m_object_name_length= m_length - m_db_name_length - 3;
  }
  void mdl_key_init(const MDL_key *rhs)
  {
    memcpy(m_ptr, rhs->m_ptr, rhs->m_length);
    m_length= rhs->m_length;
    m_db_name_length= rhs->m_db_name_length;
    m_object_name_length= rhs->m_object_name_length;
  }
  void reset()
  {
    m_ptr[0]= NAMESPACE_END;
    m_db_name_length= 0;
    m_object_name_length= 0;
    m_length= 0;
  }
  bool is_equal(const MDL_key *rhs) const
  {
    return (m_length == rhs->m_length &&
            memcmp(m_ptr, rhs->m_ptr, m_length) == 0);
  }
  /**
    Compare two MDL keys lexicographically.
  */
  int cmp(const MDL_key *rhs) const
  {
    /*
      The key buffer is always '\0'-terminated. Since key
      character set is utf-8, we can safely assume that no
      character starts with a zero byte.
    */
    return memcmp(m_ptr, rhs->m_ptr, std::min(m_length, rhs->m_length));
  }

  MDL_key(const MDL_key *rhs)
  {
    mdl_key_init(rhs);
  }
  MDL_key(enum_mdl_namespace namespace_arg,
          const char *db_arg, const char *name_arg)
  {
    mdl_key_init(namespace_arg, db_arg, name_arg);
  }
  MDL_key() {} /* To use when part of MDL_request. */

  /**
    Get thread state name to be used in case when we have to
    wait on resource identified by key.
  */
  const PSI_stage_info * get_wait_state_name() const
  {
    return & m_namespace_to_wait_state_name[(int)mdl_namespace()];
  }

private:
<<<<<<< HEAD
  uint16 m_length{0};
  uint16 m_db_name_length{0};
  char m_ptr[MAX_MDLKEY_LENGTH]{0};
=======
  uint16 m_length;
  uint16 m_db_name_length;
  uint16 m_object_name_length;
  char m_ptr[MAX_MDLKEY_LENGTH];
>>>>>>> 3c7c83a8
  static PSI_stage_info m_namespace_to_wait_state_name[NAMESPACE_END];
private:
  MDL_key(const MDL_key &);                     /* not implemented */
  MDL_key &operator=(const MDL_key &);          /* not implemented */
};


/**
  A pending metadata lock request.

  A lock request and a granted metadata lock are represented by
  different classes because they have different allocation
  sites and hence different lifetimes. The allocation of lock requests is
  controlled from outside of the MDL subsystem, while allocation of granted
  locks (tickets) is controlled within the MDL subsystem.
*/

class MDL_request
{
public:
  /** Type of metadata lock. */
  enum_mdl_type type{MDL_INTENTION_EXCLUSIVE};
  /** Duration for requested lock. */
  enum_mdl_duration duration{MDL_STATEMENT};

  /**
    Pointers for participating in the list of lock requests for this context.
  */
  MDL_request *next_in_list{nullptr};
  MDL_request **prev_in_list{nullptr};
  /**
    Pointer to the lock ticket object for this lock request.
    Valid only if this lock request is satisfied.
  */
  MDL_ticket *ticket{nullptr};

  /** A lock is requested based on a fully qualified name and type. */
  MDL_key key;

  const char *m_src_file{nullptr};
  uint m_src_line{0};

public:
  static void *operator new(size_t size, MEM_ROOT *mem_root,
                            const std::nothrow_t &arg MY_ATTRIBUTE((unused))
                            = std::nothrow) throw ()
  { return alloc_root(mem_root, size); }

  static void operator delete(void*, MEM_ROOT*,
                              const std::nothrow_t&) throw ()
  {}

  void init_with_source(MDL_key::enum_mdl_namespace namespace_arg,
            const char *db_arg, const char *name_arg,
            enum_mdl_type mdl_type_arg,
            enum_mdl_duration mdl_duration_arg,
            const char *src_file, uint src_line);
  void init_by_key_with_source(const MDL_key *key_arg, enum_mdl_type mdl_type_arg,
            enum_mdl_duration mdl_duration_arg,
            const char *src_file, uint src_line);
  void init_by_part_key_with_source(MDL_key::enum_mdl_namespace namespace_arg,
            const char *part_key_arg, size_t part_key_length_arg,
            size_t db_length_arg, enum_mdl_type mdl_type_arg,
            enum_mdl_duration mdl_duration_arg,
            const char *src_file, uint src_line);
  /** Set type of lock request. Can be only applied to pending locks. */
  inline void set_type(enum_mdl_type type_arg)
  {
    DBUG_ASSERT(ticket == NULL);
    type= type_arg;
  }

  /**
    Is this a request for a lock which allow data to be updated?

    @note This method returns true for MDL_SHARED_UPGRADABLE type of
          lock. Even though this type of lock doesn't allow updates
          it will always be upgraded to one that does.
  */
  bool is_write_lock_request() const
  {
    return (type >= MDL_SHARED_WRITE &&
            type != MDL_SHARED_READ_ONLY);
  }

  /** Is this a request for a strong, DDL/LOCK TABLES-type, of lock? */
  bool is_ddl_or_lock_tables_lock_request() const
  {
    return type >= MDL_SHARED_UPGRADABLE;
  }

  /*
    This is to work around the ugliness of TABLE_LIST
    compiler-generated assignment operator. It is currently used
    in several places to quickly copy "most" of the members of the
    table list. These places currently never assume that the mdl
    request is carried over to the new TABLE_LIST, or shared
    between lists.

    This method does not initialize the instance being assigned!
    Use of init() for initialization after this assignment operator
    is mandatory. Can only be used before the request has been
    granted.
  */
  MDL_request& operator=(const MDL_request&)
  {
    ticket= NULL;
    /* Do nothing, in particular, don't try to copy the key. */
    return *this;
  }
  /* Another piece of ugliness for TABLE_LIST constructor */
  MDL_request() {}

  MDL_request(const MDL_request *rhs)
    :type(rhs->type),
    duration(rhs->duration),
    ticket(NULL),
    key(&rhs->key)
  {}
};

#define MDL_REQUEST_INIT(R, P1, P2, P3, P4, P5) \
  (*R).init_with_source(P1, P2, P3, P4, P5, __FILE__, __LINE__)

#define MDL_REQUEST_INIT_BY_KEY(R, P1, P2, P3) \
  (*R).init_by_key_with_source(P1, P2, P3, __FILE__, __LINE__)

#define MDL_REQUEST_INIT_BY_PART_KEY(R, P1, P2, P3, P4, P5, P6) \
  (*R).init_by_part_key_with_source(P1, P2, P3, P4, P5, P6, __FILE__, __LINE__)

/**
  An abstract class for inspection of a connected
  subgraph of the wait-for graph.
*/

class MDL_wait_for_graph_visitor
{
public:
  virtual bool enter_node(MDL_context *node) = 0;
  virtual void leave_node(MDL_context *node) = 0;

  virtual bool inspect_edge(MDL_context *dest) = 0;
  virtual ~MDL_wait_for_graph_visitor();
  MDL_wait_for_graph_visitor() :m_lock_open_count(0) {}
public:
  /**
   XXX, hack: During deadlock search, we may need to
   inspect TABLE_SHAREs and acquire LOCK_open. Since
   LOCK_open is not a recursive mutex, count here how many
   times we "took" it (but only take and release once).
   Not using a native recursive mutex or rwlock in 5.5 for
   LOCK_open since it has significant performance impacts.
  */
  uint m_lock_open_count;
};

/**
  Abstract class representing an edge in the waiters graph
  to be traversed by deadlock detection algorithm.
*/

class MDL_wait_for_subgraph
{
public:
  virtual ~MDL_wait_for_subgraph();

  /**
    Accept a wait-for graph visitor to inspect the node
    this edge is leading to.
  */
  virtual bool accept_visitor(MDL_wait_for_graph_visitor *gvisitor) = 0;

  static const uint DEADLOCK_WEIGHT_DML= 0;
  static const uint DEADLOCK_WEIGHT_ULL= 50;
  static const uint DEADLOCK_WEIGHT_DDL= 100;

  /* A helper used to determine which lock request should be aborted. */
  virtual uint get_deadlock_weight() const = 0;
};


/**
  A granted metadata lock.

  @warning MDL_ticket members are private to the MDL subsystem.

  @note Multiple shared locks on a same object are represented by a
        single ticket. The same does not apply for other lock types.

  @note There are two groups of MDL_ticket members:
        - "Externally accessible". These members can be accessed from
          threads/contexts different than ticket owner in cases when
          ticket participates in some list of granted or waiting tickets
          for a lock. Therefore one should change these members before
          including then to waiting/granted lists or while holding lock
          protecting those lists.
        - "Context private". Such members are private to thread/context
          owning this ticket. I.e. they should not be accessed from other
          threads/contexts.
*/

class MDL_ticket : public MDL_wait_for_subgraph
{
public:
  /**
    Pointers for participating in the list of lock requests for this context.
    Context private.
  */
  MDL_ticket *next_in_context;
  MDL_ticket **prev_in_context;
  /**
    Pointers for participating in the list of satisfied/pending requests
    for the lock. Externally accessible.
  */
  MDL_ticket *next_in_lock;
  MDL_ticket **prev_in_lock;
public:
  bool has_pending_conflicting_lock() const;

  MDL_context *get_ctx() const { return m_ctx; }
  bool is_upgradable_or_exclusive() const
  {
    return m_type == MDL_SHARED_UPGRADABLE ||
           m_type == MDL_SHARED_NO_WRITE ||
           m_type == MDL_SHARED_NO_READ_WRITE ||
           m_type == MDL_EXCLUSIVE;
  }
  enum_mdl_type get_type() const { return m_type; }
  MDL_lock *get_lock() const { return m_lock; }
  const MDL_key *get_key() const;
  void downgrade_lock(enum_mdl_type type);

  bool has_stronger_or_equal_type(enum_mdl_type type) const;

  bool is_incompatible_when_granted(enum_mdl_type type) const;
  bool is_incompatible_when_waiting(enum_mdl_type type) const;

  /** Implement MDL_wait_for_subgraph interface. */
  virtual bool accept_visitor(MDL_wait_for_graph_visitor *dvisitor);
  virtual uint get_deadlock_weight() const;

public:
  /**
    Status of lock request represented by the ticket as reflected in P_S.
  */
  enum enum_psi_status { PENDING = 0, GRANTED,
                         PRE_ACQUIRE_NOTIFY, POST_RELEASE_NOTIFY };

private:
  friend class MDL_context;

  MDL_ticket(MDL_context *ctx_arg, enum_mdl_type type_arg
#ifndef DBUG_OFF
             , enum_mdl_duration duration_arg
#endif
            )
   : m_type(type_arg),
#ifndef DBUG_OFF
     m_duration(duration_arg),
#endif
     m_ctx(ctx_arg),
     m_lock(NULL),
     m_is_fast_path(false),
     m_hton_notified(false),
     m_psi(NULL)
  {}

  virtual ~MDL_ticket()
  {
    DBUG_ASSERT(m_psi == NULL);
  }

  static MDL_ticket *create(MDL_context *ctx_arg, enum_mdl_type type_arg
#ifndef DBUG_OFF
                            , enum_mdl_duration duration_arg
#endif
                            );
  static void destroy(MDL_ticket *ticket);
private:
  /** Type of metadata lock. Externally accessible. */
  enum enum_mdl_type m_type;
#ifndef DBUG_OFF
  /**
    Duration of lock represented by this ticket.
    Context private. Debug-only.
  */
  enum_mdl_duration m_duration;
#endif
  /**
    Context of the owner of the metadata lock ticket. Externally accessible.
  */
  MDL_context *m_ctx;

  /**
    Pointer to the lock object for this lock ticket. Externally accessible.
  */
  MDL_lock *m_lock;

  /**
    Indicates that ticket corresponds to lock acquired using "fast path"
    algorithm. Particularly this means that it was not included into
    MDL_lock::m_granted bitmap/list and instead is accounted for by
    MDL_lock::m_fast_path_locks_granted_counter
  */
  bool m_is_fast_path;

  /**
    Indicates that ticket corresponds to lock request which required
    storage engine notification during its acquisition and requires
    storage engine notification after its release.
  */
  bool m_hton_notified;

  PSI_metadata_lock *m_psi;

private:
  MDL_ticket(const MDL_ticket &);               /* not implemented */
  MDL_ticket &operator=(const MDL_ticket &);    /* not implemented */
};


/**
  Savepoint for MDL context.

  Doesn't include metadata locks with explicit duration as
  they are not released during rollback to savepoint.
*/

class MDL_savepoint
{
public:
  MDL_savepoint() {};

private:
  MDL_savepoint(MDL_ticket *stmt_ticket, MDL_ticket *trans_ticket)
    : m_stmt_ticket(stmt_ticket), m_trans_ticket(trans_ticket)
  {}

  friend class MDL_context;

private:
  /**
    Pointer to last lock with statement duration which was taken
    before creation of savepoint.
  */
  MDL_ticket *m_stmt_ticket;
  /**
    Pointer to last lock with transaction duration which was taken
    before creation of savepoint.
  */
  MDL_ticket *m_trans_ticket;
};


/**
  A reliable way to wait on an MDL lock.
*/

class MDL_wait
{
public:
  MDL_wait();
  ~MDL_wait();

  enum enum_wait_status { EMPTY = 0, GRANTED, VICTIM, TIMEOUT, KILLED };

  bool set_status(enum_wait_status result_arg);
  enum_wait_status get_status();
  void reset_status();
  enum_wait_status timed_wait(MDL_context_owner *owner,
                              struct timespec *abs_timeout,
                              bool signal_timeout,
                              const PSI_stage_info *wait_state_name);
private:

  /**
    Condvar which is used for waiting until this context's pending
    request can be satisfied or this thread has to perform actions
    to resolve a potential deadlock (we subscribe to such
    notification by adding a ticket corresponding to the request
    to an appropriate queue of waiters).
  */
  mysql_mutex_t m_LOCK_wait_status;
  mysql_cond_t m_COND_wait_status;
  enum_wait_status m_wait_status;
};


/**
  Base class to find out if the lock represented by a given ticket
  should be released. Users of release_locks() need to subclass
  this and specify an implementation of release(). Only for locks
  with explicit duration.
*/

class MDL_release_locks_visitor
{
public:
  virtual ~MDL_release_locks_visitor() {}
  /**
    Check if the given ticket represents a lock that should be released.

    @retval true if the lock should be released, false otherwise.
  */
  virtual bool release(MDL_ticket *ticket) = 0;
};


/**
  Abstract visitor class for inspecting MDL_context.
*/

class MDL_context_visitor
{
public:
  virtual ~MDL_context_visitor() {}
  virtual void visit_context(const MDL_context *ctx) = 0;
};


typedef I_P_List<MDL_request, I_P_List_adapter<MDL_request,
                 &MDL_request::next_in_list,
                 &MDL_request::prev_in_list>,
                 I_P_List_counter>
        MDL_request_list;

/**
  Context of the owner of metadata locks. I.e. each server
  connection has such a context.
*/

class MDL_context
{
public:
  typedef I_P_List<MDL_ticket,
                   I_P_List_adapter<MDL_ticket,
                                    &MDL_ticket::next_in_context,
                                    &MDL_ticket::prev_in_context> >
          Ticket_list;

  typedef Ticket_list::Iterator Ticket_iterator;

  MDL_context();
  void destroy();

  bool try_acquire_lock(MDL_request *mdl_request);
  bool acquire_lock(MDL_request *mdl_request, ulong lock_wait_timeout);
  bool acquire_locks(MDL_request_list *requests, ulong lock_wait_timeout);
  bool upgrade_shared_lock(MDL_ticket *mdl_ticket,
                           enum_mdl_type new_type,
                           ulong lock_wait_timeout);

  bool clone_ticket(MDL_request *mdl_request);

  void release_all_locks_for_name(MDL_ticket *ticket);
  void release_locks(MDL_release_locks_visitor *visitor);
  void release_lock(MDL_ticket *ticket);

  bool owns_equal_or_stronger_lock(const MDL_key *mdl_key,
                                   enum_mdl_type mdl_type);

  bool owns_equal_or_stronger_lock(MDL_key::enum_mdl_namespace mdl_namespace,
                                   const char *db, const char *name,
                                   enum_mdl_type mdl_type);

  bool find_lock_owner(const MDL_key *mdl_key, MDL_context_visitor *visitor);

  bool has_lock(const MDL_savepoint &mdl_savepoint, MDL_ticket *mdl_ticket);

  inline bool has_locks() const
  {
    return !(m_tickets[MDL_STATEMENT].is_empty() &&
             m_tickets[MDL_TRANSACTION].is_empty() &&
             m_tickets[MDL_EXPLICIT].is_empty());
  }

  bool has_locks(MDL_key::enum_mdl_namespace mdl_namespace) const;

  bool has_locks_waited_for() const;

  MDL_savepoint mdl_savepoint()
  {
    return MDL_savepoint(m_tickets[MDL_STATEMENT].front(),
                         m_tickets[MDL_TRANSACTION].front());
  }

  void set_explicit_duration_for_all_locks();
  void set_transaction_duration_for_all_locks();
  void set_lock_duration(MDL_ticket *mdl_ticket, enum_mdl_duration duration);

  void release_statement_locks();
  void release_transactional_locks();
  void rollback_to_savepoint(const MDL_savepoint &mdl_savepoint);

  MDL_context_owner *get_owner() const { return m_owner; }

  /** @pre Only valid if we started waiting for lock. */
  inline uint get_deadlock_weight() const
  {
    return m_force_dml_deadlock_weight ?
           MDL_wait_for_subgraph::DEADLOCK_WEIGHT_DML :
           m_waiting_for->get_deadlock_weight();
  }

  void init(MDL_context_owner *arg) { m_owner= arg; }

  void set_needs_thr_lock_abort(bool needs_thr_lock_abort)
  {
    /*
      @note In theory, this member should be modified under protection
            of some lock since it can be accessed from different threads.
            In practice, this is not necessary as code which reads this
            value and so might miss the fact that value was changed will
            always re-try reading it after small timeout and therefore
            will see the new value eventually.
    */
    m_needs_thr_lock_abort= needs_thr_lock_abort;

    if (m_needs_thr_lock_abort)
    {
      /*
        For MDL_object_lock::notify_conflicting_locks() to work properly
        all context requiring thr_lock aborts should not have any "fast
        path" locks.
      */
      materialize_fast_path_locks();
    }
  }
  bool get_needs_thr_lock_abort() const
  {
    return m_needs_thr_lock_abort;
  }

  void set_force_dml_deadlock_weight(bool force_dml_deadlock_weight)
  {
    m_force_dml_deadlock_weight= force_dml_deadlock_weight;
  }

  /**
    Get pseudo random value in [0 .. 2^31-1] range.

    @note We use Linear Congruential Generator with venerable constant
          parameters for this.
          It is known to have problems with its lower bits are not being
          very random so probably is not good enough for generic use.
          However, we only use it to do random dives into MDL_lock objects
          hash when searching for unused objects to be freed, and for this
          purposes it is sufficient.
          We rely on values of "get_random() % 2^k" expression having "2^k"
          as a period to ensure that random dives eventually cover all hash
          (the former can be proven to be true). This also means that there
          is no bias towards any specific objects to be expelled (as hash
          values don't repeat), which is nice for performance.
  */
  uint get_random()
  {
    if (m_rand_state > INT_MAX32)
    {
      /*
        Perform lazy initialization of LCG. We can't initialize it at the
        point when MDL_context is created since THD represented through
        MDL_context_owner interface is not fully initialized at this point
        itself.
      */
      m_rand_state= m_owner->get_rand_seed() & INT_MAX32;
    }
    m_rand_state= (m_rand_state * 1103515245 + 12345) & INT_MAX32;
    return m_rand_state;
  }

  /**
    Within MDL subsystem this one is only used for DEBUG_SYNC.
    Do not use it to peek/poke into other parts of THD from MDL.
    @sa MDL_context_owner::get_thd().
  */
  THD *get_thd() const { return m_owner->get_thd(); }

public:
  /**
    If our request for a lock is scheduled, or aborted by the deadlock
    detector, the result is recorded in this class.
  */
  MDL_wait m_wait;
private:
  /**
    Lists of all MDL tickets acquired by this connection.

    Lists of MDL tickets:
    ---------------------
    The entire set of locks acquired by a connection can be separated
    in three subsets according to their duration: locks released at
    the end of statement, at the end of transaction and locks are
    released explicitly.

    Statement and transactional locks are locks with automatic scope.
    They are accumulated in the course of a transaction, and released
    either at the end of uppermost statement (for statement locks) or
    on COMMIT, ROLLBACK or ROLLBACK TO SAVEPOINT (for transactional
    locks). They must not be (and never are) released manually,
    i.e. with release_lock() call.

    Tickets with explicit duration are taken for locks that span
    multiple transactions or savepoints.
    These are: HANDLER SQL locks (HANDLER SQL is
    transaction-agnostic), LOCK TABLES locks (you can COMMIT/etc
    under LOCK TABLES, and the locked tables stay locked), user level
    locks (GET_LOCK()/RELEASE_LOCK() functions) and
    locks implementing "global read lock".

    Statement/transactional locks are always prepended to the
    beginning of the appropriate list. In other words, they are
    stored in reverse temporal order. Thus, when we rollback to
    a savepoint, we start popping and releasing tickets from the
    front until we reach the last ticket acquired after the savepoint.

    Locks with explicit duration are not stored in any
    particular order, and among each other can be split into
    four sets:
    - LOCK TABLES locks
    - User-level locks
    - HANDLER locks
    - GLOBAL READ LOCK locks
  */
  Ticket_list m_tickets[MDL_DURATION_END];
  MDL_context_owner *m_owner;
  /**
    true -  if for this context we will break protocol and try to
            acquire table-level locks while having only S lock on
            some table.
            To avoid deadlocks which might occur during concurrent
            upgrade of SNRW lock on such object to X lock we have to
            abort waits for table-level locks for such connections.
    false - Otherwise.
  */
  bool m_needs_thr_lock_abort;

  /**
    Indicates that we need to use DEADLOCK_WEIGHT_DML deadlock
    weight for this context and ignore the deadlock weight provided
    by the MDL_wait_for_subgraph object which we are waiting for.

    @note Can be changed only when there is a guarantee that this
          MDL_context is not waiting for a metadata lock or table
          definition entry.
  */
  bool m_force_dml_deadlock_weight;

  /**
    Read-write lock protecting m_waiting_for member.

    @note The fact that this read-write lock prefers readers is
          important as deadlock detector won't work correctly
          otherwise. @sa Comment for MDL_lock::m_rwlock.
  */
  mysql_prlock_t m_LOCK_waiting_for;
  /**
    Tell the deadlock detector what metadata lock or table
    definition cache entry this session is waiting for.
    In principle, this is redundant, as information can be found
    by inspecting waiting queues, but we'd very much like it to be
    readily available to the wait-for graph iterator.
   */
  MDL_wait_for_subgraph *m_waiting_for;
  /**
    Thread's pins (a.k.a. hazard pointers) to be used by lock-free
    implementation of MDL_map::m_locks container. NULL if pins are
    not yet allocated from container's pinbox.
  */
  LF_PINS *m_pins;
  /**
    State for pseudo random numbers generator (PRNG) which output
    is used to perform random dives into MDL_lock objects hash
    when searching for unused objects to free.
  */
  uint m_rand_state;

private:
  MDL_ticket *find_ticket(MDL_request *mdl_req,
                          enum_mdl_duration *duration);
  void release_locks_stored_before(enum_mdl_duration duration, MDL_ticket *sentinel);
  void release_lock(enum_mdl_duration duration, MDL_ticket *ticket);
  bool try_acquire_lock_impl(MDL_request *mdl_request,
                             MDL_ticket **out_ticket);
  void materialize_fast_path_locks();
  inline bool fix_pins();

public:
  void find_deadlock();

  bool visit_subgraph(MDL_wait_for_graph_visitor *dvisitor);

  /** Inform the deadlock detector there is an edge in the wait-for graph. */
  void will_wait_for(MDL_wait_for_subgraph *waiting_for_arg)
  {
    /*
      Before starting wait for any resource we need to materialize
      all "fast path" tickets belonging to this thread. Otherwise
      locks acquired which are represented by these tickets won't
      be present in wait-for graph and could cause missed deadlocks.

      It is OK for context which doesn't wait for any resource to
      have "fast path" tickets, as such context can't participate
      in any deadlock.
    */
    materialize_fast_path_locks();

    mysql_prlock_wrlock(&m_LOCK_waiting_for);
    m_waiting_for=  waiting_for_arg;
    mysql_prlock_unlock(&m_LOCK_waiting_for);
  }

  /** Remove the wait-for edge from the graph after we're done waiting. */
  void done_waiting_for()
  {
    mysql_prlock_wrlock(&m_LOCK_waiting_for);
    m_waiting_for= NULL;
    mysql_prlock_unlock(&m_LOCK_waiting_for);
  }
  void lock_deadlock_victim()
  {
    mysql_prlock_rdlock(&m_LOCK_waiting_for);
  }
  void unlock_deadlock_victim()
  {
    mysql_prlock_unlock(&m_LOCK_waiting_for);
  }
private:
  MDL_context(const MDL_context &rhs);          /* not implemented */
  MDL_context &operator=(MDL_context &rhs);     /* not implemented */
};


void mdl_init();
void mdl_destroy();


#ifndef DBUG_OFF
extern mysql_mutex_t LOCK_open;
#endif


/*
  Metadata locking subsystem tries not to grant more than
  max_write_lock_count high priority, strong locks successively,
  to avoid starving out weak, lower priority locks.
*/
extern ulong max_write_lock_count;

extern int32 mdl_locks_unused_locks_low_water;

/**
  Default value for threshold for number of unused MDL_lock objects after
  exceeding which we start considering freeing them. Only unit tests use
  different threshold value.
*/
const int32 MDL_LOCKS_UNUSED_LOCKS_LOW_WATER_DEFAULT= 1000;

/**
  Ratio of unused/total MDL_lock objects after exceeding which we
  start trying to free unused MDL_lock objects (assuming that
  mdl_locks_unused_locks_low_water threshold is passed as well).
  Note that this value should be high enough for our algorithm
  using random dives into hash to work well.
*/
const double MDL_LOCKS_UNUSED_LOCKS_MIN_RATIO= 0.25;

int32 mdl_get_unused_locks_count();

/**
  Inspect if MDL_context is owned by any thread.
*/
class MDL_lock_is_owned_visitor : public MDL_context_visitor
{
public:
  MDL_lock_is_owned_visitor()
    : m_exists(false)
  { }


  /**
    Collects relevant information about the MDL lock owner.

    This function is only called by MDL_context::find_lock_owner() when
    searching for MDL lock owners to collect extra information about the
    owner. As we only need to know that the MDL lock is owned, setting
    m_exists to true is enough.
  */

  void visit_context(const MDL_context *ctx MY_ATTRIBUTE((unused))) override
  {
    m_exists= true;
  }


  /**
    Returns if an owner for the MDL lock being inspected exists.

    @return true when MDL lock is owned, false otherwise.
  */

  bool exists() const { return m_exists; }

private:
  /* holds information about MDL being owned by any thread */
  bool m_exists;
};

#endif<|MERGE_RESOLUTION|>--- conflicted
+++ resolved
@@ -643,16 +643,10 @@
   }
 
 private:
-<<<<<<< HEAD
   uint16 m_length{0};
   uint16 m_db_name_length{0};
+  uint16 m_object_name_length{0};
   char m_ptr[MAX_MDLKEY_LENGTH]{0};
-=======
-  uint16 m_length;
-  uint16 m_db_name_length;
-  uint16 m_object_name_length;
-  char m_ptr[MAX_MDLKEY_LENGTH];
->>>>>>> 3c7c83a8
   static PSI_stage_info m_namespace_to_wait_state_name[NAMESPACE_END];
 private:
   MDL_key(const MDL_key &);                     /* not implemented */
