#ifndef ITEM_INCLUDED
#define ITEM_INCLUDED

/* Copyright (c) 2000, 2016, Oracle and/or its affiliates. All rights reserved.

   This program is free software; you can redistribute it and/or modify
   it under the terms of the GNU General Public License as published by
   the Free Software Foundation; version 2 of the License.

   This program is distributed in the hope that it will be useful,
   but WITHOUT ANY WARRANTY; without even the implied warranty of
   MERCHANTABILITY or FITNESS FOR A PARTICULAR PURPOSE.  See the
   GNU General Public License for more details.

   You should have received a copy of the GNU General Public License
   along with this program; if not, write to the Free Software
   Foundation, Inc., 51 Franklin St, Fifth Floor, Boston, MA 02110-1301  USA */

#include "field.h"       // Derivation
#include "parse_tree_node_base.h" // Parse_tree_node
#include "sql_array.h"   // Bounds_checked_array
<<<<<<< HEAD
=======
#include "template_utils.h" // pointer_cast
>>>>>>> 23032807
#include "trigger_def.h" // enum_trigger_variable_type
#include "table_trigger_field_support.h" // Table_trigger_field_support
#include "mysql/service_parser.h"

class user_var_entry;
class Json_wrapper;

typedef Bounds_checked_array<Item*> Ref_ptr_array;

void item_init(void);			/* Init item functions */

/**
  Default condition filtering (selectivity) values used by
  get_filtering_effect() and friends when better estimates
  (statistics) are not available for a predicate.
*/
/**
  For predicates that are always satisfied. Must be 1.0 or the filter
  calculation logic will break down.
*/
#define COND_FILTER_ALLPASS 1.0f
/// Filtering effect for equalities: col1 = col2
#define COND_FILTER_EQUALITY 0.1f
/// Filtering effect for inequalities: col1 > col2
#define COND_FILTER_INEQUALITY 0.3333f
/// Filtering effect for between: col1 BETWEEN a AND b
#define COND_FILTER_BETWEEN 0.1111f
/**
   Value is out-of-date, will need recalculation.
   This is used by post-greedy-search logic which changes the access method and thus
   makes obsolete the filtering value calculated by best_access_path(). For
  example, test_if_skip_sort_order().
*/
#define COND_FILTER_STALE -1.0f
/**
   A special subcase of the above:
   - if this is table/index/range scan, and
   - rows_fetched is how many rows we will examine, and
   - rows_fetched is less than the number of rows in the table (as determined
   by test_if_cheaper_ordering() and test_if_skip_sort_order()).
   Unlike the ordinary case where rows_fetched:
   - is set by calculate_scan_cost(), and
   - is how many rows pass the constant condition (so, less than we will
   examine), and
   - the actual rows_fetched to show in EXPLAIN is the number of rows in the
   table (== rows which we will examine), and
   - the constant condition's effect has to be moved to filter_effect for
   EXPLAIN.
*/
#define COND_FILTER_STALE_NO_CONST -2.0f


static inline uint32
char_to_byte_length_safe(uint32 char_length_arg, uint32 mbmaxlen_arg)
{
   ulonglong tmp= ((ulonglong) char_length_arg) * mbmaxlen_arg;
   return (tmp > UINT_MAX32) ? (uint32) UINT_MAX32 : (uint32) tmp;
}


/*
   "Declared Type Collation"
   A combination of collation and its derivation.

  Flags for collation aggregation modes:
  MY_COLL_ALLOW_SUPERSET_CONV  - allow conversion to a superset
  MY_COLL_ALLOW_COERCIBLE_CONV - allow conversion of a coercible value
                                 (i.e. constant).
  MY_COLL_ALLOW_CONV           - allow any kind of conversion
                                 (combination of the above two)
  MY_COLL_ALLOW_NUMERIC_CONV   - if all items were numbers, convert to
                                 @@character_set_connection
  MY_COLL_DISALLOW_NONE        - don't allow return DERIVATION_NONE
                                 (e.g. when aggregating for comparison)
  MY_COLL_CMP_CONV             - combination of MY_COLL_ALLOW_CONV
                                 and MY_COLL_DISALLOW_NONE
*/

#define MY_COLL_ALLOW_SUPERSET_CONV   1
#define MY_COLL_ALLOW_COERCIBLE_CONV  2
#define MY_COLL_DISALLOW_NONE         4
#define MY_COLL_ALLOW_NUMERIC_CONV    8

#define MY_COLL_ALLOW_CONV (MY_COLL_ALLOW_SUPERSET_CONV | MY_COLL_ALLOW_COERCIBLE_CONV)
#define MY_COLL_CMP_CONV   (MY_COLL_ALLOW_CONV | MY_COLL_DISALLOW_NONE)

class DTCollation {
public:
  const CHARSET_INFO *collation;
  enum Derivation derivation;
  uint repertoire;
  
  void set_repertoire_from_charset(const CHARSET_INFO *cs)
  {
    repertoire= cs->state & MY_CS_PUREASCII ?
                MY_REPERTOIRE_ASCII : MY_REPERTOIRE_UNICODE30;
  }
  DTCollation()
  {
    collation= &my_charset_bin;
    derivation= DERIVATION_NONE;
    repertoire= MY_REPERTOIRE_UNICODE30;
  }
  DTCollation(const CHARSET_INFO *collation_arg, Derivation derivation_arg)
  {
    collation= collation_arg;
    derivation= derivation_arg;
    set_repertoire_from_charset(collation_arg);
  }
  void set(const DTCollation &dt)
  { 
    collation= dt.collation;
    derivation= dt.derivation;
    repertoire= dt.repertoire;
  }
  void set(const CHARSET_INFO *collation_arg, Derivation derivation_arg)
  {
    collation= collation_arg;
    derivation= derivation_arg;
    set_repertoire_from_charset(collation_arg);
  }
  void set(const CHARSET_INFO *collation_arg,
           Derivation derivation_arg,
           uint repertoire_arg)
  {
    collation= collation_arg;
    derivation= derivation_arg;
    repertoire= repertoire_arg;
  }
  void set_numeric()
  {
    collation= &my_charset_numeric;
    derivation= DERIVATION_NUMERIC;
    repertoire= MY_REPERTOIRE_NUMERIC;
  }
  void set(const CHARSET_INFO *collation_arg)
  {
    collation= collation_arg;
    set_repertoire_from_charset(collation_arg);
  }
  void set(Derivation derivation_arg)
  { derivation= derivation_arg; }
  void set_repertoire(uint repertoire_arg)
  { repertoire= repertoire_arg; }
  bool aggregate(DTCollation &dt, uint flags= 0);
  bool set(DTCollation &dt1, DTCollation &dt2, uint flags= 0)
  { set(dt1); return aggregate(dt2, flags); }
  const char *derivation_name() const
  {
    switch(derivation)
    {
      case DERIVATION_NUMERIC:   return "NUMERIC";
      case DERIVATION_IGNORABLE: return "IGNORABLE";
      case DERIVATION_COERCIBLE: return "COERCIBLE";
      case DERIVATION_IMPLICIT:  return "IMPLICIT";
      case DERIVATION_SYSCONST:  return "SYSCONST";
      case DERIVATION_EXPLICIT:  return "EXPLICIT";
      case DERIVATION_NONE:      return "NONE";
      default: return "UNKNOWN";
    }
  }
};


/**
  Class used as argument to Item::walk() together with mark_field_in_map()
*/
class Mark_field
{
public:
  Mark_field(TABLE *table, enum_mark_columns mark) :
  table(table), mark(mark)
  {}
  Mark_field(enum_mark_columns mark) :
  table(NULL), mark(mark)
  {}

  TABLE *const table;
  const enum_mark_columns mark;
};


/**
  Class used as argument to Item::walk() together with used_tables_for_level()
*/
class Used_tables
{
public:
  explicit Used_tables(st_select_lex *select) :
  select(select), used_tables(0)
  {}

  st_select_lex *const select;        ///< Level for which data is accumulated
  table_map used_tables;              ///< Accumulated used tables data
};

/*************************************************************************/

/**
  Storage for name strings.
  Enpowers Simple_cstring with allocation routines from the sql_strmake family.

  This class must stay as small as possible as we often 
  pass it into functions using call-by-value evaluation.

  Don't add new members or virual methods into this class!
*/
class Name_string: public Simple_cstring
{
private:
  void set_or_copy(const char *str, size_t length, bool is_null_terminated)
  {
    if (is_null_terminated)
      set(str, length);
    else
      copy(str, length);  
  }
public:
  Name_string(): Simple_cstring() {}
  /*
    Please do NOT add constructor Name_string(const char *str) !
    It will involve hidden strlen() call, which can affect
    performance negatively. Use Name_string(str, len) instead.
  */
  Name_string(const char *str, size_t length):
    Simple_cstring(str, length) {}
  Name_string(const LEX_STRING str): Simple_cstring(str) {}
  Name_string(const char *str, size_t length, bool is_null_terminated):
    Simple_cstring()
  {
    set_or_copy(str, length, is_null_terminated);
  }
  Name_string(const LEX_STRING str, bool is_null_terminated):
    Simple_cstring()
  {
    set_or_copy(str.str, str.length, is_null_terminated);
  }
  /**
    Allocate space using sql_strmake() or sql_strmake_with_convert().
  */
  void copy(const char *str, size_t length, const CHARSET_INFO *cs);
  /**
    Variants for copy(), for various argument combinations.
  */
  void copy(const char *str, size_t length)
  {
    copy(str, length, system_charset_info);
  }
  void copy(const char *str)
  {
    copy(str, (str ? strlen(str) : 0), system_charset_info);
  }
  void copy(const LEX_STRING lex)
  {
    copy(lex.str, lex.length);
  }
  void copy(const LEX_STRING *lex)
  {
    copy(lex->str, lex->length);
  }
  void copy(const Name_string str)
  {
    copy(str.ptr(), str.length());
  }
  /**
    Compare name to another name in C string, case insensitively.
  */
  bool eq(const char *str) const
  {
    DBUG_ASSERT(str && ptr());
    return my_strcasecmp(system_charset_info, ptr(), str) == 0;
  }
  bool eq_safe(const char *str) const
  {
    return is_set() && str && eq(str);
  }
  /**
    Compare name to another name in Name_string, case insensitively.
  */
  bool eq(const Name_string name) const
  {
    return eq(name.ptr());
  }
  bool eq_safe(const Name_string name) const
  {
    return is_set() && name.is_set() && eq(name);
  }
};


#define NAME_STRING(x)  Name_string(C_STRING_WITH_LEN(x))


extern const Name_string null_name_string;


/**
  Storage for Item names.
  Adds "autogenerated" flag and warning functionality to Name_string.
*/
class Item_name_string: public Name_string
{
private:
  bool m_is_autogenerated; /* indicates if name of this Item
                              was autogenerated or set by user */
public:
  Item_name_string(): Name_string(), m_is_autogenerated(true)
  { }
  Item_name_string(const Name_string name)
    :Name_string(name), m_is_autogenerated(true)
  { }
  /**
    Set m_is_autogenerated flag to the given value.
  */
  void set_autogenerated(bool is_autogenerated)
  {
    m_is_autogenerated= is_autogenerated;
  }
  /**
    Return the auto-generated flag.
  */
  bool is_autogenerated() const { return m_is_autogenerated; }
  using Name_string::copy;
  /**
    Copy name together with autogenerated flag.
    Produce a warning if name was cut.
  */
  void copy(const char *str_arg, size_t length_arg, const CHARSET_INFO *cs_arg,
           bool is_autogenerated_arg);
};



/*************************************************************************/
/*
  A framework to easily handle different return types for hybrid items
  (hybrid item is an item whose operand can be of any type, e.g. integer,
  real, decimal).
*/

struct Hybrid_type_traits;

struct Hybrid_type
{
  longlong integer;

  double real;
  /*
    Use two decimal buffers interchangeably to speed up += operation
    which has no native support in decimal library.
    Hybrid_type+= arg is implemented as dec_buf[1]= dec_buf[0] + arg.
    The third decimal is used as a handy temporary storage.
  */
  my_decimal dec_buf[3];
  int used_dec_buf_no;

  /*
    Traits moved to a separate class to
      a) be able to easily change object traits in runtime
      b) they work as a differentiator for the union above
  */
  const Hybrid_type_traits *traits;

  Hybrid_type() {}
  /* XXX: add traits->copy() when needed */
  Hybrid_type(const Hybrid_type &rhs) :traits(rhs.traits) {}
};


/* Hybryd_type_traits interface + default implementation for REAL_RESULT */

struct Hybrid_type_traits
{
  virtual Item_result type() const { return REAL_RESULT; }

  virtual void
  fix_length_and_dec(Item *item, Item *arg) const;

  /* Hybrid_type operations. */
  virtual void set_zero(Hybrid_type *val) const { val->real= 0.0; }
  virtual void add(Hybrid_type *val, Field *f) const
  { val->real+= f->val_real(); }
  virtual void div(Hybrid_type *val, ulonglong u) const
  { val->real/= ulonglong2double(u); }

  virtual longlong val_int(Hybrid_type *val, bool unsigned_flag) const
  { return (longlong) rint(val->real); }
  virtual double val_real(Hybrid_type *val) const { return val->real; }
  virtual my_decimal *val_decimal(Hybrid_type *val, my_decimal *buf) const;
  virtual String *val_str(Hybrid_type *val, String *buf, uint8 decimals) const;
  static const Hybrid_type_traits *instance();
  Hybrid_type_traits() {}
  virtual ~Hybrid_type_traits() {}
};


struct Hybrid_type_traits_decimal: public Hybrid_type_traits
{
  virtual Item_result type() const { return DECIMAL_RESULT; }

  virtual void
  fix_length_and_dec(Item *arg, Item *item) const;

  /* Hybrid_type operations. */
  virtual void set_zero(Hybrid_type *val) const;
  virtual void add(Hybrid_type *val, Field *f) const;
  virtual void div(Hybrid_type *val, ulonglong u) const;

  virtual longlong val_int(Hybrid_type *val, bool unsigned_flag) const;
  virtual double val_real(Hybrid_type *val) const;
  virtual my_decimal *val_decimal(Hybrid_type *val, my_decimal *buf) const
  { return &val->dec_buf[val->used_dec_buf_no]; }
  virtual String *val_str(Hybrid_type *val, String *buf, uint8 decimals) const;
  static const Hybrid_type_traits_decimal *instance();
  Hybrid_type_traits_decimal() {};
};


struct Hybrid_type_traits_integer: public Hybrid_type_traits
{
  virtual Item_result type() const { return INT_RESULT; }

  virtual void
  fix_length_and_dec(Item *arg, Item *item) const;

  /* Hybrid_type operations. */
  virtual void set_zero(Hybrid_type *val) const
  { val->integer= 0; }
  virtual void add(Hybrid_type *val, Field *f) const
  { val->integer+= f->val_int(); }
  virtual void div(Hybrid_type *val, ulonglong u) const
  { val->integer/= (longlong) u; }

  virtual longlong val_int(Hybrid_type *val, bool unsigned_flag) const
  { return val->integer; }
  virtual double val_real(Hybrid_type *val) const
  { return (double) val->integer; }
  virtual my_decimal *val_decimal(Hybrid_type *val, my_decimal *buf) const
  {
    int2my_decimal(E_DEC_FATAL_ERROR, val->integer, 0, &val->dec_buf[2]);
    return &val->dec_buf[2];
  }
  virtual String *val_str(Hybrid_type *val, String *buf, uint8 decimals) const
  { buf->set(val->integer, &my_charset_bin); return buf;}
  static const Hybrid_type_traits_integer *instance();
  Hybrid_type_traits_integer() {};
};


/*
  Instances of Name_resolution_context store the information necesary for
  name resolution of Items and other context analysis of a query made in
  fix_fields().

  This structure is a part of SELECT_LEX, a pointer to this structure is
  assigned when an item is created (which happens mostly during  parsing
  (sql_yacc.yy)), but the structure itself will be initialized after parsing
  is complete

  TODO: move subquery of INSERT ... SELECT and CREATE ... SELECT to
  separate SELECT_LEX which allow to remove tricks of changing this
  structure before and after INSERT/CREATE and its SELECT to make correct
  field name resolution.
*/
struct Name_resolution_context: Sql_alloc
{
  /*
    The name resolution context to search in when an Item cannot be
    resolved in this context (the context of an outer select)
  */
  Name_resolution_context *outer_context;
  /// Link to next name res context with the same query block as the base
  Name_resolution_context *next_context;

  /*
    List of tables used to resolve the items of this context.  Usually these
    are tables from the FROM clause of SELECT statement.  The exceptions are
    INSERT ... SELECT and CREATE ... SELECT statements, where SELECT
    subquery is not moved to a separate SELECT_LEX.  For these types of
    statements we have to change this member dynamically to ensure correct
    name resolution of different parts of the statement.
  */
  TABLE_LIST *table_list;
  /*
    In most cases the two table references below replace 'table_list' above
    for the purpose of name resolution. The first and last name resolution
    table references allow us to search only in a sub-tree of the nested
    join tree in a FROM clause. This is needed for NATURAL JOIN, JOIN ... USING
    and JOIN ... ON. 
  */
  TABLE_LIST *first_name_resolution_table;
  /*
    Last table to search in the list of leaf table references that begins
    with first_name_resolution_table.
  */
  TABLE_LIST *last_name_resolution_table;

  /*
    SELECT_LEX item belong to, in case of merged VIEW it can differ from
    SELECT_LEX where item was created, so we can't use table_list/field_list
    from there
  */
  st_select_lex *select_lex;

  /*
    Processor of errors caused during Item name resolving, now used only to
    hide underlying tables in errors about views (i.e. it substitute some
    errors for views)
  */
  bool view_error_handler;
  TABLE_LIST *view_error_handler_arg;

  /**
    When TRUE, items are resolved in this context against
    SELECT_LEX::item_list, SELECT_lex::group_list and
    this->table_list. If FALSE, items are resolved only against
    this->table_list.

    @see st_select_lex::item_list, st_select_lex::group_list
  */
  bool resolve_in_select_list;

  /*
    Security context of this name resolution context. It's used for views
    and is non-zero only if the view is defined with SQL SECURITY DEFINER.
  */
  Security_context *security_ctx;

  Name_resolution_context()
    :outer_context(NULL), next_context(NULL),
    table_list(NULL), select_lex(NULL),
    view_error_handler_arg(NULL), security_ctx(NULL)
    {}

  void init()
  {
    resolve_in_select_list= FALSE;
    view_error_handler= false;
    first_name_resolution_table= NULL;
    last_name_resolution_table= NULL;
  }

  void resolve_in_table_list_only(TABLE_LIST *tables)
  {
    table_list= first_name_resolution_table= tables;
    resolve_in_select_list= FALSE;
  }
};


/*
  Store and restore the current state of a name resolution context.
*/

class Name_resolution_context_state
{
private:
  TABLE_LIST *save_table_list;
  TABLE_LIST *save_first_name_resolution_table;
  TABLE_LIST *save_next_name_resolution_table;
  bool        save_resolve_in_select_list;
  TABLE_LIST *save_next_local;

public:
  Name_resolution_context_state() {}          /* Remove gcc warning */

public:
  /* Save the state of a name resolution context. */
  void save_state(Name_resolution_context *context, TABLE_LIST *table_list)
  {
    save_table_list=                  context->table_list;
    save_first_name_resolution_table= context->first_name_resolution_table;
    save_resolve_in_select_list=      context->resolve_in_select_list;
    save_next_local=                  table_list->next_local;
    save_next_name_resolution_table=  table_list->next_name_resolution_table;
  }

  /* Restore a name resolution context from saved state. */
  void restore_state(Name_resolution_context *context, TABLE_LIST *table_list)
  {
    table_list->next_local=                save_next_local;
    table_list->next_name_resolution_table= save_next_name_resolution_table;
    context->table_list=                   save_table_list;
    context->first_name_resolution_table=  save_first_name_resolution_table;
    context->resolve_in_select_list=       save_resolve_in_select_list;
  }

  TABLE_LIST *get_first_name_resolution_table()
  {
    return save_first_name_resolution_table;
  }
};


/*
  This enum is used to report information about monotonicity of function
  represented by Item* tree.
  Monotonicity is defined only for Item* trees that represent table
  partitioning expressions (i.e. have no subselects/user vars/PS parameters
  etc etc). An Item* tree is assumed to have the same monotonicity properties
  as its correspoinding function F:

  [signed] longlong F(field1, field2, ...) {
    put values of field_i into table record buffer;
    return item->val_int(); 
  }

  NOTE
  At the moment function monotonicity is not well defined (and so may be
  incorrect) for Item trees with parameters/return types that are different
  from INT_RESULT, may be NULL, or are unsigned.
  It will be possible to address this issue once the related partitioning bugs
  (BUG#16002, BUG#15447, BUG#13436) are fixed.

  The NOT_NULL enums are used in TO_DAYS, since TO_DAYS('2001-00-00') returns
  NULL which puts those rows into the NULL partition, but
  '2000-12-31' < '2001-00-00' < '2001-01-01'. So special handling is needed
  for this (see Bug#20577).
*/

typedef enum monotonicity_info 
{
   NON_MONOTONIC,              /* none of the below holds */
   MONOTONIC_INCREASING,       /* F() is unary and (x < y) => (F(x) <= F(y)) */
   MONOTONIC_INCREASING_NOT_NULL,  /* But only for valid/real x and y */
   MONOTONIC_STRICT_INCREASING,/* F() is unary and (x < y) => (F(x) <  F(y)) */
   MONOTONIC_STRICT_INCREASING_NOT_NULL  /* But only for valid/real x and y */
} enum_monotonicity_info;


/**
   A type for SQL-like 3-valued Booleans: true/false/unknown.
*/
class Bool3
{
public:
  /// @returns an instance set to "FALSE"
  static const Bool3 false3() { return Bool3(v_FALSE); }
  /// @returns an instance set to "UNKNOWN"
  static const Bool3 unknown3() { return Bool3(v_UNKNOWN); }
  /// @returns an instance set to "TRUE"
  static const Bool3 true3() { return Bool3(v_TRUE); }

  bool is_true() const { return m_val == v_TRUE; }
  bool is_unknown() const { return m_val == v_UNKNOWN; }
  bool is_false() const { return m_val == v_FALSE; }

private:
  enum value { v_FALSE, v_UNKNOWN, v_TRUE };
  /// This is private; instead, use false3()/etc.
  Bool3(value v) : m_val(v) {}

  value m_val;
  /*
    No operator to convert Bool3 to bool (or int) - intentionally: how
    would you map UNKNOWN3 to true/false?
    It is because we want to block such conversions that Bool3 is a class
    instead of a plain enum.
  */
};

/*************************************************************************/

class sp_rcontext;


class Settable_routine_parameter
{
public:
  /*
    Set required privileges for accessing the parameter.

    SYNOPSIS
      set_required_privilege()
        rw        if 'rw' is true then we are going to read and set the
                  parameter, so SELECT and UPDATE privileges might be
                  required, otherwise we only reading it and SELECT
                  privilege might be required.
  */
  Settable_routine_parameter() {}
  virtual ~Settable_routine_parameter() {}
  virtual void set_required_privilege(bool rw) {};

  /*
    Set parameter value.

    SYNOPSIS
      set_value()
        thd       thread handle
        ctx       context to which parameter belongs (if it is local
                  variable).
        it        item which represents new value

    RETURN
      FALSE if parameter value has been set,
      TRUE if error has occured.
  */
  virtual bool set_value(THD *thd, sp_rcontext *ctx, Item **it)= 0;

  virtual void set_out_param_info(Send_field *info) {}

  virtual const Send_field *get_out_param_info() const
  { return NULL; }
};


typedef bool (Item::*Item_processor) (uchar *arg);
/*
  Analyzer function
    SYNOPSIS
      argp   in/out IN:  Analysis parameter
                    OUT: Parameter to be passed to the transformer

    RETURN 
      TRUE   Invoke the transformer
      FALSE  Don't do it

*/
typedef bool (Item::*Item_analyzer) (uchar **argp);
typedef Item* (Item::*Item_transformer) (uchar *arg);
typedef void (*Cond_traverser) (const Item *item, void *arg);


class Item : public Parse_tree_node
{
  typedef Parse_tree_node super;

  Item(const Item &);			/* Prevent use of these */
  void operator=(Item &);
  /* Cache of the result of is_expensive(). */
  int8 is_expensive_cache;
  virtual bool is_expensive_processor(uchar *arg) { return false; }

protected:
  /**
     Sets the result value of the function an empty string, using the current
     character set. No memory is allocated.
     @retval A pointer to the str_value member.
   */
  String *make_empty_result() {
    str_value.set("", 0, collation.collation);
    return &str_value; 
  }

public:
  static void *operator new(size_t size) throw ()
  { return sql_alloc(size); }
  static void *operator new(size_t size, MEM_ROOT *mem_root) throw ()
  { return alloc_root(mem_root, size); }
  static void operator delete(void *ptr,size_t size) { TRASH(ptr, size); }
  static void operator delete(void *ptr, MEM_ROOT *mem_root) {}

  enum Type {INVALID_ITEM= 0,
             FIELD_ITEM, FUNC_ITEM, SUM_FUNC_ITEM, STRING_ITEM,
	     INT_ITEM, REAL_ITEM, NULL_ITEM, VARBIN_ITEM,
	     COPY_STR_ITEM, FIELD_AVG_ITEM, DEFAULT_VALUE_ITEM,
	     PROC_ITEM,COND_ITEM, REF_ITEM, FIELD_STD_ITEM,
	     FIELD_VARIANCE_ITEM, INSERT_VALUE_ITEM,
             SUBSELECT_ITEM, ROW_ITEM, CACHE_ITEM, TYPE_HOLDER,
             PARAM_ITEM, TRIGGER_FIELD_ITEM, DECIMAL_ITEM,
             XPATH_NODESET, XPATH_NODESET_CMP,
             VIEW_FIXER_ITEM};

  enum cond_result { COND_UNDEF,COND_OK,COND_TRUE,COND_FALSE };

  enum traverse_order { POSTFIX, PREFIX };

  /**
    @todo
    -# Move this away from the Item class. It is a property of the
    visitor in what direction the traversal is done, not of the visitee.

    -# Make this two booleans instead. There are two orthogonal flags here.
  */
  enum enum_walk
  {
    WALK_PREFIX=   0x01,
    WALK_POSTFIX=  0x02,
    WALK_SUBQUERY= 0x04,
    WALK_SUBQUERY_PREFIX= 0x05,
    WALK_SUBQUERY_POSTFIX= 0x06
  };
  
  /* Reuse size, only used by SP local variable assignment, otherwize 0 */
  uint rsize;

  /*
    str_values's main purpose is to be used to cache the value in
    save_in_field
  */
  String str_value;

  Item_name_string item_name;  /* Name from select */
  Item_name_string orig_name;  /* Original item name (if it was renamed)*/

  /**
     Intrusive list pointer for free list. If not null, points to the next
     Item on some Query_arena's free list. For instance, stored procedures
     have their own Query_arena's.

     @see Query_arena::free_list
   */
  Item *next;
  uint32 max_length;                    /* Maximum length, in bytes */
  /**
     This member has several successive meanings, depending on the phase we're
     in:
     - during field resolution: it contains the index, in the "all_fields"
     list, of the expression to which this field belongs; or a special
     constant UNDEF_POS; see st_select_lex::cur_pos_in_all_fields and
     match_exprs_for_only_full_group_by().
     - when attaching conditions to tables: it says whether some condition
     needs to be attached or can be omitted (for example because it is already
     implemented by 'ref' access)
     - when pushing index conditions: it says whether a condition uses only
     indexed columns
     - when creating an internal temporary table: it says how to store BIT
     fields
     - when we change DISTINCT to GROUP BY: it is used for book-keeping of
     fields.
  */
  int marker;
  uint8 decimals;
  /**
    True if this item may be null.

    For items that represent rows, it is true if one of the columns
    may be null.

    For items that represent scalar or row subqueries, it is true if
    one of the returned columns could be null, or if the subquery
    could return zero rows.
  */
  my_bool maybe_null;
  my_bool null_value;			/* if item is null */
  my_bool unsigned_flag;
  my_bool with_sum_func;
  my_bool fixed;                        /* If item fixed with fix_fields */
  DTCollation collation;
  Item_result cmp_context;              /* Comparison context */
  /*
    If this item was created in runtime memroot,it cannot be used for
    substitution in subquery transformation process
   */
  bool runtime_item;

private:
  /**
    True if this is an expression from the select list of a derived table
    which is actually used by outer query.
  */
  bool derived_used;

protected:
  my_bool with_subselect;               /* If this item is a subselect or some
                                           of its arguments is or contains a
                                           subselect. Computed by fix_fields
                                           and updated by update_used_tables. */
  my_bool with_stored_program;          /* If this item is a stored program
                                           or some of its arguments is or
                                           contains a stored program.
                                           Computed by fix_fields and updated
                                           by update_used_tables. */

  /**
    This variable is a cache of 'Needed tables are locked'. True if either
    'No tables locks is needed' or 'Needed tables are locked'.
    If tables are used, then it will be set to
    current_thd->lex->is_query_tables_locked().

    It is used when checking const_item()/can_be_evaluated_now().
  */
  bool tables_locked_cache;
  const bool is_parser_item; // true if allocated directly by the parser

  /*
    Checks if the items provided as parameter offend the deprecated behavior
    on binary operations and if so, a warning will be sent.

    @param      a item to check
    @param      b item to check, may be NULL
   */
  static void check_deprecated_bin_op(const Item *a, const Item *b);
 public:
  // alloc & destruct is done as start of select using sql_alloc
  Item();
  /**
    Parse-time context-independent constructor.

    This constructor and caller constructors of child classes must not
    access/change thd->lex (including thd->lex->current_select(),
    thd->m_parser_state etc structures).

    If we need to finalize the construction of the object, then we move
    all context-sensitive code to the itemize() virtual function.

    The POS parameter marks this constructor and other context-independent
    constructors of child classes for easy recognition/separation from other
    (context-dependent) constructors.
  */
  explicit Item(const POS &);
  /*
    Constructor used by Item_field, Item_ref & aggregate (sum) functions.
    Used for duplicating lists in processing queries with temporary
    tables
    Also it used for Item_cond_and/Item_cond_or for creating
    top AND/OR structure of WHERE clause to protect it of
    optimisation changes in prepared statements
  */
  Item(THD *thd, Item *item);
  virtual ~Item()
  {
#ifdef EXTRA_DEBUG
    item_name.set(0);
#endif
  }		/*lint -e1509 */

private:
  /*
    Hide the contextualize*() functions: call/override the itemize()
    in Item class tree instead.

    Note: contextualize_() is an intermediate function. Remove it together
    with Parse_tree_node::contextualize_().
  */
  virtual bool contextualize(Parse_context *pc) { DBUG_ASSERT(0); return true; }
  virtual bool contextualize_(Parse_context *pc) { DBUG_ASSERT(0); return true; }

protected:
  /**
    Helper function to skip itemize() for grammar-allocated items

    @param [out] res    pointer to "this"

    @retval true        can skip itemize()
    @retval false       can't skip: the item is allocated directly by the parser
  */
  bool skip_itemize(Item **res)
  {
    *res= this;
    return !is_parser_item;
  }
public:
  /**
    The same as contextualize()/contextualize_() but with additional parameter
    
    This function finalize the construction of Item objects (see the Item(POS)
    constructor): we can access/change parser contexts from the itemize()
    function.

    @param        pc    current parse context
    @param  [out] res   pointer to "this" or to a newly allocated
                        replacement object to use in the Item tree instead

    @retval false       success
    @retval true        syntax/OOM/etc error
  */
  virtual bool itemize(Parse_context *pc, Item **res);

  void rename(char *new_name);
  void init_make_field(Send_field *tmp_field,enum enum_field_types type);
  virtual void cleanup();
  virtual void make_field(Send_field *field);
  virtual Field *make_string_field(TABLE *table);
  virtual bool fix_fields(THD *, Item **);
  /**
    Fix after tables have been moved from one select_lex level to the parent
    level, e.g by semijoin conversion.
    Basically re-calculate all attributes dependent on the tables.

    @param parent_select  select_lex that tables are moved to.
    @param removed_select select_lex that tables are moved away from,
                          child of parent_select.
  */
  virtual void fix_after_pullout(st_select_lex *parent_select,
                                 st_select_lex *removed_select)
  {};
  /*
    should be used in case where we are sure that we do not need
    complete fix_fields() procedure.
  */
  inline void quick_fix_field() { fixed= 1; }

protected:
  /**
    Helper function which does all of the work for
    save_in_field(Field*, bool), except some error checking common to
    all subclasses, which is performed by save_in_field() itself.

    Subclasses that need to specialize the behaviour of
    save_in_field(), should override this function instead of
    save_in_field().

    @param[in,out] field  the field to save the item into
    @param no_conversions whether or not to allow conversions of the value

    @return the status from saving into the field
      @retval TYPE_OK    item saved without any errors or warnings
      @retval != TYPE_OK there were errors or warnings when saving the item
  */
  virtual type_conversion_status save_in_field_inner(Field *field,
                                                     bool no_conversions);
public:
  /**
    Save the item into a field but do not emit any warnings.

    @param field         field to save the item into
    @param no_coversions whether or not to allow conversions of the value

    @return the status from saving into the field
      @retval TYPE_OK    item saved without any issues
      @retval != TYPE_OK there were issues saving the item
  */
  type_conversion_status save_in_field_no_warnings(Field *field,
                                                   bool no_conversions);
  /**
    Save a temporal value in packed longlong format into a Field.
    Used in optimizer.

    Subclasses that need to specialize this function, should override
    save_in_field_inner().

    @param[in,out] field  the field to save the item into
    @param no_conversions whether or not to allow conversions of the value

    @return the status from saving into the field
      @retval TYPE_OK    item saved without any errors or warnings
      @retval != TYPE_OK there were errors or warnings when saving the item
  */
  type_conversion_status save_in_field(Field *field, bool no_conversions);

  virtual void save_org_in_field(Field *field)
  { save_in_field(field, true); }

  virtual type_conversion_status save_safe_in_field(Field *field)
  { return save_in_field(field, true); }

  virtual bool send(Protocol *protocol, String *str);
  bool evaluate(THD *thd, String *str);
  virtual bool eq(const Item *, bool binary_cmp) const;
  virtual Item_result result_type() const { return REAL_RESULT; }
  /**
    Result type when an item appear in a numeric context.
    See Field::numeric_context_result_type() for more comments.
  */
  virtual enum Item_result numeric_context_result_type() const
  {
    if (is_temporal())
      return decimals ? DECIMAL_RESULT : INT_RESULT;
    if (result_type() == STRING_RESULT)
      return REAL_RESULT; 
    return result_type();
  }
  /**
    Similar to result_type() but makes DATE, DATETIME, TIMESTAMP
    pretend to be numbers rather than strings.
  */
  inline enum Item_result temporal_with_date_as_number_result_type() const
  {
    return is_temporal_with_date() ? 
           (decimals ? DECIMAL_RESULT : INT_RESULT) : result_type();
  }
  virtual Item_result cast_to_int_type() const { return result_type(); }
  virtual enum_field_types string_field_type() const;
  virtual enum_field_types field_type() const;
  virtual enum Type type() const =0;
  
  /*
    Return information about function monotonicity. See comment for
    enum_monotonicity_info for details. This function can only be called
    after fix_fields() call.
  */
  virtual enum_monotonicity_info get_monotonicity_info() const
  { return NON_MONOTONIC; }

  /*
    Convert "func_arg $CMP$ const" half-interval into "FUNC(func_arg) $CMP2$ const2"

    SYNOPSIS
      val_int_endpoint()
        left_endp  FALSE  <=> The interval is "x < const" or "x <= const"
                   TRUE   <=> The interval is "x > const" or "x >= const"

        incl_endp  IN   FALSE <=> the comparison is '<' or '>'
                        TRUE  <=> the comparison is '<=' or '>='
                   OUT  The same but for the "F(x) $CMP$ F(const)" comparison

    DESCRIPTION
      This function is defined only for unary monotonic functions. The caller
      supplies the source half-interval

         x $CMP$ const

      The value of const is supplied implicitly as the value this item's
      argument, the form of $CMP$ comparison is specified through the
      function's arguments. The calle returns the result interval
         
         F(x) $CMP2$ F(const)
      
      passing back F(const) as the return value, and the form of $CMP2$ 
      through the out parameter. NULL values are assumed to be comparable and
      be less than any non-NULL values.

    RETURN
      The output range bound, which equal to the value of val_int()
        - If the value of the function is NULL then the bound is the 
          smallest possible value of LLONG_MIN 
  */
  virtual longlong val_int_endpoint(bool left_endp, bool *incl_endp)
  { DBUG_ASSERT(0); return 0; }


  /* valXXX methods must return NULL or 0 or 0.0 if null_value is set. */
  /*
    Return double precision floating point representation of item.

    SYNOPSIS
      val_real()

    RETURN
      In case of NULL value return 0.0 and set null_value flag to TRUE.
      If value is not null null_value flag will be reset to FALSE.
  */
  virtual double val_real()=0;
  /*
    Return integer representation of item.

    SYNOPSIS
      val_int()

    RETURN
      In case of NULL value return 0 and set null_value flag to TRUE.
      If value is not null null_value flag will be reset to FALSE.
  */
  virtual longlong val_int()=0;
  /**
    Return date value of item in packed longlong format.
  */
  virtual longlong val_date_temporal();
  /**
    Return time value of item in packed longlong format.
  */
  virtual longlong val_time_temporal();
  /**
    Return date or time value of item in packed longlong format,
    depending on item field type.
  */
  longlong val_temporal_by_field_type()
  {
    if (field_type() == MYSQL_TYPE_TIME)
      return val_time_temporal();
    DBUG_ASSERT(is_temporal_with_date());
    return val_date_temporal();
  }
  /**
    Get date or time value in packed longlong format.
    Before conversion from MYSQL_TIME to packed format,
    the MYSQL_TIME value is rounded to "dec" fractional digits.
  */
  longlong val_temporal_with_round(enum_field_types type, uint8 dec);

  /*
    This is just a shortcut to avoid the cast. You should still use
    unsigned_flag to check the sign of the item.
  */
  inline ulonglong val_uint() { return (ulonglong) val_int(); }
  /*
    Return string representation of this item object.

    SYNOPSIS
      val_str()
      str   an allocated buffer this or any nested Item object can use to
            store return value of this method.

    NOTE
      Buffer passed via argument  should only be used if the item itself
      doesn't have an own String buffer. In case when the item maintains
      it's own string buffer, it's preferable to return it instead to
      minimize number of mallocs/memcpys.
      The caller of this method can modify returned string, but only in case
      when it was allocated on heap, (is_alloced() is true).  This allows
      the caller to efficiently use a buffer allocated by a child without
      having to allocate a buffer of it's own. The buffer, given to
      val_str() as argument, belongs to the caller and is later used by the
      caller at it's own choosing.
      A few implications from the above:
      - unless you return a string object which only points to your buffer
        but doesn't manages it you should be ready that it will be
        modified.
      - even for not allocated strings (is_alloced() == false) the caller
        can change charset (see Item_func_{typecast/binary}. XXX: is this
        a bug?
      - still you should try to minimize data copying and return internal
        object whenever possible.

    RETURN
      In case of NULL value return 0 (NULL pointer) and set null_value flag
      to TRUE.
      If value is not null null_value flag will be reset to FALSE.
  */
  virtual String *val_str(String *str)=0;

  /*
    Returns string representation of this item in ASCII format.

    SYNOPSIS
      val_str_ascii()
      str - similar to val_str();

    NOTE
      This method is introduced for performance optimization purposes.

      1. val_str() result of some Items in string context
      depends on @@character_set_results.
      @@character_set_results can be set to a "real multibyte" character
      set like UCS2, UTF16, UTF32. (We'll use only UTF32 in the examples
      below for convenience.)

      So the default string result of such functions
      in these circumstances is real multi-byte character set, like UTF32.

      For example, all numbers in string context
      return result in @@character_set_results:

      SELECT CONCAT(20010101); -> UTF32

      We do sprintf() first (to get ASCII representation)
      and then convert to UTF32;
      
      So these kind "data sources" can use ASCII representation
      internally, but return multi-byte data only because
      @@character_set_results wants so.
      Therefore, conversion from ASCII to UTF32 is applied internally.


      2. Some other functions need in fact ASCII input.

      For example,
        inet_aton(), GeometryFromText(), Convert_TZ(), GET_FORMAT().

      Similar, fields of certain type, like DATE, TIME,
      when you insert string data into them, expect in fact ASCII input.
      If they get non-ASCII input, for example UTF32, they
      convert input from UTF32 to ASCII, and then use ASCII
      representation to do further processing.


      3. Now imagine we pass result of a data source of the first type
         to a data destination of the second type.

      What happens:
        a. data source converts data from ASCII to UTF32, because
           @@character_set_results wants so and passes the result to
           data destination.
        b. data destination gets UTF32 string.
        c. data destination converts UTF32 string to ASCII,
           because it needs ASCII representation to be able to handle data
           correctly.

      As a result we get two steps of unnecessary conversion:
      From ASCII to UTF32, then from UTF32 to ASCII.

      A better way to handle these situations is to pass ASCII
      representation directly from the source to the destination.

      This is why val_str_ascii() introduced.

    RETURN
      Similar to val_str()
  */
  virtual String *val_str_ascii(String *str);
  
  /*
    Return decimal representation of item with fixed point.

    SYNOPSIS
      val_decimal()
      decimal_buffer  buffer which can be used by Item for returning value
                      (but can be not)

    NOTE
      Returned value should not be changed if it is not the same which was
      passed via argument.

    RETURN
      Return pointer on my_decimal (it can be other then passed via argument)
        if value is not NULL (null_value flag will be reset to FALSE).
      In case of NULL value it return 0 pointer and set null_value flag
        to TRUE.
  */
  virtual my_decimal *val_decimal(my_decimal *decimal_buffer)= 0;
  /*
    Return boolean value of item.

    RETURN
      FALSE value is false or NULL
      TRUE value is true (not equal to 0)
  */
  virtual bool val_bool();
  virtual String *val_nodeset(String*) { return 0; }

  /**
    Get a JSON value from an Item.

    All subclasses that can return a JSON value, should override this
    function. The function in the base class is not expected to be
    called. If it is called, it most likely means that some subclass
    is missing an override of val_json().

    @param[in,out] result The resulting Json_wrapper.

    @return false if successful, true on failure
  */
  /* purecov: begin deadcode */
  virtual bool val_json(Json_wrapper *result)
  {
    DBUG_ABORT();
    my_error(ER_NOT_SUPPORTED_YET, MYF(0), "item type for JSON");
    return error_json();
  }
  /* purecov: end */

  /**
    Calculate the filter contribution that is relevant for table
    'filter_for_table' for this item.

    @param filter_for_table  The table we are calculating filter effect for
    @param read_tables       Tables earlier in the join sequence.
                             Predicates for table 'filter_for_table' that
                             rely on values from these tables can be part of
                             the filter effect.
    @param fields_to_ignore  Fields in 'filter_for_table' that should not
                             be part of the filter calculation. The filtering
                             effect of these fields is already part of the
                             calculation somehow (e.g. because there is a
                             predicate "col = <const>", and the optimizer
                             has decided to do ref access on 'col').
    @param rows_in_table     The number of rows in table 'filter_for_table'

    @return                  the filtering effect (between 0 and 1) this
                             Item contributes with.
  */
  virtual float get_filtering_effect(table_map filter_for_table,
                                     table_map read_tables,
                                     const MY_BITMAP *fields_to_ignore,
                                     double rows_in_table)
  {
    // Filtering effect cannot be calculated for a table already read.
    DBUG_ASSERT((read_tables & filter_for_table) == 0);
    return COND_FILTER_ALLPASS;
  }


  /**
    Get the value to return from val_json() in case of errors.

    @see Item::error_bool

    @return The value val_json() should return, which is true.
  */
  bool error_json()
  {
    null_value= maybe_null;
    return true;
  }


protected:
  /* Helper functions, see item_sum.cc */
  String *val_string_from_real(String *str);
  String *val_string_from_int(String *str);
  String *val_string_from_decimal(String *str);
  String *val_string_from_date(String *str);
  String *val_string_from_datetime(String *str);
  String *val_string_from_time(String *str);
  my_decimal *val_decimal_from_real(my_decimal *decimal_value);
  my_decimal *val_decimal_from_int(my_decimal *decimal_value);
  my_decimal *val_decimal_from_string(my_decimal *decimal_value);
  my_decimal *val_decimal_from_date(my_decimal *decimal_value);
  my_decimal *val_decimal_from_time(my_decimal *decimal_value);
  longlong val_int_from_decimal();
  longlong val_int_from_date();
  longlong val_int_from_time();
  longlong val_int_from_datetime();
  double val_real_from_decimal();


  /**
    Get the value to return from val_bool() in case of errors.

    This function is called from val_bool() when an error has occured
    and we need to return something to abort evaluation of the
    item. The expected pattern in val_bool() is

      if (<error condition>)
      {
        my_error(...)
        return error_bool();
      }

    @return The value val_bool() should return.
  */
  bool error_bool()
  {
    null_value= maybe_null;
    return false;
  }


  /**
    Get the value to return from val_decimal() in case of errors.

    @see Item::error_bool

    The expected pattern is to use the buffer given as parameter to
    val_decimal:

      my_decimal *Item_foo::val_decimal(my_decimal *decimal_buffer)
      {
        ...
        if (<error condition>)
        {
          my_error(...)
          return error_decimal(decimal_buffer);
        }
        ...
      }

    @param decimal_buffer Buffer used for returning value.

    @return The value val_decimal() should return.
  */
  my_decimal *error_decimal(my_decimal *decimal_buffer)
  {
    if (!maybe_null)
      my_decimal_set_zero(decimal_buffer);
    null_value= maybe_null;
    return null_value ? NULL : decimal_buffer;
  }


  /**
    Get the value to return from val_int() in case of errors.

    @see Item::error_bool

    @return The value val_int() should return.
  */
  int error_int()
  {
    null_value= maybe_null;
    return 0;
  }


  /**
    Get the value to return from val_real() in case of errors.

    @see Item::error_bool

    @return The value val_real() should return.
  */
  double error_real()
  {
    null_value= maybe_null;
    return 0.0;
  }


  /**
    Get the value to return from val_str() in case of errors.

    @see Item::error_bool

    @return The value val_str() should return.
  */
  String *error_str()
  {
    null_value= maybe_null;
    return null_value ? NULL : make_empty_result();
  }


  /**
    Convert val_str() to date in MYSQL_TIME
  */
  bool get_date_from_string(MYSQL_TIME *ltime, my_time_flags_t flags);
  /**
    Convert val_real() to date in MYSQL_TIME
  */
  bool get_date_from_real(MYSQL_TIME *ltime, my_time_flags_t flags);
  /**
    Convert val_decimal() to date in MYSQL_TIME
  */
  bool get_date_from_decimal(MYSQL_TIME *ltime, my_time_flags_t flags);
  /**
    Convert val_int() to date in MYSQL_TIME
  */
  bool get_date_from_int(MYSQL_TIME *ltime, my_time_flags_t flags);
  /**
    Convert get_time() from time to date in MYSQL_TIME
  */
  bool get_date_from_time(MYSQL_TIME *ltime);

  /**
    Convert a numeric type to date
  */
  bool get_date_from_numeric(MYSQL_TIME *ltime, my_time_flags_t fuzzydate);

  /**
    Convert a non-temporal type to date
  */
  bool get_date_from_non_temporal(MYSQL_TIME *ltime, my_time_flags_t fuzzydate);

  /**
    Convert val_str() to time in MYSQL_TIME
  */
  bool get_time_from_string(MYSQL_TIME *ltime);
  /**
    Convert val_real() to time in MYSQL_TIME
  */
  bool get_time_from_real(MYSQL_TIME *ltime);
  /**
    Convert val_decimal() to time in MYSQL_TIME
  */
  bool get_time_from_decimal(MYSQL_TIME *ltime);
  /**
    Convert val_int() to time in MYSQL_TIME
  */
  bool get_time_from_int(MYSQL_TIME *ltime);
  /**
    Convert date to time
  */
  bool get_time_from_date(MYSQL_TIME *ltime);
  /**
    Convert datetime to time
  */
  bool get_time_from_datetime(MYSQL_TIME *ltime);

  /**
    Convert a numeric type to time
  */
  bool get_time_from_numeric(MYSQL_TIME *ltime);

  /**
    Convert a non-temporal type to time
  */
  bool get_time_from_non_temporal(MYSQL_TIME *ltime);

public:

  type_conversion_status save_time_in_field(Field *field);
  type_conversion_status save_date_in_field(Field *field);
  type_conversion_status save_str_value_in_field(Field *field, String *result);

  virtual Field *get_tmp_table_field() { return 0; }
  /* This is also used to create fields in CREATE ... SELECT: */
  virtual Field *tmp_table_field(TABLE *t_arg) { return 0; }
  virtual const char *full_name() const
  {
    return item_name.is_set() ? item_name.ptr() : "???";
  }

  /*
    *result* family of methods is analog of *val* family (see above) but
    return value of result_field of item if it is present. If Item have not
    result field, it return val(). This methods set null_value flag in same
    way as *val* methods do it.
  */
  virtual double  val_result() { return val_real(); }
  virtual longlong val_int_result() { return val_int(); }
  /**
    Get time value in packed longlong format. NULL is converted to 0.
  */
  virtual longlong val_time_temporal_result() { return val_time_temporal(); }
  /**
    Get date value in packed longlong format. NULL is converted to 0.
  */
  virtual longlong val_date_temporal_result() { return val_date_temporal(); }
  virtual String *str_result(String* tmp) { return val_str(tmp); }
  virtual my_decimal *val_decimal_result(my_decimal *val)
  { return val_decimal(val); }
  virtual bool val_bool_result() { return val_bool(); }
  virtual bool is_null_result() { return is_null(); }

  /* bit map of tables used by item */
  virtual table_map used_tables() const { return (table_map) 0L; }
  /*
    Return table map of tables that can't be NULL tables (tables that are
    used in a context where if they would contain a NULL row generated
    by a LEFT or RIGHT join, the item would not be true).
    This expression is used on WHERE item to determinate if a LEFT JOIN can be
    converted to a normal join.
    Generally this function should return used_tables() if the function
    would return null if any of the arguments are null
    As this is only used in the beginning of optimization, the value don't
    have to be updated in update_used_tables()
  */
  virtual table_map not_null_tables() const { return used_tables(); }
  /*
    Returns true if this is a simple constant item like an integer, not
    a constant expression. Used in the optimizer to propagate basic constants.
  */
  virtual bool basic_const_item() const { return 0; }
  /* cloning of constant items (0 if it is not const) */
  virtual Item *clone_item() { return 0; }
  virtual cond_result eq_cmp_result() const { return COND_OK; }
  inline uint float_length(uint decimals_par) const
  { return decimals != NOT_FIXED_DEC ? (DBL_DIG+2+decimals_par) : DBL_DIG+8;}
  virtual uint decimal_precision() const;
  inline int decimal_int_part() const
  { return my_decimal_int_part(decimal_precision(), decimals); }
  /**
    TIME precision of the item: 0..6
  */
  virtual uint time_precision();
  /**
    DATETIME precision of the item: 0..6
  */
  virtual uint datetime_precision();
  /* 
    Returns true if this is constant (during query execution, i.e. its value
    will not change until next fix_fields) and its value is known.
    When the default implementation of used_tables() is effective, this
    function will always return true (because used_tables() is empty).
  */
  virtual bool const_item() const
  {
    if (used_tables() == 0)
      return can_be_evaluated_now();
    return false;
  }
  /* 
    Returns true if this is constant but its value may be not known yet.
    (Can be used for parameters of prep. stmts or of stored procedures.)
  */
  virtual bool const_during_execution() const 
  { return (used_tables() & ~PARAM_TABLE_BIT) == 0; }

  /**
    This method is used for to:
      - to generate a view definition query (SELECT-statement);
      - to generate a SQL-query for EXPLAIN EXTENDED;
      - to generate a SQL-query to be shown in INFORMATION_SCHEMA;
      - to generate a SQL-query that looks like a prepared statement for query_rewrite
      - debug.

    For more information about view definition query, INFORMATION_SCHEMA
    query and why they should be generated from the Item-tree, @see
    mysql_register_view().
  */
  virtual inline void print(String *str, enum_query_type query_type)
  {
    str->append(full_name());
  }

  void print_item_w_name(String *, enum_query_type query_type);
  /**
     Prints the item when it's part of ORDER BY and GROUP BY.
     @param  str            String to print to
     @param  query_type     How to format the item
     @param  used_alias     Whether item was referenced with alias.
  */
  void print_for_order(String *str, enum_query_type query_type,
                       bool used_alias);

  virtual void update_used_tables() {}

  virtual void split_sum_func(THD *thd, Ref_ptr_array ref_pointer_array,
                              List<Item> &fields) {}
  /* Called for items that really have to be split */
  void split_sum_func2(THD *thd, Ref_ptr_array ref_pointer_array,
                       List<Item> &fields,
                       Item **ref, bool skip_registered);
  virtual bool get_date(MYSQL_TIME *ltime, my_time_flags_t fuzzydate)= 0;
  virtual bool get_time(MYSQL_TIME *ltime)= 0;
  /**
    Get timestamp in "struct timeval" format.
    @retval  false on success
    @retval  true  on error
  */
  virtual bool get_timeval(struct timeval *tm, int *warnings);
  virtual bool get_date_result(MYSQL_TIME *ltime, my_time_flags_t fuzzydate)
  { return get_date(ltime,fuzzydate); }
  /*
    The method allows to determine nullness of a complex expression 
    without fully evaluating it, instead of calling val/result*() then 
    checking null_value. Used in Item_func_isnull/Item_func_isnotnull
    and Item_sum_count/Item_sum_count_distinct.
    Any new item which can be NULL must implement this method.
  */
  virtual bool is_null() { return 0; }

  /*
   Make sure the null_value member has a correct value.
  */
  virtual void update_null_value () { (void) val_int(); }

  /*
    Inform the item that there will be no distinction between its result
    being FALSE or NULL.

    NOTE
      This function will be called for eg. Items that are top-level AND-parts
      of the WHERE clause. Items implementing this function (currently
      Item_cond_and and subquery-related item) enable special optimizations
      when they are "top level".
  */
  virtual void top_level_item() {}
  /*
    set field of temporary table for Item which can be switched on temporary
    table during query processing (grouping and so on)
  */
  virtual void set_result_field(Field *field) {}
  virtual bool is_result_field() { return 0; }
  virtual bool is_bool_func() { return 0; }
  virtual void save_in_result_field(bool no_conversions) {}
  /*
    Set value of aggregate function in case of no rows for grouping were found.
    Also used for subqueries with outer references in SELECT list.
  */
  virtual void no_rows_in_result() {}
  virtual Item *copy_or_same(THD *thd) { return this; }
  virtual Item *copy_andor_structure(THD *thd) { return this; }
  virtual Item *real_item() { return this; }
  virtual Item *substitutional_item()
  {
    return  runtime_item ? real_item() : this;
  }
  virtual void set_runtime_created() { runtime_item= true; }
  virtual Item *get_tmp_table_item(THD *thd) { return copy_or_same(thd); }

  static const CHARSET_INFO *default_charset();
  virtual const CHARSET_INFO *compare_collation() { return NULL; }

  /*
    For backward compatibility, to make numeric
    data types return "binary" charset in client-side metadata.
  */
  virtual const CHARSET_INFO *charset_for_protocol(void) const
  {
    return result_type() == STRING_RESULT ? collation.collation :
                                            &my_charset_bin;
  };

  /**
    Traverses a tree of Items in prefix and/or postfix order.
    Optionally walks into subqueries.

    @param processor   processor function to be invoked per item
                       returns true to abort traversal, false to continue
    @param walk        controls how to traverse the item tree
                       WALK_PREFIX:  call processor before invoking children
                       WALK_POSTFIX: call processor after invoking children
                       WALK_SUBQUERY go down into subqueries
                       walk values are bit-coded and may be combined.
                       Omitting both WALK_PREFIX and WALK_POSTFIX is undefined
                       behaviour.
    @param arg         Optional pointer to a walk-specific object

    @retval      false walk succeeded
    @retval      true  walk aborted
                       by agreement, an error may have been reported
  */

  virtual bool walk(Item_processor processor, enum_walk walk, uchar *arg)
  {
    return (this->*processor)(arg);
  }

  virtual Item* transform(Item_transformer transformer, uchar *arg);

  /*
    This function performs a generic "compilation" of the Item tree.
    The process of compilation is assumed to go as follows: 
    
    compile()
    { 
      if (this->*some_analyzer(...))
      {
        compile children if any;
        return this->*some_transformer(...);
      }
      else
        return this;
    }

    i.e. analysis is performed top-down while transformation is done
    bottom-up. If no transformation is applied, the item is returned unchanged.
    A transformation error is indicated by returning a NULL pointer. Notice
    that the analyzer function should never cause an error.
  */
  virtual Item* compile(Item_analyzer analyzer, uchar **arg_p,
                        Item_transformer transformer, uchar *arg_t)
  {
    if ((this->*analyzer) (arg_p))
      return ((this->*transformer) (arg_t));
    return this;
  }

   virtual void traverse_cond(Cond_traverser traverser,
                              void *arg, traverse_order order)
   {
     (*traverser)(this, arg);
   }

  /*
    This is used to get the most recent version of any function in
    an item tree. The version is the version where a MySQL function
    was introduced in. So any function which is added should use
    this function and set the int_arg to maximum of the input data
    and their own version info.
  */
  virtual bool intro_version(uchar *int_arg) { return false; }

  virtual bool remove_fixed(uchar * arg) { fixed= 0; return false; }
  virtual bool cleanup_processor(uchar *arg);
  virtual bool collect_item_field_processor(uchar * arg) { return 0; }

  /**
    Item::walk function. Set bit in table->tmp_set for all fields in
    table 'arg' that are referred to by the Item.
  */
  virtual bool add_field_to_set_processor(uchar * arg) { return false; }

  /// A processor to handle the select lex visitor framework.
  virtual bool visitor_processor(uchar *arg);

  /**
    Item::walk function. Set bit in table->cond_set for all fields of
    all tables that are referred to by the Item.
  */
  virtual bool add_field_to_cond_set_processor(uchar *unused) {return false; }

  /**
     Visitor interface for removing all column expressions (Item_field) in
     this expression tree from a bitmap. @See walk()

     @param arg  A MY_BITMAP* cast to unsigned char*, where the bits represent
                 Field::field_index values.
   */
  virtual bool remove_column_from_bitmap(uchar *arg) { return false; }
  virtual bool find_item_in_field_list_processor(uchar *arg) { return false; }
  virtual bool change_context_processor(uchar *context) { return false; }
  virtual bool reset_query_id_processor(uchar *query_id_arg) { return false; }
  virtual bool find_item_processor(uchar *arg) { return this == (void *) arg; }
<<<<<<< HEAD
  virtual bool mark_field_in_map(uchar *arg) { return false; }
=======
  /**
    Mark underlying field in read or write map of a table.

    @param arg        Mark_field object
  */
  virtual bool mark_field_in_map(uchar *arg) { return false; }
protected:
  /**
    Helper function for mark_field_in_map(uchar *arg).

    @param mark_field Mark_field object
    @param field      Field to be marked for read/write
  */
  static inline bool mark_field_in_map(Mark_field *mark_field, Field* field)
  {
    TABLE *table= mark_field->table;
    if (table != NULL && table != field->table)
      return false;

    table= field->table;
    table->mark_column_used(table->in_use, field, mark_field->mark);

    return false;
  }
public:
>>>>>>> 23032807
  /**
    Return used table information for the specified query block (level).
    For a field that is resolved from this query block, return the table number.
    For a field that is resolved from a query block outer to the specified one,
    return OUTER_REF_TABLE_BIT

    @param[in,out] arg pointer to an instance of class Used_tables, which is
                       constructed with the query block as argument.
                       The used tables information is accumulated in the field
                       used_tables in this class. 

    @note This function is used to update used tables information after
          merging a query block (a subquery) with its parent.
  */
  virtual bool used_tables_for_level(uchar *arg) { return false; }
  virtual bool check_column_privileges(uchar *arg) { return false; }
  virtual bool inform_item_in_cond_of_tab(uchar *arg) { return false; }
  /**
     Clean up after removing the item from the item tree.

     @param arg Pointer to the st_select_lex from which the walk started, i.e.,
                the st_select_lex that contained the clause that was removed.
  */
  virtual bool clean_up_after_removal(uchar *arg) { return false; }

  /**
    Propagate components that use referenced columns from derived tables.
    Some columns from derived tables may be determined to be unused, but
    may actually reference other columns that are used. This function will
    return true for such columns when called with Item::walk(), which then
    means that this column can also be marked as used.
    @see also SELECT_LEX::delete_unused_merged_columns().
  */
  virtual bool propagate_derived_used(uchar *arg) { return is_derived_used(); }

  /// @see Distinct_check::check_query()
  virtual bool aggregate_check_distinct(uchar *arg)
  { return false; }
  /// @see Group_check::check_query()
  virtual bool aggregate_check_group(uchar *arg)
  { return false; }
  /// @see Group_check::analyze_conjunct()
  virtual bool is_strong_side_column_not_in_fd(uchar *arg)
  { return false; }
  /// @see Group_check::is_in_fd_of_underlying()
  virtual bool is_column_not_in_fd(uchar *arg)
  { return false; }
  virtual Bool3 local_column(const st_select_lex *sl) const
  { return Bool3::false3(); }

  virtual bool cache_const_expr_analyzer(uchar **arg);
  virtual Item* cache_const_expr_transformer(uchar *arg);

  /**
     Analyzer for finding Item_field by name
     
     @param arg  Field name to search for
     
     @return TRUE Go deeper in item tree.  (Found Item or not an Item_field)
     @return FALSE Don't go deeper in item tree. (Item_field with other name)
  */
  virtual bool item_field_by_name_analyzer(uchar **arg) { return true; };

  /**
     Simple transformer that returns the argument if this is an Item_field.
     The new item will inherit it's name to maintain aliases.

     @param arg Item to replace Item_field

     @return argument if this is an Item_field
     @return this otherwise.
  */
  virtual Item* item_field_by_name_transformer(uchar *arg) { return this; }

  virtual bool equality_substitution_analyzer(uchar **arg) { return false; }

  virtual Item* equality_substitution_transformer(uchar *arg) { return this; }

  /*
    Check if a partition function is allowed
    SYNOPSIS
      check_partition_func_processor()
      int_arg                        Ignored
    RETURN VALUE
      TRUE                           Partition function not accepted
      FALSE                          Partition function accepted

    DESCRIPTION
    check_partition_func_processor is used to check if a partition function
    uses an allowed function. An allowed function will always ensure that
    X=Y guarantees that also part_function(X)=part_function(Y) where X is
    a set of partition fields and so is Y. The problems comes mainly from
    character sets where two equal strings can be quite unequal. E.g. the
    german character for double s is equal to 2 s.

    The default is that an item is not allowed
    in a partition function. Allowed functions
    can never depend on server version, they cannot depend on anything
    related to the environment. They can also only depend on a set of
    fields in the table itself. They cannot depend on other tables and
    cannot contain any queries and cannot contain udf's or similar.
    If a new Item class is defined and it inherits from a class that is
    allowed in a partition function then it is very important to consider
    whether this should be inherited to the new class. If not the function
    below should be defined in the new Item class.

    The general behaviour is that most integer functions are allowed.
    If the partition function contains any multi-byte collations then
    the function check_part_func_fields will report an error on the
    partition function independent of what functions are used. So the
    only character sets allowed are single character collation and
    even for those only a limited set of functions are allowed. The
    problem with multi-byte collations is that almost every string
    function has the ability to change things such that two strings
    that are equal will not be equal after manipulated by a string
    function. E.g. two strings one contains a double s, there is a
    special german character that is equal to two s. Now assume a
    string function removes one character at this place, then in
    one the double s will be removed and in the other there will
    still be one s remaining and the strings are no longer equal
    and thus the partition function will not sort equal strings into
    the same partitions.

    So the check if a partition function is valid is two steps. First
    check that the field types are valid, next check that the partition
    function is valid. The current set of partition functions valid
    assumes that there are no multi-byte collations amongst the partition
    fields.
  */
  virtual bool check_partition_func_processor(uchar *bool_arg) { return true;}
  virtual bool subst_argument_checker(uchar **arg)
  { 
    if (*arg)
      *arg= NULL; 
    return true;     
  }
  virtual bool explain_subquery_checker(uchar **arg) { return true; }
  virtual Item *explain_subquery_propagator(uchar *arg) { return this; }

  virtual Item *equal_fields_propagator(uchar * arg) { return this; }
  virtual bool set_no_const_sub(uchar *arg) { return false; }
  virtual Item *replace_equal_field(uchar * arg) { return this; }
  /*
    Check if an expression value has allowed arguments, like DATE/DATETIME
    for date functions. Also used by partitioning code to reject
    timezone-dependent expressions in a (sub)partitioning function.
  */
  virtual bool check_valid_arguments_processor(uchar *arg) { return false; }

  /**
    Find a function of a given type

    @param   arg     the function type to search (enum Item_func::Functype)
    @return
      @retval TRUE   the function type we're searching for is found
      @retval FALSE  the function type wasn't found

    @description
      This function can be used (together with Item::walk()) to find functions
      in an item tree fragment.
  */
  virtual bool find_function_processor (uchar *arg)
  {
    return FALSE;
  }

 /**
   Check if an expression/function is allowed for a virtual column

   @param[in,out] int_arg  An array of two integers. Used only for
   Item_field. The first cell passes the field's number in the table. The
   second cell is an out parameter containing the error code.

   @returns true if function is not accepted
  */
  virtual bool check_gcol_func_processor(uchar *int_arg)
  { return true; }

  /**
    Check if a generated expression depends on DEFAULT function.

    @param arg ignored

    @returns false if the function is not DEFAULT(), otherwise true.
  */
  virtual bool check_gcol_depend_default_processor(uchar *arg)
  { return false; }

  /**
    @brief  update_indexed_column_map
    Update columns map for index.

    @param int_arg It's useless 
    @return  false successfully update 
    */
  virtual bool update_indexed_column_map(uchar *int_arg) { return false; }

  /*
    For SP local variable returns pointer to Item representing its
    current value and pointer to current Item otherwise.
  */
  virtual Item *this_item() { return this; }
  virtual const Item *this_item() const { return this; }

  /*
    For SP local variable returns address of pointer to Item representing its
    current value and pointer passed via parameter otherwise.
  */
  virtual Item **this_item_addr(THD *thd, Item **addr_arg) { return addr_arg; }

  // Row emulation
  virtual uint cols() { return 1; }
  virtual Item* element_index(uint i) { return this; }
  virtual Item** addr(uint i) { return 0; }
  virtual bool check_cols(uint c);
  // It is not row => null inside is impossible
  virtual bool null_inside() { return 0; }
  // used in row subselects to get value of elements
  virtual void bring_value() {}

  Field *tmp_table_field_from_field_type(TABLE *table, bool fixed_length);
  virtual Item_field *field_for_view_update() { return 0; }

  virtual Item *neg_transformer(THD *thd) { return NULL; }
  virtual Item *update_value_transformer(uchar *select_arg) { return this; }
  virtual Item *safe_charset_converter(const CHARSET_INFO *tocs);
  void delete_self()
  {
    cleanup();
    delete this;
  }

  virtual bool is_splocal() { return 0; } /* Needed for error checking */

  /*
    Return Settable_routine_parameter interface of the Item.  Return 0
    if this Item is not Settable_routine_parameter.
  */
  virtual Settable_routine_parameter *get_settable_routine_parameter()
  {
    return 0;
  }
  inline bool is_temporal_with_date() const
  {
    return is_temporal_type_with_date(field_type());
  }
  inline bool is_temporal_with_date_and_time() const
  {
    return is_temporal_type_with_date_and_time(field_type());
  }
  inline bool is_temporal_with_time() const
  {
    return is_temporal_type_with_time(field_type());
  }
  inline bool is_temporal() const
  {
    return is_temporal_type(field_type());
  }
  /**
    Check whether this and the given item has compatible comparison context.
    Used by the equality propagation. See Item_field::equal_fields_propagator.

    @return
      TRUE  if the context is the same or if fields could be
            compared as DATETIME values by the Arg_comparator.
      FALSE otherwise.
  */
  inline bool has_compatible_context(Item *item) const
  {
    /* Same context. */
    if (cmp_context == (Item_result)-1 || item->cmp_context == cmp_context)
      return TRUE;
    /* DATETIME comparison context. */
    if (is_temporal_with_date())
      return item->is_temporal_with_date() ||
             item->cmp_context == STRING_RESULT;
    if (item->is_temporal_with_date())
      return is_temporal_with_date() || cmp_context == STRING_RESULT;
    return FALSE;
  }
  virtual Field::geometry_type get_geometry_type() const
    { return Field::GEOM_GEOMETRY; };
  String *check_well_formed_result(String *str,
                                   bool send_error,
                                   bool truncate);
  bool eq_by_collation(Item *item, bool binary_cmp, const CHARSET_INFO *cs); 

  /*
    Test whether an expression is expensive to compute. Used during
    optimization to avoid computing expensive expressions during this
    phase. Also used to force temp tables when sorting on expensive
    functions.
    TODO:
    Normally we should have a method:
      cost Item::execution_cost(),
    where 'cost' is either 'double' or some structure of various cost
    parameters.
  */
  virtual bool is_expensive()
  {
    if (is_expensive_cache < 0)
      is_expensive_cache= walk(&Item::is_expensive_processor, WALK_POSTFIX,
                               NULL);
    return MY_TEST(is_expensive_cache);
  }
  virtual bool can_be_evaluated_now() const;
  uint32 max_char_length() const
  { return max_length / collation.collation->mbmaxlen; }
  void fix_length_and_charset(uint32 max_char_length_arg,
                              const CHARSET_INFO *cs)
  {
    max_length= char_to_byte_length_safe(max_char_length_arg, cs->mbmaxlen);
    collation.collation= cs;
  }
  void fix_char_length(uint32 max_char_length_arg)
  {
    max_length= char_to_byte_length_safe(max_char_length_arg,
                                         collation.collation->mbmaxlen);
  }
  void fix_char_length_ulonglong(ulonglong max_char_length_arg)
  {
    ulonglong max_result_length= max_char_length_arg *
                                 collation.collation->mbmaxlen;
    if (max_result_length >= MAX_BLOB_WIDTH)
    {
      max_length= MAX_BLOB_WIDTH;
      maybe_null= 1;
    }
    else
      max_length= (uint32) max_result_length;
  }
  void fix_length_and_charset_datetime(uint32 max_char_length_arg)
  {
    collation.set(&my_charset_numeric, DERIVATION_NUMERIC, MY_REPERTOIRE_ASCII);
    fix_char_length(max_char_length_arg);
  }
  void fix_length_and_dec_and_charset_datetime(uint32 max_char_length_arg,
                                               uint8 dec_arg)
  {
    decimals= dec_arg;
    fix_length_and_charset_datetime(max_char_length_arg +
                                    (dec_arg ? dec_arg + 1 : 0));
  }
  /*
    Return TRUE if the item points to a column of an outer-joined table.
  */
  virtual bool is_outer_field() const { DBUG_ASSERT(fixed); return FALSE; }

  /**
     Check if an item either is a blob field, or will be represented as a BLOB
     field if a field is created based on this item.

     @retval TRUE  If a field based on this item will be a BLOB field,
     @retval FALSE Otherwise.
  */
  bool is_blob_field() const;

  /**
    Checks if this item or any of its decendents contains a subquery.
  */
  virtual bool has_subquery() const { return with_subselect; }
  virtual bool has_stored_program() const { return with_stored_program; }
  /// Whether this Item was created by the IN->EXISTS subquery transformation
  virtual bool created_by_in2exists() const { return false; }

  // @return true if an expression in select list of derived table is used
  bool is_derived_used() const { return derived_used; }

  // Set an expression from select list of derived table as used
  void set_derived_used() { derived_used= true; }

  void mark_subqueries_optimized_away()
  {
    if (has_subquery())
      walk(&Item::subq_opt_away_processor, WALK_POSTFIX, NULL);
  }

  /**
    Analyzer function for GC substitution. @see substitute_gc()
  */
  virtual bool gc_subst_analyzer(uchar **arg) { return false; }
  /**
    Transformer function for GC substitution. @see substitute_gc()
  */
  virtual Item *gc_subst_transformer(uchar *arg) { return this; }
  /**
    Check if this item is of a type that is eligible for GC
    substitution. All items that belong to subclasses of Item_func are
    eligible for substitution. @see substitute_gc()
  */
  bool can_be_substituted_for_gc() const
  {
    const Type t= type();
    return t == FUNC_ITEM || t == COND_ITEM;
  }

  /**
    This function applies only to Item_field objects referred to by an Item_ref
    object that has been marked as a const_item.

    @param arg  Keep track of whether an Item_ref refers to an Item_field.
  */
  virtual bool repoint_const_outer_ref(uchar *arg) { return false; }
private:
  virtual bool subq_opt_away_processor(uchar *arg) { return false; }
};


class sp_head;


class Item_basic_constant :public Item
{
  table_map used_table_map;
public:
  Item_basic_constant(): Item(), used_table_map(0) {};
  explicit Item_basic_constant(const POS &pos): Item(pos), used_table_map(0) {};

  void set_used_tables(table_map map) { used_table_map= map; }
  table_map used_tables() const { return used_table_map; }
  bool check_gcol_func_processor(uchar *int_arg) { return false;}
  /* to prevent drop fixed flag (no need parent cleanup call) */
  void cleanup()
  {
    /*
      Restore the original field name as it might not have been allocated
      in the statement memory. If the name is auto generated, it must be
      done again between subsequent executions of a prepared statement.
    */
    if (orig_name.is_set())
      item_name= orig_name;
  }
};


/*****************************************************************************
  The class is a base class for representation of stored routine variables in
  the Item-hierarchy. There are the following kinds of SP-vars:
    - local variables (Item_splocal);
    - CASE expression (Item_case_expr);
*****************************************************************************/

class Item_sp_variable :public Item
{
protected:
  /*
    THD, which is stored in fix_fields() and is used in this_item() to avoid
    current_thd use.
  */
  THD *m_thd;

public:
  Name_string m_name;

public:
#ifndef DBUG_OFF
  /*
    Routine to which this Item_splocal belongs. Used for checking if correct
    runtime context is used for variable handling.
  */
  sp_head *m_sp;
#endif

public:
  Item_sp_variable(const Name_string sp_var_name);

public:
  bool fix_fields(THD *thd, Item **);

  double val_real();
  longlong val_int();
  String *val_str(String *sp);
  my_decimal *val_decimal(my_decimal *decimal_value);
  bool get_date(MYSQL_TIME *ltime, my_time_flags_t fuzzydate);
  bool get_time(MYSQL_TIME *ltime);
  bool is_null();

public:
  inline void make_field(Send_field *field);  
  inline bool send(Protocol *protocol, String *str);

protected:
  inline type_conversion_status save_in_field_inner(Field *field,
                                                    bool no_conversions);
};

/*****************************************************************************
  Item_sp_variable inline implementation.
*****************************************************************************/

inline void Item_sp_variable::make_field(Send_field *field)
{
  Item *it= this_item();
  it->item_name.copy(item_name.is_set() ? item_name : m_name);
  it->make_field(field);
}

inline type_conversion_status
Item_sp_variable::save_in_field_inner(Field *field, bool no_conversions)
{
  return this_item()->save_in_field(field, no_conversions);
}

inline bool Item_sp_variable::send(Protocol *protocol, String *str)
{
  return this_item()->send(protocol, str);
}


/*****************************************************************************
  A reference to local SP variable (incl. reference to SP parameter), used in
  runtime.
*****************************************************************************/

class Item_splocal :public Item_sp_variable,
                    private Settable_routine_parameter
{
  uint m_var_idx;

  Type m_type;
  Item_result m_result_type;
  enum_field_types m_field_type;
public:
  /*
    If this variable is a parameter in LIMIT clause.
    Used only during NAME_CONST substitution, to not append
    NAME_CONST to the resulting query and thus not break
    the slave.
  */
  bool limit_clause_param;
  /* 
    Position of this reference to SP variable in the statement (the
    statement itself is in sp_instr_stmt::m_query).
    This is valid only for references to SP variables in statements,
    excluding DECLARE CURSOR statement. It is used to replace references to SP
    variables with NAME_CONST calls when putting statements into the binary
    log.
    Value of 0 means that this object doesn't corresponding to reference to
    SP variable in query text.
  */
  uint pos_in_query;
  /*
    Byte length of SP variable name in the statement (see pos_in_query).
    The value of this field may differ from the name_length value because
    name_length contains byte length of UTF8-encoded item name, but
    the query string (see sp_instr_stmt::m_query) is currently stored with
    a charset from the SET NAMES statement.
  */
  uint len_in_query;

  Item_splocal(const Name_string sp_var_name, uint sp_var_idx,
               enum_field_types sp_var_type,
               uint pos_in_q= 0, uint len_in_q= 0);

  bool is_splocal() { return 1; } /* Needed for error checking */

  Item *this_item();
  const Item *this_item() const;
  Item **this_item_addr(THD *thd, Item **);

  virtual void print(String *str, enum_query_type query_type);

public:
  inline uint get_var_idx() const;

  inline enum Type type() const;
  inline Item_result result_type() const;
  inline enum_field_types field_type() const { return m_field_type; }
  bool val_json(Json_wrapper *result);

private:
  bool set_value(THD *thd, sp_rcontext *ctx, Item **it);

public:
  Settable_routine_parameter *get_settable_routine_parameter()
  {
    return this;
  }
};

/*****************************************************************************
  Item_splocal inline implementation.
*****************************************************************************/

inline uint Item_splocal::get_var_idx() const
{
  return m_var_idx;
}

inline enum Item::Type Item_splocal::type() const
{
  return m_type;
}

inline Item_result Item_splocal::result_type() const
{
  return m_result_type;
}


/*****************************************************************************
  A reference to case expression in SP, used in runtime.
*****************************************************************************/

class Item_case_expr :public Item_sp_variable
{
public:
  Item_case_expr(uint case_expr_id);

public:
  Item *this_item();
  const Item *this_item() const;
  Item **this_item_addr(THD *thd, Item **);

  inline enum Type type() const;
  inline Item_result result_type() const;

public:
  /*
    NOTE: print() is intended to be used from views and for debug.
    Item_case_expr can not occur in views, so here it is only for debug
    purposes.
  */
  virtual void print(String *str, enum_query_type query_type);

private:
  uint m_case_expr_id;
};

/*****************************************************************************
  Item_case_expr inline implementation.
*****************************************************************************/

inline enum Item::Type Item_case_expr::type() const
{
  return this_item()->type();
}

inline Item_result Item_case_expr::result_type() const
{
  return this_item()->result_type();
}


/*
  NAME_CONST(given_name, const_value). 
  This 'function' has all properties of the supplied const_value (which is 
  assumed to be a literal constant), and the name given_name. 

  This is used to replace references to SP variables when we write PROCEDURE
  statements into the binary log.

  TODO
    Together with Item_splocal and Item::this_item() we can actually extract
    common a base of this class and Item_splocal. Maybe it is possible to
    extract a common base with class Item_ref, too.
*/

class Item_name_const : public Item
{
  typedef Item super;

  Item *value_item;
  Item *name_item;
  bool valid_args;
public:
  Item_name_const(const POS &pos, Item *name_arg, Item *val);

  virtual bool itemize(Parse_context *pc, Item **res);
  bool fix_fields(THD *, Item **);

  enum Type type() const;
  double val_real();
  longlong val_int();
  String *val_str(String *sp);
  my_decimal *val_decimal(my_decimal *);
  bool get_date(MYSQL_TIME *ltime, my_time_flags_t fuzzydate);
  bool get_time(MYSQL_TIME *ltime);
  bool is_null();
  virtual void print(String *str, enum_query_type query_type);

  Item_result result_type() const
  {
    return value_item->result_type();
  }

  bool send(Protocol *protocol, String *str)
  {
    return value_item->send(protocol, str);
  }

  virtual bool cache_const_expr_analyzer(uchar **arg)
  {
    // Item_name_const always wraps a literal, so there is no need to cache it.
    return false;
  }

protected:
  type_conversion_status save_in_field_inner(Field *field, bool no_conversions)
  {
    return value_item->save_in_field(field, no_conversions);
  }
};

bool agg_item_collations(DTCollation &c, const char *name,
                         Item **items, uint nitems, uint flags, int item_sep);
bool agg_item_collations_for_comparison(DTCollation &c, const char *name,
                                        Item **items, uint nitems, uint flags);
bool agg_item_set_converter(DTCollation &coll, const char *fname,
                            Item **args, uint nargs, uint flags, int item_sep);
bool agg_item_charsets(DTCollation &c, const char *name,
                       Item **items, uint nitems, uint flags, int item_sep);
inline bool
agg_item_charsets_for_string_result(DTCollation &c, const char *name,
                                    Item **items, uint nitems,
                                    int item_sep= 1)
{
  uint flags= MY_COLL_ALLOW_SUPERSET_CONV |
              MY_COLL_ALLOW_COERCIBLE_CONV |
              MY_COLL_ALLOW_NUMERIC_CONV;
  return agg_item_charsets(c, name, items, nitems, flags, item_sep);
}
inline bool
agg_item_charsets_for_comparison(DTCollation &c, const char *name,
                                 Item **items, uint nitems,
                                 int item_sep= 1)
{
  uint flags= MY_COLL_ALLOW_SUPERSET_CONV |
              MY_COLL_ALLOW_COERCIBLE_CONV |
              MY_COLL_DISALLOW_NONE;
  return agg_item_charsets(c, name, items, nitems, flags, item_sep);
}
inline bool
agg_item_charsets_for_string_result_with_comparison(DTCollation &c,
                                                    const char *name,
                                                    Item **items, uint nitems,
                                                    int item_sep= 1)
{
  uint flags= MY_COLL_ALLOW_SUPERSET_CONV |
              MY_COLL_ALLOW_COERCIBLE_CONV |
              MY_COLL_ALLOW_NUMERIC_CONV |
              MY_COLL_DISALLOW_NONE;
  return agg_item_charsets(c, name, items, nitems, flags, item_sep);
}


class Item_num: public Item_basic_constant
{
  typedef Item_basic_constant super;
public:
  Item_num() { collation.set_numeric(); } /* Remove gcc warning */
  explicit Item_num(const POS &pos) : super(pos)
  { collation.set_numeric(); }

  virtual Item_num *neg()= 0;
  Item *safe_charset_converter(const CHARSET_INFO *tocs);
  bool check_partition_func_processor(uchar *int_arg) { return false;}
};

#define NO_CACHED_FIELD_INDEX ((uint)(-1))

class st_select_lex;
class Item_ident :public Item
{
  typedef Item super;

protected:
  /* 
    We have to store initial values of db_name, table_name and field_name
    to be able to restore them during cleanup() because they can be 
    updated during fix_fields() to values from Field object and life-time 
    of those is shorter than life-time of Item_field.
  */
  const char *orig_db_name;
  const char *orig_table_name;
  const char *orig_field_name;
  bool m_alias_of_expr; ///< if this Item's name is alias of SELECT expression

public:
  Name_resolution_context *context;
  const char *db_name;
  const char *table_name;
  const char *field_name;

  /* 
    Cached value of index for this field in table->field array, used by prep. 
    stmts for speeding up their re-execution. Holds NO_CACHED_FIELD_INDEX 
    if index value is not known.
  */
  uint cached_field_index;
  /*
    Cached pointer to table which contains this field, used for the same reason
    by prep. stmt. too in case then we have not-fully qualified field.
    0 - means no cached value.
    @todo Notice that this is usually the same as Item_field::table_ref.
          cached_table should be replaced by table_ref ASAP.
  */
  TABLE_LIST *cached_table;
  st_select_lex *depended_from;

  Item_ident(Name_resolution_context *context_arg,
             const char *db_name_arg, const char *table_name_arg,
             const char *field_name_arg);
  Item_ident(const POS &pos,
             const char *db_name_arg, const char *table_name_arg,
             const char *field_name_arg);

  Item_ident(THD *thd, Item_ident *item);

  virtual bool itemize(Parse_context *pc, Item **res);

  const char *full_name() const;
  virtual void fix_after_pullout(st_select_lex *parent_select,
                                 st_select_lex *removed_select);
  void cleanup();
  virtual bool aggregate_check_distinct(uchar *arg);
  virtual bool aggregate_check_group(uchar *arg);
  Bool3 local_column(const st_select_lex *sl) const;

  virtual void print(String *str, enum_query_type query_type)
  {
    print(str, query_type, db_name, table_name);
  }
protected:
  /**
    Function to print column name for a table

    To print a column for a permanent table (picks up database and table from
    Item_ident object):

       item->print(str, qt)

    To print a column for a temporary table:

       item->print(str, qt, specific_db, specific_table)

    Items of temporary table fields have empty/NULL values of table_name and
    db_name. To print column names in a 3D form (`database`.`table`.`column`),
    this function prints db_name_arg and table_name_arg parameters instead of
    this->db_name and this->table_name respectively.

    @param [out] str            Output string buffer.
    @param       query_type     Bitmap to control printing details.
    @param       db_name_arg    String to output as a column database name.
    @param       table_name_arg String to output as a column table name.
  */
  void print(String *str, enum_query_type query_type,
             const char *db_name_arg,
             const char *table_name_arg) const;
public:
  virtual bool change_context_processor(uchar *cntx)
  {
    context= reinterpret_cast<Name_resolution_context *>(cntx);
    return false;
  }

  /// @returns true if this Item's name is alias of SELECT expression
  bool is_alias_of_expr() const { return m_alias_of_expr; }
  /// Marks that this Item's name is alias of SELECT expression
  void set_alias_of_expr() { m_alias_of_expr= true; }

  bool walk(Item_processor processor, enum_walk walk, uchar *arg)
  {
    /*
      Item_ident processors like aggregate_check*() use
      WALK_PREFIX|WALK_POSTFIX and depend on the processor being called twice
      then.
    */
    return ((walk & WALK_PREFIX) && (this->*processor)(arg)) ||
           ((walk & WALK_POSTFIX) && (this->*processor)(arg));
  }

  /**
     @returns true if a part of this Item's full name (name or table name) is
     an alias.
  */
  virtual bool alias_name_used() const { return m_alias_of_expr; }
  friend bool insert_fields(THD *thd, Name_resolution_context *context,
                            const char *db_name,
                            const char *table_name, List_iterator<Item> *it,
                            bool any_privileges);
  bool is_strong_side_column_not_in_fd(uchar *arg);
  bool is_column_not_in_fd(uchar *arg);
};


class Item_ident_for_show :public Item
{
public:
  Field *field;
  const char *db_name;
  const char *table_name;

  Item_ident_for_show(Field *par_field, const char *db_arg,
                      const char *table_name_arg)
    :field(par_field), db_name(db_arg), table_name(table_name_arg)
  {}

  enum Type type() const { return FIELD_ITEM; }
  double val_real() { return field->val_real(); }
  longlong val_int() { return field->val_int(); }
  String *val_str(String *str) { return field->val_str(str); }
  my_decimal *val_decimal(my_decimal *dec) { return field->val_decimal(dec); }
  bool get_date(MYSQL_TIME *ltime, my_time_flags_t fuzzydate)
  {
    return field->get_date(ltime, fuzzydate);
  }
  bool get_time(MYSQL_TIME *ltime)
  {
    return field->get_time(ltime);
  }
  void make_field(Send_field *tmp_field);
  CHARSET_INFO *charset_for_protocol(void) const
  { return (CHARSET_INFO *)field->charset_for_protocol(); }
};


class Item_equal;
class COND_EQUAL;

class Item_field :public Item_ident
{
  typedef Item_ident super;

protected:
  void set_field(Field *field);
  type_conversion_status save_in_field_inner(Field *field, bool no_conversions);
public:
  /**
    Table containing this resolved field. This is required e.g for calculation
    of table map. Notice that for the following types of "tables",
    no TABLE_LIST object is assigned and hence table_ref is NULL:
     - Temporary tables assigned by join optimizer for sorting and aggregation.
     - Stored procedure dummy tables.
    For fields referencing such tables, table number is always 0, and other
    uses of table_ref is not needed.
  */
  TABLE_LIST *table_ref;
  Field *field;
  Field *result_field;
  Item_equal *item_equal;
  bool no_const_subst;
  /*
    if any_privileges set to TRUE then here real effective privileges will
    be stored
  */
  uint have_privileges;
  /* field need any privileges (for VIEW creation) */
  bool any_privileges;

  Item_field(Name_resolution_context *context_arg,
             const char *db_arg,const char *table_name_arg,
             const char *field_name_arg);
  Item_field(const POS &pos,
             const char *db_arg,const char *table_name_arg,
             const char *field_name_arg);

  /*
    Constructor needed to process subquery with temporary tables (see Item).
    Notice that it will have no name resolution context.
  */
  Item_field(THD *thd, Item_field *item);
  /*
    Ensures that field, table, and database names will live as long as
    Item_field (this is important in prepared statements).
  */
  Item_field(THD *thd, Name_resolution_context *context_arg, Field *field);
  /*
    If this constructor is used, fix_fields() won't work, because
    db_name, table_name and column_name are unknown. It's necessary to call
    reset_field() before fix_fields() for all fields created this way.
  */
  Item_field(Field *field);

  virtual bool itemize(Parse_context *pc, Item **res);

  enum Type type() const { return FIELD_ITEM; }
  bool eq(const Item *item, bool binary_cmp) const;
  double val_real();
  longlong val_int();
  longlong val_time_temporal();
  longlong val_date_temporal();
  my_decimal *val_decimal(my_decimal *);
  String *val_str(String*);
  bool val_json(Json_wrapper *result);
  double val_result();
  longlong val_int_result();
  longlong val_time_temporal_result();
  longlong val_date_temporal_result();
  String *str_result(String* tmp);
  my_decimal *val_decimal_result(my_decimal *);
  bool val_bool_result();
  bool is_null_result();
  bool send(Protocol *protocol, String *str_arg);
  void reset_field(Field *f);
  bool fix_fields(THD *, Item **);
  void make_field(Send_field *tmp_field);
  void save_org_in_field(Field *field);
  table_map used_tables() const;
  enum Item_result result_type () const
  {
    return field->result_type();
  }
  enum Item_result numeric_context_result_type() const
  {
    return field->numeric_context_result_type();
  }
  Item_result cast_to_int_type() const
  {
    return field->cast_to_int_type();
  }
  enum_field_types field_type() const
  {
    return field->type();
  }
  enum_monotonicity_info get_monotonicity_info() const
  {
    return MONOTONIC_STRICT_INCREASING;
  }
  longlong val_int_endpoint(bool left_endp, bool *incl_endp);
  Field *get_tmp_table_field() { return result_field; }
  Field *tmp_table_field(TABLE *t_arg) { return result_field; }
  bool get_date(MYSQL_TIME *ltime, my_time_flags_t fuzzydate);
  bool get_date_result(MYSQL_TIME *ltime, my_time_flags_t fuzzydate);
  bool get_time(MYSQL_TIME *ltime);
  bool get_timeval(struct timeval *tm, int *warnings);
  bool is_null() { return field->is_null(); }
  void update_null_value();
  Item *get_tmp_table_item(THD *thd);
  bool collect_item_field_processor(uchar * arg);
  bool add_field_to_set_processor(uchar *arg);
  bool add_field_to_cond_set_processor(uchar *unused);
  bool remove_column_from_bitmap(uchar * arg);
  bool find_item_in_field_list_processor(uchar *arg);
  bool check_gcol_func_processor(uchar *int_arg);
<<<<<<< HEAD
  bool mark_field_in_map(uchar *arg);
=======
  bool mark_field_in_map(uchar *arg)
  {
    return Item::mark_field_in_map(pointer_cast<Mark_field *>(arg), field);
  }
>>>>>>> 23032807
  bool used_tables_for_level(uchar *arg);
  bool check_column_privileges(uchar *arg);
  bool check_partition_func_processor(uchar *int_arg) { return false; }
  void cleanup();
  Item_equal *find_item_equal(COND_EQUAL *cond_equal);
  bool subst_argument_checker(uchar **arg);
  Item *equal_fields_propagator(uchar *arg);
  bool set_no_const_sub(uchar *arg);
  Item *replace_equal_field(uchar *arg);
  inline uint32 max_disp_length() { return field->max_display_length(); }
  Item_field *field_for_view_update() { return this; }
  Item *safe_charset_converter(const CHARSET_INFO *tocs);
  int fix_outer_field(THD *thd, Field **field, Item **reference);
  virtual Item *update_value_transformer(uchar *select_arg);
  virtual bool item_field_by_name_analyzer(uchar **arg);
  virtual Item* item_field_by_name_transformer(uchar *arg);
  virtual void print(String *str, enum_query_type query_type);
  bool is_outer_field() const
  {
    DBUG_ASSERT(fixed);
    return table_ref->outer_join || table_ref->outer_join_nest();
  }
  Field::geometry_type get_geometry_type() const
  {
    DBUG_ASSERT(field_type() == MYSQL_TYPE_GEOMETRY);
    return field->get_geometry_type();
  }
  const CHARSET_INFO *charset_for_protocol(void) const
  { return field->charset_for_protocol(); }

#ifndef DBUG_OFF
  void dbug_print()
  {
    fprintf(DBUG_FILE, "<field ");
    if (field)
    {
      fprintf(DBUG_FILE, "'%s.%s': ", field->table->alias, field->field_name);
      field->dbug_print();
    }
    else
      fprintf(DBUG_FILE, "NULL");

    fprintf(DBUG_FILE, ", result_field: ");
    if (result_field)
    {
      fprintf(DBUG_FILE, "'%s.%s': ",
              result_field->table->alias, result_field->field_name);
      result_field->dbug_print();
    }
    else
      fprintf(DBUG_FILE, "NULL");
    fprintf(DBUG_FILE, ">\n");
  }
#endif

  float get_filtering_effect(table_map filter_for_table,
                             table_map read_tables,
                             const MY_BITMAP *fields_to_ignore,
                             double rows_in_table);

  /**
    Returns the probability for the predicate "col OP <val>" to be
    true for a row in the case where no index statistics or range
    estimates are available for 'col'.

    The probability depends on the number of rows in the table: it is by
    default 'default_filter', but never lower than 1/max_distinct_values
    (e.g. number of rows in the table, or the number of distinct values
    possible for the datatype if the field provides that kind of
    information).

    @param max_distinct_values The maximum number of distinct values,
                               typically the number of rows in the table
    @param default_filter      The default filter for the predicate

    @return the estimated filtering effect for this predicate
  */

  float get_cond_filter_default_probability(double max_distinct_values,
                                            float default_filter) const;

  friend class Item_default_value;
  friend class Item_insert_value;
  friend class st_select_lex_unit;

  /**
     @note that field->table->alias_name_used is reliable only if
     thd->lex->need_correct_ident() is true.
  */
  virtual bool alias_name_used() const
  { return m_alias_of_expr ||
      // maybe the qualifying table was given an alias ("t1 AS foo"):
      (field ? field->table->alias_name_used : false);
  }

  bool repoint_const_outer_ref(uchar *arg);
};

class Item_null :public Item_basic_constant
{
  typedef Item_basic_constant super;

  void init()
  {
    maybe_null= null_value= TRUE;
    max_length= 0;
    fixed= 1;
    collation.set(&my_charset_bin, DERIVATION_IGNORABLE);
  }
protected:
  type_conversion_status save_in_field_inner(Field *field, bool no_conversions);
public:
  Item_null()
  {
    init();
    item_name= NAME_STRING("NULL");
  }
  explicit Item_null(const POS &pos) : super(pos)
  {
    init();
    item_name= NAME_STRING("NULL");
  }

  Item_null(const Name_string &name_par)
  {
    init();
    item_name= name_par;
  }

  virtual bool itemize(Parse_context *pc, Item **res);

  enum Type type() const { return NULL_ITEM; }
  bool eq(const Item *item, bool binary_cmp) const;
  double val_real();
  longlong val_int();
  longlong val_time_temporal() { return val_int(); }
  longlong val_date_temporal() { return val_int(); }
  String *val_str(String *str);
  my_decimal *val_decimal(my_decimal *);
  bool get_date(MYSQL_TIME *ltime, my_time_flags_t fuzzydate)
  {
    return true;
  }
  bool get_time(MYSQL_TIME *ltime)
  {
    return true;
  }
  bool val_json(Json_wrapper *wr);
  type_conversion_status save_safe_in_field(Field *field);
  bool send(Protocol *protocol, String *str);
  enum Item_result result_type () const { return STRING_RESULT; }
  enum_field_types field_type() const   { return MYSQL_TYPE_NULL; }
  bool basic_const_item() const { return 1; }
  Item *clone_item() { return new Item_null(item_name); }
  bool is_null() { return 1; }

  virtual inline void print(String *str, enum_query_type query_type)
  {
    str->append(query_type == QT_NORMALIZED_FORMAT ? "?" : "NULL");
  }

  Item *safe_charset_converter(const CHARSET_INFO *tocs);
  bool check_partition_func_processor(uchar *int_arg) {return false;}
};

/**
  An item representing NULL values for use with ROLLUP.

  When grouping WITH ROLLUP, Item_null_result items are created to
  represent NULL values in the grouping columns of the ROLLUP rows. To
  avoid type problems during execution, these objects are created with
  the same field and result types as the fields of the columns they
  belong to.
 */
class Item_null_result :public Item_null
{
  /** Field type for this NULL value */
  enum_field_types fld_type;
  /** Result type for this NULL value */
  Item_result res_type;

public:
  Field *result_field;
  Item_null_result(enum_field_types fld_type, Item_result res_type)
    : Item_null(), fld_type(fld_type), res_type(res_type), result_field(0) {}
  bool is_result_field() { return result_field != 0; }
  void save_in_result_field(bool no_conversions)
  {
    save_in_field(result_field, no_conversions);
  }
  bool check_partition_func_processor(uchar *int_arg) {return true;}
  enum_field_types field_type() const { return fld_type; }
  Item_result result_type() const { return res_type; }
  bool check_gcol_func_processor(uchar *int_arg)
  { return true; }
};  

/* Item represents one placeholder ('?') of prepared statement */

class Item_param :public Item,
                  private Settable_routine_parameter
{
  typedef Item super;

protected:
  type_conversion_status save_in_field_inner(Field *field, bool no_conversions);

public:
  enum enum_item_param_state
  {
    NO_VALUE, NULL_VALUE, INT_VALUE, REAL_VALUE,
    STRING_VALUE, TIME_VALUE, LONG_DATA_VALUE,
    DECIMAL_VALUE
  } state;

  /*
    A buffer for string and long data values. Historically all allocated
    values returned from val_str() were treated as eligible to
    modification. I. e. in some cases Item_func_concat can append it's
    second argument to return value of the first one. Because of that we
    can't return the original buffer holding string data from val_str(),
    and have to have one buffer for data and another just pointing to
    the data. This is the latter one and it's returned from val_str().
    Can not be declared inside the union as it's not a POD type.
  */
  String str_value_ptr;
  my_decimal decimal_value;
  union
  {
    longlong integer;
    double   real;
    /*
      Character sets conversion info for string values.
      Character sets of client and connection defined at bind time are used
      for all conversions, even if one of them is later changed (i.e.
      between subsequent calls to mysql_stmt_execute).
    */
    struct CONVERSION_INFO
    {
      const CHARSET_INFO *character_set_client;
      const CHARSET_INFO *character_set_of_placeholder;
      /*
        This points at character set of connection if conversion
        to it is required (i. e. if placeholder typecode is not BLOB).
        Otherwise it's equal to character_set_client (to simplify
        check in convert_str_value()).
      */
      const CHARSET_INFO *final_character_set_of_str_value;
    } cs_info;
    MYSQL_TIME     time;
  } value;

  /* Cached values for virtual methods to save us one switch.  */
  enum Item_result item_result_type;
  enum Type item_type;

  /*
    Used when this item is used in a temporary table.
    This is NOT placeholder metadata sent to client, as this value
    is assigned after sending metadata (in setup_one_conversion_function).
    For example in case of 'SELECT ?' you'll get MYSQL_TYPE_STRING both
    in result set and placeholders metadata, no matter what type you will
    supply for this placeholder in mysql_stmt_execute.
  */
  enum enum_field_types param_type;
  /*
    Offset of placeholder inside statement text. Used to create
    no-placeholders version of this statement for the binary log.
  */
  uint pos_in_query;

  Item_param(const POS &pos, uint pos_in_query_arg);

  virtual bool itemize(Parse_context *pc, Item **item);

  enum Item_result result_type () const { return item_result_type; }
  enum Type type() const { return item_type; }
  enum_field_types field_type() const { return param_type; }

  double val_real();
  longlong val_int();
  my_decimal *val_decimal(my_decimal*);
  String *val_str(String*);
  bool get_time(MYSQL_TIME *tm);
  bool get_date(MYSQL_TIME *tm, my_time_flags_t fuzzydate);

  void set_null();
  void set_int(longlong i, uint32 max_length_arg);
  void set_double(double i);
  void set_decimal(const char *str, ulong length);
  void set_decimal(const my_decimal *dv);
  bool set_str(const char *str, size_t length);
  bool set_longdata(const char *str, ulong length);
  void set_time(MYSQL_TIME *tm, timestamp_type type, uint32 max_length_arg);
  bool set_from_user_var(THD *thd, const user_var_entry *entry);
  void reset();
  /*
    Assign placeholder value from bind data.
    Note, that 'len' has different semantics in embedded library (as we
    don't need to check that packet is not broken there). See
    sql_prepare.cc for details.
  */
  void (*set_param_func)(Item_param *param, uchar **pos, ulong len);

  const String *query_val_str(THD *thd, String *str) const;

  bool convert_str_value(THD *thd);

  /*
    If value for parameter was not set we treat it as non-const
    so noone will use parameters value in fix_fields still
    parameter is constant during execution.
  */
  virtual table_map used_tables() const
  { return state != NO_VALUE ? (table_map)0 : PARAM_TABLE_BIT; }
  virtual void print(String *str, enum_query_type query_type);
  bool is_null()
  { DBUG_ASSERT(state != NO_VALUE); return state == NULL_VALUE; }
  bool basic_const_item() const;
  /*
    This method is used to make a copy of a basic constant item when
    propagating constants in the optimizer. The reason to create a new
    item and not use the existing one is not precisely known (2005/04/16).
    Probably we are trying to preserve tree structure of items, in other
    words, avoid pointing at one item from two different nodes of the tree.
    Return a new basic constant item if parameter value is a basic
    constant, assert otherwise. This method is called only if
    basic_const_item returned TRUE.
  */
  Item *safe_charset_converter(const CHARSET_INFO *tocs);
  Item *clone_item();
  /*
    Implement by-value equality evaluation if parameter value
    is set and is a basic constant (integer, real or string).
    Otherwise return FALSE.
  */
  bool eq(const Item *item, bool binary_cmp) const;
  /** Item is a argument to a limit clause. */
  bool limit_clause_param;
  void set_param_type_and_swap_value(Item_param *from);

private:
  virtual inline Settable_routine_parameter *
    get_settable_routine_parameter()
  {
    return this;
  }

  virtual bool set_value(THD *thd, sp_rcontext *ctx, Item **it);

  virtual void set_out_param_info(Send_field *info);

public:
  virtual const Send_field *get_out_param_info() const;

  virtual void make_field(Send_field *field);

private:
  Send_field *m_out_param_info;
};


class Item_int :public Item_num
{
  typedef Item_num super;
public:
  longlong value;
  Item_int(int32 i,uint length= MY_INT32_NUM_DECIMAL_DIGITS)
    :value((longlong) i)
    { max_length=length; fixed= 1; }
  Item_int(const POS &pos, int32 i,uint length= MY_INT32_NUM_DECIMAL_DIGITS)
    :super(pos), value((longlong) i)
  { max_length=length; fixed= 1; }

  Item_int(longlong i,uint length= MY_INT64_NUM_DECIMAL_DIGITS)
    :value(i)
    { max_length=length; fixed= 1; }
  Item_int(ulonglong i, uint length= MY_INT64_NUM_DECIMAL_DIGITS)
    :value((longlong)i)
    { max_length=length; fixed= 1; unsigned_flag= 1; }
  Item_int(Item_int *item_arg)
  {
    value= item_arg->value;
    item_name= item_arg->item_name;
    max_length= item_arg->max_length;
    fixed= 1;
  }

  Item_int(const Name_string &name_arg, longlong i, uint length) :value(i)
  {
    max_length= length;
    item_name= name_arg;
    fixed= 1;
  }
  Item_int(const POS &pos, const Name_string &name_arg, longlong i, uint length)
    :super(pos), value(i)
  {
    max_length= length;
    item_name= name_arg;
    fixed= 1;
  }

  Item_int(const char *str_arg, uint length)
  { init(str_arg, length); }
  Item_int(const POS &pos, const char *str_arg, uint length) : super(pos)
  { init(str_arg, length); }

private:
  void init(const char *str_arg, uint length);

protected:
  type_conversion_status save_in_field_inner(Field *field, bool no_conversions);

public:
  enum Type type() const { return INT_ITEM; }
  enum Item_result result_type () const { return INT_RESULT; }
  enum_field_types field_type() const { return MYSQL_TYPE_LONGLONG; }
  longlong val_int() { DBUG_ASSERT(fixed == 1); return value; }
  double val_real() { DBUG_ASSERT(fixed == 1); return (double) value; }
  my_decimal *val_decimal(my_decimal *);
  String *val_str(String*);
  bool get_date(MYSQL_TIME *ltime, my_time_flags_t fuzzydate)
  {
    return get_date_from_int(ltime, fuzzydate);
  }
  bool get_time(MYSQL_TIME *ltime)
  {
    return get_time_from_int(ltime);
  }
  bool basic_const_item() const { return 1; }
  Item *clone_item() { return new Item_int(this); }
  virtual void print(String *str, enum_query_type query_type);
  Item_num *neg() { value= -value; return this; }
  uint decimal_precision() const
  { return (uint)(max_length - MY_TEST(value < 0)); }
  bool eq(const Item *, bool binary_cmp) const;
  bool check_partition_func_processor(uchar *bool_arg) { return false;}
  bool check_gcol_func_processor(uchar *int_arg) { return false;}
};


/**
  Item_int with value==0 and length==1
*/
class Item_int_0 :public Item_int
{
public:
  Item_int_0() :Item_int(NAME_STRING("0"), 0, 1) {}
  explicit
  Item_int_0(const POS &pos) :Item_int(pos, NAME_STRING("0"), 0, 1) {}
};


/*
  Item_temporal is used to store numeric representation
  of time/date/datetime values for queries like:

     WHERE datetime_column NOT IN
     ('2006-04-25 10:00:00','2006-04-25 10:02:00', ...);

  and for SHOW/INFORMATION_SCHEMA purposes (see sql_show.cc)

  TS-TODO: Can't we use Item_time_literal, Item_date_literal,
  TS-TODO: and Item_datetime_literal for this purpose?
*/
class Item_temporal :public Item_int
{
  enum_field_types cached_field_type;
protected:
  type_conversion_status save_in_field_inner(Field *field, bool no_conversions);
public:
  Item_temporal(enum_field_types field_type_arg, longlong i): Item_int(i),
    cached_field_type(field_type_arg)
  {
    DBUG_ASSERT(is_temporal_type(field_type_arg));
  }
  Item_temporal(enum_field_types field_type_arg, const Name_string &name_arg,
                longlong i, uint length): Item_int(i),
    cached_field_type(field_type_arg)
  {
    DBUG_ASSERT(is_temporal_type(field_type_arg));
    max_length= length;
    item_name= name_arg;
    fixed= 1;
  }
  Item *clone_item() { return new Item_temporal(field_type(), value); }
  longlong val_time_temporal() { return val_int(); }
  longlong val_date_temporal() { return val_int(); }
  bool get_date(MYSQL_TIME *ltime, my_time_flags_t fuzzydate)
  {
    DBUG_ASSERT(0);
    return false;
  }
  bool get_time(MYSQL_TIME *ltime)
  {
    DBUG_ASSERT(0);
    return false;
  }
  enum_field_types field_type() const
  {
    return cached_field_type;
  }
};


class Item_uint :public Item_int
{
protected:
  type_conversion_status save_in_field_inner(Field *field, bool no_conversions);
public:
  Item_uint(const char *str_arg, uint length)
    :Item_int(str_arg, length) { unsigned_flag= 1; }
  Item_uint(const POS &pos, const char *str_arg, uint length)
    :Item_int(pos, str_arg, length) { unsigned_flag= 1; }

  Item_uint(ulonglong i) :Item_int(i, 10) {}
  Item_uint(const Name_string &name_arg, longlong i, uint length)
    :Item_int(name_arg, i, length) { unsigned_flag= 1; }
  double val_real()
    { DBUG_ASSERT(fixed == 1); return ulonglong2double((ulonglong)value); }
  String *val_str(String*);

  Item *clone_item() { return new Item_uint(item_name, value, max_length); }
  virtual void print(String *str, enum_query_type query_type);
  Item_num *neg ();
  uint decimal_precision() const { return max_length; }
};


/* decimal (fixed point) constant */
class Item_decimal :public Item_num
{
  typedef Item_num super;
protected:
  my_decimal decimal_value;
  type_conversion_status save_in_field_inner(Field *field, bool no_conversions);
public:
  Item_decimal(const POS &pos,
               const char *str_arg, uint length, const CHARSET_INFO *charset);
  Item_decimal(const Name_string &name_arg,
               const my_decimal *val_arg, uint decimal_par, uint length);
  Item_decimal(my_decimal *value_par);
  Item_decimal(longlong val, bool unsig);
  Item_decimal(double val, int precision, int scale);
  Item_decimal(const uchar *bin, int precision, int scale);

  enum Type type() const { return DECIMAL_ITEM; }
  enum Item_result result_type () const { return DECIMAL_RESULT; }
  enum_field_types field_type() const { return MYSQL_TYPE_NEWDECIMAL; }
  longlong val_int();
  double val_real();
  String *val_str(String*);
  my_decimal *val_decimal(my_decimal *val) { return &decimal_value; }
  bool get_date(MYSQL_TIME *ltime, my_time_flags_t fuzzydate)
  {
    return get_date_from_decimal(ltime, fuzzydate);
  }
  bool get_time(MYSQL_TIME *ltime)
  {
    return get_time_from_decimal(ltime);
  }
  bool basic_const_item() const { return 1; }
  Item *clone_item()
  {
    return new Item_decimal(item_name, &decimal_value, decimals, max_length);
  }
  virtual void print(String *str, enum_query_type query_type);
  Item_num *neg()
  {
    my_decimal_neg(&decimal_value);
    unsigned_flag= !decimal_value.sign();
    return this;
  }
  uint decimal_precision() const { return decimal_value.precision(); }
  bool eq(const Item *, bool binary_cmp) const;
  void set_decimal_value(my_decimal *value_par);
  bool check_partition_func_processor(uchar *bool_arg) { return false;}
};


class Item_float :public Item_num
{
  typedef Item_num super;

  Name_string presentation;
public:
  double value;
  // Item_real() :value(0) {}
  Item_float(const char *str_arg, uint length)
  { init(str_arg, length); }
  Item_float(const POS &pos, const char *str_arg, uint length) : super(pos)
  { init(str_arg, length); }

  Item_float(const Name_string name_arg,
             double val_arg, uint decimal_par, uint length)
    :value(val_arg)
  {
    presentation= name_arg;
    item_name= name_arg;
    decimals= (uint8) decimal_par;
    max_length= length;
    fixed= 1;
  }
  Item_float(const POS &pos, const Name_string name_arg,
             double val_arg, uint decimal_par, uint length)
    :super(pos), value(val_arg)
  {
    presentation= name_arg;
    item_name= name_arg;
    decimals= (uint8) decimal_par;
    max_length= length;
    fixed= 1;
  }

  Item_float(double value_par, uint decimal_par) :value(value_par)
  {
    decimals= (uint8) decimal_par;
    fixed= 1;
  }

private:
  void init(const char *str_arg, uint length);

protected:
  type_conversion_status save_in_field_inner(Field *field, bool no_conversions);

public:
  enum Type type() const { return REAL_ITEM; }
  enum_field_types field_type() const { return MYSQL_TYPE_DOUBLE; }
  double val_real() { DBUG_ASSERT(fixed == 1); return value; }
  longlong val_int()
  {
    DBUG_ASSERT(fixed == 1);
    if (value <= (double) LLONG_MIN)
    {
       return LLONG_MIN;
    }
    else if (value >= (double) (ulonglong) LLONG_MAX)
    {
      return LLONG_MAX;
    }
    return (longlong) rint(value);
  }
  String *val_str(String*);
  my_decimal *val_decimal(my_decimal *);
  bool get_date(MYSQL_TIME *ltime, my_time_flags_t fuzzydate)
  {
    return get_date_from_real(ltime, fuzzydate);
  }
  bool get_time(MYSQL_TIME *ltime)
  {
    return get_time_from_real(ltime);
  }
  bool basic_const_item() const { return 1; }
  Item *clone_item()
  { return new Item_float(item_name, value, decimals, max_length); }
  Item_num *neg() { value= -value; return this; }
  virtual void print(String *str, enum_query_type query_type);
  bool eq(const Item *, bool binary_cmp) const;
};


class Item_static_float_func :public Item_float
{
  const Name_string func_name;
public:
  Item_static_float_func(const POS &pos, const Name_string &name_arg,
                         double val_arg, uint decimal_par, uint length)
    :Item_float(pos, null_name_string,
                val_arg, decimal_par, length), func_name(name_arg)
  {}

  virtual inline void print(String *str, enum_query_type query_type)
  {
    str->append(func_name);
  }

  Item *safe_charset_converter(const CHARSET_INFO *tocs);
};


class Item_string :public Item_basic_constant
{
  typedef Item_basic_constant super;

protected:
  explicit Item_string(const POS &pos) : super(pos), m_cs_specified(FALSE) {}
  void init(const char *str, size_t length,
            const CHARSET_INFO *cs, Derivation dv, uint repertoire)
  {
    str_value.set_or_copy_aligned(str, length, cs);
    collation.set(cs, dv, repertoire);
    /*
      We have to have a different max_length than 'length' here to
      ensure that we get the right length if we do use the item
      to create a new table. In this case max_length must be the maximum
      number of chars for a string of this type because we in Create_field::
      divide the max_length with mbmaxlen).
    */
    max_length= static_cast<uint32>(str_value.numchars() * cs->mbmaxlen);
    item_name.copy(str, length, cs);
    decimals=NOT_FIXED_DEC;
    // it is constant => can be used without fix_fields (and frequently used)
    fixed= 1;
    /*
      Check if the string has any character that can't be
      interpreted using the relevant charset.
    */
    check_well_formed_result(&str_value, false, false);
  }
  type_conversion_status save_in_field_inner(Field *field, bool no_conversions);
public:
  /* Create from a string, set name from the string itself. */
  Item_string(const char *str, size_t length,
              const CHARSET_INFO *cs, Derivation dv= DERIVATION_COERCIBLE,
              uint repertoire= MY_REPERTOIRE_UNICODE30)
    : m_cs_specified(FALSE)
  {
    init(str, length, cs, dv, repertoire);
  }
  Item_string(const POS &pos, const char *str, size_t length,
              const CHARSET_INFO *cs, Derivation dv= DERIVATION_COERCIBLE,
              uint repertoire= MY_REPERTOIRE_UNICODE30)
    : super(pos), m_cs_specified(FALSE)
  {
    init(str, length, cs, dv, repertoire);
  }

  /* Just create an item and do not fill string representation */
  Item_string(const CHARSET_INFO *cs, Derivation dv= DERIVATION_COERCIBLE)
    : m_cs_specified(FALSE)
  {
    collation.set(cs, dv);
    max_length= 0;
    decimals= NOT_FIXED_DEC;
    fixed= 1;
  }

  /* Create from the given name and string. */
  Item_string(const Name_string name_par, const char *str, size_t length,
              const CHARSET_INFO *cs, Derivation dv= DERIVATION_COERCIBLE,
              uint repertoire= MY_REPERTOIRE_UNICODE30)
    : m_cs_specified(FALSE)
  {
    str_value.set_or_copy_aligned(str, length, cs);
    collation.set(cs, dv, repertoire);
    max_length= static_cast<uint32>(str_value.numchars() * cs->mbmaxlen);
    item_name= name_par;
    decimals=NOT_FIXED_DEC;
    // it is constant => can be used without fix_fields (and frequently used)
    fixed= 1;
  }
  Item_string(const POS &pos, const Name_string name_par, const char *str, size_t length,
              const CHARSET_INFO *cs, Derivation dv= DERIVATION_COERCIBLE,
              uint repertoire= MY_REPERTOIRE_UNICODE30)
    : super(pos), m_cs_specified(FALSE)
  {
    str_value.set_or_copy_aligned(str, length, cs);
    collation.set(cs, dv, repertoire);
    max_length= static_cast<uint32>(str_value.numchars()*cs->mbmaxlen);
    item_name= name_par;
    decimals=NOT_FIXED_DEC;
    // it is constant => can be used without fix_fields (and frequently used)
    fixed= 1;
  }

  /* Create from the given name and string. */
  Item_string(const POS &pos,
              const Name_string name_par, const LEX_STRING &literal,
              const CHARSET_INFO *cs, Derivation dv= DERIVATION_COERCIBLE,
              uint repertoire= MY_REPERTOIRE_UNICODE30)
    : super(pos), m_cs_specified(FALSE)
  {
    str_value.set_or_copy_aligned(literal.str ? literal.str : "",
                                  literal.str ? literal.length : 0, cs);
    collation.set(cs, dv, repertoire);
    max_length= static_cast<uint32>(str_value.numchars()*cs->mbmaxlen);
    item_name= name_par;
    decimals=NOT_FIXED_DEC;
    // it is constant => can be used without fix_fields (and frequently used)
    fixed= 1;
  }

  /*
    This is used in stored procedures to avoid memory leaks and
    does a deep copy of its argument.
  */
  void set_str_with_copy(const char *str_arg, uint length_arg)
  {
    str_value.copy(str_arg, length_arg, collation.collation);
    max_length= static_cast<uint32>(str_value.numchars() *
                                    collation.collation->mbmaxlen);
  }
  void set_repertoire_from_value()
  {
    collation.repertoire= my_string_repertoire(str_value.charset(),
                                               str_value.ptr(),
                                               str_value.length());
  }
  enum Type type() const { return STRING_ITEM; }
  double val_real();
  longlong val_int();
  String *val_str(String*)
  {
    DBUG_ASSERT(fixed == 1);
    return &str_value;
  }
  my_decimal *val_decimal(my_decimal *);
  bool get_date(MYSQL_TIME *ltime, my_time_flags_t fuzzydate)
  {
    return get_date_from_string(ltime, fuzzydate);
  }
  bool get_time(MYSQL_TIME *ltime)
  {
    return get_time_from_string(ltime);
  }
  enum Item_result result_type () const { return STRING_RESULT; }
  enum_field_types field_type() const { return MYSQL_TYPE_VARCHAR; }
  bool basic_const_item() const { return 1; }
  bool eq(const Item *item, bool binary_cmp) const;
  Item *clone_item() 
  {
    return new Item_string(static_cast<Name_string>(item_name), str_value.ptr(),
    			   str_value.length(), collation.collation);
  }
  Item *safe_charset_converter(const CHARSET_INFO *tocs);
  Item *charset_converter(const CHARSET_INFO *tocs, bool lossless);
  inline void append(char *str, size_t length)
  {
    str_value.append(str, length);
    max_length= static_cast<uint32>(str_value.numchars() *
                                    collation.collation->mbmaxlen);
  }
  virtual void print(String *str, enum_query_type query_type);
  bool check_partition_func_processor(uchar *int_arg) {return false;}

  /**
    Return TRUE if character-set-introducer was explicitly specified in the
    original query for this item (text literal).

    This operation is to be called from Item_string::print(). The idea is
    that when a query is generated (re-constructed) from the Item-tree,
    character-set-introducers should appear only for those literals, where
    they were explicitly specified by the user. Otherwise, that may lead to
    loss collation information (character set introducers implies default
    collation for the literal).

    Basically, that makes sense only for views and hopefully will be gone
    one day when we start using original query as a view definition.

    @return This operation returns the value of m_cs_specified attribute.
      @retval TRUE if character set introducer was explicitly specified in
      the original query.
      @retval FALSE otherwise.
  */
  inline bool is_cs_specified() const
  {
    return m_cs_specified;
  }

  /**
    Set the value of m_cs_specified attribute.

    m_cs_specified attribute shows whether character-set-introducer was
    explicitly specified in the original query for this text literal or
    not. The attribute makes sense (is used) only for views.

    This operation is to be called from the parser during parsing an input
    query.
  */
  inline void set_cs_specified(bool cs_specified)
  {
    m_cs_specified= cs_specified;
  }

private:
  bool m_cs_specified;
};


longlong 
longlong_from_string_with_check (const CHARSET_INFO *cs,
                                 const char *cptr, char *end);
double 
double_from_string_with_check (const CHARSET_INFO *cs,
                               const char *cptr, char *end);

class Item_static_string_func :public Item_string
{
  const Name_string func_name;
public:
  Item_static_string_func(const Name_string &name_par,
                          const char *str, size_t length, const CHARSET_INFO *cs,
                          Derivation dv= DERIVATION_COERCIBLE)
    :Item_string(null_name_string, str, length, cs, dv), func_name(name_par)
  {}
  Item_static_string_func(const POS &pos, const Name_string &name_par,
                          const char *str, size_t length, const CHARSET_INFO *cs,
                          Derivation dv= DERIVATION_COERCIBLE)
    :Item_string(pos, null_name_string, str, length, cs, dv),
     func_name(name_par)
  {}

  Item *safe_charset_converter(const CHARSET_INFO *tocs);

  virtual inline void print(String *str, enum_query_type query_type)
  {
    str->append(func_name);
  }

  bool check_partition_func_processor(uchar *int_arg) {return true;}
  bool check_gcol_func_processor(uchar *int_arg)
  { return true; }
};


/* for show tables */
class Item_partition_func_safe_string: public Item_string
{
public:
  Item_partition_func_safe_string(const Name_string name, size_t length,
                                  const CHARSET_INFO *cs= NULL):
    Item_string(name, NullS, 0, cs)
  {
    max_length= static_cast<uint32>(length);
  }
};


class Item_blob :public Item_partition_func_safe_string
{
public:
  Item_blob(const char *name, size_t length) :
    Item_partition_func_safe_string(Name_string(name, strlen(name)),
                                    length, &my_charset_bin)
  { }
  enum Type type() const { return TYPE_HOLDER; }
  enum_field_types field_type() const { return MYSQL_TYPE_BLOB; }
};


/**
  Item_empty_string -- is a utility class to put an item into List<Item>
  which is then used in protocol.send_result_set_metadata() when sending SHOW output to
  the client.
*/

class Item_empty_string :public Item_partition_func_safe_string
{
public:
  Item_empty_string(const char *header, size_t length,
                    const CHARSET_INFO *cs= NULL) :
    Item_partition_func_safe_string(Name_string(header, strlen(header)),
                                    0, cs ? cs : &my_charset_utf8_general_ci)
    {
      max_length= static_cast<uint32>(length * collation.collation->mbmaxlen);
    }
  void make_field(Send_field *field);
};


class Item_return_int :public Item_int
{
  enum_field_types int_field_type;
public:
  Item_return_int(const char *name_arg, uint length,
		  enum_field_types field_type_arg, longlong value= 0)
    :Item_int(Name_string(name_arg, name_arg ? strlen(name_arg) : 0),
              value, length), int_field_type(field_type_arg)
  {
    unsigned_flag=1;
  }
  enum_field_types field_type() const { return int_field_type; }
};


class Item_hex_string: public Item_basic_constant
{
  typedef Item_basic_constant super;

protected:
  type_conversion_status save_in_field_inner(Field *field, bool no_conversions);

public:
  Item_hex_string();
  explicit Item_hex_string(const POS &pos) : super(pos) {}

  Item_hex_string(const char *str,uint str_length);
  Item_hex_string(const POS &pos, const LEX_STRING &literal);

  enum Type type() const { return VARBIN_ITEM; }
  double val_real()
  { 
    DBUG_ASSERT(fixed == 1); 
    return (double) (ulonglong) Item_hex_string::val_int();
  }
  longlong val_int();
  bool basic_const_item() const { return 1; }
  Item *clone_item()
  {
    return new Item_hex_string(str_value.ptr(), max_length);
  }
  String *val_str(String*) { DBUG_ASSERT(fixed == 1); return &str_value; }
  my_decimal *val_decimal(my_decimal *);
  bool get_date(MYSQL_TIME *ltime, my_time_flags_t fuzzydate)
  {
    return get_date_from_string(ltime, fuzzydate);
  }
  bool get_time(MYSQL_TIME *ltime)
  {
    return get_time_from_string(ltime);
  }
  enum Item_result result_type () const { return STRING_RESULT; }
  Item_result numeric_context_result_type() const { return INT_RESULT; }
  enum Item_result cast_to_int_type() const { return INT_RESULT; }
  enum_field_types field_type() const { return MYSQL_TYPE_VARCHAR; }
  virtual void print(String *str, enum_query_type query_type);
  bool eq(const Item *item, bool binary_cmp) const;
  virtual Item *safe_charset_converter(const CHARSET_INFO *tocs);
  bool check_partition_func_processor(uchar *int_arg) {return false;}
  static LEX_STRING make_hex_str(const char *str, size_t str_length);
private:
  void hex_string_init(const char *str, uint str_length);
};


class Item_bin_string: public Item_hex_string
{
  typedef Item_hex_string super;

public:
  Item_bin_string(const char *str, size_t str_length)
  { bin_string_init(str, str_length); }
  Item_bin_string(const POS &pos, const LEX_STRING &literal) : super(pos)
  { bin_string_init(literal.str, literal.length); }

  static LEX_STRING make_bin_str(const char *str, size_t str_length);

private:
  void bin_string_init(const char *str, size_t str_length);
};

class Item_result_field :public Item	/* Item with result field */
{
public:
  Field *result_field;				/* Save result here */
  Item_result_field() :result_field(0) {}
  explicit Item_result_field(const POS &pos) :Item(pos), result_field(0) {}

  // Constructor used for Item_sum/Item_cond_and/or (see Item comment)
  Item_result_field(THD *thd, Item_result_field *item):
    Item(thd, item), result_field(item->result_field)
  {}
  ~Item_result_field() {}			/* Required with gcc 2.95 */
  Field *get_tmp_table_field() { return result_field; }
  Field *tmp_table_field(TABLE *t_arg) { return result_field; }
  table_map used_tables() const { return 1; }
  virtual void fix_length_and_dec()=0;
  void set_result_field(Field *field) { result_field= field; }
  bool is_result_field() { return 1; }
  void save_in_result_field(bool no_conversions)
  {
    save_in_field(result_field, no_conversions);
  }
  void cleanup();
  /*
    This method is used for debug purposes to print the name of an
    item to the debug log. The second use of this method is as
    a helper function of print() and error messages, where it is
    applicable. To suit both goals it should return a meaningful,
    distinguishable and sintactically correct string. This method
    should not be used for runtime type identification, use enum
    {Sum}Functype and Item_func::functype()/Item_sum::sum_func()
    instead.
    Added here, to the parent class of both Item_func and Item_sum_func.

    NOTE: for Items inherited from Item_sum, func_name() return part of
    function name till first argument (including '(') to make difference in
    names for functions with 'distinct' clause and without 'distinct' and
    also to make printing of items inherited from Item_sum uniform.
  */
  virtual const char *func_name() const= 0;
  bool check_gcol_func_processor(uchar *int_arg) { return false;}
};


class Item_ref :public Item_ident
{
protected:
  void set_properties();
  type_conversion_status save_in_field_inner(Field *field, bool no_conversions);
public:
  enum Ref_Type { REF, DIRECT_REF, VIEW_REF, OUTER_REF, AGGREGATE_REF };
  Field *result_field;			 /* Save result here */
  Item **ref;
private:
  /**
    'ref' can be set (to non-NULL) in the constructor or afterwards.
    The second case means that we are doing resolution, possibly pointing
    'ref' to a non-permanent Item. To not have 'ref' become dangling at the
    end of execution, and to start clean for the resolution of the next
    execution, 'ref' must be restored to NULL. rollback_item_tree_changes()
    does not handle restoration of Item** values, so we need this dedicated
    Boolean.
  */
  const bool chop_ref;
public:
  Item_ref(Name_resolution_context *context_arg,
           const char *db_arg, const char *table_name_arg,
           const char *field_name_arg)
    :Item_ident(context_arg, db_arg, table_name_arg, field_name_arg),
    result_field(0), ref(NULL), chop_ref(!ref) {}
  Item_ref(const POS &pos,
           const char *db_arg, const char *table_name_arg,
           const char *field_name_arg)
    :Item_ident(pos, db_arg, table_name_arg, field_name_arg),
     result_field(0), ref(NULL), chop_ref(!ref)
  {}

  /*
    This constructor is used in two scenarios:
    A) *item = NULL
      No initialization is performed, fix_fields() call will be necessary.
      
    B) *item points to an Item this Item_ref will refer to. This is 
      used for GROUP BY. fix_fields() will not be called in this case,
      so we call set_properties to make this item "fixed". set_properties
      performs a subset of action Item_ref::fix_fields does, and this subset
      is enough for Item_ref's used in GROUP BY.
    
    TODO we probably fix a superset of problems like in BUG#6658. Check this 
         with Bar, and if we have a more broader set of problems like this.
  */
  Item_ref(Name_resolution_context *context_arg, Item **item,
           const char *table_name_arg, const char *field_name_arg,
           bool alias_of_expr_arg= false);

  /* Constructor need to process subselect with temporary tables (see Item) */
  Item_ref(THD *thd, Item_ref *item)
    :Item_ident(thd, item), result_field(item->result_field), ref(item->ref),
    chop_ref(!ref) {}
  enum Type type() const		{ return REF_ITEM; }
  bool eq(const Item *item, bool binary_cmp) const
  { 
    Item *it= ((Item *) item)->real_item();
    return ref && (*ref)->eq(it, binary_cmp);
  }
  double val_real();
  longlong val_int();
  longlong val_time_temporal();
  longlong val_date_temporal();
  my_decimal *val_decimal(my_decimal *);
  bool val_bool();
  String *val_str(String* tmp);
  bool val_json(Json_wrapper *result);
  bool is_null();
  bool get_date(MYSQL_TIME *ltime, my_time_flags_t fuzzydate);
  double val_result();
  longlong val_int_result();
  String *str_result(String* tmp);
  my_decimal *val_decimal_result(my_decimal *);
  bool val_bool_result();
  bool is_null_result();
  bool send(Protocol *prot, String *tmp);
  void make_field(Send_field *field);
  bool fix_fields(THD *, Item **);
  void fix_after_pullout(st_select_lex *parent_select,
                         st_select_lex *removed_select);
  void save_org_in_field(Field *field);
  enum Item_result result_type () const { return (*ref)->result_type(); }
  enum_field_types field_type() const   { return (*ref)->field_type(); }
  Field *get_tmp_table_field()
  { return result_field ? result_field : (*ref)->get_tmp_table_field(); }
  Item *get_tmp_table_item(THD *thd);
  bool const_item() const
  {
    return (*ref)->const_item() && (used_tables() == 0);
  }
  table_map used_tables() const		
  {
    return depended_from ? OUTER_REF_TABLE_BIT : (*ref)->used_tables(); 
  }
  void update_used_tables() 
  { 
    if (!depended_from) 
      (*ref)->update_used_tables(); 
  }

  table_map not_null_tables() const
  {
    /*
      It can happen that our 'depended_from' member is set but the
      'depended_from' member of the referenced item is not (example: if a
      field in a subquery belongs to an outer merged view), so we first test
      ours:
    */
    return depended_from ? OUTER_REF_TABLE_BIT : (*ref)->not_null_tables();
  }
  void set_result_field(Field *field)	{ result_field= field; }
  bool is_result_field() { return 1; }
  void save_in_result_field(bool no_conversions)
  {
    (*ref)->save_in_field(result_field, no_conversions);
  }
  Item *real_item()
  {
    return ref ? (*ref)->real_item() : this;
  }
  bool walk(Item_processor processor, enum_walk walk, uchar *arg)
  {
    return
      ((walk & WALK_PREFIX) && (this->*processor)(arg)) ||
      // For having clauses 'ref' will consistently =NULL.
      (ref != NULL ? (*ref)->walk(processor, walk, arg) :false) ||
      ((walk & WALK_POSTFIX) && (this->*processor)(arg));
  }
  virtual Item* transform(Item_transformer, uchar *arg);
  virtual Item* compile(Item_analyzer analyzer, uchar **arg_p,
                        Item_transformer transformer, uchar *arg_t);
  virtual bool explain_subquery_checker(uchar **arg)
  {
    /*
      Always return false: we don't need to go deeper into referenced
      expression tree since we have to mark aliased subqueries at
      their original places (select list, derived tables), not by
      references from other expression (order by etc).
    */
    return false;
  }
  virtual void print(String *str, enum_query_type query_type);
  void cleanup();
  Item_field *field_for_view_update()
    { return (*ref)->field_for_view_update(); }
  virtual Ref_Type ref_type() const { return REF; }

  // Row emulation: forwarding of ROW-related calls to ref
  uint cols()
  {
    return ref && result_type() == ROW_RESULT ? (*ref)->cols() : 1;
  }
  Item* element_index(uint i)
  {
    return ref && result_type() == ROW_RESULT ? (*ref)->element_index(i) : this;
  }
  Item** addr(uint i)
  {
    return ref && result_type() == ROW_RESULT ? (*ref)->addr(i) : 0;
  }
  bool check_cols(uint c)
  {
    return ref && result_type() == ROW_RESULT ? (*ref)->check_cols(c) 
                                              : Item::check_cols(c);
  }
  bool null_inside()
  {
    return ref && result_type() == ROW_RESULT ? (*ref)->null_inside() : 0;
  }
  void bring_value()
  { 
    if (ref && result_type() == ROW_RESULT)
      (*ref)->bring_value();
  }
  bool get_time(MYSQL_TIME *ltime)
  {
    DBUG_ASSERT(fixed);
    return (*ref)->get_time(ltime);
  }
  virtual bool basic_const_item() const { return ref && (*ref)->basic_const_item(); }
  bool is_outer_field() const
  {
    DBUG_ASSERT(fixed);
    DBUG_ASSERT(ref);
    return (*ref)->is_outer_field();
  }

  /**
    Checks if the item tree that ref points to contains a subquery.
  */
  virtual bool has_subquery() const 
  { 
    DBUG_ASSERT(ref);
    return (*ref)->has_subquery();
  }

  /**
    Checks if the item tree that ref points to contains a stored program.
  */
  virtual bool has_stored_program() const 
  { 
    DBUG_ASSERT(ref);
    return (*ref)->has_stored_program();
  }

  virtual bool created_by_in2exists() const
  {
    return (*ref)->created_by_in2exists();
  }

  bool repoint_const_outer_ref(uchar *arg);
};


/*
  The same as Item_ref, but get value from val_* family of method to get
  value of item on which it referred instead of result* family.
*/
class Item_direct_ref :public Item_ref
{
public:
  Item_direct_ref(Name_resolution_context *context_arg, Item **item,
                  const char *table_name_arg,
                  const char *field_name_arg,
                  bool alias_of_expr_arg= false)
    :Item_ref(context_arg, item, table_name_arg,
              field_name_arg, alias_of_expr_arg)
  {}
  /* Constructor need to process subselect with temporary tables (see Item) */
  Item_direct_ref(THD *thd, Item_direct_ref *item) : Item_ref(thd, item) {}

  double val_real();
  longlong val_int();
  longlong val_time_temporal();
  longlong val_date_temporal();
  String *val_str(String* tmp);
  my_decimal *val_decimal(my_decimal *);
  bool val_bool();
  bool is_null();
  bool get_date(MYSQL_TIME *ltime, my_time_flags_t fuzzydate);
  virtual Ref_Type ref_type() const { return DIRECT_REF; }
};

/**
  Class for fields from derived tables and views.
  The same as Item_direct_ref, but call fix_fields() of reference if
  not called yet.
*/
class Item_direct_view_ref :public Item_direct_ref
{
  typedef Item_direct_ref super;

public:
  Item_direct_view_ref(Name_resolution_context *context_arg,
                       Item **item,
                       const char *alias_name_arg,
                       const char *table_name_arg,
                       const char *field_name_arg,
                       TABLE_LIST *tl)
    : Item_direct_ref(context_arg, item, alias_name_arg, field_name_arg),
      first_inner_table(NULL)
  {
    orig_table_name= table_name_arg;
    cached_table= tl;
    if (cached_table->is_inner_table_of_outer_join())
    {
      maybe_null= true;
      first_inner_table= cached_table->any_outer_leaf_table();
      // @todo delete this when WL#6570 is implemented
      (*ref)->maybe_null= true;
    }
  }

  /*
    We share one underlying Item_field, so we have to disable
    build_equal_items_for_cond().
    TODO: Implement multiple equality optimization for views.
  */
  virtual bool subst_argument_checker(uchar **arg)
  {
    return false;
  }

  bool fix_fields(THD *, Item **);
  bool eq(const Item *item, bool binary_cmp) const;
  Item *get_tmp_table_item(THD *thd)
  {
    Item *item= Item_ref::get_tmp_table_item(thd);
    item->item_name= item_name;
    return item;
  }
  virtual Ref_Type ref_type() const { return VIEW_REF; }

  virtual bool check_column_privileges(uchar *arg);
  virtual bool mark_field_in_map(uchar *arg)
  {
    /*
      If this referenced column is marked as used, flag underlying
      selected item from a derived table/view as used.
    */
    Mark_field *mark_field= (Mark_field *)arg;
    if (mark_field->mark != MARK_COLUMNS_NONE)
      (*ref)->set_derived_used();
    return false;
  }
  virtual longlong val_int();
  virtual double val_real();
  virtual my_decimal *val_decimal(my_decimal *dec);
  virtual String *val_str(String *str);
  virtual bool val_bool();
  virtual bool val_json(Json_wrapper *wr);
  virtual bool is_null();
  virtual bool send(Protocol *prot, String *tmp);

protected:
  virtual type_conversion_status save_in_field_inner(Field *field,
                                                     bool no_conversions);

private:
  /// @return true if item is from a null-extended row from an outer join
  bool has_null_row() const
  {
    return first_inner_table && first_inner_table->table->has_null_row();
  }

  /**
    If this column belongs to a view that is an inner table of an outer join,
    then this field points to the first leaf table of the view, otherwise NULL.
  */
  TABLE_LIST *first_inner_table;
};


/*
  Class for outer fields.
  An object of this class is created when the select where the outer field was
  resolved is a grouping one. After it has been fixed the ref field will point
  to either an Item_ref or an Item_direct_ref object which will be used to
  access the field.
  The ref field may also point to an Item_field instance.
  See also comments for the fix_inner_refs() and the
  Item_field::fix_outer_field() functions.
*/

class Item_sum;
class Item_outer_ref :public Item_direct_ref
{
public:
  Item *outer_ref;
  /* The aggregate function under which this outer ref is used, if any. */
  Item_sum *in_sum_func;
  /*
    TRUE <=> that the outer_ref is already present in the select list
    of the outer select.
  */
  bool found_in_select_list;
  Item_outer_ref(Name_resolution_context *context_arg,
                 Item_ident *ident_arg)
    :Item_direct_ref(context_arg, 0, ident_arg->table_name,
                     ident_arg->field_name),
    outer_ref(ident_arg), in_sum_func(0),
    found_in_select_list(0)
  {
    ref= &outer_ref;
    set_properties();
    fixed= 0;
  }
  Item_outer_ref(Name_resolution_context *context_arg, Item **item,
                 const char *table_name_arg, const char *field_name_arg,
                 bool alias_of_expr_arg)
    :Item_direct_ref(context_arg, item, table_name_arg, field_name_arg,
                     alias_of_expr_arg),
    outer_ref(0), in_sum_func(0), found_in_select_list(1)
  {}
  void save_in_result_field(bool no_conversions)
  {
    outer_ref->save_org_in_field(result_field);
  }
  bool fix_fields(THD *, Item **);
  void fix_after_pullout(st_select_lex *parent_select,
                         st_select_lex *removed_select);
  table_map used_tables() const
  {
    return (*ref)->const_item() ? 0 : OUTER_REF_TABLE_BIT;
  }
  table_map not_null_tables() const { return 0; }

  virtual Ref_Type ref_type() const { return OUTER_REF; }
};


class Item_in_subselect;


/*
  An object of this class:
   - Converts val_XXX() calls to ref->val_XXX_result() calls, like Item_ref.
   - Sets owner->was_null=TRUE if it has returned a NULL value from any
     val_XXX() function. This allows to inject an Item_ref_null_helper
     object into subquery and then check if the subquery has produced a row
     with NULL value.
*/

class Item_ref_null_helper: public Item_ref
{
protected:
  Item_in_subselect* owner;
public:
  Item_ref_null_helper(Name_resolution_context *context_arg,
                       Item_in_subselect* master, Item **item,
		       const char *table_name_arg, const char *field_name_arg)
    :Item_ref(context_arg, item, table_name_arg, field_name_arg),
     owner(master) {}
  double val_real();
  longlong val_int();
  longlong val_time_temporal();
  longlong val_date_temporal();
  String* val_str(String* s);
  my_decimal *val_decimal(my_decimal *);
  bool val_bool();
  bool get_date(MYSQL_TIME *ltime, my_time_flags_t fuzzydate);
  virtual void print(String *str, enum_query_type query_type);
  /*
    we add RAND_TABLE_BIT to prevent moving this item from HAVING to WHERE
  */
  table_map used_tables() const
  {
    return (depended_from ?
            OUTER_REF_TABLE_BIT :
            (*ref)->used_tables() | RAND_TABLE_BIT);
  }
};

/*
  The following class is used to optimize comparing of bigint columns.
  We need to save the original item ('ref') to be able to call
  ref->save_in_field(). This is used to create index search keys.
  
  An instance of Item_int_with_ref may have signed or unsigned integer value.
  
*/

class Item_int_with_ref :public Item_int
{
protected:
  Item *ref;
  type_conversion_status save_in_field_inner(Field *field, bool no_conversions)
  {
    return ref->save_in_field(field, no_conversions);
  }
public:
  Item_int_with_ref(longlong i, Item *ref_arg, my_bool unsigned_arg) :
    Item_int(i), ref(ref_arg)
  {
    unsigned_flag= unsigned_arg;
  }
  Item *clone_item();
  virtual Item *real_item() { return ref; }
};


/*
  Similar to Item_int_with_ref, but to optimize comparing of temporal columns.
*/
class Item_temporal_with_ref :public Item_int_with_ref
{
private:
  enum_field_types cached_field_type;
public:
  Item_temporal_with_ref(enum_field_types field_type_arg,
                         uint8 decimals_arg, longlong i, Item *ref_arg,
                         bool unsigned_flag):
    Item_int_with_ref(i, ref_arg, unsigned_flag),
    cached_field_type(field_type_arg)
  {
    decimals= decimals_arg;
  }
  enum_field_types field_type() const { return cached_field_type; }
  void print(String *str, enum_query_type query_type);
  bool get_date(MYSQL_TIME *ltime, my_time_flags_t fuzzydate)
  {
    DBUG_ASSERT(0);
    return true;
  }
  bool get_time(MYSQL_TIME *ltime)
  {
    DBUG_ASSERT(0);
    return true;
  }

};


/*
  Item_datetime_with_ref is used to optimize queries like:
    SELECT ... FROM t1 WHERE date_or_datetime_column = 20110101101010;
  The numeric constant is replaced to Item_datetime_with_ref
  by convert_constant_item().
*/
class Item_datetime_with_ref :public Item_temporal_with_ref
{
public:
  /**
    Constructor for Item_datetime_with_ref.
    @param    field_type_arg Data type: MYSQL_TYPE_DATE or MYSQL_TYPE_DATETIME
    @param    decimals_arg   Number of fractional digits.
    @param    i              Temporal value in packed format.
    @param    ref_arg        Pointer to the original numeric Item.
  */
  Item_datetime_with_ref(enum_field_types field_type_arg,
                         uint8 decimals_arg, longlong i, Item *ref_arg):
    Item_temporal_with_ref(field_type_arg, decimals_arg, i, ref_arg, true)
  {
  }
  Item *clone_item();
  longlong val_date_temporal() { return val_int(); }
  longlong val_time_temporal()
  {
    DBUG_ASSERT(0);
    return val_int();
  }
};


/*
  Item_time_with_ref is used to optimize queries like:
    SELECT ... FROM t1 WHERE time_column = 20110101101010;
  The numeric constant is replaced to Item_time_with_ref
  by convert_constant_item().
*/
class Item_time_with_ref :public Item_temporal_with_ref
{
public:
  /**
    Constructor for Item_time_with_ref.
    @param    decimals_arg   Number of fractional digits.
    @param    i              Temporal value in packed format.
    @param    ref_arg        Pointer to the original numeric Item.
  */
  Item_time_with_ref(uint8 decimals_arg, longlong i, Item *ref_arg):
    Item_temporal_with_ref(MYSQL_TYPE_TIME, decimals_arg, i, ref_arg, 0)
  {
  }
  Item *clone_item();
  longlong val_time_temporal() { return val_int(); }
  longlong val_date_temporal()
  {
    DBUG_ASSERT(0);
    return val_int();
  }
};


/**
  Base class to implement typed value caching Item classes

  Item_copy_ classes are very similar to the corresponding Item_
  classes (e.g. Item_copy_int is similar to Item_int) but they add
  the following additional functionality to Item_ :
    1. Nullability
    2. Possibility to store the value not only on instantiation time,
       but also later.
  Item_copy_ classes are a functionality subset of Item_cache_ 
  classes, as e.g. they don't support comparisons with the original Item
  as Item_cache_ classes do.
  Item_copy_ classes are used in GROUP BY calculation.
  TODO: Item_copy should be made an abstract interface and Item_copy_
  classes should inherit both the respective Item_ class and the interface.
  Ideally we should drop Item_copy_ classes altogether and merge 
  their functionality to Item_cache_ (and these should be made to inherit
  from Item_).
*/

class Item_copy :public Item
{
protected:  

  /**
    Stores the type of the resulting field that would be used to store the data
    in the cache. This is to avoid calls to the original item.
  */
  enum enum_field_types cached_field_type;

  /** The original item that is copied */
  Item *item;

  /**
    Stores the result type of the original item, so it can be returned
    without calling the original item's method
  */
  Item_result cached_result_type;

  /**
    Constructor of the Item_copy class

    stores metadata information about the original class as well as a 
    pointer to it.
  */
  Item_copy(Item *i)
  {
    item= i;
    null_value=maybe_null=item->maybe_null;
    decimals=item->decimals;
    max_length=item->max_length;
    item_name= item->item_name;
    cached_field_type= item->field_type();
    cached_result_type= item->result_type();
    unsigned_flag= item->unsigned_flag;
    fixed= item->fixed;
    collation.set(item->collation);
  }

  virtual type_conversion_status save_in_field_inner(Field *field,
                                                     bool no_conversions) = 0;

public:
  /** 
    Factory method to create the appropriate subclass dependent on the type of 
    the original item.

    @param item      the original item.
  */  
  static Item_copy *create (Item *item);

  /** 
    Update the cache with the value of the original item
   
    This is the method that updates the cached value.
    It must be explicitly called by the user of this class to store the value 
    of the orginal item in the cache.
    @returns false if OK, true on error.
  */  
  virtual bool copy(const THD *thd) = 0;

  Item *get_item() { return item; }
  /** All of the subclasses should have the same type tag */
  enum Type type() const { return COPY_STR_ITEM; }
  enum_field_types field_type() const { return cached_field_type; }
  enum Item_result result_type () const { return cached_result_type; }

  void make_field(Send_field *field) { item->make_field(field); }
  table_map used_tables() const { return (table_map) 1L; }
  bool const_item() const { return 0; }
  bool is_null() { return null_value; }

  virtual void no_rows_in_result()
  {
    item->no_rows_in_result();
  }

  /*  
    Override the methods below as pure virtual to make sure all the 
    sub-classes implement them.
  */  

  virtual String *val_str(String*) = 0;
  virtual my_decimal *val_decimal(my_decimal *) = 0;
  virtual double val_real() = 0;
  virtual longlong val_int() = 0;
  virtual bool get_date(MYSQL_TIME *ltime, my_time_flags_t fuzzydate)= 0;
  virtual bool get_time(MYSQL_TIME *ltime)= 0;
  /* purecov: begin deadcode */
  virtual bool val_json(Json_wrapper *wr)
  {
    DBUG_ABORT();
    my_error(ER_NOT_SUPPORTED_YET, MYF(0), "item type for JSON");
    return error_json();
  }
  /* purecov: end */
};

/**
 Implementation of a string cache.
 
 Uses Item::str_value for storage
*/ 
class Item_copy_string : public Item_copy
{
protected:
  type_conversion_status save_in_field_inner(Field *field, bool no_conversions);
public:
  Item_copy_string (Item *item) : Item_copy(item) {}

  String *val_str(String*);
  my_decimal *val_decimal(my_decimal *);
  double val_real();
  longlong val_int();
  bool get_date(MYSQL_TIME *ltime, my_time_flags_t fuzzydate);
  bool get_time(MYSQL_TIME *ltime);
  virtual bool copy(const THD *thd);
};

class Item_copy_json : public Item_copy
{
  Json_wrapper *m_value;
protected:
  virtual type_conversion_status save_in_field_inner(Field *field,
                                                     bool no_conversions);
public:
  explicit Item_copy_json(Item *item);
  virtual ~Item_copy_json();
  virtual bool copy(const THD *thd);
  virtual bool val_json(Json_wrapper *);
  virtual String *val_str(String*);
  virtual my_decimal *val_decimal(my_decimal *);
  virtual double val_real();
  virtual longlong val_int();
  virtual bool get_date(MYSQL_TIME *ltime, my_time_flags_t fuzzydate);
  virtual bool get_time(MYSQL_TIME *ltime);
};


class Item_copy_int : public Item_copy
{
protected:  
  longlong cached_value; 
  type_conversion_status save_in_field_inner(Field *field, bool no_conversions);
public:
  Item_copy_int (Item *i) : Item_copy(i) {}

  virtual String *val_str(String*);
  virtual my_decimal *val_decimal(my_decimal *);
  virtual double val_real()
  {
    return null_value ? 0.0 : (double) cached_value;
  }
  virtual longlong val_int()
  {
    return null_value ? 0LL : cached_value;
  }
  bool get_date(MYSQL_TIME *ltime, my_time_flags_t fuzzydate)
  {
    return get_date_from_int(ltime, fuzzydate);
  }
  bool get_time(MYSQL_TIME *ltime)
  {
    return get_time_from_int(ltime);
  }
  virtual bool copy(const THD *thd);
};


class Item_copy_uint : public Item_copy_int
{
public:
  Item_copy_uint (Item *item) : Item_copy_int(item) 
  {
    unsigned_flag= 1;
  }

  String *val_str(String*);
  double val_real()
  {
    return null_value ? 0.0 : (double) (ulonglong) cached_value;
  }
};


class Item_copy_float : public Item_copy
{
protected:  
  double cached_value; 
  type_conversion_status save_in_field_inner(Field *field, bool no_conversions);
public:
  Item_copy_float (Item *i) : Item_copy(i) {}

  String *val_str(String*);
  my_decimal *val_decimal(my_decimal *);
  double val_real()
  {
    return null_value ? 0.0 : cached_value;
  }
  longlong val_int()
  {
    return (longlong) rint(val_real());
  }
  bool get_date(MYSQL_TIME *ltime, my_time_flags_t fuzzydate)
  {
    return get_date_from_real(ltime, fuzzydate);
  }
  bool get_time(MYSQL_TIME *ltime)
  {
    return get_time_from_real(ltime);
  }
  virtual bool copy(const THD *thd);
};


class Item_copy_decimal : public Item_copy
{
protected:  
  my_decimal cached_value;
  type_conversion_status save_in_field_inner(Field *field, bool no_conversions);
public:
  Item_copy_decimal (Item *i) : Item_copy(i) {}

  String *val_str(String*);
  my_decimal *val_decimal(my_decimal *) 
  { 
    return null_value ? NULL: &cached_value; 
  }
  double val_real();
  longlong val_int();
  bool get_date(MYSQL_TIME *ltime, my_time_flags_t fuzzydate)
  {
    return get_date_from_decimal(ltime, fuzzydate);
  }
  bool get_time(MYSQL_TIME *ltime)
  {
    return get_time_from_decimal(ltime);
  }
  virtual bool copy(const THD *thd);
};


class Cached_item :public Sql_alloc
{
public:
  my_bool null_value;
  Cached_item() :null_value(0) {}
  virtual bool cmp(void)=0;
  virtual ~Cached_item(); /*line -e1509 */
};

class Cached_item_str :public Cached_item
{
  Item *item;
  uint32 value_max_length;
  String value,tmp_value;
public:
  Cached_item_str(THD *thd, Item *arg);
  bool cmp(void);
  ~Cached_item_str();                           // Deallocate String:s
};


/// Cached_item subclass for JSON values.
class Cached_item_json : public Cached_item
{
  Item *m_item;              ///< The item whose value to cache.
  Json_wrapper *m_value;     ///< The cached JSON value.
public:
  explicit Cached_item_json(Item *item);
  ~Cached_item_json();
  bool cmp();
};


class Cached_item_real :public Cached_item
{
  Item *item;
  double value;
public:
  Cached_item_real(Item *item_par) :item(item_par),value(0.0) {}
  bool cmp(void);
};

class Cached_item_int :public Cached_item
{
  Item *item;
  longlong value;
public:
  Cached_item_int(Item *item_par) :item(item_par),value(0) {}
  bool cmp(void);
};

class Cached_item_temporal :public Cached_item
{
  Item *item;
  longlong value;
public:
  Cached_item_temporal(Item *item_par) :item(item_par), value(0) {}
  bool cmp(void);
};


class Cached_item_decimal :public Cached_item
{
  Item *item;
  my_decimal value;
public:
  Cached_item_decimal(Item *item_par);
  bool cmp(void);
};

class Cached_item_field :public Cached_item
{
  uchar *buff;
  Field *field;
  uint length;

public:
#ifndef DBUG_OFF
  void dbug_print()
  {
    uchar *org_ptr;
    org_ptr= field->ptr;
    fprintf(DBUG_FILE, "new: ");
    field->dbug_print();
    field->ptr= buff;
    fprintf(DBUG_FILE, ", old: ");
    field->dbug_print();
    field->ptr= org_ptr;
    fprintf(DBUG_FILE, "\n");
  }
#endif
  Cached_item_field(Field *arg_field) : field(arg_field)
  {
    field= arg_field;
    /* TODO: take the memory allocation below out of the constructor. */
    buff= (uchar*) sql_calloc(length=field->pack_length());
  }
  bool cmp(void);
};

class Item_default_value : public Item_field
{
  typedef Item_field super;

protected:
  type_conversion_status save_in_field_inner(Field *field, bool no_conversions);

public:
  Item *arg;
  Item_default_value(const POS &pos, Item *a= NULL)
  : super(pos, NULL, NULL, NULL), arg(a)
  {}
  virtual bool itemize(Parse_context *pc, Item **res);
  enum Type type() const { return DEFAULT_VALUE_ITEM; }
  bool eq(const Item *item, bool binary_cmp) const;
  bool fix_fields(THD *, Item **);
  virtual void print(String *str, enum_query_type query_type);
  table_map used_tables() const { return (table_map)0L; }
  Item *get_tmp_table_item(THD *thd) { return copy_or_same(thd); }

  bool walk(Item_processor processor, enum_walk walk, uchar *args)
  {
    return ((walk & WALK_PREFIX) && (this->*processor)(args)) ||
           (arg && arg->walk(processor, walk, args)) ||
           ((walk & WALK_POSTFIX) && (this->*processor)(args));
  }

  bool check_gcol_depend_default_processor(uchar *arg)
  { return true; }

  Item *transform(Item_transformer transformer, uchar *args);
};

/*
  Item_insert_value -- an implementation of VALUES() function.
  You can use the VALUES(col_name) function in the UPDATE clause
  to refer to column values from the INSERT portion of the INSERT
  ... UPDATE statement. In other words, VALUES(col_name) in the
  UPDATE clause refers to the value of col_name that would be
  inserted, had no duplicate-key conflict occurred.
  In all other places this function returns NULL.
*/

class Item_insert_value : public Item_field
{
protected:
  type_conversion_status save_in_field_inner(Field *field_arg,
                                             bool no_conversions)
  {
    return Item_field::save_in_field_inner(field_arg, no_conversions);
  }
public:
  Item *arg;
  Item_insert_value(const POS &pos, Item *a)
    :Item_field(pos, NULL, NULL, NULL),
     arg(a) {}

  virtual bool itemize(Parse_context *pc, Item **res)
  {
    if (skip_itemize(res))
      return false;
    return super::itemize(pc, res) || arg->itemize(pc, &arg);
  }

  bool eq(const Item *item, bool binary_cmp) const;
  bool fix_fields(THD *, Item **);
  virtual void print(String *str, enum_query_type query_type);
  /* 
   We use RAND_TABLE_BIT to prevent Item_insert_value from
   being treated as a constant and precalculated before execution
  */
  table_map used_tables() const { return RAND_TABLE_BIT; }

  bool walk(Item_processor processor, enum_walk walk, uchar *args)
  {
    return ((walk & WALK_PREFIX) && (this->*processor)(args)) ||
           arg->walk(processor, walk, args) ||
           ((walk & WALK_POSTFIX) && (this->*processor)(args));
  }
  bool check_gcol_func_processor(uchar *int_arg)
  { return true; }
};


/*
  Represents NEW/OLD version of field of row which is
  changed/read in trigger.

  Note: For this item main part of actual binding to Field object happens
        not during fix_fields() call (like for Item_field) but right after
        parsing of trigger definition, when table is opened, with special
        setup_field() call. On fix_fields() stage we simply choose one of
        two Field instances representing either OLD or NEW version of this
        field.
*/
class Item_trigger_field : public Item_field,
                           private Settable_routine_parameter
{
public:
  /* Is this item represents row from NEW or OLD row ? */
  enum_trigger_variable_type trigger_var_type;
  /* Next in list of all Item_trigger_field's in trigger */
  Item_trigger_field *next_trg_field;
  /*
    Next list of Item_trigger_field's in "sp_head::
    m_list_of_trig_fields_item_lists".
  */
  SQL_I_List<Item_trigger_field> *next_trig_field_list;
  /* Index of the field in the TABLE::field array */
  uint field_idx;
  /* Pointer to an instance of Table_trigger_field_support interface */
  Table_trigger_field_support *triggers;

  Item_trigger_field(Name_resolution_context *context_arg,
                     enum_trigger_variable_type trigger_var_type_arg,
                     const char *field_name_arg,
                     ulong priv, const bool ro)
    :Item_field(context_arg,
               (const char *)NULL, (const char *)NULL, field_name_arg),
     trigger_var_type(trigger_var_type_arg), next_trig_field_list(NULL),
     field_idx((uint)-1), original_privilege(priv),
     want_privilege(priv), table_grants(NULL), read_only (ro)
  {}
  Item_trigger_field(const POS &pos,
                     enum_trigger_variable_type trigger_var_type_arg,
                     const char *field_name_arg,
                     ulong priv, const bool ro)
    :Item_field(pos, NULL, NULL, field_name_arg),
     trigger_var_type(trigger_var_type_arg),
     field_idx((uint)-1), original_privilege(priv),
     want_privilege(priv), table_grants(NULL), read_only (ro)
  {}
  void setup_field(THD *thd,
                   Table_trigger_field_support *table_triggers,
                   GRANT_INFO *table_grant_info);
  enum Type type() const { return TRIGGER_FIELD_ITEM; }
  bool eq(const Item *item, bool binary_cmp) const;
  bool fix_fields(THD *, Item **);
  virtual void print(String *str, enum_query_type query_type);
  table_map used_tables() const { return (table_map)0L; }
  Field *get_tmp_table_field() { return 0; }
  Item *copy_or_same(THD *thd) { return this; }
  Item *get_tmp_table_item(THD *thd) { return copy_or_same(thd); }
  void cleanup();

private:
  void set_required_privilege(bool rw);
  bool set_value(THD *thd, sp_rcontext *ctx, Item **it);

public:
  Settable_routine_parameter *get_settable_routine_parameter()
  {
    return (read_only ? 0 : this);
  }

  bool set_value(THD *thd, Item **it)
  {
    bool ret= set_value(thd, NULL, it);
    if (!ret)
      bitmap_set_bit(triggers->get_subject_table()->fields_set_during_insert,
                     field_idx);
    return ret;
  }

private:
  /*
    'want_privilege' holds privileges required to perform operation on
    this trigger field (SELECT_ACL if we are going to read it and
    UPDATE_ACL if we are going to update it).  It is initialized at
    parse time but can be updated later if this trigger field is used
    as OUT or INOUT parameter of stored routine (in this case
    set_required_privilege() is called to appropriately update
    want_privilege and cleanup() is responsible for restoring of
    original want_privilege once parameter's value is updated).
  */
  ulong original_privilege;
  ulong want_privilege;
  GRANT_INFO *table_grants;
  /*
    Trigger field is read-only unless it belongs to the NEW row in a
    BEFORE INSERT of BEFORE UPDATE trigger.
  */
  bool read_only;
};


class Item_cache: public Item_basic_constant
{
protected:
  Item *example;
  table_map used_table_map;
  /**
    Field that this object will get value from. This is used by 
    index-based subquery engines to detect and remove the equality injected 
    by IN->EXISTS transformation.
  */  
  Field *cached_field;
  enum enum_field_types cached_field_type;
  /*
    TRUE <=> cache holds value of the last stored item (i.e actual value).
    store() stores item to be cached and sets this flag to FALSE.
    On the first call of val_xxx function if this flag is set to FALSE the 
    cache_value() will be called to actually cache value of saved item.
    cache_value() will set this flag to TRUE.
  */
  bool value_cached;
public:
  Item_cache():
    example(0), used_table_map(0), cached_field(0),
    cached_field_type(MYSQL_TYPE_STRING),
    value_cached(0)
  {
    fixed= 1; 
    maybe_null= null_value= 1;
  }
  Item_cache(enum_field_types field_type_arg):
    example(0), used_table_map(0), cached_field(0),
    cached_field_type(field_type_arg),
    value_cached(0)
  {
    fixed= 1;
    maybe_null= null_value= 1;
  }

  void set_used_tables(table_map map) { used_table_map= map; }

  virtual void fix_after_pullout(st_select_lex *parent_select,
                                 st_select_lex *removed_select)
  {
    if (example == NULL)
      return;
    example->fix_after_pullout(parent_select, removed_select);
    used_table_map= example->used_tables();
  }

  virtual bool allocate(uint i) { return 0; }
  virtual bool setup(Item *item)
  {
    example= item;
    max_length= item->max_length;
    decimals= item->decimals;
    collation.set(item->collation);
    unsigned_flag= item->unsigned_flag;
    with_subselect|= item->has_subquery();
    with_stored_program|= item->has_stored_program();
    if (item->type() == FIELD_ITEM)
    {
      cached_field= ((Item_field *)item)->field;
      if (((Item_field *)item)->table_ref)
        used_table_map= ((Item_field *)item)->table_ref->map();
    }
    else
    {
      used_table_map= item->used_tables();
    }
    return 0;
  };
  enum Type type() const { return CACHE_ITEM; }
  enum_field_types field_type() const { return cached_field_type; }
  static Item_cache* get_cache(const Item *item);
  static Item_cache* get_cache(const Item* item, const Item_result type);
  table_map used_tables() const { return used_table_map; }
  virtual void keep_array() {}
  virtual void print(String *str, enum_query_type query_type);
  bool eq_def(Field *field) 
  { 
    return cached_field ? cached_field->eq_def (field) : FALSE;
  }
  bool eq(const Item *item, bool binary_cmp) const
  {
    return this == item;
  }
  /**
     Check if saved item has a non-NULL value.
     Will cache value of saved item if not already done. 
     @return TRUE if cached value is non-NULL.
   */
  bool has_value();

  /** 
    If this item caches a field value, return pointer to underlying field.

    @return Pointer to field, or NULL if this is not a cache for a field value.
  */
  Field* field() { return cached_field; }

  /**
    Assigns to the cache the expression to be cached. Does not evaluate it.
    @param item  the expression to be cached
  */
  virtual void store(Item *item);

  /**
    Force an item to be null. Used for empty subqueries to avoid attempts to
    evaluate expressions which could have uninitialized columns due to
    bypassing the subquery exec.
  */
  void store_null()
  {
    DBUG_ASSERT(maybe_null);
    value_cached= true;
    null_value= true;
  }

  virtual bool cache_value()= 0;
  bool basic_const_item() const
  { return MY_TEST(example && example->basic_const_item());}
  bool walk (Item_processor processor, enum_walk walk, uchar *arg);
  virtual void clear() { null_value= TRUE; value_cached= FALSE; }
  bool is_null() { return value_cached ? null_value : example->is_null(); }
  bool check_gcol_func_processor(uchar *int_arg) { return true;}
  Item_result result_type() const
  {
    if (!example)
      return INT_RESULT;
    return Field::result_merge_type(example->field_type());
  }
};


class Item_cache_int: public Item_cache
{
protected:
  longlong value;
public:
  Item_cache_int(): Item_cache(),
    value(0) {}
  Item_cache_int(enum_field_types field_type_arg):
    Item_cache(field_type_arg), value(0) {}

  virtual void store(Item *item){ Item_cache::store(item); }
  void store(Item *item, longlong val_arg);
  double val_real();
  longlong val_int();
  longlong val_time_temporal() { return val_int(); }
  longlong val_date_temporal() { return val_int(); }
  String* val_str(String *str);
  my_decimal *val_decimal(my_decimal *);
  bool get_date(MYSQL_TIME *ltime, my_time_flags_t fuzzydate)
  {
    return get_date_from_int(ltime, fuzzydate);
  }
  bool get_time(MYSQL_TIME *ltime)
  {
    return get_time_from_int(ltime);
  }
  enum Item_result result_type() const { return INT_RESULT; }
  bool cache_value();
};


class Item_cache_real: public Item_cache
{
  double value;
public:
  Item_cache_real(): Item_cache(),
    value(0) {}

  double val_real();
  longlong val_int();
  String* val_str(String *str);
  my_decimal *val_decimal(my_decimal *);
  bool get_date(MYSQL_TIME *ltime, my_time_flags_t fuzzydate)
  {
    return get_date_from_real(ltime, fuzzydate);
  }
  bool get_time(MYSQL_TIME *ltime)
  {
    return get_time_from_real(ltime);
  }
  enum Item_result result_type() const { return REAL_RESULT; }
  bool cache_value();
};


class Item_cache_decimal: public Item_cache
{
protected:
  my_decimal decimal_value;
public:
  Item_cache_decimal(): Item_cache() {}

  double val_real();
  longlong val_int();
  String* val_str(String *str);
  my_decimal *val_decimal(my_decimal *);
  bool get_date(MYSQL_TIME *ltime, my_time_flags_t fuzzydate)
  {
    return get_date_from_decimal(ltime, fuzzydate);
  }
  bool get_time(MYSQL_TIME *ltime)
  {
    return get_time_from_decimal(ltime);
  }
  enum Item_result result_type() const { return DECIMAL_RESULT; }
  bool cache_value();
};


class Item_cache_str: public Item_cache
{
  char buffer[STRING_BUFFER_USUAL_SIZE];
  String *value, value_buff;
  bool is_varbinary;

protected:
  type_conversion_status save_in_field_inner(Field *field, bool no_conversions);

public:
  Item_cache_str(const Item *item) :
    Item_cache(item->field_type()), value(0),
    is_varbinary(item->type() == FIELD_ITEM &&
                 cached_field_type == MYSQL_TYPE_VARCHAR &&
                 !((const Item_field *) item)->field->has_charset())
  {
    collation.set(const_cast<DTCollation&>(item->collation));
  }
  double val_real();
  longlong val_int();
  String* val_str(String *);
  my_decimal *val_decimal(my_decimal *);
  bool get_date(MYSQL_TIME *ltime, my_time_flags_t fuzzydate)
  {
    return get_date_from_string(ltime, fuzzydate);
  }
  bool get_time(MYSQL_TIME *ltime)
  {
    return get_time_from_string(ltime);
  }
  enum Item_result result_type() const { return STRING_RESULT; }
  const CHARSET_INFO *charset() const { return value->charset(); };
  bool cache_value();
};

class Item_cache_row: public Item_cache
{
  Item_cache  **values;
  uint item_count;
  bool save_array;
public:
  Item_cache_row()
    :Item_cache(), values(0), item_count(2),
    save_array(0) {}
  
  /*
    'allocate' used only in row transformer, to preallocate space for row 
    cache.
  */
  bool allocate(uint num);
  /*
    'setup' is needed only by row => it not called by simple row subselect
    (only by IN subselect (in subselect optimizer))
  */
  bool setup(Item *item);
  void store(Item *item);
  void illegal_method_call(const char *);
  void make_field(Send_field *)
  {
    illegal_method_call((const char*)"make_field");
  };
  double val_real()
  {
    illegal_method_call((const char*)"val");
    return 0;
  };
  longlong val_int()
  {
    illegal_method_call((const char*)"val_int");
    return 0;
  };
  String *val_str(String *)
  {
    illegal_method_call((const char*)"val_str");
    return 0;
  };
  my_decimal *val_decimal(my_decimal *val)
  {
    illegal_method_call((const char*)"val_decimal");
    return 0;
  };
  bool get_date(MYSQL_TIME *ltime, my_time_flags_t fuzzydate)
  {
    illegal_method_call((const char *) "get_date");
    return true;
  }
  bool get_time(MYSQL_TIME *ltime)
  {
    illegal_method_call((const char *) "get_time");
    return true;
  }

  enum Item_result result_type() const { return ROW_RESULT; }
  
  uint cols() { return item_count; }
  Item *element_index(uint i) { return values[i]; }
  Item **addr(uint i) { return (Item **) (values + i); }
  bool check_cols(uint c);
  bool null_inside();
  void bring_value();
  void keep_array() { save_array= 1; }
  void cleanup()
  {
    DBUG_ENTER("Item_cache_row::cleanup");
    Item_cache::cleanup();
    if (save_array)
      memset(values, 0, item_count*sizeof(Item**));
    else
      values= 0;
    DBUG_VOID_RETURN;
  }
  bool cache_value();
};


class Item_cache_datetime: public Item_cache
{
protected:
  String str_value;
  longlong int_value;
  bool str_value_cached;
public:
  Item_cache_datetime(enum_field_types field_type_arg):
    Item_cache(field_type_arg), int_value(0), str_value_cached(0)
  {
    cmp_context= STRING_RESULT;
  }

  void store(Item *item, longlong val_arg);
  void store(Item *item);
  double val_real();
  longlong val_int();
  longlong val_time_temporal();
  longlong val_date_temporal();
  String* val_str(String *str);
  my_decimal *val_decimal(my_decimal *);
  bool get_date(MYSQL_TIME *ltime, my_time_flags_t fuzzydate);
  bool get_time(MYSQL_TIME *ltime);
  enum Item_result result_type() const { return STRING_RESULT; }
  /*
    In order to avoid INT <-> STRING conversion of a DATETIME value
    two cache_value functions are introduced. One (cache_value) caches STRING
    value, another (cache_value_int) - INT value. Thus this cache item
    completely relies on the ability of the underlying item to do the
    correct conversion.
  */
  bool cache_value_int();
  bool cache_value();
  void clear() { Item_cache::clear(); str_value_cached= FALSE; }
};


/// An item cache for values of type JSON.
class Item_cache_json: public Item_cache
{
  Json_wrapper *m_value;
public:
  Item_cache_json();
  ~Item_cache_json();
  bool cache_value();
  bool val_json(Json_wrapper *wr);
  longlong val_int();
  String *val_str(String *str);
  Item_result result_type() const
  {
    if (!example)
      return STRING_RESULT; // override default int
    return Field::result_merge_type(example->field_type());
  }

  double val_real();
  my_decimal *val_decimal(my_decimal *val);
  bool get_date(MYSQL_TIME *ltime, my_time_flags_t fuzzydate);
  bool get_time(MYSQL_TIME *ltime);
};


/*
  Item_type_holder used to store type. name, length of Item for UNIONS &
  derived tables.

  Item_type_holder do not need cleanup() because its time of live limited by
  single SP/PS execution.
*/
class Item_type_holder: public Item
{
protected:
  TYPELIB *enum_set_typelib;
  enum_field_types fld_type;
  Field::geometry_type geometry_type;

  void get_full_info(Item *item);

  /* It is used to count decimal precision in join_types */
  int prev_decimal_int_part;
public:
  Item_type_holder(THD*, Item*);

  Item_result result_type() const;
  enum_field_types field_type() const { return fld_type; };
  enum Type type() const { return TYPE_HOLDER; }
  double val_real();
  longlong val_int();
  my_decimal *val_decimal(my_decimal *);
  String *val_str(String*);
  bool get_date(MYSQL_TIME *ltime, my_time_flags_t fuzzydate)
  {
    DBUG_ASSERT(0);
    return true;
  }
  bool get_time(MYSQL_TIME *ltime)
  {
    DBUG_ASSERT(0);
    return true;
  }
  bool join_types(THD *thd, Item *);
  Field *make_field_by_type(TABLE *table);
  static uint32 display_length(Item *item);
  static enum_field_types get_real_type(Item *);
  Field::geometry_type get_geometry_type() const { return geometry_type; };
  virtual void make_field(Send_field *field)
  {
    Item::make_field(field);
    // Item_type_holder is used for unions and effectively sends Fields
    field->field= true;
  }
};


class st_select_lex;
void mark_select_range_as_dependent(THD *thd,
                                    st_select_lex *last_select,
                                    st_select_lex *current_sel,
                                    Field *found_field, Item *found_item,
                                    Item_ident *resolved_item);

extern Cached_item *new_Cached_item(THD *thd, Item *item,
                                    bool use_result_field);
extern Item_result item_cmp_type(Item_result a,Item_result b);
extern bool resolve_const_item(THD *thd, Item **ref, Item *cmp_item);
extern int stored_field_cmp_to_item(THD *thd, Field *field, Item *item);

extern const String my_null_string;
void convert_and_print(String *from_str, String *to_str,
                       const CHARSET_INFO *to_cs);
#ifndef DBUG_OFF
bool is_fixed_or_outer_ref(const Item *ref);
#endif

#endif /* ITEM_INCLUDED */<|MERGE_RESOLUTION|>--- conflicted
+++ resolved
@@ -19,10 +19,7 @@
 #include "field.h"       // Derivation
 #include "parse_tree_node_base.h" // Parse_tree_node
 #include "sql_array.h"   // Bounds_checked_array
-<<<<<<< HEAD
-=======
 #include "template_utils.h" // pointer_cast
->>>>>>> 23032807
 #include "trigger_def.h" // enum_trigger_variable_type
 #include "table_trigger_field_support.h" // Table_trigger_field_support
 #include "mysql/service_parser.h"
@@ -1869,9 +1866,6 @@
   virtual bool change_context_processor(uchar *context) { return false; }
   virtual bool reset_query_id_processor(uchar *query_id_arg) { return false; }
   virtual bool find_item_processor(uchar *arg) { return this == (void *) arg; }
-<<<<<<< HEAD
-  virtual bool mark_field_in_map(uchar *arg) { return false; }
-=======
   /**
     Mark underlying field in read or write map of a table.
 
@@ -1897,7 +1891,6 @@
     return false;
   }
 public:
->>>>>>> 23032807
   /**
     Return used table information for the specified query block (level).
     For a field that is resolved from this query block, return the table number.
@@ -2933,14 +2926,10 @@
   bool remove_column_from_bitmap(uchar * arg);
   bool find_item_in_field_list_processor(uchar *arg);
   bool check_gcol_func_processor(uchar *int_arg);
-<<<<<<< HEAD
-  bool mark_field_in_map(uchar *arg);
-=======
   bool mark_field_in_map(uchar *arg)
   {
     return Item::mark_field_in_map(pointer_cast<Mark_field *>(arg), field);
   }
->>>>>>> 23032807
   bool used_tables_for_level(uchar *arg);
   bool check_column_privileges(uchar *arg);
   bool check_partition_func_processor(uchar *int_arg) { return false; }
