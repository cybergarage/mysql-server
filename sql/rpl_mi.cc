/* Copyright (c) 2006, 2015, Oracle and/or its affiliates. All rights reserved.

   This program is free software; you can redistribute it and/or modify
   it under the terms of the GNU General Public License as published by
   the Free Software Foundation; version 2 of the License.

   This program is distributed in the hope that it will be useful,
   but WITHOUT ANY WARRANTY; without even the implied warranty of
   MERCHANTABILITY or FITNESS FOR A PARTICULAR PURPOSE.  See the
   GNU General Public License for more details.

   You should have received a copy of the GNU General Public License
   along with this program; if not, write to the Free Software
   Foundation, Inc., 51 Franklin St, Fifth Floor, Boston, MA 02110-1301  USA */

#ifdef HAVE_REPLICATION
#include "rpl_mi.h"

#include "dynamic_ids.h"        // Server_ids
#include "log.h"                // sql_print_error
<<<<<<< HEAD
#include "mysqld.h"             // sync_masterinfo_period
=======
#include "rpl_msr.h"            // channel_map
>>>>>>> f7647331
#include "rpl_slave.h"          // master_retry_count


enum {
  LINES_IN_MASTER_INFO_WITH_SSL= 14,

  /* 5.1.16 added value of master_ssl_verify_server_cert */
  LINE_FOR_MASTER_SSL_VERIFY_SERVER_CERT= 15,

  /* 5.5 added value of master_heartbeat_period */
  LINE_FOR_MASTER_HEARTBEAT_PERIOD= 16,

  /* MySQL Cluster 6.3 added master_bind */
  LINE_FOR_MASTER_BIND = 17,

  /* 6.0 added value of master_ignore_server_id */
  LINE_FOR_REPLICATE_IGNORE_SERVER_IDS= 18,

  /* 6.0 added value of master_uuid */
  LINE_FOR_MASTER_UUID= 19,

  /* line for master_retry_count */
  LINE_FOR_MASTER_RETRY_COUNT= 20,

  /* line for ssl_crl */
  LINE_FOR_SSL_CRL= 21,

  /* line for ssl_crl */
  LINE_FOR_SSL_CRLPATH= 22,

  /* line for auto_position */
  LINE_FOR_AUTO_POSITION= 23,

  /* line for channel */
  LINE_FOR_CHANNEL= 24,

  /* Number of lines currently used when saving master info file */
  LINES_IN_MASTER_INFO= LINE_FOR_CHANNEL
};

/*
  Please every time you add a new field to the mater info, update
  what follows. For now, this is just used to get the number of
  fields.
*/
const char *info_mi_fields []=
{ 
  "number_of_lines",
  "master_log_name",
  "master_log_pos",
  "host",
  "user",
  "password",
  "port",
  "connect_retry",
  "ssl",
  "ssl_ca",
  "ssl_capath",
  "ssl_cert",
  "ssl_cipher",
  "ssl_key",
  "ssl_verify_server_cert",
  "heartbeat_period",
  "bind", 
  "ignore_server_ids",
  "uuid",
  "retry_count",
  "ssl_crl",
  "ssl_crlpath",
  "auto_position",
  "channel_name"
};

Master_info::Master_info(
#ifdef HAVE_PSI_INTERFACE
                         PSI_mutex_key *param_key_info_run_lock,
                         PSI_mutex_key *param_key_info_data_lock,
                         PSI_mutex_key *param_key_info_sleep_lock,
                         PSI_mutex_key *param_key_info_thd_lock,
                         PSI_mutex_key *param_key_info_data_cond,
                         PSI_mutex_key *param_key_info_start_cond,
                         PSI_mutex_key *param_key_info_stop_cond,
                         PSI_mutex_key *param_key_info_sleep_cond,
#endif
                         uint param_id, const char *param_channel
                        )
   :Rpl_info("I/O"
#ifdef HAVE_PSI_INTERFACE
             ,param_key_info_run_lock, param_key_info_data_lock,
             param_key_info_sleep_lock, param_key_info_thd_lock,
             param_key_info_data_cond, param_key_info_start_cond,
             param_key_info_stop_cond, param_key_info_sleep_cond
#endif
             ,param_id, param_channel
            ),
   start_user_configured(false),
   ssl(0), ssl_verify_server_cert(0),
   port(MYSQL_PORT), connect_retry(DEFAULT_CONNECT_RETRY),
   clock_diff_with_master(0), heartbeat_period(0),
   received_heartbeats(0), last_heartbeat(0), master_id(0),
   checksum_alg_before_fd(binary_log::BINLOG_CHECKSUM_ALG_UNDEF),
   retry_count(master_retry_count),
   mi_description_event(NULL),
   auto_position(false)
{
  host[0] = 0; user[0] = 0; bind_addr[0] = 0;
  password[0]= 0; start_password[0]= 0;
  ssl_ca[0]= 0; ssl_capath[0]= 0; ssl_cert[0]= 0;
  ssl_cipher[0]= 0; ssl_key[0]= 0;
  ssl_crl[0]= 0; ssl_crlpath[0]= 0;
  master_uuid[0]= 0;
  start_plugin_auth[0]= 0; start_plugin_dir[0]= 0;
  start_user[0]= 0;
  ignore_server_ids= new Server_ids;

  /*channel is set in base class, rpl_info.cc*/
  my_snprintf(for_channel_str, sizeof(for_channel_str)-1,
             " for channel '%s'", channel);
  my_snprintf(for_channel_uppercase_str, sizeof(for_channel_uppercase_str)-1,
             " FOR CHANNEL '%s'", channel);

  m_channel_lock= new Checkable_rwlock(
#ifdef HAVE_PSI_INTERFACE
                                       key_rwlock_channel_lock
#endif
                                      );
}

Master_info::~Master_info()
{
  /* No one else is using this master_info */
  m_channel_lock->assert_some_wrlock();
  /* No other administrative task is able to get this master_info */
  channel_map.assert_some_wrlock();
  m_channel_lock->unlock();
  delete m_channel_lock;
  delete ignore_server_ids;
  delete mi_description_event;
}

/**
   Reports if the s_id server has been configured to ignore events 
   it generates with

      CHANGE MASTER IGNORE_SERVER_IDS= ( list of server ids )

   Method is called from the io thread event receiver filtering.

   @param      s_id    the master server identifier

   @retval   TRUE    if s_id is in the list of ignored master  servers,
   @retval   FALSE   otherwise.
 */
bool Master_info::shall_ignore_server_id(ulong s_id)
{
  return std::binary_search(ignore_server_ids->dynamic_ids.begin(),
                            ignore_server_ids->dynamic_ids.end(), s_id);
}

void Master_info::init_master_log_pos()
{
  DBUG_ENTER("Master_info::init_master_log_pos");

  master_log_name[0]= 0;
  master_log_pos= BIN_LOG_HEADER_SIZE;             // skip magic number

  DBUG_VOID_RETURN;
}

void Master_info::end_info()
{
  DBUG_ENTER("Master_info::end_info");

  if (!inited)
    DBUG_VOID_RETURN;

  handler->end_info();

  inited = 0;

  DBUG_VOID_RETURN;
}

/**
  Store the file and position where the slave's SQL thread are in the
   relay log.

  - This function should be called either from the slave SQL thread,
    or when the slave thread is not running.  (It reads the
    group_{relay|master}_log_{pos|name} and delay fields in the rli
    object.  These may only be modified by the slave SQL thread or by
    a client thread when the slave SQL thread is not running.)

  - If there is an active transaction, then we do not update the
    position in the relay log.  This is to ensure that we re-execute
    statements if we die in the middle of an transaction that was
    rolled back.

  - As a transaction never spans binary logs, we don't have to handle
    the case where we do a relay-log-rotation in the middle of the
    transaction.  If transactions could span several binlogs, we would
    have to ensure that we do not delete the relay log file where the
    transaction started before switching to a new relay log file.

  - Error can happen if writing to file fails or if flushing the file
    fails.

  @todo Change the log file information to a binary format to avoid
  calling longlong2str.
*/
int Master_info::flush_info(bool force)
{
  DBUG_ENTER("Master_info::flush_info");
  DBUG_PRINT("enter",("master_pos: %lu", (ulong) master_log_pos));

  if (!inited)
    DBUG_RETURN(0);

  /*
    We update the sync_period at this point because only here we
    now that we are handling a master info. This needs to be
    update every time we call flush because the option maybe
    dinamically set.
  */
  handler->set_sync_period(sync_masterinfo_period);

  if (write_info(handler))
    goto err;

  if (handler->flush_info(force))
    goto err;

  DBUG_RETURN(0);

err:
  sql_print_error("Error writing master configuration.");
  DBUG_RETURN(1);
}

void Master_info::set_relay_log_info(Relay_log_info* info)
{
  rli= info;
}


/**
  Creates or reads information from the repository, initializing the
  Master_info.
*/
int Master_info::mi_init_info()
{
  DBUG_ENTER("Master_info::mi_init_info");
  enum_return_check check_return= ERROR_CHECKING_REPOSITORY;

  if (inited)
    DBUG_RETURN(0);

  mysql= 0; file_id= 1;
  if ((check_return= check_info()) == ERROR_CHECKING_REPOSITORY)
    goto err;
  
  if (handler->init_info())
    goto err;

  if (check_return == REPOSITORY_DOES_NOT_EXIST)
  {
    init_master_log_pos();
  }
  else 
  {
    if (read_info(handler))
      goto err;
  }

  inited= 1;
  if (flush_info(TRUE))
    goto err;

  DBUG_RETURN(0);

err:
  handler->end_info();
  inited= 0;
  sql_print_error("Error reading master configuration.");
  DBUG_RETURN(1);
}

size_t Master_info::get_number_info_mi_fields()
{
  return sizeof(info_mi_fields)/sizeof(info_mi_fields[0]); 
}

uint Master_info::get_channel_field_num()
{
  uint channel_field= LINE_FOR_CHANNEL;
  return channel_field;
}

bool Master_info::read_info(Rpl_info_handler *from)
{
  int lines= 0;
  char *first_non_digit= NULL;
  ulong temp_master_log_pos= 0;
  int temp_ssl= 0;
  int temp_ssl_verify_server_cert= 0;
  int temp_auto_position= 0;

  DBUG_ENTER("Master_info::read_info");

  /*
     Starting from 4.1.x master.info has new format. Now its
     first line contains number of lines in file. By reading this
     number we will be always distinguish to which version our
     master.info corresponds to. We can't simply count lines in
     file since versions before 4.1.x could generate files with more
     lines than needed.
     If first line doesn't contain a number or contain number less than
     LINES_IN_MASTER_INFO_WITH_SSL then such file is treated like file
     from pre 4.1.1 version.
     There is no ambiguity when reading an old master.info, as before
     4.1.1, the first line contained the binlog's name, which is either
     empty or has an extension (contains a '.'), so can't be confused
     with an integer.

     So we're just reading first line and trying to figure which version
     is this.
  */

  if (from->prepare_info_for_read() || 
      from->get_info(master_log_name, sizeof(master_log_name),
                     (char *) ""))
    DBUG_RETURN(true);

  lines= strtoul(master_log_name, &first_non_digit, 10);

  if (master_log_name[0]!='\0' &&
      *first_non_digit=='\0' && lines >= LINES_IN_MASTER_INFO_WITH_SSL)
  {
    /* Seems to be new format => read master log name */
    if (from->get_info(master_log_name, sizeof(master_log_name),
                       (char *) ""))
      DBUG_RETURN(true);
  }
  else 
    lines= 7;

  if (from->get_info(&temp_master_log_pos,
                     (ulong) BIN_LOG_HEADER_SIZE) ||
      from->get_info(host, sizeof(host), (char *) 0) ||
      from->get_info(user, sizeof(user), (char *) "test") ||
      from->get_info(password, sizeof(password), (char *) 0) ||
      from->get_info((int *) &port, (int) MYSQL_PORT) ||
      from->get_info((int *) &connect_retry,
                        (int) DEFAULT_CONNECT_RETRY))
      DBUG_RETURN(true);

  /*
    If file has ssl part use it even if we have server without
    SSL support. But these options will be ignored later when
    slave will try connect to master, so in this case warning
    is printed.
  */
  if (lines >= LINES_IN_MASTER_INFO_WITH_SSL)
  {
    if (from->get_info(&temp_ssl, 0) ||
        from->get_info(ssl_ca, sizeof(ssl_ca), (char *) 0) ||
        from->get_info(ssl_capath, sizeof(ssl_capath), (char *) 0) ||
        from->get_info(ssl_cert, sizeof(ssl_cert), (char *) 0) ||
        from->get_info(ssl_cipher, sizeof(ssl_cipher), (char *) 0) ||
        from->get_info(ssl_key, sizeof(ssl_key), (char *) 0))
      DBUG_RETURN(true);
  }

  /*
    Starting from 5.1.16 ssl_verify_server_cert might be
    in the file
  */
  if (lines >= LINE_FOR_MASTER_SSL_VERIFY_SERVER_CERT)
  { 
    if (from->get_info(&temp_ssl_verify_server_cert, 0))
      DBUG_RETURN(true);
  }

  /*
    Starting from 5.5 master_heartbeat_period might be
    in the file
  */
  if (lines >= LINE_FOR_MASTER_HEARTBEAT_PERIOD)
  {
    if (from->get_info(&heartbeat_period, (float) 0.0))
      DBUG_RETURN(true);
  }

  /*
    Starting from 5.5 master_bind might be in the file
  */
  if (lines >= LINE_FOR_MASTER_BIND)
  {
    if (from->get_info(bind_addr, sizeof(bind_addr), (char *) ""))
      DBUG_RETURN(true);
  }

  /*
    Starting from 5.5 list of server_id of ignorable servers might be
    in the file
  */
  if (lines >= LINE_FOR_REPLICATE_IGNORE_SERVER_IDS)
  {
     if (from->get_info(ignore_server_ids, (Server_ids *) NULL))
      DBUG_RETURN(true);
  }

  /* Starting from 5.5 the master_uuid may be in the repository. */
  if (lines >= LINE_FOR_MASTER_UUID)
  {
    if (from->get_info(master_uuid, sizeof(master_uuid),
                       (char *) 0))
      DBUG_RETURN(true);
  }

  /* Starting from 5.5 the master_retry_count may be in the repository. */
  retry_count= master_retry_count;
  if (lines >= LINE_FOR_MASTER_RETRY_COUNT)
  {
    if (from->get_info(&retry_count, master_retry_count))
      DBUG_RETURN(true);
  }

  if (lines >= LINE_FOR_SSL_CRLPATH)
  {
    if (from->get_info(ssl_crl, sizeof(ssl_crl), (char *) 0) ||
        from->get_info(ssl_crlpath, sizeof(ssl_crlpath), (char *) 0))
      DBUG_RETURN(true);
  }

  if (lines >= LINE_FOR_AUTO_POSITION)
  {
    if (from->get_info(&temp_auto_position, 0))
      DBUG_RETURN(true);
  }

  if (lines >= LINE_FOR_CHANNEL)
  {
    if (from->get_info(channel, sizeof(channel), (char*)0))
      DBUG_RETURN(true);
  }
  ssl= (my_bool) MY_TEST(temp_ssl);
  ssl_verify_server_cert= (my_bool) MY_TEST(temp_ssl_verify_server_cert);
  master_log_pos= (my_off_t) temp_master_log_pos;
  auto_position= MY_TEST(temp_auto_position);

#ifndef HAVE_OPENSSL
  if (ssl)
    sql_print_warning("SSL information in the master info file "
                      "are ignored because this MySQL slave was "
                      "compiled without SSL support.");
#endif /* HAVE_OPENSSL */

  DBUG_RETURN(false);
}


bool Master_info::set_info_search_keys(Rpl_info_handler *to)
{
  DBUG_ENTER("Master_info::set_info_search_keys");

  if (to->set_info(LINE_FOR_CHANNEL-1, channel))
    DBUG_RETURN(TRUE);

  DBUG_RETURN(FALSE);
}


bool Master_info::write_info(Rpl_info_handler *to)
{
  DBUG_ENTER("Master_info::write_info");

  /*
     In certain cases this code may create master.info files that seems
     corrupted, because of extra lines filled with garbage in the end
     file (this happens if new contents take less space than previous
     contents of file). But because of number of lines in the first line
     of file we don't care about this garbage.
  */
  if (to->prepare_info_for_write() ||
      to->set_info((int) LINES_IN_MASTER_INFO) ||
      to->set_info(master_log_name) ||
      to->set_info((ulong) master_log_pos) ||
      to->set_info(host) ||
      to->set_info(user) ||
      to->set_info(password) ||
      to->set_info((int) port) ||
      to->set_info((int) connect_retry) ||
      to->set_info((int) ssl) ||
      to->set_info(ssl_ca) ||
      to->set_info(ssl_capath) ||
      to->set_info(ssl_cert) ||
      to->set_info(ssl_cipher) ||
      to->set_info(ssl_key) ||
      to->set_info((int) ssl_verify_server_cert) ||
      to->set_info(heartbeat_period) ||
      to->set_info(bind_addr) ||
      to->set_info(ignore_server_ids) ||
      to->set_info(master_uuid) ||
      to->set_info(retry_count) ||
      to->set_info(ssl_crl) ||
      to->set_info(ssl_crlpath) ||
      to->set_info((int) auto_position) ||
      to->set_info(channel))
    DBUG_RETURN(TRUE);

  DBUG_RETURN(FALSE);
}

void Master_info::set_password(const char* password_arg)
{
  DBUG_ENTER("Master_info::set_password");

  DBUG_ASSERT(password_arg);

  if (password_arg && start_user_configured)
    strmake(start_password, password_arg, sizeof(start_password) - 1);
  else if (password_arg)
    strmake(password, password_arg, sizeof(password) - 1);

  DBUG_VOID_RETURN;
}

bool Master_info::get_password(char *password_arg, size_t *password_arg_size)
{
  bool ret= true;
  DBUG_ENTER("Master_info::get_password");

  if (password_arg && start_user_configured)
  {
    *password_arg_size= strlen(start_password);
    strmake(password_arg, start_password, sizeof(start_password) - 1);
    ret= false;
  }
  else if (password_arg)
  {
    *password_arg_size= strlen(password);
    strmake(password_arg, password, sizeof(password) - 1);
    ret= false;
  }
  DBUG_RETURN(ret);
}

void Master_info::reset_start_info()
{
  DBUG_ENTER("Master_info::reset_start_info");
  start_plugin_auth[0]= 0;
  start_plugin_dir[0]= 0;
  start_user_configured= false;
  start_user[0]= 0;
  start_password[0]= 0;
  DBUG_VOID_RETURN;
}

void Master_info::channel_rdlock()
{
  channel_map.assert_some_lock();
  m_channel_lock->rdlock();
}

void Master_info::channel_wrlock()
{
  channel_map.assert_some_lock();
  m_channel_lock->wrlock();
}
#endif /* HAVE_REPLICATION */<|MERGE_RESOLUTION|>--- conflicted
+++ resolved
@@ -18,11 +18,8 @@
 
 #include "dynamic_ids.h"        // Server_ids
 #include "log.h"                // sql_print_error
-<<<<<<< HEAD
 #include "mysqld.h"             // sync_masterinfo_period
-=======
 #include "rpl_msr.h"            // channel_map
->>>>>>> f7647331
 #include "rpl_slave.h"          // master_retry_count
 
 
