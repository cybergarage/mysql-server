#ifndef BINLOG_H_INCLUDED
/* Copyright (c) 2010, 2017, Oracle and/or its affiliates. All rights reserved.

   This program is free software; you can redistribute it and/or modify
   it under the terms of the GNU General Public License as published by
   the Free Software Foundation; version 2 of the License.

   This program is distributed in the hope that it will be useful,
   but WITHOUT ANY WARRANTY; without even the implied warranty of
   MERCHANTABILITY or FITNESS FOR A PARTICULAR PURPOSE.  See the
   GNU General Public License for more details.

   You should have received a copy of the GNU General Public License
   along with this program; if not, write to the Free Software Foundation,
   51 Franklin Street, Suite 500, Boston, MA 02110-1335 USA */

#define BINLOG_H_INCLUDED

#include "sql_class.h"
#include "my_global.h"
#include "m_string.h"                  // llstr
#include "binlog_event.h"              // enum_binlog_checksum_alg
#include "mysqld.h"                    // opt_relay_logname
#include "tc_log.h"                    // TC_LOG
#include "atomic_class.h"
#include "rpl_gtid.h"                  // Gtid_set, Sid_map

class Relay_log_info;
class Master_info;
class Slave_worker;
class Format_description_log_event;
class Transaction_boundary_parser;
class Rows_log_event;
class Rows_query_log_event;
class Incident_log_event;
class Log_event;
class Gtid_set;
struct Gtid;

typedef int64 query_id_t;

/**
  Logical timestamp generator for logical timestamping binlog transactions.
  A transaction is associated with two sequence numbers see
  @c Transaction_ctx::last_committed and @c Transaction_ctx::sequence_number.
  The class provides necessary interfaces including that of
  generating a next consecutive value for the latter.
*/
class  Logical_clock
{
private:
  int64 state;
  /*
    Offset is subtracted from the actual "absolute time" value at
    logging a replication event. That is the event holds logical
    timestamps in the "relative" format. They are meaningful only in
    the context of the current binlog.
    The member is updated (incremented) per binary log rotation.
  */
  int64 offset;
public:
  Logical_clock();
  int64 step();
  int64 set_if_greater(int64 new_val);
  int64 get_timestamp();
  int64 get_offset() { return offset; }
  /*
    Updates the offset.
    This operation is invoked when binlog rotates and at that time
    there can't any concurrent step() callers so no need to guard
    the assignement.
  */
  void update_offset(int64 new_offset)
  {
    DBUG_ASSERT(offset <= new_offset);

    offset= new_offset;
  }
  ~Logical_clock() { }
};

/**
  Class for maintaining the commit stages for binary log group commit.
 */
class Stage_manager {
public:
  class Mutex_queue {
    friend class Stage_manager;
  public:
    Mutex_queue()
      : m_first(NULL), m_last(&m_first), m_size(0)
    {
    }

    void init(
#ifdef HAVE_PSI_INTERFACE
              PSI_mutex_key key_LOCK_queue
#endif
              ) {
      mysql_mutex_init(key_LOCK_queue, &m_lock, MY_MUTEX_INIT_FAST);
    }

    void deinit() {
      mysql_mutex_destroy(&m_lock);
    }

    bool is_empty() const {
      return m_first == NULL;
    }

    /**
      Append a linked list of threads to the queue.
      @retval true The queue was empty before this operation.
      @retval false The queue was non-empty before this operation.
    */
    bool append(THD *first);

    /**
       Fetch the entire queue for a stage.

       This will fetch the entire queue in one go.
    */
    THD *fetch_and_empty();

    std::pair<bool,THD*> pop_front();

    inline int32 get_size()
    {
      return my_atomic_load32(&m_size);
    }

  private:
    void lock() { mysql_mutex_lock(&m_lock); }
    void unlock() { mysql_mutex_unlock(&m_lock); }

    /**
       Pointer to the first thread in the queue, or NULL if the queue is
       empty.
    */
    THD *m_first;

    /**
       Pointer to the location holding the end of the queue.

       This is either @c &first, or a pointer to the @c next_to_commit of
       the last thread that is enqueued.
    */
    THD **m_last;

    /** size of the queue */
    int32 m_size;

    /** Lock for protecting the queue. */
    mysql_mutex_t m_lock;
  } MY_ATTRIBUTE((aligned(CPU_LEVEL1_DCACHE_LINESIZE)));

public:
  Stage_manager()
  {
  }

  ~Stage_manager()
  {
  }

  /**
     Constants for queues for different stages.
   */
  enum StageID {
    FLUSH_STAGE,
    SYNC_STAGE,
    COMMIT_STAGE,
    STAGE_COUNTER
  };

  void init(
#ifdef HAVE_PSI_INTERFACE
            PSI_mutex_key key_LOCK_flush_queue,
            PSI_mutex_key key_LOCK_sync_queue,
            PSI_mutex_key key_LOCK_commit_queue,
            PSI_mutex_key key_LOCK_done,
            PSI_cond_key key_COND_done
#endif
            )
  {
    mysql_mutex_init(key_LOCK_done, &m_lock_done, MY_MUTEX_INIT_FAST);
    mysql_cond_init(key_COND_done, &m_cond_done);
#ifndef DBUG_OFF
    /* reuse key_COND_done 'cos a new PSI object would be wasteful in !DBUG_OFF */
    mysql_cond_init(key_COND_done, &m_cond_preempt);
#endif
    m_queue[FLUSH_STAGE].init(
#ifdef HAVE_PSI_INTERFACE
                              key_LOCK_flush_queue
#endif
                              );
    m_queue[SYNC_STAGE].init(
#ifdef HAVE_PSI_INTERFACE
                             key_LOCK_sync_queue
#endif
                             );
    m_queue[COMMIT_STAGE].init(
#ifdef HAVE_PSI_INTERFACE
                               key_LOCK_commit_queue
#endif
                               );
  }

  void deinit()
  {
    for (size_t i = 0 ; i < STAGE_COUNTER ; ++i)
      m_queue[i].deinit();
    mysql_cond_destroy(&m_cond_done);
    mysql_mutex_destroy(&m_lock_done);
  }

  /**
    Enroll a set of sessions for a stage.

    This will queue the session thread for writing and flushing.

    If the thread being queued is assigned as stage leader, it will
    return immediately.

    If wait_if_follower is true the thread is not the stage leader,
    the thread will be wait for the queue to be processed by the
    leader before it returns.
    In DBUG-ON version the follower marks is preempt status as ready.

    @param stage Stage identifier for the queue to append to.
    @param first Queue to append.
    @param stage_mutex
                 Pointer to the currently held stage mutex, or NULL if
                 we're not in a stage.

    @retval true  Thread is stage leader.
    @retval false Thread was not stage leader and processing has been done.
   */
  bool enroll_for(StageID stage, THD *first, mysql_mutex_t *stage_mutex);

  std::pair<bool,THD*> pop_front(StageID stage)
  {
    return m_queue[stage].pop_front();
  }

#ifndef DBUG_OFF
  /**
     The method ensures the follower's execution path can be preempted
     by the leader's thread.
     Preempt status of @c head follower is checked to engange the leader
     into waiting when set.

     @param head  THD* of a follower thread
  */
  void clear_preempt_status(THD *head);
#endif

  /**
    Fetch the entire queue and empty it.

    @return Pointer to the first session of the queue.
   */
  THD *fetch_queue_for(StageID stage) {
    DBUG_PRINT("debug", ("Fetching queue for stage %d", stage));
    return m_queue[stage].fetch_and_empty();
  }

  /**
    Introduces a wait operation on the executing thread.  The
    waiting is done until the timeout elapses or count is
    reached (whichever comes first).

    If count == 0, then the session will wait until the timeout
    elapses. If timeout == 0, then there is no waiting.

    @param usec     the number of microseconds to wait.
    @param count    wait for as many as count to join the queue the
                    session is waiting on
    @param stage    which stage queue size to compare count against.
   */
  void wait_count_or_timeout(ulong count, ulong usec, StageID stage);

  void signal_done(THD *queue);

private:
  /**
     Queues for sessions.

     We need two queues:
     - Waiting. Threads waiting to be processed
     - Committing. Threads waiting to be committed.
   */
  Mutex_queue m_queue[STAGE_COUNTER];

  /** Condition variable to indicate that the commit was processed */
  mysql_cond_t m_cond_done;

  /** Mutex used for the condition variable above */
  mysql_mutex_t m_lock_done;
#ifndef DBUG_OFF
  /** Flag is set by Leader when it starts waiting for follower's all-clear */
  bool leader_await_preempt_status;

  /** Condition variable to indicate a follower started waiting for commit */
  mysql_cond_t m_cond_preempt;
#endif
};

/* log info errors */
#define LOG_INFO_EOF -1
#define LOG_INFO_IO  -2
#define LOG_INFO_INVALID -3
#define LOG_INFO_SEEK -4
#define LOG_INFO_MEM -6
#define LOG_INFO_FATAL -7
#define LOG_INFO_IN_USE -8
#define LOG_INFO_EMFILE -9

/* bitmap to MYSQL_BIN_LOG::close() */
#define LOG_CLOSE_INDEX		1
#define LOG_CLOSE_TO_BE_OPENED	2
#define LOG_CLOSE_STOP_EVENT	4


/*
  Note that we destroy the lock mutex in the destructor here.
  This means that object instances cannot be destroyed/go out of scope
  until we have reset thd->current_linfo to NULL;
 */
typedef struct st_log_info
{
  char log_file_name[FN_REFLEN];
  my_off_t index_file_offset, index_file_start_offset;
  my_off_t pos;
  bool fatal; // if the purge happens to give us a negative offset
  int entry_index; //used in purge_logs(), calculatd in find_log_pos().
  st_log_info()
    : index_file_offset(0), index_file_start_offset(0),
      pos(0), fatal(0), entry_index(0)
    {
      memset(log_file_name, 0, FN_REFLEN);
    }
} LOG_INFO;

/*
  TODO use mmap instead of IO_CACHE for binlog
  (mmap+fsync is two times faster than write+fsync)
*/

class MYSQL_BIN_LOG: public TC_LOG
{
  enum enum_log_state { LOG_OPENED, LOG_CLOSED, LOG_TO_BE_OPENED };

  /* LOCK_log is inited by init_pthread_objects() */
  mysql_mutex_t LOCK_log;
  char *name;
  char log_file_name[FN_REFLEN];
  char db[NAME_LEN + 1];
  bool write_error, inited;
  IO_CACHE log_file;
  const enum cache_type io_cache_type;
#ifdef HAVE_PSI_INTERFACE
  /** Instrumentation key to use for file io in @c log_file */
  PSI_file_key m_log_file_key;
  /** The instrumentation key to use for @ LOCK_log. */
  PSI_mutex_key m_key_LOCK_log;
  /** The instrumentation key to use for @ LOCK_index. */
  PSI_mutex_key m_key_LOCK_index;
  /** The instrumentation key to use for @ LOCK_binlog_end_pos. */
  PSI_mutex_key m_key_LOCK_binlog_end_pos;

  PSI_mutex_key m_key_COND_done;

  PSI_mutex_key m_key_LOCK_commit_queue;
  PSI_mutex_key m_key_LOCK_done;
  PSI_mutex_key m_key_LOCK_flush_queue;
  PSI_mutex_key m_key_LOCK_sync_queue;
  /** The instrumentation key to use for @ LOCK_commit. */
  PSI_mutex_key m_key_LOCK_commit;
  /** The instrumentation key to use for @ LOCK_sync. */
  PSI_mutex_key m_key_LOCK_sync;
  /** The instrumentation key to use for @ LOCK_xids. */
  PSI_mutex_key m_key_LOCK_xids;
  /** The instrumentation key to use for @ update_cond. */
  PSI_cond_key m_key_update_cond;
  /** The instrumentation key to use for @ prep_xids_cond. */
  PSI_cond_key m_key_prep_xids_cond;
  /** The instrumentation key to use for opening the log file. */
  PSI_file_key m_key_file_log;
  /** The instrumentation key to use for opening the log index file. */
  PSI_file_key m_key_file_log_index;
  /** The instrumentation key to use for opening a log cache file. */
  PSI_file_key m_key_file_log_cache;
  /** The instrumentation key to use for opening a log index cache file. */
  PSI_file_key m_key_file_log_index_cache;
#endif
  /* POSIX thread objects are inited by init_pthread_objects() */
  mysql_mutex_t LOCK_index;
  mysql_mutex_t LOCK_commit;
  mysql_mutex_t LOCK_sync;
  mysql_mutex_t LOCK_binlog_end_pos;
  mysql_mutex_t LOCK_xids;
  mysql_cond_t update_cond;

  my_off_t binlog_end_pos;
  ulonglong bytes_written;
  IO_CACHE index_file;
  char index_file_name[FN_REFLEN];
  /*
    crash_safe_index_file is temp file used for guaranteeing
    index file crash safe when master server restarts.
  */
  IO_CACHE crash_safe_index_file;
  char crash_safe_index_file_name[FN_REFLEN];
  /*
    purge_file is a temp file used in purge_logs so that the index file
    can be updated before deleting files from disk, yielding better crash
    recovery. It is created on demand the first time purge_logs is called
    and then reused for subsequent calls. It is cleaned up in cleanup().
  */
  IO_CACHE purge_index_file;
  char purge_index_file_name[FN_REFLEN];
  /*
     The max size before rotation (usable only if log_type == LOG_BIN: binary
     logs and relay logs).
     For a binlog, max_size should be max_binlog_size.
     For a relay log, it should be max_relay_log_size if this is non-zero,
     max_binlog_size otherwise.
     max_size is set in init(), and dynamically changed (when one does SET
     GLOBAL MAX_BINLOG_SIZE|MAX_RELAY_LOG_SIZE) by fix_max_binlog_size and
     fix_max_relay_log_size).
  */
  ulong max_size;

  // current file sequence number for load data infile binary logging
  uint file_id;
  uint open_count;				// For replication
  int readers_count;

  /* pointer to the sync period variable, for binlog this will be
     sync_binlog_period, for relay log this will be
     sync_relay_log_period
  */
  uint *sync_period_ptr;
  uint sync_counter;

  mysql_cond_t m_prep_xids_cond;
  Atomic_int32 m_prep_xids;

  /**
    Increment the prepared XID counter.
   */
  void inc_prep_xids(THD *thd);

  /**
    Decrement the prepared XID counter.

    Signal m_prep_xids_cond if the counter reaches zero.
   */
  void dec_prep_xids(THD *thd);

  int32 get_prep_xids() {
    int32 result= m_prep_xids.atomic_get();
    return result;
  }

  inline uint get_sync_period()
  {
    return *sync_period_ptr;
  }

  int write_to_file(IO_CACHE *cache);
  /*
    This is used to start writing to a new log file. The difference from
    new_file() is locking. new_file_without_locking() does not acquire
    LOCK_log.
  */
  int new_file_without_locking(Format_description_log_event *extra_description_event);
  int new_file_impl(bool need_lock, Format_description_log_event *extra_description_event);

  /** Manage the stages in ordered_commit. */
  Stage_manager stage_manager;
  void do_flush(THD *thd);

  bool open(
#ifdef HAVE_PSI_INTERFACE
            PSI_file_key log_file_key,
#endif
            const char *log_name,
            const char *new_name);
  bool init_and_set_log_file_name(const char *log_name,
                                  const char *new_name);
  int generate_new_name(char *new_name, const char *log_name);

public:
  const char *generate_name(const char *log_name, const char *suffix,
                            char *buff);
  bool is_open() { return log_state.atomic_get() != LOG_CLOSED; }

  /* This is relay log */
  bool is_relay_log;
  ulong signal_cnt;  // update of the counter is checked by heartbeat
  uint8 checksum_alg_reset; // to contain a new value when binlog is rotated
  /*
    Holds the last seen in Relay-Log FD's checksum alg value.
    The initial value comes from the slave's local FD that heads
    the very first Relay-Log file. In the following the value may change
    with each received master's FD_m.
    Besides to be used in verification events that IO thread receives
    (except the 1st fake Rotate, see @c Master_info:: checksum_alg_before_fd), 
    the value specifies if/how to compute checksum for slave's local events
    and the first fake Rotate (R_f^1) coming from the master.
    R_f^1 needs logging checksum-compatibly with the RL's heading FD_s.

    Legends for the checksum related comments:

    FD     - Format-Description event,
    R      - Rotate event
    R_f    - the fake Rotate event
    E      - an arbirary event

    The underscore indexes for any event
    `_s'   indicates the event is generated by Slave
    `_m'   - by Master

    Two special underscore indexes of FD:
    FD_q   - Format Description event for queuing   (relay-logging)
    FD_e   - Format Description event for executing (relay-logging)

    Upper indexes:
    E^n    - n:th event is a sequence

    RL     - Relay Log
    (A)    - checksum algorithm descriptor value
    FD.(A) - the value of (A) in FD
  */
  binary_log::enum_binlog_checksum_alg relay_log_checksum_alg;

  MYSQL_BIN_LOG(uint *sync_period,
                enum cache_type io_cache_type_arg);
  /*
    note that there's no destructor ~MYSQL_BIN_LOG() !
    The reason is that we don't want it to be automatically called
    on exit() - but only during the correct shutdown process
  */

#ifdef HAVE_PSI_INTERFACE
  void set_psi_keys(PSI_mutex_key key_LOCK_index,
                    PSI_mutex_key key_LOCK_commit,
                    PSI_mutex_key key_LOCK_commit_queue,
                    PSI_mutex_key key_LOCK_done,
                    PSI_mutex_key key_LOCK_flush_queue,
                    PSI_mutex_key key_LOCK_log,
                    PSI_mutex_key key_LOCK_binlog_end_pos,
                    PSI_mutex_key key_LOCK_sync,
                    PSI_mutex_key key_LOCK_sync_queue,
                    PSI_mutex_key key_LOCK_xids,
                    PSI_cond_key key_COND_done,
                    PSI_cond_key key_update_cond,
                    PSI_cond_key key_prep_xids_cond,
                    PSI_file_key key_file_log,
                    PSI_file_key key_file_log_index,
                    PSI_file_key key_file_log_cache,
                    PSI_file_key key_file_log_index_cache)
  {
    m_key_COND_done= key_COND_done;

    m_key_LOCK_commit_queue= key_LOCK_commit_queue;
    m_key_LOCK_done= key_LOCK_done;
    m_key_LOCK_flush_queue= key_LOCK_flush_queue;
    m_key_LOCK_sync_queue= key_LOCK_sync_queue;

    m_key_LOCK_index= key_LOCK_index;
    m_key_LOCK_log= key_LOCK_log;
    m_key_LOCK_binlog_end_pos= key_LOCK_binlog_end_pos;
    m_key_LOCK_commit= key_LOCK_commit;
    m_key_LOCK_sync= key_LOCK_sync;
    m_key_LOCK_xids= key_LOCK_xids;
    m_key_update_cond= key_update_cond;
    m_key_prep_xids_cond= key_prep_xids_cond;
    m_key_file_log= key_file_log;
    m_key_file_log_index= key_file_log_index;
    m_key_file_log_cache= key_file_log_cache;
    m_key_file_log_index_cache= key_file_log_index_cache;
  }
#endif

public:
  /* Committed transactions timestamp */
   Logical_clock max_committed_transaction;
  /* "Prepared" transactions timestamp */
   Logical_clock transaction_counter;
  void update_max_committed(THD *thd);

  /**
    Find the oldest binary log that contains any GTID that
    is not in the given gtid set.

    @param[out] binlog_file_name, the file name of oldest binary log found
    @param[in]  gtid_set, the given gtid set
    @param[out] first_gtid, the first GTID information from the binary log
                file returned at binlog_file_name
    @param[out] errmsg, the error message outputted, which is left untouched
                if the function returns false
    @return false on success, true on error.
  */
  bool find_first_log_not_in_gtid_set(char *binlog_file_name,
                                      const Gtid_set *gtid_set,
                                      Gtid *first_gtid,
                                      const char **errmsg);

  /**
    Reads the set of all GTIDs in the binary/relay log, and the set
    of all lost GTIDs in the binary log, and stores each set in
    respective argument.

    @param gtid_set Will be filled with all GTIDs in this binary/relay
    log.
    @param lost_groups Will be filled with all GTIDs in the
    Previous_gtids_log_event of the first binary log that has a
    Previous_gtids_log_event. This is requested to binary logs but not
    to relay logs.
    @param verify_checksum If true, checksums will be checked.
    @param need_lock If true, LOCK_log, LOCK_index, and
    global_sid_lock->wrlock are acquired; otherwise they are asserted
    to be taken already.
    @param trx_parser [out] This will be used to return the actual
    relaylog transaction parser state because of the possibility
    of partial transactions.
    @param [out] gtid_partial_trx If a transaction was left incomplete
    on the relaylog, it's GTID should be returned to be used in the
    case of the rest of the transaction be added to the relaylog.
    @param is_server_starting True if the server is starting.
    @return false on success, true on error.
  */
  bool init_gtid_sets(Gtid_set *gtid_set, Gtid_set *lost_groups,
                      bool verify_checksum,
                      bool need_lock,
                      Transaction_boundary_parser *trx_parser,
                      Gtid *gtid_partial_trx,
                      bool is_server_starting= false);

  void set_previous_gtid_set_relaylog(Gtid_set *previous_gtid_set_param)
  {
    DBUG_ASSERT(is_relay_log);
    previous_gtid_set_relaylog= previous_gtid_set_param;
  }
  /**
    If the thread owns a GTID, this function generates an empty
    transaction and releases ownership of the GTID.

    - If the binary log is disabled for this thread, the GTID is
      inserted directly into the mysql.gtid_executed table and the
      GTID is included in @@global.gtid_executed.  (This only happens
      for DDL, since DML will save the GTID into table and release
      ownership inside ha_commit_trans.)

    - If the binary log is enabled for this thread, an empty
      transaction consisting of GTID, BEGIN, COMMIT is written to the
      binary log, the GTID is included in @@global.gtid_executed, and
      the GTID is added to the mysql.gtid_executed table on the next
      binlog rotation.

    This function must be called by any committing statement (COMMIT,
    implicitly committing statements, or Xid_log_event), after the
    statement has completed execution, regardless of whether the
    statement updated the database.

    This logic ensures that an empty transaction is generated for the
    following cases:

    - Explicit empty transaction:
      SET GTID_NEXT = 'UUID:NUMBER'; BEGIN; COMMIT;

    - Transaction or DDL that gets completely filtered out in the
      slave thread.

    @param thd The committing thread

    @retval 0 Success
    @retval nonzero Error
  */
  int gtid_end_transaction(THD *thd);
private:
  Atomic_int32 log_state; /* atomic enum_log_state */

  /* The previous gtid set in relay log. */
  Gtid_set* previous_gtid_set_relaylog;

  int open(const char *opt_name) { return open_binlog(opt_name); }
  bool change_stage(THD *thd, Stage_manager::StageID stage,
                    THD* queue, mysql_mutex_t *leave,
                    mysql_mutex_t *enter);
  std::pair<int,my_off_t> flush_thread_caches(THD *thd);
  int flush_cache_to_file(my_off_t *flush_end_pos);
  int finish_commit(THD *thd);
  std::pair<bool, bool> sync_binlog_file(bool force);
  void process_commit_stage_queue(THD *thd, THD *queue);
  void process_after_commit_stage_queue(THD *thd, THD *first);
  int process_flush_stage_queue(my_off_t *total_bytes_var, bool *rotate_var,
                                THD **out_queue_var);
  int ordered_commit(THD *thd, bool all, bool skip_commit = false);
  void handle_binlog_flush_or_sync_error(THD *thd, bool need_lock_log);
public:
  int open_binlog(const char *opt_name);
  void close();
  enum_result commit(THD *thd, bool all);
  int rollback(THD *thd, bool all);
  int prepare(THD *thd, bool all);
  int recover(IO_CACHE *log, Format_description_log_event *fdle,
              my_off_t *valid_pos);
  int recover(IO_CACHE *log, Format_description_log_event *fdle);
#if !defined(MYSQL_CLIENT)

  void update_thd_next_event_pos(THD *thd);
  int flush_and_set_pending_rows_event(THD *thd, Rows_log_event* event,
                                       bool is_transactional);

#endif /* !defined(MYSQL_CLIENT) */
  void add_bytes_written(ulonglong inc)
  {
    bytes_written += inc;
  }
  void reset_bytes_written()
  {
    bytes_written = 0;
  }
  void harvest_bytes_written(ulonglong* counter)
  {
#ifndef DBUG_OFF
    char buf1[22],buf2[22];
#endif
    DBUG_ENTER("harvest_bytes_written");
    (*counter)+=bytes_written;
    DBUG_PRINT("info",("counter: %s  bytes_written: %s", llstr(*counter,buf1),
		       llstr(bytes_written,buf2)));
    bytes_written=0;
    DBUG_VOID_RETURN;
  }
  void set_max_size(ulong max_size_arg);
  void signal_update()
  {
    DBUG_ENTER("MYSQL_BIN_LOG::signal_update");
    signal_cnt++;
    mysql_cond_broadcast(&update_cond);
    DBUG_VOID_RETURN;
  }

  void update_binlog_end_pos()
  {
    /*
      binlog_end_pos is used only on master's binlog right now. It is possible
      to use it on relay log.
    */
    if (is_relay_log)
      signal_update();
    else
    {
      lock_binlog_end_pos();
      binlog_end_pos= my_b_tell(&log_file);
      signal_update();
      unlock_binlog_end_pos();
    }
  }

  void update_binlog_end_pos(my_off_t pos)
  {
    lock_binlog_end_pos();
    if (pos > binlog_end_pos)
      binlog_end_pos= pos;
    signal_update();
    unlock_binlog_end_pos();
  }

  int wait_for_update_relay_log(THD* thd, const struct timespec * timeout);
  int wait_for_update_bin_log(THD* thd, const struct timespec * timeout);
  bool do_write_cache(IO_CACHE *cache, class Binlog_event_writer *writer);
public:
  void init_pthread_objects();
  void cleanup();
  /**
    Create a new binary log.
    @param log_name Name of binlog
    @param new_name Name of binlog, too. todo: what's the difference
    between new_name and log_name?
    @param max_size The size at which this binlog will be rotated.
    @param null_created If false, and a Format_description_log_event
    is written, then the Format_description_log_event will have the
    timestamp 0. Otherwise, it the timestamp will be the time when the
    event was written to the log.
    @param need_lock_index If true, LOCK_index is acquired; otherwise
    LOCK_index must be taken by the caller.
    @param need_sid_lock If true, the read lock on global_sid_lock
    will be acquired.  Otherwise, the caller must hold the read lock
    on global_sid_lock.
  */
  bool open_binlog(const char *log_name,
                   const char *new_name,
                   ulong max_size,
                   bool null_created,
                   bool need_lock_log,
                   bool need_lock_index, bool need_sid_lock,
                   Format_description_log_event *extra_description_event);
  bool open_index_file(const char *index_file_name_arg,
                       const char *log_name, bool need_lock_index);
  /* Use this to start writing a new log file */
  int new_file(Format_description_log_event *extra_description_event);

  bool write_event(Log_event* event_info);
  bool write_cache(THD *thd, class binlog_cache_data *binlog_cache_data,
                   class Binlog_event_writer *writer);
  /**
    Assign automatic generated GTIDs for all commit group threads in the flush
    stage having gtid_next.type == AUTOMATIC_GROUP.

    @param first_seen The first thread seen entering the flush stage.
    @return Returns false if succeeds, otherwise true is returned.
  */
  bool assign_automatic_gtids_to_flush_group(THD *first_seen);
  bool write_gtid(THD *thd, binlog_cache_data *cache_data,
                  class Binlog_event_writer *writer);

  /**
     Write a dml into statement cache and then flush it into binlog. It writes
     Gtid_log_event and BEGIN, COMMIT automatically.

     It is aimed to handle cases of "background" logging where a statement is
     logged indirectly, like "DELETE FROM a_memory_table". So don't use it on any
     normal statement.

     @param[IN] thd  the THD object of current thread.
     @param[IN] stmt the DELETE statement.
     @param[IN] stmt_len the length of DELETE statement.

     @return Returns false if succeeds, otherwise true is returned.
  */
  bool write_dml_directly(THD* thd, const char *stmt, size_t stmt_len);

  void set_write_error(THD *thd, bool is_transactional);
  bool check_write_error(THD *thd);
  bool write_incident(THD *thd, bool need_lock_log,
                      const char* err_msg,
                      bool do_flush_and_sync= true);
  bool write_incident(Incident_log_event *ev, bool need_lock_log,
                      const char* err_msg,
                      bool do_flush_and_sync= true);

  void start_union_events(THD *thd, query_id_t query_id_param);
  void stop_union_events(THD *thd);
  bool is_query_in_union(THD *thd, query_id_t query_id_param);

#ifdef HAVE_REPLICATION
  bool append_buffer(const char* buf, uint len, Master_info *mi);
  bool append_event(Log_event* ev, Master_info *mi);
private:
  bool after_append_to_relay_log(Master_info *mi);
#endif // ifdef HAVE_REPLICATION
public:

  void make_log_name(char* buf, const char* log_ident);
  bool is_active(const char* log_file_name);
  int remove_logs_from_index(LOG_INFO* linfo, bool need_update_threads);
  int rotate(bool force_rotate, bool* check_purge);
  void purge();
  int rotate_and_purge(THD* thd, bool force_rotate);
  /**
     Flush binlog cache and synchronize to disk.

     This function flushes events in binlog cache to binary log file,
     it will do synchronizing according to the setting of system
     variable 'sync_binlog'. If file is synchronized, @c synced will
     be set to 1, otherwise 0.

     @param[out] synced if not NULL, set to 1 if file is synchronized, otherwise 0
     @param[in] force if TRUE, ignores the 'sync_binlog' and synchronizes the file.

     @retval 0 Success
     @retval other Failure
  */
  bool flush_and_sync(const bool force= false);
  int purge_logs(const char *to_log, bool included,
                 bool need_lock_index, bool need_update_threads,
                 ulonglong *decrease_log_space, bool auto_purge);
  int purge_logs_before_date(time_t purge_time, bool auto_purge);
  int purge_first_log(Relay_log_info* rli, bool included);
  int set_crash_safe_index_file_name(const char *base_file_name);
  int open_crash_safe_index_file();
  int close_crash_safe_index_file();
  int add_log_to_index(uchar* log_file_name, size_t name_len,
                       bool need_lock_index);
  int move_crash_safe_index_file_to_index_file(bool need_lock_index);
  int set_purge_index_file_name(const char *base_file_name);
  int open_purge_index_file(bool destroy);
  bool is_inited_purge_index_file();
  int close_purge_index_file();
  int clean_purge_index_file();
  int sync_purge_index_file();
  int register_purge_index_entry(const char* entry);
  int register_create_index_entry(const char* entry);
  int purge_index_entry(THD *thd, ulonglong *decrease_log_space,
                        bool need_lock_index);
<<<<<<< HEAD
  bool reset_logs(THD* thd, bool delete_only= false);
  void close(uint exiting);
=======
  bool reset_logs(THD* thd);
  void close(uint exiting, bool need_lock_log, bool need_lock_index);
>>>>>>> 970e96b5

  // iterating through the log index file
  int find_log_pos(LOG_INFO* linfo, const char* log_name,
                   bool need_lock_index);
  int find_next_log(LOG_INFO* linfo, bool need_lock_index);
  int find_next_relay_log(char log_name[FN_REFLEN+1]);
  int get_current_log(LOG_INFO* linfo, bool need_lock_log= true);
  int raw_get_current_log(LOG_INFO* linfo);
  uint next_file_id();
  inline char* get_index_fname() { return index_file_name;}
  inline char* get_log_fname() { return log_file_name; }
  inline char* get_name() { return name; }
  inline mysql_mutex_t* get_log_lock() { return &LOCK_log; }
  inline mysql_cond_t* get_log_cond() { return &update_cond; }
  inline IO_CACHE* get_log_file() { return &log_file; }

  inline void lock_index() { mysql_mutex_lock(&LOCK_index);}
  inline void unlock_index() { mysql_mutex_unlock(&LOCK_index);}
  inline IO_CACHE *get_index_file() { return &index_file;}
  inline uint32 get_open_count() { return open_count; }

  /*
    It is called by the threads(e.g. dump thread) which want to read
    hot log without LOCK_log protection.
  */
  my_off_t get_binlog_end_pos() const
  {
    mysql_mutex_assert_not_owner(&LOCK_log);
    mysql_mutex_assert_owner(&LOCK_binlog_end_pos);
    return binlog_end_pos;
  }
  mysql_mutex_t* get_binlog_end_pos_lock() { return &LOCK_binlog_end_pos; }
  void lock_binlog_end_pos() { mysql_mutex_lock(&LOCK_binlog_end_pos); }
  void unlock_binlog_end_pos() { mysql_mutex_unlock(&LOCK_binlog_end_pos); }

  /**
    Deep copy global_sid_map to @param sid_map and
    gtid_state->get_executed_gtids() to @param gtid_set
    Both operations are done under LOCK_commit and global_sid_lock
    protection.

    @param[out] sid_map  The Sid_map to which global_sid_map will
                         be copied.
    @param[out] gtid_set The Gtid_set to which gtid_executed will
                         be copied.

    @return the operation status
      @retval 0      OK
      @retval !=0    Error
  */
  int get_gtid_executed(Sid_map *sid_map, Gtid_set *gtid_set);
};

typedef struct st_load_file_info
{
  THD* thd;
  my_off_t last_pos_in_file;
  bool wrote_create_file, log_delayed;
} LOAD_FILE_INFO;

extern MYSQL_PLUGIN_IMPORT MYSQL_BIN_LOG mysql_bin_log;

bool trans_has_updated_trans_table(const THD* thd);
bool stmt_has_updated_trans_table(Ha_trx_info* ha_list);
bool ending_trans(THD* thd, const bool all);
bool ending_single_stmt_trans(THD* thd, const bool all);
bool trans_cannot_safely_rollback(const THD* thd);
bool stmt_cannot_safely_rollback(const THD* thd);

int log_loaded_block(IO_CACHE* file);

/**
  Open a single binary log file for reading.
*/
File open_binlog_file(IO_CACHE *log, const char *log_file_name,
                      const char **errmsg);
int check_binlog_magic(IO_CACHE* log, const char** errmsg);
bool purge_master_logs(THD* thd, const char* to_log);
bool purge_master_logs_before_date(THD* thd, time_t purge_time);
bool show_binlog_events(THD *thd, MYSQL_BIN_LOG *binary_log);
bool mysql_show_binlog_events(THD* thd);
void check_binlog_cache_size(THD *thd);
void check_binlog_stmt_cache_size(THD *thd);
bool binlog_enabled();
void register_binlog_handler(THD *thd, bool trx);
int query_error_code(THD *thd, bool not_killed);

extern const char *log_bin_index;
extern const char *log_bin_basename;
extern bool opt_binlog_order_commits;

/**
  Turns a relative log binary log path into a full path, based on the
  opt_bin_logname or opt_relay_logname. Also trims the cr-lf at the
  end of the full_path before return to avoid any server startup
  problem on windows.

  @param from         The log name we want to make into an absolute path.
  @param to           The buffer where to put the results of the 
                      normalization.
  @param is_relay_log Switch that makes is used inside to choose which
                      option (opt_bin_logname or opt_relay_logname) to
                      use when calculating the base path.

  @returns true if a problem occurs, false otherwise.
 */

inline bool normalize_binlog_name(char *to, const char *from, bool is_relay_log)
{
  DBUG_ENTER("normalize_binlog_name");
  bool error= false;
  char buff[FN_REFLEN];
  char *ptr= (char*) from;
  char *opt_name= is_relay_log ? opt_relay_logname : opt_bin_logname;

  DBUG_ASSERT(from);

  /* opt_name is not null and not empty and from is a relative path */
  if (opt_name && opt_name[0] && from && !test_if_hard_path(from))
  {
    // take the path from opt_name
    // take the filename from from 
    char log_dirpart[FN_REFLEN], log_dirname[FN_REFLEN];
    size_t log_dirpart_len, log_dirname_len;
    dirname_part(log_dirpart, opt_name, &log_dirpart_len);
    dirname_part(log_dirname, from, &log_dirname_len);

    /* log may be empty => relay-log or log-bin did not 
        hold paths, just filename pattern */
    if (log_dirpart_len > 0)
    {
      /* create the new path name */
      if(fn_format(buff, from+log_dirname_len, log_dirpart, "",
                   MYF(MY_UNPACK_FILENAME | MY_SAFE_PATH)) == NULL)
      {
        error= true;
        goto end;
      }

      ptr= buff;
    }
  }

  DBUG_ASSERT(ptr);
  if (ptr)
  {
    size_t length= strlen(ptr);

    // Strips the CR+LF at the end of log name and \0-terminates it.
    if (length && ptr[length-1] == '\n')
    {
      ptr[length-1]= 0;
      length--;
      if (length && ptr[length-1] == '\r')
      {
        ptr[length-1]= 0;
        length--;
      }
    }
    if (!length)
    {
      error= true;
      goto end;
    }
    strmake(to, ptr, length);
  }
end:
  DBUG_RETURN(error);
}
#endif /* BINLOG_H_INCLUDED */<|MERGE_RESOLUTION|>--- conflicted
+++ resolved
@@ -798,7 +798,6 @@
                    const char *new_name,
                    ulong max_size,
                    bool null_created,
-                   bool need_lock_log,
                    bool need_lock_index, bool need_sid_lock,
                    Format_description_log_event *extra_description_event);
   bool open_index_file(const char *index_file_name_arg,
@@ -899,13 +898,8 @@
   int register_create_index_entry(const char* entry);
   int purge_index_entry(THD *thd, ulonglong *decrease_log_space,
                         bool need_lock_index);
-<<<<<<< HEAD
   bool reset_logs(THD* thd, bool delete_only= false);
-  void close(uint exiting);
-=======
-  bool reset_logs(THD* thd);
   void close(uint exiting, bool need_lock_log, bool need_lock_index);
->>>>>>> 970e96b5
 
   // iterating through the log index file
   int find_log_pos(LOG_INFO* linfo, const char* log_name,
