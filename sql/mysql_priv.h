--- conflicted
+++ resolved
@@ -827,17 +827,10 @@
                         uint *cached_field_index_ptr,
                         bool register_tree_change, TABLE_LIST **actual_table);
 Field *
-<<<<<<< HEAD
-find_field_in_table(THD *thd, TABLE *table, const char *name,
-                    uint length, bool check_grants, bool allow_rowid,
-                    uint *cached_field_index_ptr,
-                    Security_context *sctx);
+find_field_in_table(THD *thd, TABLE *table, const char *name, uint length,
+                    bool allow_rowid, uint *cached_field_index_ptr);
 Field *
 find_field_in_table_sef(TABLE *table, const char *name);
-=======
-find_field_in_table(THD *thd, TABLE *table, const char *name, uint length,
-                    bool allow_rowid, uint *cached_field_index_ptr);
->>>>>>> ecb41e28
 
 #ifdef HAVE_OPENSSL
 #include <openssl/des.h>
