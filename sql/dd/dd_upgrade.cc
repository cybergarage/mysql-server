--- conflicted
+++ resolved
@@ -1120,12 +1120,7 @@
   // Disable autocommit option in thd variable
   Disable_autocommit_guard autocommit_guard(thd);
 
-<<<<<<< HEAD
-  bool result= dd::create_view(thd, view_ref, db_name.c_str(),
-                               view_name.c_str(), true);
-=======
   bool result= dd::create_view(thd, view_ref, true);
->>>>>>> 7e114949
 
   // Restore
   thd->lex->select_lex= backup_select;
