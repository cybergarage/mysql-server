/* Copyright (c) 2015, 2019, Oracle and/or its affiliates. All rights reserved.

   This program is free software; you can redistribute it and/or modify
   it under the terms of the GNU General Public License, version 2.0,
   as published by the Free Software Foundation.

   This program is also distributed with certain software (including
   but not limited to OpenSSL) that is licensed under separate terms,
   as designated in a particular file or component or in included license
   documentation.  The authors of MySQL hereby grant you an additional
   permission to link the program and your derivative works with the
   separately licensed software that they have included with MySQL.

   This program is distributed in the hope that it will be useful,
   but WITHOUT ANY WARRANTY; without even the implied warranty of
   MERCHANTABILITY or FITNESS FOR A PARTICULAR PURPOSE.  See the
   GNU General Public License, version 2.0, for more details.

   You should have received a copy of the GNU General Public License
   along with this program; if not, write to the Free Software
   Foundation, Inc., 51 Franklin St, Fifth Floor, Boston, MA 02110-1301  USA */

#include "sql/dd/dd_view.h"

#include <string.h>
#include <sys/types.h>
#include <time.h>
#include <memory>
#include <string>

#include "lex_string.h"
#include "my_alloc.h"
#include "my_dbug.h"
#include "my_inttypes.h"
#include "my_loglevel.h"
#include "my_sys.h"
#include "my_time.h"
#include "mysql/components/services/log_builtins.h"
#include "mysql/components/services/log_shared.h"
#include "mysql/mysql_lex_string.h"
#include "mysql/udf_registration_types.h"
#include "mysql_com.h"
#include "mysqld_error.h"
#include "sql/auth/sql_security_ctx.h"
#include "sql/dd/cache/dictionary_client.h"  // dd::cache::Dictionary_client
#include "sql/dd/dd.h"                       // dd::get_dictionary
#include "sql/dd/dd_table.h"                 // fill_dd_columns_from_create_*
#include "sql/dd/dictionary.h"               // dd::Dictionary
#include "sql/dd/impl/dictionary_impl.h"     // default_catalog_name
#include "sql/dd/impl/utils.h"               // dd::my_time_t_to_ull_datetime()
#include "sql/dd/properties.h"               // dd::Properties
#include "sql/dd/string_type.h"
#include "sql/dd/types/abstract_table.h"  // dd::enum_table_type
#include "sql/dd/types/schema.h"          // dd::Schema
#include "sql/dd/types/view.h"            // dd::View
#include "sql/dd/types/view_routine.h"    // dd::View_routine
#include "sql/dd/types/view_table.h"      // dd::View_table
#include "sql/dd_table_share.h"           // dd_get_mysql_charset
#include "sql/field.h"
#include "sql/handler.h"
#include "sql/histograms/value_map.h"
#include "sql/item.h"
#include "sql/item_create.h"
#include "sql/item_func.h"  // Item_func
#include "sql/key.h"
#include "sql/log.h"
#include "sql/mem_root_array.h"
#include "sql/parse_file.h"  // PARSE_FILE_TIMESTAMPLENGTH
#include "sql/sp.h"          // Sroutine_hash_entry
#include "sql/sql_class.h"   // THD
#include "sql/sql_lex.h"
#include "sql/sql_list.h"
#include "sql/sql_servers.h"
#include "sql/sql_tmp_table.h"  // create_tmp_field
#include "sql/system_variables.h"
#include "sql/table.h"
#include "sql/thd_raii.h"
#include "sql/transaction.h"  // trans_commit
#include "sql/tztime.h"       // Time_zone

namespace dd {

static ulonglong dd_get_old_view_check_type(dd::View::enum_check_option type) {
  switch (type) {
    case dd::View::CO_NONE:
      return VIEW_CHECK_NONE;

    case dd::View::CO_LOCAL:
      return VIEW_CHECK_LOCAL;

    case dd::View::CO_CASCADED:
      return VIEW_CHECK_CASCADED;
  }

  /* purecov: begin deadcode */
  LogErr(ERROR_LEVEL, ER_DD_FAILSAFE, "view check option.");
  DBUG_ASSERT(false);

  return VIEW_CHECK_NONE;
  /* purecov: end */
}

/** For enum in dd::View */
static dd::View::enum_check_option dd_get_new_view_check_type(ulonglong type) {
  switch (type) {
    case VIEW_CHECK_NONE:
      return dd::View::CO_NONE;

    case VIEW_CHECK_LOCAL:
      return dd::View::CO_LOCAL;

    case VIEW_CHECK_CASCADED:
      return dd::View::CO_CASCADED;
  }

  /* purecov: begin deadcode */
  LogErr(ERROR_LEVEL, ER_DD_FAILSAFE, "view check option.");
  DBUG_ASSERT(false);

  return dd::View::CO_NONE;
  /* purecov: end */
}

static enum enum_view_algorithm dd_get_old_view_algorithm_type(
    dd::View::enum_algorithm type) {
  switch (type) {
    case dd::View::VA_UNDEFINED:
      return VIEW_ALGORITHM_UNDEFINED;

    case dd::View::VA_TEMPORARY_TABLE:
      return VIEW_ALGORITHM_TEMPTABLE;

    case dd::View::VA_MERGE:
      return VIEW_ALGORITHM_MERGE;
  }

  /* purecov: begin deadcode */
  LogErr(ERROR_LEVEL, ER_DD_FAILSAFE, "view algorithm.");
  DBUG_ASSERT(false);

  return VIEW_ALGORITHM_UNDEFINED;
  /* purecov: end */
}

static dd::View::enum_algorithm dd_get_new_view_algorithm_type(
    enum enum_view_algorithm type) {
  switch (type) {
    case VIEW_ALGORITHM_UNDEFINED:
      return dd::View::VA_UNDEFINED;

    case VIEW_ALGORITHM_TEMPTABLE:
      return dd::View::VA_TEMPORARY_TABLE;

    case VIEW_ALGORITHM_MERGE:
      return dd::View::VA_MERGE;
  }

  /* purecov: begin deadcode */
  LogErr(ERROR_LEVEL, ER_DD_FAILSAFE, "view algorithm.");
  DBUG_ASSERT(false);

  return dd::View::VA_UNDEFINED;
  /* purecov: end */
}

static ulonglong dd_get_old_view_security_type(
    dd::View::enum_security_type type) {
  switch (type) {
    case dd::View::ST_DEFAULT:
      return VIEW_SUID_DEFAULT;

    case dd::View::ST_INVOKER:
      return VIEW_SUID_INVOKER;

    case dd::View::ST_DEFINER:
      return VIEW_SUID_DEFINER;
  }

  /* purecov: begin deadcode */
  LogErr(ERROR_LEVEL, ER_DD_FAILSAFE, "view security type.");
  DBUG_ASSERT(false);

  return VIEW_SUID_DEFAULT;
  /* purecov: end */
}

static dd::View::enum_security_type dd_get_new_view_security_type(
    ulonglong type) {
  switch (type) {
    case VIEW_SUID_DEFAULT:
      return dd::View::ST_DEFAULT;

    case VIEW_SUID_INVOKER:
      return dd::View::ST_INVOKER;

    case VIEW_SUID_DEFINER:
      return dd::View::ST_DEFINER;
  }

  /* purecov: begin deadcode */
  LogErr(ERROR_LEVEL, ER_DD_FAILSAFE, "view security type.");
  DBUG_ASSERT(false);

  return dd::View::ST_DEFAULT;
  /* purecov: end */
}

/**
  Method to fill view columns from the first SELECT_LEX of view query.

  @param  thd       Thread Handle.
  @param  view_obj  DD view object.
  @param  view      TABLE_LIST object of view.

  @retval false     On Success.
  @retval true      On failure.
*/

static bool fill_dd_view_columns(THD *thd, View *view_obj,
                                 const TABLE_LIST *view) {
  DBUG_ENTER("fill_dd_view_columns");

  // Helper class which takes care restoration of THD::variables.sql_mode and
  // delete handler created for dummy table.
  class Context_handler {
   public:
    Context_handler(THD *thd, handler *file) : m_thd(thd), m_file(file) {
      m_sql_mode = m_thd->variables.sql_mode;
      m_thd->variables.sql_mode = 0;
    }
    ~Context_handler() {
      m_thd->variables.sql_mode = m_sql_mode;
      destroy(m_file);
    }

   private:
    // Thread Handle.
    THD *m_thd;

    // Handler object of dummy table.
    handler *m_file;

    // sql_mode.
    sql_mode_t m_sql_mode;
  };

  // Creating dummy TABLE and TABLE_SHARE objects to prepare Field objects from
  // the items of first SELECT_LEX of the view query. We prepare these once and
  // reuse them for all the fields.
  TABLE table;
  TABLE_SHARE share;
  init_tmp_table_share(thd, &share, "", 0, "", "", nullptr);
  table.s = &share;
  handler *file = get_new_handler(&share, false, thd->mem_root,
                                  ha_default_temp_handlerton(thd));
  if (file == nullptr) {
    my_error(ER_STORAGE_ENGINE_NOT_LOADED, MYF(0), view->db, view->table_name);
    DBUG_RETURN(true);
  }

  Context_handler ctx_handler(thd, file);

  const dd::Properties &names_dict = view_obj->column_names();

  // Iterate through all the items of first SELECT_LEX of the view query.
  Item *item;
  List<Create_field> create_fields;
  List_iterator_fast<Item> it(thd->lex->select_lex->item_list);
  uint i = 0;
  while ((item = it++) != nullptr) {
    i++;
    bool is_sp_func_item = false;
    // Create temporary Field object from the item.
    Field *tmp_field;
    if (item->type() == Item::FUNC_ITEM) {
      if (item->result_type() != STRING_RESULT) {
        is_sp_func_item = ((static_cast<Item_func *>(item))->functype() ==
                           Item_func::FUNC_SP);
        /*
          INT Result values with MY_INT32_NUM_DECIMAL_DIGITS digits may or may
          not fit into Field_long so make them Field_longlong.
        */
        if (is_sp_func_item == false && item->result_type() == INT_RESULT &&
            item->max_char_length() >= (MY_INT32_NUM_DECIMAL_DIGITS - 1)) {
          tmp_field = new (thd->mem_root)
              Field_longlong(item->max_char_length(), item->maybe_null,
                             item->item_name.ptr(), item->unsigned_flag);
          if (tmp_field) tmp_field->init(&table);
        } else
          tmp_field = item->tmp_table_field(&table);
      } else {
        switch (item->data_type()) {
          case MYSQL_TYPE_TINY_BLOB:
          case MYSQL_TYPE_MEDIUM_BLOB:
          case MYSQL_TYPE_LONG_BLOB:
          case MYSQL_TYPE_BLOB:
            // Packlength is not set for blobs as per the length in
            // tmp_table_field_from_field_type, so creating the blob field by
            // passing set_packlenth value as "true" here.
            tmp_field = new (thd->mem_root) Field_blob(
                item->max_length, item->maybe_null, item->item_name.ptr(),
                item->collation.collation, true);

            if (tmp_field) tmp_field->init(&table);
            break;
          default:
            tmp_field = item->tmp_table_field_from_field_type(&table, false);
        }
      }
    } else {
      Field *from_field, *default_field;
      tmp_field = create_tmp_field(thd, &table, item, item->type(), nullptr,
                                   &from_field, &default_field, false, false,
                                   false, false);
    }
    if (!tmp_field) {
      my_error(ER_OUT_OF_RESOURCES, MYF(ME_FATALERROR));
      DBUG_RETURN(true);
    }

    // We have to take into account both the real table's fields and
    // pseudo-fields used in trigger's body. These fields are used to copy
    // defaults values later inside constructor of the class Create_field.
    Field *orig_field = nullptr;
    if (item->type() == Item::FIELD_ITEM ||
        item->type() == Item::TRIGGER_FIELD_ITEM)
      orig_field = ((Item_field *)item)->field;

    // Create object of type Create_field from the tmp_field.
    Create_field *cr_field =
        new (thd->mem_root) Create_field(tmp_field, orig_field);
    if (cr_field == nullptr) {
      my_error(ER_OUT_OF_RESOURCES, MYF(ME_FATALERROR));
      DBUG_RETURN(true);
    }

    if (is_sp_func_item) cr_field->field_name = item->item_name.ptr();
    if (!names_dict.empty())  // Explicit names were provided
    {
      std::string i_s = std::to_string(i);
      String_type value;
      char *name = nullptr;
      if (!names_dict.get(String_type(i_s.begin(), i_s.end()), &value)) {
        name = static_cast<char *>(
            strmake_root(thd->mem_root, value.c_str(), value.length()));
      }
      if (!name) DBUG_RETURN(true); /* purecov: inspected */
      cr_field->field_name = name;
    }

    cr_field->after = nullptr;
    cr_field->offset = 0;
    cr_field->pack_length_override = 0;
    cr_field->maybe_null = !(tmp_field->flags & NOT_NULL_FLAG);
    cr_field->is_zerofill = (tmp_field->flags & ZEROFILL_FLAG);
    cr_field->is_unsigned = (tmp_field->flags & UNSIGNED_FLAG);

    create_fields.push_back(cr_field);
  }

  // Fill view columns information from the Create_field objects.
  DBUG_RETURN(
      fill_dd_columns_from_create_fields(thd, view_obj, create_fields, file));
}

/**
  Method to fill base table and view names used by view query in DD
  View object.

  @param  view_obj       DD view object.
  @param  view           TABLE_LIST object of view.
  @param  query_tables   View query tables list.
*/

static void fill_dd_view_tables(View *view_obj, const TABLE_LIST *view,
                                const TABLE_LIST *query_tables) {
  DBUG_ENTER("fill_dd_view_tables");

  for (const TABLE_LIST *table = query_tables; table != nullptr;
       table = table->next_global) {
    /*
      Skip if table is not directly referred by a view or if table is a
      data-dictionary or temporary table.
    */
<<<<<<< HEAD
    {
      if (table->referencing_view && table->referencing_view != view)
        continue;
      else if (is_temporary_table(const_cast<TABLE_LIST *>(table)))
        continue;
      else if (get_dictionary()->is_dd_schema_name(table->get_db_name()))
        continue;
      else {
        LEX_CSTRING db_name = {table->get_db_name(),
                               strlen(table->get_db_name())};
        LEX_CSTRING table_name = {table->get_table_name(),
                                  strlen(table->get_table_name())};

        TABLE_CATEGORY table_category = get_table_category(db_name, table_name);
        if (table_category != TABLE_CATEGORY_USER &&
            table_category != TABLE_CATEGORY_INFORMATION)
          continue;
      }
    }
=======
    if ((table->referencing_view && table->referencing_view != view) ||
        get_dictionary()->is_dd_table_name(table->get_db_name(),
                                           table->get_table_name()) ||
        is_temporary_table(const_cast<TABLE_LIST *>(table)))
      continue;
>>>>>>> 53805b3f

    LEX_CSTRING db_name;
    LEX_CSTRING table_name;
    if (table->schema_table_name) {
      db_name = {table->db, table->db_length};
      table_name = {table->schema_table_name, strlen(table->schema_table_name)};
    } else if (table->is_view()) {
      db_name = table->view_db;
      table_name = table->view_name;
    } else {
      db_name = {table->db, table->db_length};
      table_name = {table->table_name, table->table_name_length};
    }

    // Avoid duplicate entries.
    {
      bool duplicate_vw = false;
      for (const View_table *vw : view_obj->tables()) {
        if (!strcmp(vw->table_schema().c_str(), db_name.str) &&
            !strcmp(vw->table_name().c_str(), table_name.str)) {
          duplicate_vw = true;
          break;
        }
      }
      if (duplicate_vw) continue;
    }

    View_table *view_table_obj = view_obj->add_table();

    // view table catalog
    view_table_obj->set_table_catalog(Dictionary_impl::default_catalog_name());

    // View table schema
    view_table_obj->set_table_schema(String_type(db_name.str, db_name.length));

    // View table name
    view_table_obj->set_table_name(
        String_type(table_name.str, table_name.length));
  }

  DBUG_VOID_RETURN;
}

/**
  Method to fill view routines from the set of routines used by view query.

  @param  view_obj      DD view object.
  @param  routines_ctx  Query_table_list object for the view which contains
                        set of routines used by view query.
*/

static void fill_dd_view_routines(View *view_obj,
                                  Query_tables_list *routines_ctx) {
  DBUG_ENTER("fill_dd_view_routines");

  // View stored functions. We need only directly used routines.
  for (Sroutine_hash_entry *rt = routines_ctx->sroutines_list.first;
       rt != nullptr && rt != *routines_ctx->sroutines_list_own_last;
       rt = rt->next) {
    View_routine *view_sf_obj = view_obj->add_routine();

    /*
      We should get only stored functions here, as procedures are not directly
      used by views, and thus not stored as dependencies.
    */
    DBUG_ASSERT(rt->type() == Sroutine_hash_entry::FUNCTION);

    // view routine catalog
    view_sf_obj->set_routine_catalog(Dictionary_impl::default_catalog_name());

    // View routine schema
    view_sf_obj->set_routine_schema(String_type(rt->db(), rt->m_db_length));

    // View routine name
    view_sf_obj->set_routine_name(String_type(rt->name(), rt->name_length()));
  }

  DBUG_VOID_RETURN;
}

/**
  Method to fill view information in the View object.

  @param  thd          Thread handle.
  @param  view_obj     DD view object.
  @param  view         View description.

  @retval false        On success.
  @retval true         On failure.
*/

static bool fill_dd_view_definition(THD *thd, View *view_obj,
                                    TABLE_LIST *view) {
  // View name.
  view_obj->set_name(view->table_name);

  // Set definer.
  view_obj->set_definer(view->definer.user.str, view->definer.host.str);

  // View definition.
  view_obj->set_definition(
      String_type(view->select_stmt.str, view->select_stmt.length));

  view_obj->set_definition_utf8(
      String_type(view->view_body_utf8.str, view->view_body_utf8.length));

  // Set updatable.
  view_obj->set_updatable(view->updatable_view);

  // Set check option.
  view_obj->set_check_option(dd_get_new_view_check_type(view->with_check));

  // Set algorithm.
  view_obj->set_algorithm(dd_get_new_view_algorithm_type(
      (enum enum_view_algorithm)view->algorithm));

  // Set security type.
  view_obj->set_security_type(dd_get_new_view_security_type(view->view_suid));

  // Assign client collation ID. The create option specifies character
  // set name, and we store the default collation id for this character set
  // name, which implicitly identifies the character set.
  const CHARSET_INFO *collation = nullptr;
  if (resolve_charset(view->view_client_cs_name.str, system_charset_info,
                      &collation)) {
    // resolve_charset will not cause an error to be reported if the
    // character set was not found, so we must report error here.
    my_error(ER_UNKNOWN_CHARACTER_SET, MYF(0), view->view_client_cs_name.str);
    return true;
  }

  view_obj->set_client_collation_id(collation->number);

  // Assign connection collation ID.
  if (resolve_collation(view->view_connection_cl_name.str, system_charset_info,
                        &collation)) {
    // resolve_charset will not cause an error to be reported if the
    // collation was not found, so we must report error here.
    my_error(ER_UNKNOWN_COLLATION, MYF(0), view->view_connection_cl_name.str);
    return true;
  }

  view_obj->set_connection_collation_id(collation->number);

  if (view->derived_column_names()) {
    dd::Properties &names_dict = view_obj->column_names();
    uint i = 0;
    for (auto name : *view->derived_column_names()) {
      std::string i_s = std::to_string(++i);
      names_dict.set(String_type(i_s.begin(), i_s.end()),
                     String_type(name.str, name.length));
    }
  }

  time_t tm = my_time(0);
  get_date(view->timestamp.str,
           GETDATE_DATE_TIME | GETDATE_GMT | GETDATE_FIXEDLENGTH, tm);
  view->timestamp.length = PARSE_FILE_TIMESTAMPLENGTH;

  dd::Properties *view_options = &view_obj->options();
  view_options->set("timestamp",
                    String_type(view->timestamp.str, view->timestamp.length));
  view_options->set("view_valid", true);

  // Fill view columns information in View object.
  if (fill_dd_view_columns(thd, view_obj, view)) return true;

  // Fill view tables information in View object.
  fill_dd_view_tables(view_obj, view, thd->lex->query_tables);

  /*
    Fill view routines information in View object. It is important that
    THD::lex points to the view's LEX at this point, so information about
    directly used routines in it is correct.
  */
  fill_dd_view_routines(view_obj, thd->lex);

  return false;
}

bool update_view(THD *thd, dd::View *new_view, TABLE_LIST *view) {
  // Clear the columns, tables and routines since it will be added later.
  new_view->remove_children();

  // Get statement start time.
  // Set last altered time.
  new_view->set_last_altered(
      dd::my_time_t_to_ull_datetime(thd->query_start_in_secs()));

  if (fill_dd_view_definition(thd, new_view, view)) return true;

  // Update DD tables.
  return thd->dd_client()->update(new_view);
}

bool create_view(THD *thd, const dd::Schema &schema, TABLE_LIST *view) {
  // Create dd::View object.
  bool hidden_system_view = false;
  std::unique_ptr<dd::View> view_obj;
  if (dd::get_dictionary()->is_system_view_name(view->db, view->table_name,
                                                &hidden_system_view)) {
    view_obj.reset(schema.create_system_view(thd));

    // Mark the internal system views as hidden from users.
    if (hidden_system_view)
      view_obj->set_hidden(dd::Abstract_table::HT_HIDDEN_SYSTEM);
  } else
    view_obj.reset(schema.create_view(thd));

  if (fill_dd_view_definition(thd, view_obj.get(), view)) return true;

  // Store info in DD views table.
  return thd->dd_client()->store(view_obj.get());
}

bool read_view(TABLE_LIST *view, const dd::View &view_obj, MEM_ROOT *mem_root) {
  // Fill TABLE_LIST 'view' with view details.
  String_type definer_user = view_obj.definer_user();
  view->definer.user.length = definer_user.length();
  view->definer.user.str = (char *)strmake_root(mem_root, definer_user.c_str(),
                                                definer_user.length());

  String_type definer_host = view_obj.definer_host();
  view->definer.host.length = definer_host.length();
  view->definer.host.str = (char *)strmake_root(mem_root, definer_host.c_str(),
                                                definer_host.length());

  // View definition body.
  String_type vd_utf8 = view_obj.definition_utf8();
  view->view_body_utf8.length = vd_utf8.length();
  view->view_body_utf8.str =
      (char *)strmake_root(mem_root, vd_utf8.c_str(), vd_utf8.length());

  // Get updatable.
  view->updatable_view = view_obj.is_updatable();

  // Get check option.
  view->with_check = dd_get_old_view_check_type(view_obj.check_option());

  // Get algorithm.
  view->algorithm = dd_get_old_view_algorithm_type(view_obj.algorithm());

  // Get security type.
  view->view_suid = dd_get_old_view_security_type(view_obj.security_type());

  // Mark true, if we are reading a system view.
  view->is_system_view = (view_obj.type() == dd::enum_table_type::SYSTEM_VIEW);

  // Get definition.
  String_type view_definition = view_obj.definition();
  view->select_stmt.length = view_definition.length();
  view->select_stmt.str = (char *)strmake_root(
      mem_root, view_definition.c_str(), view_definition.length());

  // Get view_client_cs_name. Note that this is the character set name.
  CHARSET_INFO *collation =
      dd_get_mysql_charset(view_obj.client_collation_id());
  DBUG_ASSERT(collation);
  view->view_client_cs_name.length = strlen(collation->csname);
  view->view_client_cs_name.str = strdup_root(mem_root, collation->csname);

  // Get view_connection_cl_name. Note that this is the collation name.
  collation = dd_get_mysql_charset(view_obj.connection_collation_id());
  DBUG_ASSERT(collation);
  view->view_connection_cl_name.length = strlen(collation->name);
  view->view_connection_cl_name.str = strdup_root(mem_root, collation->name);

  if (!(view->definer.user.str && view->definer.host.str &&  // OOM
        view->view_body_utf8.str && view->select_stmt.str &&
        view->view_client_cs_name.str && view->view_connection_cl_name.str))
    return true; /* purecov: inspected */

  const dd::Properties &names_dict = view_obj.column_names();
  if (!names_dict.empty())  // Explicit names were provided
  {
    auto *names_array = static_cast<Create_col_name_list *>(
        mem_root->Alloc(sizeof(Create_col_name_list)));
    if (!names_array) return true; /* purecov: inspected */
    names_array->init(mem_root);
    uint i = 0;
    while (true) {
      std::string i_s = std::to_string(++i);
      String_type key(i_s.begin(), i_s.end());
      if (!names_dict.exists(key)) break;
      String_type value;
      names_dict.get(key, &value);
      char *name = static_cast<char *>(
          strmake_root(mem_root, value.c_str(), value.length()));
      if (!name || (names_array->push_back({name, value.length()})))
        return true; /* purecov: inspected */
    }
    view->set_derived_column_names(names_array);
  }
  return false;
}

bool update_view_status(THD *thd, const char *schema_name,
                        const char *view_name, bool status,
                        bool commit_dd_changes) {
  dd::cache::Dictionary_client *client = thd->dd_client();
  dd::cache::Dictionary_client::Auto_releaser releaser(client);
  dd::View *new_view = nullptr;
  if (client->acquire_for_modification(schema_name, view_name, &new_view))
    return true;
  if (new_view == nullptr) return false;

  // Update view error status.
  dd::Properties *view_options = &new_view->options();
  view_options->set("view_valid", status);

  Disable_gtid_state_update_guard disabler(thd);

  // Update DD tables.
  if (client->update(new_view)) {
    if (commit_dd_changes) {
      trans_rollback_stmt(thd);
      trans_rollback(thd);
    }
    return true;
  }

  return commit_dd_changes && (trans_commit_stmt(thd) || trans_commit(thd));
}

}  // namespace dd<|MERGE_RESOLUTION|>--- conflicted
+++ resolved
@@ -382,33 +382,11 @@
       Skip if table is not directly referred by a view or if table is a
       data-dictionary or temporary table.
     */
-<<<<<<< HEAD
-    {
-      if (table->referencing_view && table->referencing_view != view)
-        continue;
-      else if (is_temporary_table(const_cast<TABLE_LIST *>(table)))
-        continue;
-      else if (get_dictionary()->is_dd_schema_name(table->get_db_name()))
-        continue;
-      else {
-        LEX_CSTRING db_name = {table->get_db_name(),
-                               strlen(table->get_db_name())};
-        LEX_CSTRING table_name = {table->get_table_name(),
-                                  strlen(table->get_table_name())};
-
-        TABLE_CATEGORY table_category = get_table_category(db_name, table_name);
-        if (table_category != TABLE_CATEGORY_USER &&
-            table_category != TABLE_CATEGORY_INFORMATION)
-          continue;
-      }
-    }
-=======
     if ((table->referencing_view && table->referencing_view != view) ||
         get_dictionary()->is_dd_table_name(table->get_db_name(),
                                            table->get_table_name()) ||
         is_temporary_table(const_cast<TABLE_LIST *>(table)))
       continue;
->>>>>>> 53805b3f
 
     LEX_CSTRING db_name;
     LEX_CSTRING table_name;
