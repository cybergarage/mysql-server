/* Copyright (c) 2012, 2014, Oracle and/or its affiliates. All rights reserved.

   This program is free software; you can redistribute it and/or modify
   it under the terms of the GNU General Public License as published by
   the Free Software Foundation; version 2 of the License.

   This program is distributed in the hope that it will be useful,
   but WITHOUT ANY WARRANTY; without even the implied warranty of
   MERCHANTABILITY or FITNESS FOR A PARTICULAR PURPOSE.  See the
   GNU General Public License for more details.

   You should have received a copy of the GNU General Public License
   along with this program; if not, write to the Free Software
   Foundation, Inc., 51 Franklin St, Fifth Floor, Boston, MA 02110-1301  USA */

#include "my_global.h"    // NO_EMBEDDED_ACCESS_CHECKS
#include "sql_priv.h"
#include "sp_instr.h"
#include "item.h"         // Item_splocal
#include "opt_trace.h"    // opt_trace_disable_etc
#include "probes_mysql.h" // MYSQL_QUERY_EXEC_START
#include "sp_head.h"      // sp_head
#include "sp.h"           // sp_get_item_value
#include "sp_rcontext.h"  // sp_rcontext
#include "auth_common.h"  // SELECT_ACL
#include "sql_base.h"     // open_temporary_tables
#include "sql_parse.h"    // check_table_access
#include "sql_prepare.h"  // reinit_stmt_before_use
#include "transaction.h"  // trans_commit_stmt
#include "prealloced_array.h"

#include <algorithm>
#include <functional>

#include "trigger.h"                  // Trigger
#include "table_trigger_dispatcher.h" // Table_trigger_dispatcher
<<<<<<< HEAD

///////////////////////////////////////////////////////////////////////////
// Static function implementation.
///////////////////////////////////////////////////////////////////////////
=======
>>>>>>> a9800d0d


class Cmp_splocal_locations :
  public std::binary_function<const Item_splocal*, const Item_splocal*, bool>
{
public:
  bool operator()(const Item_splocal *a, const Item_splocal *b)
  {
    DBUG_ASSERT(a->pos_in_query != b->pos_in_query);
    return a->pos_in_query < b->pos_in_query;
  }
};

/*
  StoredRoutinesBinlogging
  This paragraph applies only to statement-based binlogging. Row-based
  binlogging does not need anything special like this.

  Top-down overview:

  1. Statements

  Statements that have is_update_query(stmt) == TRUE are written into the
  binary log verbatim.
  Examples:
    UPDATE tbl SET tbl.x = spfunc_w_side_effects()
    UPDATE tbl SET tbl.x=1 WHERE spfunc_w_side_effect_that_returns_false(tbl.y)

  Statements that have is_update_query(stmt) == FALSE (e.g. SELECTs) are not
  written into binary log. Instead we catch function calls the statement
  makes and write it into binary log separately (see #3).

  2. PROCEDURE calls

  CALL statements are not written into binary log. Instead
  * Any FUNCTION invocation (in SET, IF, WHILE, OPEN CURSOR and other SP
    instructions) is written into binlog separately.

  * Each statement executed in SP is binlogged separately, according to rules
    in #1, with the exception that we modify query string: we replace uses
    of SP local variables with NAME_CONST('spvar_name', <spvar-value>) calls.
    This substitution is done in subst_spvars().

  3. FUNCTION calls

  In sp_head::execute_function(), we check
   * If this function invocation is done from a statement that is written
     into the binary log.
   * If there were any attempts to write events to the binary log during
     function execution (grep for start_union_events and stop_union_events)

   If the answers are No and Yes, we write the function call into the binary
   log as "SELECT spfunc(<param1value>, <param2value>, ...)"


  4. Miscellaneous issues.

  4.1 User variables.

  When we call mysql_bin_log.write() for an SP statement, thd->user_var_events
  must hold set<{var_name, value}> pairs for all user variables used during
  the statement execution.
  This set is produced by tracking user variable reads during statement
  execution.

  For SPs, this has the following implications:
  1) thd->user_var_events may contain events from several SP statements and
     needs to be valid after execution of these statements was finished. In
     order to achieve that, we
     * Allocate user_var_events array elements on appropriate mem_root (grep
       for user_var_events_alloc).
     * Use is_query_in_union() to determine if user_var_event is created.

  2) We need to empty thd->user_var_events after we have wrote a function
     call. This is currently done by making
     reset_dynamic(&thd->user_var_events);
     calls in several different places. (TODO consider moving this into
     mysql_bin_log.write() function)

  4.2 Auto_increment storage in binlog

  As we may write two statements to binlog from one single logical statement
  (case of "SELECT func1(),func2()": it is binlogged as "SELECT func1()" and
  then "SELECT func2()"), we need to reset auto_increment binlog variables
  after each binlogged SELECT. Otherwise, the auto_increment value of the
  first SELECT would be used for the second too.
*/

/**
  Replace thd->query{_length} with a string that one can write to
  the binlog.

  The binlog-suitable string is produced by replacing references to SP local
  variables with NAME_CONST('sp_var_name', value) calls.

  @param thd        Current thread.
  @param instr      Instruction (we look for Item_splocal instances in
                    instr->free_list)
  @param query_str  Original query string

  @retval false on success.
  thd->query{_length} either has been appropriately replaced or there
  is no need for replacements.

  @retval true in case of out of memory error.
*/
static bool subst_spvars(THD *thd, sp_instr *instr, LEX_STRING *query_str)
{
  // Stack-local array, does not need instrumentation.
  Prealloced_array<Item_splocal*, 16> sp_vars_uses(PSI_NOT_INSTRUMENTED);

  /* Find all instances of Item_splocal used in this statement */
  for (Item *item= instr->free_list; item; item= item->next)
  {
    if (item->is_splocal())
    {
      Item_splocal *item_spl= (Item_splocal*)item;
      if (item_spl->pos_in_query)
        sp_vars_uses.push_back(item_spl);
    }
  }

  if (sp_vars_uses.empty())
    return false;

  /* Sort SP var refs by their occurrences in the query */
  std::sort(sp_vars_uses.begin(), sp_vars_uses.end(), Cmp_splocal_locations());

  /*
    Construct a statement string where SP local var refs are replaced
    with "NAME_CONST(name, value)"
  */
  char buffer[512];
  String qbuf(buffer, sizeof(buffer), &my_charset_bin);
  qbuf.length(0);
  char *cur= query_str->str;
  int prev_pos= 0;
  int res= 0;
  thd->query_name_consts= 0;

  for (Item_splocal **splocal= sp_vars_uses.begin(); 
       splocal != sp_vars_uses.end(); splocal++)
  {
    Item *val;

    char str_buffer[STRING_BUFFER_USUAL_SIZE];
    String str_value_holder(str_buffer, sizeof(str_buffer),
                            &my_charset_latin1);
    String *str_value;

    /* append the text between sp ref occurrences */
    res|= qbuf.append(cur + prev_pos, (*splocal)->pos_in_query - prev_pos);
    prev_pos= (*splocal)->pos_in_query + (*splocal)->len_in_query;

    res|= (*splocal)->fix_fields(thd, (Item **) splocal);
    if (res)
      break;

    if ((*splocal)->limit_clause_param)
    {
      res|= qbuf.append_ulonglong((*splocal)->val_uint());
      if (res)
        break;
      continue;
    }

    /* append the spvar substitute */
    res|= qbuf.append(STRING_WITH_LEN(" NAME_CONST('"));
    res|= qbuf.append((*splocal)->m_name);
    res|= qbuf.append(STRING_WITH_LEN("',"));

    if (res)
      break;

    val= (*splocal)->this_item();
    str_value= sp_get_item_value(thd, val, &str_value_holder);
    if (str_value)
      res|= qbuf.append(*str_value);
    else
      res|= qbuf.append(STRING_WITH_LEN("NULL"));
    res|= qbuf.append(')');
    if (res)
      break;

    thd->query_name_consts++;
  }
  if (res ||
      qbuf.append(cur + prev_pos, query_str->length - prev_pos))
    return true;

  char *pbuf;
  if ((pbuf= static_cast<char*>(thd->alloc(qbuf.length() + 1))))
  {
    memcpy(pbuf, qbuf.ptr(), qbuf.length());
    pbuf[qbuf.length()]= 0;
  }
  else
    return true;

  thd->set_query(pbuf, qbuf.length());

  return false;
}

///////////////////////////////////////////////////////////////////////////
// Sufficient max length of printed destinations and frame offsets (all uints).
///////////////////////////////////////////////////////////////////////////

#define SP_INSTR_UINT_MAXLEN  8
#define SP_STMT_PRINT_MAXLEN 40

///////////////////////////////////////////////////////////////////////////
// sp_lex_instr implementation.
///////////////////////////////////////////////////////////////////////////


bool sp_lex_instr::reset_lex_and_exec_core(THD *thd,
                                           uint *nextp,
                                           bool open_tables)
{
  bool rc= false;

  /*
    The flag is saved at the entry to the following substatement.
    It's reset further in the common code part.
    It's merged with the saved parent's value at the exit of this func.
  */

  unsigned int parent_unsafe_rollback_flags=
    thd->get_transaction()->get_unsafe_rollback_flags(Transaction_ctx::STMT);
  thd->get_transaction()->reset_unsafe_rollback_flags(Transaction_ctx::STMT);

  /* Check pre-conditions. */

  DBUG_ASSERT(!thd->derived_tables);
  DBUG_ASSERT(thd->change_list.is_empty());

  /*
    Use our own lex.

    Although it is saved/restored in sp_head::execute() when we are
    entering/leaving routine, it's still should be saved/restored here,
    in order to properly behave in case of ER_NEED_REPREPARE error
    (when ER_NEED_REPREPARE happened, and we failed to re-parse the query).
  */

  LEX *lex_saved= thd->lex;
  thd->lex= m_lex;

  /* Set new query id. */

  thd->set_query_id(next_query_id());

  if (thd->locked_tables_mode <= LTM_LOCK_TABLES)
  {
    /*
      This statement will enter/leave prelocked mode on its own.
      Entering prelocked mode changes table list and related members
      of LEX, so we'll need to restore them.
    */
    if (m_lex_query_tables_own_last)
    {
      /*
        We've already entered/left prelocked mode with this statement.
        Attach the list of tables that need to be prelocked and mark m_lex
        as having such list attached.
      */
      *m_lex_query_tables_own_last= m_prelocking_tables;
      m_lex->mark_as_requiring_prelocking(m_lex_query_tables_own_last);
    }
  }

  /* Reset LEX-object before re-use. */

  reinit_stmt_before_use(thd, m_lex);

  /* Open tables if needed. */

  if (open_tables)
  {
    /*
      IF, CASE, DECLARE, SET, RETURN, have 'open_tables' true; they may
      have a subquery in parameter and are worth tracing. They don't
      correspond to a SQL command so we pretend that they are SQLCOM_SELECT.
    */
    Opt_trace_start ots(thd, m_lex->query_tables, SQLCOM_SELECT,
                        &m_lex->var_list, NULL, 0, this,
                        thd->variables.character_set_client);
    Opt_trace_object trace_command(&thd->opt_trace);
    Opt_trace_array trace_command_steps(&thd->opt_trace, "steps");

    /*
      Check whenever we have access to tables for this statement
      and open and lock them before executing instructions core function.
      If we are not opening any tables, we don't need to check permissions
      either.
    */
    if (m_lex->query_tables)
      rc= (open_temporary_tables(thd, m_lex->query_tables) ||
            check_table_access(thd, SELECT_ACL, m_lex->query_tables, false,
                               UINT_MAX, false));

    if (!rc)
      rc= open_and_lock_tables(thd, m_lex->query_tables, true, 0);

    if (!rc)
    {
      rc= exec_core(thd, nextp);
      DBUG_PRINT("info",("exec_core returned: %d", rc));
    }

    /*
      Call after unit->cleanup() to close open table
      key read.
    */

    m_lex->unit->cleanup(true);

    /* Here we also commit or rollback the current statement. */

    if (! thd->in_sub_stmt)
    {
      thd->get_stmt_da()->set_overwrite_status(true);
      thd->is_error() ? trans_rollback_stmt(thd) : trans_commit_stmt(thd);
      thd->get_stmt_da()->set_overwrite_status(false);
    }
    thd_proc_info(thd, "closing tables");
    close_thread_tables(thd);
    thd_proc_info(thd, 0);

    if (! thd->in_sub_stmt)
    {
      if (thd->transaction_rollback_request)
      {
        trans_rollback_implicit(thd);
        thd->mdl_context.release_transactional_locks();
      }
      else if (! thd->in_multi_stmt_transaction_mode())
        thd->mdl_context.release_transactional_locks();
      else
        thd->mdl_context.release_statement_locks();
    }
  }
  else
  {
    rc= exec_core(thd, nextp);
    DBUG_PRINT("info",("exec_core returned: %d", rc));
  }

  if (m_lex->query_tables_own_last)
  {
    /*
      We've entered and left prelocking mode when executing statement
      stored in m_lex.
      m_lex->query_tables(->next_global)* list now has a 'tail' - a list
      of tables that are added for prelocking. (If this is the first
      execution, the 'tail' was added by open_tables(), otherwise we've
      attached it above in this function).
      Now we'll save the 'tail', and detach it.
    */
    m_lex_query_tables_own_last= m_lex->query_tables_own_last;
    m_prelocking_tables= *m_lex_query_tables_own_last;
    *m_lex_query_tables_own_last= NULL;
    m_lex->mark_as_requiring_prelocking(NULL);
  }

  /* Rollback changes to the item tree during execution. */

  thd->rollback_item_tree_changes();

  /*
    Update the state of the active arena if no errors on
    open_tables stage.
  */

  if (!rc || !thd->is_error() ||
      (thd->get_stmt_da()->mysql_errno() != ER_CANT_REOPEN_TABLE &&
       thd->get_stmt_da()->mysql_errno() != ER_NO_SUCH_TABLE &&
       thd->get_stmt_da()->mysql_errno() != ER_UPDATE_TABLE_USED))
    thd->stmt_arena->state= Query_arena::STMT_EXECUTED;

  /*
    Merge here with the saved parent's values
    what is needed from the substatement gained
  */

  thd->get_transaction()->add_unsafe_rollback_flags(
    Transaction_ctx::STMT,
    parent_unsafe_rollback_flags);

  /* Restore original lex. */

  thd->lex= lex_saved;

  /*
    Unlike for PS we should not call Item's destructors for newly created
    items after execution of each instruction in stored routine. This is
    because SP often create Item (like Item_int, Item_string etc...) when
    they want to store some value in local variable, pass return value and
    etc... So their life time should be longer than one instruction.

    cleanup_items() is called in sp_head::execute()
  */

  return rc || thd->is_error();
}


LEX *sp_lex_instr::parse_expr(THD *thd, sp_head *sp)
{
  String sql_query;
  sql_digest_state *parent_digest= thd->m_digest;
  PSI_statement_locker *parent_locker= thd->m_statement_psi;
  sql_query.set_charset(system_charset_info);

  get_query(&sql_query);

  if (sql_query.length() == 0)
  {
    // The instruction has returned zero-length query string. That means, the
    // re-preparation of the instruction is not possible. We should not come
    // here in the normal life.
    DBUG_ASSERT(false);
    my_error(ER_UNKNOWN_ERROR, MYF(0));
    return NULL;
  }

  // Cleanup current THD from previously held objects before new parsing.
  cleanup_before_parsing(thd);

  // Cleanup and re-init the lex mem_root for re-parse.
  free_root(&m_lex_mem_root, MYF(0));
  init_sql_alloc(PSI_NOT_INSTRUMENTED, &m_lex_mem_root,
                 MEM_ROOT_BLOCK_SIZE, MEM_ROOT_PREALLOC);

  /*
    Switch mem-roots. We store the new LEX and its Items in the
    m_lex_mem_root since it is freed before reparse triggered due to
    invalidation. This avoids the memory leak in case re-parse is
    initiated. Also set the statement query arena to the lex mem_root.
  */
  MEM_ROOT *execution_mem_root= thd->mem_root;
  Query_arena parse_arena(&m_lex_mem_root, thd->stmt_arena->state);

  thd->mem_root= &m_lex_mem_root;
  thd->stmt_arena->set_query_arena(&parse_arena);

  // Prepare parser state. It can be done just before parse_sql(), do it here
  // only to simplify exit in case of failure (out-of-memory error).

  Parser_state parser_state;

  if (parser_state.init(thd, sql_query.c_ptr(), sql_query.length()))
    return NULL;

  // Switch THD::free_list. It's used to remember the newly created set of Items
  // during parsing. We should clean those items after each execution.

  Item *execution_free_list= thd->free_list;
  thd->free_list= NULL;

  // Create a new LEX and intialize it.

  LEX *lex_saved= thd->lex;

  thd->lex= new (thd->mem_root) st_lex_local;
  lex_start(thd);

  thd->lex->sphead= sp;
  thd->lex->set_sp_current_parsing_ctx(get_parsing_ctx());
  sp->m_parser_data.set_current_stmt_start_ptr(sql_query.c_ptr());

  // Parse the just constructed SELECT-statement.

  thd->m_digest= NULL;
  thd->m_statement_psi= NULL;
  bool parsing_failed= parse_sql(thd, &parser_state, NULL);
  thd->m_digest= parent_digest;
  thd->m_statement_psi= parent_locker;

  if (!parsing_failed)
  {
    thd->lex->set_trg_event_type_for_tables();

    if (sp->m_type == SP_TYPE_TRIGGER)
    {
      /*
        Also let us bind these objects to Field objects in table being opened.

        We ignore errors of setup_field() here, because if even something is
        wrong we still will be willing to open table to perform some operations
        (e.g.  SELECT)... Anyway some things can be checked only during trigger
        execution.
      */

      Trigger *t= sp->m_trg_list->find_trigger(thd->lex->sphead->m_name);

      DBUG_ASSERT(t);

      if (!t)
        return NULL; // Don't take chances in production.

      sp->setup_trigger_fields(thd, sp->m_trg_list->get_trigger_field_support(),
                               t->get_subject_table_grant(), false);
    }

    // Call after-parsing callback.

    parsing_failed= on_after_expr_parsing(thd);

    // Append newly created Items to the list of Items, owned by this
    // instruction.

    free_list= thd->free_list;
  }

  // Restore THD::lex.

  thd->lex->sphead= NULL;
  thd->lex->set_sp_current_parsing_ctx(NULL);

  LEX *expr_lex= thd->lex;
  thd->lex= lex_saved;

  // Restore execution mem-root and THD::free_list.

  thd->mem_root= execution_mem_root;
  thd->free_list= execution_free_list;

  // That's it.

  return parsing_failed ? NULL : expr_lex;
}


bool sp_lex_instr::validate_lex_and_execute_core(THD *thd,
                                                 uint *nextp,
                                                 bool open_tables)
{
  Reprepare_observer reprepare_observer;
  int reprepare_attempt= 0;

  while (true)
  {
    if (is_invalid())
    {
      LEX *lex= parse_expr(thd, thd->sp_runtime_ctx->sp);

      if (!lex)
        return true;

      set_lex(lex, true);

      m_first_execution= true;
    }

    /*
      Install the metadata observer. If some metadata version is
      different from prepare time and an observer is installed,
      the observer method will be invoked to push an error into
      the error stack.
    */
    Reprepare_observer *stmt_reprepare_observer= NULL;

    /*
      Meta-data versions are stored in the LEX-object on the first execution.
      Thus, the reprepare observer should not be installed for the first
      execution, because it will always be triggered.

      Then, the reprepare observer should be installed for the statements, which
      are marked by CF_REEXECUTION_FRAGILE (@sa CF_REEXECUTION_FRAGILE) or if
      the SQL-command is SQLCOM_END, which means that the LEX-object is
      representing an expression, so the exact SQL-command does not matter.
    */

    if (!m_first_execution &&
        (sql_command_flags[m_lex->sql_command] & CF_REEXECUTION_FRAGILE ||
         m_lex->sql_command == SQLCOM_END))
    {
      reprepare_observer.reset_reprepare_observer();
      stmt_reprepare_observer= &reprepare_observer;
    }

    thd->push_reprepare_observer(stmt_reprepare_observer);

    bool rc= reset_lex_and_exec_core(thd, nextp, open_tables);

    thd->pop_reprepare_observer();

    m_first_execution= false;

    if (!rc)
      return false;

    /*
      Here is why we need all the checks below:
        - if the reprepare observer is not set, we've got an error, which should
          be raised to the user;
        - if we've got fatal error, it should be raised to the user;
        - if our thread got killed during execution, the error should be raised
          to the user;
        - if we've got an error, different from ER_NEED_REPREPARE, we need to
          raise it to the user;
        - we take only 3 attempts to reprepare the query, otherwise we might end
          up in the endless loop.
    */
    if (stmt_reprepare_observer &&
        !thd->is_fatal_error &&
        !thd->killed &&
        thd->get_stmt_da()->mysql_errno() == ER_NEED_REPREPARE &&
        reprepare_attempt++ < 3)
    {
      DBUG_ASSERT(stmt_reprepare_observer->is_invalidated());

      thd->clear_error();
      free_lex();
      invalidate();
    }
    else
      return true;
  }
}


void sp_lex_instr::set_lex(LEX *lex, bool is_lex_owner)
{
  free_lex();

  m_lex= lex;
  m_is_lex_owner= is_lex_owner;
  m_lex_query_tables_own_last= NULL;

  if (m_lex)
    m_lex->sp_lex_in_use= true;
}


void sp_lex_instr::free_lex()
{
  if (!m_is_lex_owner || !m_lex)
    return;

  /* Prevent endless recursion. */
  m_lex->sphead= NULL;
  lex_end(m_lex);
  delete (st_lex_local *) m_lex;

  m_lex= NULL;
  m_is_lex_owner= false;
  m_lex_query_tables_own_last= NULL;
}


void sp_lex_instr::cleanup_before_parsing(THD *thd)
{
  /*
    Destroy items in the instruction's free list before re-parsing the
    statement query string (and thus, creating new items).
  */
  free_items();

  // Remove previously stored trigger-field items.
  sp_head *sp= thd->sp_runtime_ctx->sp;

  if (sp->m_type == SP_TYPE_TRIGGER)
    sp->m_trg_table_fields.empty();
}


void sp_lex_instr::get_query(String *sql_query) const
{
  LEX_STRING expr_query= this->get_expr_query();

  if (!expr_query.str)
  {
    sql_query->length(0);
    return;
  }

  sql_query->append("SELECT ");
  sql_query->append(expr_query.str, expr_query.length);
}


///////////////////////////////////////////////////////////////////////////
// sp_instr_stmt implementation.
///////////////////////////////////////////////////////////////////////////

#ifdef HAVE_PSI_INTERFACE
PSI_statement_info sp_instr_stmt::psi_info=                                    
{ 0, "stmt", 0};
#endif

bool sp_instr_stmt::execute(THD *thd, uint *nextp)
{
  bool need_subst= false;
  bool rc= false;

  DBUG_PRINT("info", ("query: '%.*s'", (int) m_query.length, m_query.str));

  MYSQL_SET_STATEMENT_TEXT(thd->m_statement_psi, m_query.str, m_query.length);

<<<<<<< HEAD
  const CSET_STRING query_backup= thd->query_string;
=======
  const LEX_CSTRING query_backup= thd->query();
>>>>>>> a9800d0d

#if defined(ENABLED_PROFILING)
  /* This SP-instr is profilable and will be captured. */
  thd->profiling.set_query_source(m_query.str, m_query.length);
#endif

  /*
    If we can't set thd->query_string at all, we give up on this statement.
  */
  if (alloc_query(thd, m_query.str, m_query.length))
    return true;

  /*
    Check whether we actually need a substitution of SP variables with
    NAME_CONST(...) (using subst_spvars()).
    If both of the following apply, we won't need to substitute:

    - general log is off

    - binary logging is off, or not in statement mode

    We don't have to substitute on behalf of the query cache as
    queries with SP vars are not cached, anyway.

    query_name_consts is used elsewhere in a special case concerning
    CREATE TABLE, but we do not need to do anything about that here.

    The slow query log is another special case: we won't know whether a
    query qualifies for the slow query log until after it's been
    executed. We assume that most queries are not slow, so we do not
    pre-emptively substitute just for the slow query log. If a query
    ends up being slow after all and we haven't done the substitution
    already for any of the above (general log etc.), we'll do the
    substitution immediately before writing to the log.
  */

  need_subst= ((thd->variables.option_bits & OPTION_LOG_OFF) &&
               (!(thd->variables.option_bits & OPTION_BIN_LOG) ||
                !mysql_bin_log.is_open() ||
                thd->is_current_stmt_binlog_format_row())) ? FALSE : TRUE;

  /*
    If we need to do a substitution but can't (OOM), give up.
  */

  if (need_subst && subst_spvars(thd, this, &m_query))
    return true;

  /*
    (the order of query cache and subst_spvars calls is irrelevant because
    queries with SP vars can't be cached)
  */
  if (unlikely((thd->variables.option_bits & OPTION_LOG_OFF)==0))
<<<<<<< HEAD
    query_logger.general_log_write(thd, COM_QUERY, thd->query(),
                                   thd->query_length());

  if (query_cache.send_result_to_client(thd, thd->query(),
                                        thd->query_length()) <= 0)
=======
    query_logger.general_log_write(thd, COM_QUERY, thd->query().str,
                                   thd->query().length);

  if (query_cache.send_result_to_client(thd, thd->query()) <= 0)
>>>>>>> a9800d0d
  {
    rc= validate_lex_and_execute_core(thd, nextp, false);

    if (thd->get_stmt_da()->is_eof())
    {
      /* Finalize server status flags after executing a statement. */
      thd->update_server_status();

      thd->protocol->end_statement();
    }

    query_cache.end_of_result(thd);

    if (!rc && unlikely(log_slow_applicable(thd)))
    {
      /*
        We actually need to write the slow log. Check whether we already
        called subst_spvars() above, otherwise, do it now.  In the highly
        unlikely event of subst_spvars() failing (OOM), we'll try to log
        the unmodified statement instead.
      */
      if (!need_subst)
        rc= subst_spvars(thd, this, &m_query);
      log_slow_do(thd);
    }

    /*
      With the current setup, a subst_spvars() and a mysql_rewrite_query()
      (rewriting passwords etc.) will not both happen to a query.
      If this ever changes, we give the engineer pause here so they will
      double-check whether the potential conflict they created is a
      problem.
    */
    DBUG_ASSERT((thd->query_name_consts == 0) ||
                (thd->rewritten_query.length() == 0));
  }
  else
    *nextp= get_ip() + 1;

  thd->set_query(query_backup);
  thd->query_name_consts= 0;

  return rc || thd->is_error();
}


void sp_instr_stmt::print(String *str)
{
  /* stmt CMD "..." */
  if (str->reserve(SP_STMT_PRINT_MAXLEN + SP_INSTR_UINT_MAXLEN + 8))
    return;
  str->qs_append(STRING_WITH_LEN("stmt"));
  str->qs_append(STRING_WITH_LEN(" \""));

  /*
    Print the query string (but not too much of it), just to indicate which
    statement it is.
  */
  uint len= m_query.length;
  if (len > SP_STMT_PRINT_MAXLEN)
    len= SP_STMT_PRINT_MAXLEN-3;

  /* Copy the query string and replace '\n' with ' ' in the process */
  for (uint i= 0 ; i < len ; i++)
  {
    char c= m_query.str[i];
    if (c == '\n')
      c= ' ';
    str->qs_append(c);
  }
  if (m_query.length > SP_STMT_PRINT_MAXLEN)
    str->qs_append(STRING_WITH_LEN("...")); /* Indicate truncated string */
  str->qs_append(STRING_WITH_LEN("\""));
}


bool sp_instr_stmt::exec_core(THD *thd, uint *nextp)
{
  MYSQL_QUERY_EXEC_START(const_cast<char*>(thd->query().str),
                         thd->thread_id,
                         (char *) (thd->db ? thd->db : ""),
                         &thd->security_ctx->priv_user[0],
                         (char *)thd->security_ctx->host_or_ip,
                         3);

  thd->lex->set_sp_current_parsing_ctx(get_parsing_ctx());
  thd->lex->sphead= thd->sp_runtime_ctx->sp;

  PSI_statement_locker *statement_psi_saved= thd->m_statement_psi;

  bool rc= mysql_execute_command(thd);

  thd->lex->set_sp_current_parsing_ctx(NULL);
  thd->lex->sphead= NULL;
  thd->m_statement_psi= statement_psi_saved;

  MYSQL_QUERY_EXEC_DONE(rc);

  *nextp= get_ip() + 1;

  return rc;
}


///////////////////////////////////////////////////////////////////////////
// sp_instr_set implementation.
///////////////////////////////////////////////////////////////////////////

#ifdef HAVE_PSI_INTERFACE
PSI_statement_info sp_instr_set::psi_info=                                     
{ 0, "set", 0};
#endif

bool sp_instr_set::exec_core(THD *thd, uint *nextp)
{
  *nextp= get_ip() + 1;

  if (!thd->sp_runtime_ctx->set_variable(thd, m_offset, &m_value_item))
    return false;

  /* Failed to evaluate the value. Reset the variable to NULL. */

  if (thd->sp_runtime_ctx->set_variable(thd, m_offset, 0))
  {
    /* If this also failed, let's abort. */
    my_error(ER_OUT_OF_RESOURCES, MYF(ME_FATALERROR));
  }

  return true;
}


void sp_instr_set::print(String *str)
{
  /* set name@offset ... */
  int rsrv = SP_INSTR_UINT_MAXLEN+6;
  sp_variable *var = m_parsing_ctx->find_variable(m_offset);

  /* 'var' should always be non-null, but just in case... */
  if (var)
    rsrv+= var->name.length;
  if (str->reserve(rsrv))
    return;
  str->qs_append(STRING_WITH_LEN("set "));
  if (var)
  {
    str->qs_append(var->name.str, var->name.length);
    str->qs_append('@');
  }
  str->qs_append(m_offset);
  str->qs_append(' ');
  m_value_item->print(str, QT_TO_ARGUMENT_CHARSET);
}


///////////////////////////////////////////////////////////////////////////
// sp_instr_set_trigger_field implementation.
///////////////////////////////////////////////////////////////////////////

#ifdef HAVE_PSI_INTERFACE
PSI_statement_info sp_instr_set_trigger_field::psi_info=                       
{ 0, "set_trigger_field", 0};
#endif

bool sp_instr_set_trigger_field::exec_core(THD *thd, uint *nextp)
{
  *nextp= get_ip() + 1;
  thd->count_cuted_fields= CHECK_FIELD_ERROR_FOR_NULL;
  return m_trigger_field->set_value(thd, &m_value_item);
}


void sp_instr_set_trigger_field::print(String *str)
{
  str->append(STRING_WITH_LEN("set_trigger_field "));
  m_trigger_field->print(str, QT_ORDINARY);
  str->append(STRING_WITH_LEN(":="));
  m_value_item->print(str, QT_TO_ARGUMENT_CHARSET);
}


bool sp_instr_set_trigger_field::on_after_expr_parsing(THD *thd)
{
  DBUG_ASSERT(thd->lex->select_lex->item_list.elements == 1);

  m_value_item= thd->lex->select_lex->item_list.head();

  DBUG_ASSERT(!m_trigger_field);

  m_trigger_field=
    new (thd->mem_root) Item_trigger_field(thd->lex->current_context(),
                                           TRG_NEW_ROW,
                                           m_trigger_field_name.str,
                                           UPDATE_ACL,
                                           false);

  return m_value_item == NULL || m_trigger_field == NULL;
}


void sp_instr_set_trigger_field::cleanup_before_parsing(THD *thd)
{
  sp_lex_instr::cleanup_before_parsing(thd);

  m_trigger_field= NULL;
}


///////////////////////////////////////////////////////////////////////////
// sp_instr_jump implementation.
///////////////////////////////////////////////////////////////////////////

#ifdef HAVE_PSI_INTERFACE
PSI_statement_info sp_instr_jump::psi_info=                                    
{ 0, "jump", 0};
#endif

void sp_instr_jump::print(String *str)
{
  /* jump dest */
  if (str->reserve(SP_INSTR_UINT_MAXLEN+5))
    return;
  str->qs_append(STRING_WITH_LEN("jump "));
  str->qs_append(m_dest);
}


uint sp_instr_jump::opt_mark(sp_head *sp, List<sp_instr> *leads)
{
  m_dest= opt_shortcut_jump(sp, this);
  if (m_dest != get_ip() + 1)   /* Jumping to following instruction? */
    m_marked= true;
  m_optdest= sp->get_instr(m_dest);
  return m_dest;
}


uint sp_instr_jump::opt_shortcut_jump(sp_head *sp, sp_instr *start)
{
  uint dest= m_dest;
  sp_instr *i;

  while ((i= sp->get_instr(dest)))
  {
    uint ndest;

    if (start == i || this == i)
      break;
    ndest= i->opt_shortcut_jump(sp, start);
    if (ndest == dest)
      break;
    dest= ndest;
  }
  return dest;
}


void sp_instr_jump::opt_move(uint dst, List<sp_branch_instr> *bp)
{
  if (m_dest > get_ip())
    bp->push_back(this);      // Forward
  else if (m_optdest)
    m_dest= m_optdest->get_ip();  // Backward
  m_ip= dst;
}


///////////////////////////////////////////////////////////////////////////
// sp_instr_jump_if_not class implementation
///////////////////////////////////////////////////////////////////////////

#ifdef HAVE_PSI_INTERFACE
PSI_statement_info sp_instr_jump_if_not::psi_info=                             
{ 0, "jump_if_not", 0};
#endif

bool sp_instr_jump_if_not::exec_core(THD *thd, uint *nextp)
{
  DBUG_ASSERT(m_expr_item);

  Item *item= sp_prepare_func_item(thd, &m_expr_item);

  if (!item)
    return true;

  *nextp= item->val_bool() ? get_ip() + 1 : m_dest;

  return false;
}


void sp_instr_jump_if_not::print(String *str)
{
  /* jump_if_not dest(cont) ... */
  if (str->reserve(2*SP_INSTR_UINT_MAXLEN+14+32)) // Add some for the expr. too
    return;
  str->qs_append(STRING_WITH_LEN("jump_if_not "));
  str->qs_append(m_dest);
  str->qs_append('(');
  str->qs_append(m_cont_dest);
  str->qs_append(STRING_WITH_LEN(") "));
  m_expr_item->print(str, QT_ORDINARY);
}


///////////////////////////////////////////////////////////////////////////
// sp_lex_branch_instr implementation.
///////////////////////////////////////////////////////////////////////////


uint sp_lex_branch_instr::opt_mark(sp_head *sp, List<sp_instr> *leads)
{
  m_marked= true;

  sp_instr *i= sp->get_instr(m_dest);

  if (i)
  {
    m_dest= i->opt_shortcut_jump(sp, this);
    m_optdest= sp->get_instr(m_dest);
  }

  sp->add_mark_lead(m_dest, leads);

  i= sp->get_instr(m_cont_dest);

  if (i)
  {
    m_cont_dest= i->opt_shortcut_jump(sp, this);
    m_cont_optdest= sp->get_instr(m_cont_dest);
  }

  sp->add_mark_lead(m_cont_dest, leads);

  return get_ip() + 1;
}


void sp_lex_branch_instr::opt_move(uint dst, List<sp_branch_instr> *bp)
{
  /*
    cont. destinations may point backwards after shortcutting jumps
    during the mark phase. If it's still pointing forwards, only
    push this for backpatching if sp_instr_jump::opt_move() will not
    do it (i.e. if the m_dest points backwards).
   */
  if (m_cont_dest > get_ip())
  {                             // Forward
    if (m_dest < get_ip())
      bp->push_back(this);
  }
  else if (m_cont_optdest)
    m_cont_dest= m_cont_optdest->get_ip(); // Backward

  /* This will take care of m_dest and m_ip */
  if (m_dest > get_ip())
    bp->push_back(this);      // Forward
  else if (m_optdest)
    m_dest= m_optdest->get_ip();  // Backward
  m_ip= dst;
}


///////////////////////////////////////////////////////////////////////////
// sp_instr_jump_case_when implementation.
///////////////////////////////////////////////////////////////////////////

#ifdef HAVE_PSI_INTERFACE
PSI_statement_info sp_instr_jump_case_when::psi_info=                          
{ 0, "jump_case_when", 0};
#endif

bool sp_instr_jump_case_when::exec_core(THD *thd, uint *nextp)
{
  DBUG_ASSERT(m_eq_item);

  Item *item= sp_prepare_func_item(thd, &m_eq_item);

  if (!item)
    return true;

  *nextp= item->val_bool() ? get_ip() + 1 : m_dest;

  return false;
}


void sp_instr_jump_case_when::print(String *str)
{
  /* jump_if_not dest(cont) ... */
  if (str->reserve(2*SP_INSTR_UINT_MAXLEN+14+32)) // Add some for the expr. too
    return;
  str->qs_append(STRING_WITH_LEN("jump_if_not_case_when "));
  str->qs_append(m_dest);
  str->qs_append('(');
  str->qs_append(m_cont_dest);
  str->qs_append(STRING_WITH_LEN(") "));
  m_eq_item->print(str, QT_ORDINARY);
}


bool sp_instr_jump_case_when::build_expr_items(THD *thd)
{
  // Setup CASE-expression item (m_case_expr_item).

  m_case_expr_item= new Item_case_expr(m_case_expr_id);

  if (!m_case_expr_item)
    return true;

#ifndef DBUG_OFF
  m_case_expr_item->m_sp= thd->lex->sphead;
#endif

  // Setup WHEN-expression item (m_expr_item) if it is not already set.
  //
  // This function can be called in two cases:
  //
  //   - during initial (regular) parsing of SP. In this case we don't have
  //     lex->select_lex (because it's not a SELECT statement), but
  //     m_expr_item is already set in constructor.
  //
  //   - during re-parsing after meta-data change. In this case we've just
  //     parsed aux-SELECT statement, so we need to take 1st (and the only one)
  //     item from its list.

  if (!m_expr_item)
  {
    DBUG_ASSERT(thd->lex->select_lex->item_list.elements == 1);

    m_expr_item= thd->lex->select_lex->item_list.head();
  }

  // Setup main expression item (m_expr_item).

  m_eq_item= new Item_func_eq(m_case_expr_item, m_expr_item);

  if (!m_eq_item)
    return true;

  return false;
}


///////////////////////////////////////////////////////////////////////////
// sp_instr_freturn implementation.
///////////////////////////////////////////////////////////////////////////

#ifdef HAVE_PSI_INTERFACE
PSI_statement_info sp_instr_freturn::psi_info=                                 
{ 0, "freturn", 0};
#endif

bool sp_instr_freturn::exec_core(THD *thd, uint *nextp)
{
  /*
    Change <next instruction pointer>, so that this will be the last
    instruction in the stored function.
  */

  *nextp= UINT_MAX;

  /*
    Evaluate the value of return expression and store it in current runtime
    context.

    NOTE: It's necessary to evaluate result item right here, because we must
    do it in scope of execution the current context/block.
  */

  return thd->sp_runtime_ctx->set_return_value(thd, &m_expr_item);
}


void sp_instr_freturn::print(String *str)
{
  /* freturn type expr... */
  if (str->reserve(1024+8+32)) // Add some for the expr. too
    return;
  str->qs_append(STRING_WITH_LEN("freturn "));
  str->qs_append((uint) m_return_field_type);
  str->qs_append(' ');
  m_expr_item->print(str, QT_ORDINARY);
}


///////////////////////////////////////////////////////////////////////////
// sp_instr_hpush_jump implementation.
///////////////////////////////////////////////////////////////////////////

#ifdef HAVE_PSI_INTERFACE
PSI_statement_info sp_instr_hpush_jump::psi_info=                              
{ 0, "hpush_jump", 0};
#endif

bool sp_instr_hpush_jump::execute(THD *thd, uint *nextp)
{
  *nextp= m_dest;

  return thd->sp_runtime_ctx->push_handler(m_handler, get_ip() + 1);
}


void sp_instr_hpush_jump::print(String *str)
{
  /* hpush_jump dest fsize type */
  if (str->reserve(SP_INSTR_UINT_MAXLEN*2 + 21))
    return;

  str->qs_append(STRING_WITH_LEN("hpush_jump "));
  str->qs_append(m_dest);
  str->qs_append(' ');
  str->qs_append(m_frame);

  m_handler->print(str);
}


uint sp_instr_hpush_jump::opt_mark(sp_head *sp, List<sp_instr> *leads)
{
  m_marked= true;

  sp_instr *i= sp->get_instr(m_dest);

  if (i)
  {
    m_dest= i->opt_shortcut_jump(sp, this);
    m_optdest= sp->get_instr(m_dest);
  }

  sp->add_mark_lead(m_dest, leads);

  /*
    For continue handlers, all instructions in the scope of the handler
    are possible leads. For example, the instruction after freturn might
    be executed if the freturn triggers the condition handled by the
    continue handler.

    m_dest marks the start of the handler scope. It's added as a lead
    above, so we start on m_dest+1 here.
    m_opt_hpop is the hpop marking the end of the handler scope.
  */
  if (m_handler->type == sp_handler::CONTINUE)
  {
    for (uint scope_ip= m_dest+1; scope_ip <= m_opt_hpop; scope_ip++)
      sp->add_mark_lead(scope_ip, leads);
  }

  return get_ip() + 1;
}


///////////////////////////////////////////////////////////////////////////
// sp_instr_hpop implementation.
///////////////////////////////////////////////////////////////////////////

#ifdef HAVE_PSI_INTERFACE
PSI_statement_info sp_instr_hpop::psi_info=                                    
{ 0, "hpop", 0};
#endif

bool sp_instr_hpop::execute(THD *thd, uint *nextp)
{
  thd->sp_runtime_ctx->pop_handlers(m_parsing_ctx);
  *nextp= get_ip() + 1;
  return false;
}


///////////////////////////////////////////////////////////////////////////
// sp_instr_hreturn implementation.
///////////////////////////////////////////////////////////////////////////

#ifdef HAVE_PSI_INTERFACE
PSI_statement_info sp_instr_hreturn::psi_info=                                 
{ 0, "hreturn", 0};
#endif

bool sp_instr_hreturn::execute(THD *thd, uint *nextp)
{
  /*
    Obtain next instruction pointer (m_dest is set for EXIT handlers, retrieve
    the instruction pointer from runtime context for CONTINUE handlers).
  */

  sp_rcontext *rctx= thd->sp_runtime_ctx;

  *nextp= m_dest ? m_dest : rctx->get_last_handler_continue_ip();

  /*
    Remove call frames for handlers, which are "below" the BEGIN..END block of
    the next instruction.
  */

  sp_instr *next_instr= rctx->sp->get_instr(*nextp);
  rctx->exit_handler(thd, next_instr->get_parsing_ctx());

  return false;
}


void sp_instr_hreturn::print(String *str)
{
  /* hreturn framesize dest */
  if (str->reserve(SP_INSTR_UINT_MAXLEN*2 + 9))
    return;
  str->qs_append(STRING_WITH_LEN("hreturn "));
  if (m_dest)
  {
    // NOTE: this is legacy: hreturn instruction for EXIT handler
    // should print out 0 as frame index.
    str->qs_append(STRING_WITH_LEN("0 "));
    str->qs_append(m_dest);
  }
  else
  {
    str->qs_append(m_frame);
  }
}


uint sp_instr_hreturn::opt_mark(sp_head *sp, List<sp_instr> *leads)
{
  m_marked= true;

  if (m_dest)
  {
    /*
      This is an EXIT handler; next instruction step is in m_dest.
     */
    return m_dest;
  }

  /*
    This is a CONTINUE handler; next instruction step will come from
    the handler stack and not from opt_mark.
   */
  return UINT_MAX;
}


///////////////////////////////////////////////////////////////////////////
// sp_instr_cpush implementation.
///////////////////////////////////////////////////////////////////////////

#ifdef HAVE_PSI_INTERFACE
PSI_statement_info sp_instr_cpush::psi_info=                                   
{ 0, "cpush", 0};
#endif

bool sp_instr_cpush::execute(THD *thd, uint *nextp)
{
  *nextp= get_ip() + 1;

  // sp_instr_cpush::execute() just registers the cursor in the runtime context.

  return thd->sp_runtime_ctx->push_cursor(this);
}


bool sp_instr_cpush::exec_core(THD *thd, uint *nextp)
{
  sp_cursor *c= thd->sp_runtime_ctx->get_cursor(m_cursor_idx);

  // sp_instr_cpush::exec_core() opens the cursor (it's called from
  // sp_instr_copen::execute().

  return c ? c->open(thd) : true;
}


void sp_instr_cpush::print(String *str)
{
  const LEX_STRING *cursor_name= m_parsing_ctx->find_cursor(m_cursor_idx);

  uint rsrv= SP_INSTR_UINT_MAXLEN + 7 + m_cursor_query.length + 1;

  if (cursor_name)
    rsrv+= cursor_name->length;
  if (str->reserve(rsrv))
    return;
  str->qs_append(STRING_WITH_LEN("cpush "));
  if (cursor_name)
  {
    str->qs_append(cursor_name->str, cursor_name->length);
    str->qs_append('@');
  }
  str->qs_append(m_cursor_idx);

  str->qs_append(':');
  str->qs_append(m_cursor_query.str, m_cursor_query.length);
}


///////////////////////////////////////////////////////////////////////////
// sp_instr_cpop implementation.
///////////////////////////////////////////////////////////////////////////

#ifdef HAVE_PSI_INTERFACE
PSI_statement_info sp_instr_cpop::psi_info=                                    
{ 0, "cpop", 0};
#endif

bool sp_instr_cpop::execute(THD *thd, uint *nextp)
{
  thd->sp_runtime_ctx->pop_cursors(m_count);
  *nextp= get_ip() + 1;

  return false;
}


void sp_instr_cpop::print(String *str)
{
  /* cpop count */
  if (str->reserve(SP_INSTR_UINT_MAXLEN+5))
    return;
  str->qs_append(STRING_WITH_LEN("cpop "));
  str->qs_append(m_count);
}


///////////////////////////////////////////////////////////////////////////
// sp_instr_copen implementation.
///////////////////////////////////////////////////////////////////////////

#ifdef HAVE_PSI_INTERFACE
PSI_statement_info sp_instr_copen::psi_info=                                   
{ 0, "copen", 0};
#endif

bool sp_instr_copen::execute(THD *thd, uint *nextp)
{
  // Manipulating a CURSOR with an expression should clear DA.
  clear_da(thd);

  *nextp= get_ip() + 1;

  // Get the cursor pointer.

  sp_cursor *c= thd->sp_runtime_ctx->get_cursor(m_cursor_idx);

  if (!c)
    return true;

  // Retrieve sp_instr_cpush instance.

  sp_instr_cpush *push_instr= c->get_push_instr();

  // Switch Statement Arena to the sp_instr_cpush object. It contains the
  // free_list of the query, so new items (if any) are stored in the right
  // free_list, and we can cleanup after each open.

  Query_arena *stmt_arena_saved= thd->stmt_arena;
  thd->stmt_arena= push_instr;

  // Switch to the cursor's lex and execute sp_instr_cpush::exec_core().
  // sp_instr_cpush::exec_core() is *not* executed during
  // sp_instr_cpush::execute(). sp_instr_cpush::exec_core() is intended to be
  // executed on cursor opening.

  bool rc= push_instr->validate_lex_and_execute_core(thd, nextp, false);

  // Cleanup the query's items.

  if (push_instr->free_list)
    cleanup_items(push_instr->free_list);

  // Restore Statement Arena.

  thd->stmt_arena= stmt_arena_saved;

  return rc;
}


void sp_instr_copen::print(String *str)
{
  const LEX_STRING *cursor_name= m_parsing_ctx->find_cursor(m_cursor_idx);

  /* copen name@offset */
  uint rsrv= SP_INSTR_UINT_MAXLEN+7;

  if (cursor_name)
    rsrv+= cursor_name->length;
  if (str->reserve(rsrv))
    return;
  str->qs_append(STRING_WITH_LEN("copen "));
  if (cursor_name)
  {
    str->qs_append(cursor_name->str, cursor_name->length);
    str->qs_append('@');
  }
  str->qs_append(m_cursor_idx);
}


///////////////////////////////////////////////////////////////////////////
// sp_instr_cclose implementation.
///////////////////////////////////////////////////////////////////////////

#ifdef HAVE_PSI_INTERFACE
PSI_statement_info sp_instr_cclose::psi_info=                                  
{ 0, "cclose", 0};
#endif

bool sp_instr_cclose::execute(THD *thd, uint *nextp)
{
  // Manipulating a CURSOR with an expression should clear DA.
  clear_da(thd);

  *nextp= get_ip() + 1;

  sp_cursor *c= thd->sp_runtime_ctx->get_cursor(m_cursor_idx);

  return c ? c->close(thd) : true;
}


void sp_instr_cclose::print(String *str)
{
  const LEX_STRING *cursor_name= m_parsing_ctx->find_cursor(m_cursor_idx);

  /* cclose name@offset */
  uint rsrv= SP_INSTR_UINT_MAXLEN+8;

  if (cursor_name)
    rsrv+= cursor_name->length;
  if (str->reserve(rsrv))
    return;
  str->qs_append(STRING_WITH_LEN("cclose "));
  if (cursor_name)
  {
    str->qs_append(cursor_name->str, cursor_name->length);
    str->qs_append('@');
  }
  str->qs_append(m_cursor_idx);
}


///////////////////////////////////////////////////////////////////////////
// sp_instr_cfetch implementation.
///////////////////////////////////////////////////////////////////////////

#ifdef HAVE_PSI_INTERFACE
PSI_statement_info sp_instr_cfetch::psi_info=                                  
{ 0, "cfetch", 0};
#endif

bool sp_instr_cfetch::execute(THD *thd, uint *nextp)
{
  // Manipulating a CURSOR with an expression should clear DA.
  clear_da(thd);

  *nextp= get_ip() + 1;

  sp_cursor *c= thd->sp_runtime_ctx->get_cursor(m_cursor_idx);

  return c ? c->fetch(thd, &m_varlist) : true;
}


void sp_instr_cfetch::print(String *str)
{
  List_iterator_fast<sp_variable> li(m_varlist);
  sp_variable *pv;
  const LEX_STRING *cursor_name= m_parsing_ctx->find_cursor(m_cursor_idx);

  /* cfetch name@offset vars... */
  uint rsrv= SP_INSTR_UINT_MAXLEN+8;

  if (cursor_name)
    rsrv+= cursor_name->length;
  if (str->reserve(rsrv))
    return;
  str->qs_append(STRING_WITH_LEN("cfetch "));
  if (cursor_name)
  {
    str->qs_append(cursor_name->str, cursor_name->length);
    str->qs_append('@');
  }
  str->qs_append(m_cursor_idx);
  while ((pv= li++))
  {
    if (str->reserve(pv->name.length+SP_INSTR_UINT_MAXLEN+2))
      return;
    str->qs_append(' ');
    str->qs_append(pv->name.str, pv->name.length);
    str->qs_append('@');
    str->qs_append(pv->offset);
  }
}


///////////////////////////////////////////////////////////////////////////
// sp_instr_error implementation.
///////////////////////////////////////////////////////////////////////////

#ifdef HAVE_PSI_INTERFACE
PSI_statement_info sp_instr_error::psi_info=                                   
{ 0, "error", 0};
#endif

void sp_instr_error::print(String *str)
{
  /* error code */
  if (str->reserve(SP_INSTR_UINT_MAXLEN+6))
    return;
  str->qs_append(STRING_WITH_LEN("error "));
  str->qs_append(m_errcode);
}


///////////////////////////////////////////////////////////////////////////
// sp_instr_set_case_expr implementation.
///////////////////////////////////////////////////////////////////////////

#ifdef HAVE_PSI_INTERFACE
PSI_statement_info sp_instr_set_case_expr::psi_info=                           
{ 0, "set_case_expr", 0};
#endif

bool sp_instr_set_case_expr::exec_core(THD *thd, uint *nextp)
{
  *nextp= get_ip() + 1;

  sp_rcontext *rctx= thd->sp_runtime_ctx;

  if (rctx->set_case_expr(thd, m_case_expr_id, &m_expr_item) &&
      !rctx->get_case_expr(m_case_expr_id))
  {
    // Failed to evaluate the value, the case expression is still not
    // initialized. Set to NULL so we can continue.

    Item *null_item= new Item_null();

    if (!null_item || rctx->set_case_expr(thd, m_case_expr_id, &null_item))
    {
      // If this also failed, we have to abort.
      my_error(ER_OUT_OF_RESOURCES, MYF(ME_FATALERROR));
    }

    return true;
  }

  return false;
}


void sp_instr_set_case_expr::print(String *str)
{
  /* set_case_expr (cont) id ... */
  str->reserve(2*SP_INSTR_UINT_MAXLEN+18+32); // Add some extra for expr too
  str->qs_append(STRING_WITH_LEN("set_case_expr ("));
  str->qs_append(m_cont_dest);
  str->qs_append(STRING_WITH_LEN(") "));
  str->qs_append(m_case_expr_id);
  str->qs_append(' ');
  m_expr_item->print(str, QT_ORDINARY);
}


uint sp_instr_set_case_expr::opt_mark(sp_head *sp, List<sp_instr> *leads)
{
  m_marked= true;

  sp_instr *i= sp->get_instr(m_cont_dest);

  if (i)
  {
    m_cont_dest= i->opt_shortcut_jump(sp, this);
    m_cont_optdest= sp->get_instr(m_cont_dest);
  }

  sp->add_mark_lead(m_cont_dest, leads);
  return get_ip() + 1;
}


void sp_instr_set_case_expr::opt_move(uint dst, List<sp_branch_instr> *bp)
{
  if (m_cont_dest > get_ip())
    bp->push_back(this);        // Forward
  else if (m_cont_optdest)
    m_cont_dest= m_cont_optdest->get_ip(); // Backward
  m_ip= dst;
}<|MERGE_RESOLUTION|>--- conflicted
+++ resolved
@@ -34,13 +34,6 @@
 
 #include "trigger.h"                  // Trigger
 #include "table_trigger_dispatcher.h" // Table_trigger_dispatcher
-<<<<<<< HEAD
-
-///////////////////////////////////////////////////////////////////////////
-// Static function implementation.
-///////////////////////////////////////////////////////////////////////////
-=======
->>>>>>> a9800d0d
 
 
 class Cmp_splocal_locations :
@@ -743,11 +736,7 @@
 
   MYSQL_SET_STATEMENT_TEXT(thd->m_statement_psi, m_query.str, m_query.length);
 
-<<<<<<< HEAD
-  const CSET_STRING query_backup= thd->query_string;
-=======
   const LEX_CSTRING query_backup= thd->query();
->>>>>>> a9800d0d
 
 #if defined(ENABLED_PROFILING)
   /* This SP-instr is profilable and will be captured. */
@@ -801,18 +790,10 @@
     queries with SP vars can't be cached)
   */
   if (unlikely((thd->variables.option_bits & OPTION_LOG_OFF)==0))
-<<<<<<< HEAD
-    query_logger.general_log_write(thd, COM_QUERY, thd->query(),
-                                   thd->query_length());
-
-  if (query_cache.send_result_to_client(thd, thd->query(),
-                                        thd->query_length()) <= 0)
-=======
     query_logger.general_log_write(thd, COM_QUERY, thd->query().str,
                                    thd->query().length);
 
   if (query_cache.send_result_to_client(thd, thd->query()) <= 0)
->>>>>>> a9800d0d
   {
     rc= validate_lex_and_execute_core(thd, nextp, false);
 
