--- conflicted
+++ resolved
@@ -657,16 +657,12 @@
     }
   String* val_str(String* str);
   const char *func_name() const { return "inet_ntoa"; }
-<<<<<<< HEAD
-  void fix_length_and_dec() { decimals = 0; max_length=3*8+7; maybe_null=1;}
-=======
   void fix_length_and_dec() 
   { 
     decimals= 0; 
     max_length= 3 * 8 + 7; 
     maybe_null= 1;
   }
->>>>>>> 53dabdd3
 };
 
 class Item_func_quote :public Item_str_func
