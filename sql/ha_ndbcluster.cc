/* Copyright (C) 2000-2003 MySQL AB

  This program is free software; you can redistribute it and/or modify
  it under the terms of the GNU General Public License as published by
  the Free Software Foundation; version 2 of the License.

  This program is distributed in the hope that it will be useful,
  but WITHOUT ANY WARRANTY; without even the implied warranty of
  MERCHANTABILITY or FITNESS FOR A PARTICULAR PURPOSE.  See the
  GNU General Public License for more details.

  You should have received a copy of the GNU General Public License
  along with this program; if not, write to the Free Software
  Foundation, Inc., 59 Temple Place, Suite 330, Boston, MA  02111-1307  USA
*/

/*
  This file defines the NDB Cluster handler: the interface between MySQL and
  NDB Cluster
*/

#ifdef USE_PRAGMA_IMPLEMENTATION
#pragma implementation				// gcc: Class implementation
#endif

#include "mysql_priv.h"
#include "rpl_mi.h"

#include <my_dir.h>
#ifdef WITH_NDBCLUSTER_STORAGE_ENGINE
#include "ha_ndbcluster.h"
#include <ndbapi/NdbApi.hpp>
#include "ha_ndbcluster_cond.h"
#include <../util/Bitmask.hpp>
#include <ndbapi/NdbIndexStat.hpp>
#include <ndbapi/NdbInterpretedCode.hpp>

#include "ha_ndbcluster_binlog.h"
#include "ha_ndbcluster_tables.h"

#include <mysql/plugin.h>

#ifdef ndb_dynamite
#undef assert
#define assert(x) do { if(x) break; ::printf("%s %d: assert failed: %s\n", __FILE__, __LINE__, #x); ::fflush(stdout); ::signal(SIGABRT,SIG_DFL); ::abort(); ::kill(::getpid(),6); ::kill(::getpid(),9); } while (0)
#endif

// options from from mysqld.cc
extern const char *opt_ndbcluster_connectstring;
extern ulong opt_ndb_cache_check_time;
extern ulong opt_ndb_wait_connected;
extern ulong opt_ndb_cluster_connection_pool;

// ndb interface initialization/cleanup
#ifdef  __cplusplus
extern "C" {
#endif
extern void ndb_init_internal();
extern void ndb_end_internal();
#ifdef  __cplusplus
}
#endif

const char *ndb_distribution_names[]= {"KEYHASH", "LINHASH", NullS};
TYPELIB ndb_distribution_typelib= { array_elements(ndb_distribution_names)-1,
                                    "", ndb_distribution_names, NULL };
const char *opt_ndb_distribution= ndb_distribution_names[ND_KEYHASH];
enum ndb_distribution opt_ndb_distribution_id= ND_KEYHASH;

// Default value for parallelism
static const int parallelism= 0;

// Default value for max number of transactions
// createable against NDB from this handler
static const int max_transactions= 3; // should really be 2 but there is a transaction to much allocated when loch table is used

static uint ndbcluster_partition_flags();
static int ndbcluster_init(void *);
static int ndbcluster_end(handlerton *hton, ha_panic_function flag);
static bool ndbcluster_show_status(handlerton *hton, THD*,
                                   stat_print_fn *,
                                   enum ha_stat_type);
static int ndbcluster_alter_tablespace(handlerton *hton,
                                       THD* thd, 
                                       st_alter_tablespace *info);
static int ndbcluster_fill_files_table(handlerton *hton,
                                       THD *thd, 
                                       TABLE_LIST *tables, 
                                       COND *cond);

handlerton *ndbcluster_hton;

static handler *ndbcluster_create_handler(handlerton *hton,
                                          TABLE_SHARE *table,
                                          MEM_ROOT *mem_root)
{
  return new (mem_root) ha_ndbcluster(hton, table);
}

static uint ndbcluster_partition_flags()
{
  return (HA_CAN_PARTITION | HA_CAN_UPDATE_PARTITION_KEY |
          HA_CAN_PARTITION_UNIQUE | HA_USE_AUTO_PARTITION);
}

static uint ndbcluster_alter_partition_flags()
{
  return HA_PARTITION_FUNCTION_SUPPORTED;
}

#define NDB_AUTO_INCREMENT_RETRIES 10
#define BATCH_FLUSH_SIZE (32768)

static void set_ndb_err(THD *thd, const NdbError &err);

#define ERR_PRINT(err) \
  DBUG_PRINT("error", ("%d  message: %s", err.code, err.message))

#define ERR_RETURN(err)                  \
{                                        \
  const NdbError& tmp= err;              \
  set_ndb_err(current_thd, tmp);         \
  DBUG_RETURN(ndb_to_mysql_error(&tmp)); \
}

#define ERR_BREAK(err, code)             \
{                                        \
  const NdbError& tmp= err;              \
  set_ndb_err(current_thd, tmp);         \
  code= ndb_to_mysql_error(&tmp);        \
  break;                                 \
}

#define ERR_SET(err, code)               \
{                                        \
  const NdbError& tmp= err;              \
  set_ndb_err(current_thd, tmp);         \
  code= ndb_to_mysql_error(&tmp);        \
}

static int ndbcluster_inited= 0;
int ndbcluster_terminating= 0;

static Ndb* g_ndb= NULL;
Ndb_cluster_connection* g_ndb_cluster_connection= NULL;
Ndb_cluster_connection **g_ndb_cluster_connection_pool= NULL;
ulong g_ndb_cluster_connection_pool_alloc= 0;
ulong g_ndb_cluster_connection_pool_pos= 0;
pthread_mutex_t g_ndb_cluster_connection_pool_mutex;
uchar g_node_id_map[max_ndb_nodes];

// Handler synchronization
pthread_mutex_t ndbcluster_mutex;

// Table lock handling
HASH ndbcluster_open_tables;

static uchar *ndbcluster_get_key(NDB_SHARE *share, size_t *length,
                                my_bool not_used __attribute__((unused)));
static
NdbRecord *
ndb_get_table_statistics_ndbrecord(NDBDICT *, const NDBTAB *);
static int ndb_get_table_statistics(ha_ndbcluster*, bool, Ndb*, const NDBTAB *, 
                                    struct Ndb_statistics *);
static int ndb_get_table_statistics(ha_ndbcluster*, bool, Ndb*,
                                    const NdbRecord *, struct Ndb_statistics *);


// Util thread variables
pthread_t ndb_util_thread;
int ndb_util_thread_running= 0;
pthread_mutex_t LOCK_ndb_util_thread;
pthread_cond_t COND_ndb_util_thread;
pthread_cond_t COND_ndb_util_ready;
pthread_handler_t ndb_util_thread_func(void *arg);
ulong ndb_cache_check_time;

/*
  Stats that can be retrieved from ndb
*/

struct Ndb_statistics {
  Uint64 row_count;
  Uint64 commit_count;
  Uint64 row_size;
  Uint64 fragment_memory;
};

/* Status variables shown with 'show status like 'Ndb%' */

struct st_ndb_status {
  st_ndb_status() { bzero(this, sizeof(struct st_ndb_status)); }
  long cluster_node_id;
  const char * connected_host;
  long connected_port;
  long number_of_replicas;
  long number_of_data_nodes;
  long number_of_ready_data_nodes;
  long connect_count;
};

static struct st_ndb_status g_ndb_status;
static long g_ndb_status_conflict_fn_max= 0;
static long g_ndb_status_conflict_fn_old= 0;

static int update_status_variables(st_ndb_status *ns, Ndb_cluster_connection *c)
{
  ns->connected_port= c->get_connected_port();
  ns->connected_host= c->get_connected_host();
  if (ns->cluster_node_id != (int) c->node_id())
  {
    ns->cluster_node_id= c->node_id();
    if (&g_ndb_status == ns && g_ndb_cluster_connection == c)
      sql_print_information("NDB: NodeID is %lu, management server '%s:%lu'",
                            ns->cluster_node_id, ns->connected_host,
                            ns->connected_port);
  }
  ns->number_of_replicas= 0;
  ns->number_of_ready_data_nodes= c->get_no_ready();
  ns->number_of_data_nodes= c->no_db_nodes();
  ns->connect_count= c->get_connect_count();
  return 0;
}

SHOW_VAR ndb_status_variables[]= {
  {"cluster_node_id",     (char*) &g_ndb_status.cluster_node_id,      SHOW_LONG},
  {"config_from_host",    (char*) &g_ndb_status.connected_host,       SHOW_CHAR_PTR},
  {"config_from_port",    (char*) &g_ndb_status.connected_port,       SHOW_LONG},
//{"number_of_replicas",  (char*) &g_ndb_status.number_of_replicas,   SHOW_LONG},
  {"number_of_data_nodes",(char*) &g_ndb_status.number_of_data_nodes, SHOW_LONG},
  {NullS, NullS, SHOW_LONG}
};

SHOW_VAR ndb_status_conflict_variables[]= {
  {"conflict_fn_max",     (char*) &g_ndb_status_conflict_fn_max, SHOW_LONG},
  {"conflict_fn_old",     (char*) &g_ndb_status_conflict_fn_old, SHOW_LONG},
  {NullS, NullS, SHOW_LONG}
};

/*
  Error handling functions
*/

/* Note for merge: old mapping table, moved to storage/ndb/ndberror.c */

static int ndb_to_mysql_error(const NdbError *ndberr)
{
  /* read the mysql mapped error code */
  int error= ndberr->mysql_code;

  switch (error)
  {
    /* errors for which we do not add warnings, just return mapped error code
    */
  case HA_ERR_NO_SUCH_TABLE:
  case HA_ERR_KEY_NOT_FOUND:
    return error;

    /* Mapping missing, go with the ndb error code*/
  case -1:
    error= ndberr->code;
    break;
    /* Mapping exists, go with the mapped code */
  default:
    break;
  }

  /*
    Push the NDB error message as warning
    - Used to be able to use SHOW WARNINGS toget more info on what the error is
    - Used by replication to see if the error was temporary
  */
  if (ndberr->status == NdbError::TemporaryError)
    push_warning_printf(current_thd, MYSQL_ERROR::WARN_LEVEL_ERROR,
			ER_GET_TEMPORARY_ERRMSG, ER(ER_GET_TEMPORARY_ERRMSG),
			ndberr->code, ndberr->message, "NDB");
  else
    push_warning_printf(current_thd, MYSQL_ERROR::WARN_LEVEL_ERROR,
			ER_GET_ERRMSG, ER(ER_GET_ERRMSG),
			ndberr->code, ndberr->message, "NDB");
  return error;
}

#ifdef HAVE_NDB_BINLOG
/* Write conflicting row to exceptions table. */
int
ha_ndbcluster::write_conflict_row(NdbTransaction* trans,
                                  const uchar* row,
                                  NdbError& err)
{
  DBUG_ENTER("write_conflict_row");

  /* get exceptions table */
  const NDBTAB *ex_tab= m_share->m_cfn_share->m_ex_tab;
  DBUG_ASSERT(ex_tab != NULL);

  /* get insert op */
  NdbOperation *ex_op= trans->getNdbOperation(ex_tab);
  if (ex_op == NULL)
  {
    err= trans->getNdbError();
    DBUG_RETURN(-1);
  }
  if (ex_op->insertTuple() == -1)
  {
    err= ex_op->getNdbError();
    DBUG_RETURN(-1);
  }
  {
    (m_share->m_cfn_share->m_count)++;
    uint32 server_id= (uint32)::server_id;
    uint32 master_server_id= (uint32)active_mi->master_server_id;
    uint64 master_epoch= (uint64)active_mi->master_epoch;
    uint32 count= (uint32)m_share->m_cfn_share->m_count;
    if (ex_op->setValue((Uint32)0, (const char *)&(server_id)) ||
        ex_op->setValue((Uint32)1, (const char *)&(master_server_id)) ||
        ex_op->setValue((Uint32)2, (const char *)&(master_epoch)) ||
        ex_op->setValue((Uint32)3, (const char *)&(count)))
    {
      err= ex_op->getNdbError();
      DBUG_RETURN(-1);
    }
  }
  /* copy primary keys */
  {
    const int fixed_cols= 4;
    const NDBTAB* tab= m_table;
    int ncol= tab->getNoOfColumns();
    int nkey= tab->getNoOfPrimaryKeys();
    int i, k;
    for (i= k= 0; i < ncol && k < nkey; i++)
    {
      const NdbDictionary::Column* col= tab->getColumn(i);
      if (col->getPrimaryKey())
      {
        DBUG_ASSERT(row != NULL);
        ptrdiff_t offset= table->field[i]->ptr - table->record[0];
        const uchar* data= row + offset;
        if (ex_op->setValue((Uint32)(fixed_cols + k), (const char*)data) == -1)
        {
          err= ex_op->getNdbError();
          DBUG_RETURN(-1);
        }
        k++;
      }
    }
  }
  DBUG_RETURN(0);
}
#endif

inline int
check_completed_operations_pre_commit(Thd_ndb *thd_ndb, NdbTransaction *trans, const NdbOperation *first)
{
  DBUG_ENTER("check_completed_operations_pre_commit");
  /*
    Check that all errors are "accepted" errors
    or exceptions to report
  */
#ifdef HAVE_NDB_BINLOG
  uint conflict_rows_written= 0;
#endif
  while (first)
  {
    const NdbError &err= first->getNdbError();
    if (err.classification != NdbError::NoError &&
        err.classification != NdbError::ConstraintViolation &&
        err.classification != NdbError::NoDataFound)
    {
#ifdef HAVE_NDB_BINLOG
      DBUG_PRINT("info", ("ndb error: %d", err.code));
      if (err.code == (int) error_conflict_fn_max_violation)
      {
        thd_ndb->m_max_violation_count++;
      }
      else if (err.code == (int) error_conflict_fn_old_violation)
      {
        thd_ndb->m_old_violation_count++;
        const void* buffer= first->getCustomData();
        if (buffer != NULL)
        {
          Ndb_exceptions_data ex_data;
          memcpy(&ex_data, buffer, sizeof(ex_data));
          ha_ndbcluster* h= ex_data.handler;
          const uchar* row= ex_data.row;
          DBUG_ASSERT(h != NULL && row != NULL);

          NDB_SHARE* share= h->m_share;
          NDB_CONFLICT_FN_SHARE* cfn_share= share->m_cfn_share;
          if (cfn_share && cfn_share->m_ex_tab)
          {
            NdbError ex_err;
            if (h->write_conflict_row(trans, row, ex_err))
            {
              char msg[FN_REFLEN];
              my_snprintf(msg, sizeof(msg), "table %s NDB error %d '%s'",
                          cfn_share->m_ex_tab->getName(),
                          ex_err.code, ex_err.message);

              NdbDictionary::Dictionary* dict= thd_ndb->ndb->getDictionary();

              if (ex_err.classification == NdbError::SchemaError)
              {
                sql_print_warning("NDB Slave: exceptions table invalid, conflict logging stopped: %s", msg);
                dict->removeTableGlobal(*(cfn_share->m_ex_tab), false);
                cfn_share->m_ex_tab= NULL;
              }
              else if (ex_err.status == NdbError::TemporaryError)
              {
                /* Slave will roll back and retry entire transaction. */
                ERR_RETURN(ex_err);
              }
              else
              {
                push_warning_printf(current_thd, MYSQL_ERROR::WARN_LEVEL_ERROR,
                                    ER_EXCEPTIONS_WRITE_ERROR,
                                    ER(ER_EXCEPTIONS_WRITE_ERROR), msg);
                /* Slave will stop replication. */
                DBUG_RETURN(ER_EXCEPTIONS_WRITE_ERROR);
              }
            }
            else
              conflict_rows_written++;
          }
          else
          {
            DBUG_PRINT("info", ("missing %s", !cfn_share ? "cfn_share" : "ex_tab"));
          }
        }
        else
        {
          DBUG_PRINT("info", ("missing custom data"));
        }
      }
      else
#endif
        DBUG_RETURN(err.code);
    }
    first= trans->getNextCompletedOperation(first);
  }
#ifdef HAVE_NDB_BINLOG
  if (conflict_rows_written)
  {
    if (trans->execute(NdbTransaction::NoCommit,
                       NdbOperation::AO_IgnoreError,
                       thd_ndb->m_force_send))
    {
      abort();
      //err= trans->getNdbError();
    }
  }
#endif
  DBUG_RETURN(0);
}

inline int
check_completed_operations(Thd_ndb *thd_ndb, NdbTransaction *trans, const NdbOperation *first)
{
  DBUG_ENTER("check_completed_operations");
  /*
    Check that all errors are "accepted" errors
  */
  while (first)
  {
    const NdbError &err= first->getNdbError();
    if (err.classification != NdbError::NoError &&
        err.classification != NdbError::ConstraintViolation &&
        err.classification != NdbError::NoDataFound)
    {
#ifdef HAVE_NDB_BINLOG
      DBUG_ASSERT(err.code != 9999 && err.code != 9998);
#endif
      DBUG_RETURN(err.code);
    }
    first= trans->getNextCompletedOperation(first);
  }
  DBUG_RETURN(0);
}

void
ha_ndbcluster::release_completed_operations(Thd_ndb *thd_ndb,
                                            NdbTransaction *trans,
                                            bool force_release)
{
  if (trans->hasBlobOperation())
  {
    /* We are reading/writing BLOB fields, 
       releasing operation records is unsafe
    */
    return;
  }
  if (!force_release)
  {
    if (thd_ndb->query_state & NDB_QUERY_MULTI_READ_RANGE)
    {
      /* We are batching reads and have not consumed all fetched
	 rows yet, releasing operation records is unsafe 
      */
      return;
    }
  }
  trans->releaseCompletedOperations();
}

inline
int execute_no_commit(Thd_ndb *thd_ndb, NdbTransaction *trans,
		      bool force_release, bool ignore_no_key)
{
  DBUG_ENTER("execute_no_commit");
  ha_ndbcluster::release_completed_operations(thd_ndb, trans, force_release);
  const NdbOperation *first= trans->getFirstDefinedOperation();
  if (trans->execute(NdbTransaction::NoCommit,
                     NdbOperation::AO_IgnoreError,
                     thd_ndb->m_force_send))
  {
    thd_ndb->m_unsent_bytes= 0;
    DBUG_RETURN(-1);
  }
  thd_ndb->m_unsent_bytes= 0;
  if (!ignore_no_key || trans->getNdbError().code == 0)
    DBUG_RETURN(trans->getNdbError().code);

  DBUG_RETURN(check_completed_operations_pre_commit(thd_ndb, trans, first));
}

inline
int execute_commit(Thd_ndb *thd_ndb, NdbTransaction *trans,
                   int force_send, int ignore_error)
{
  DBUG_ENTER("execute_commit");
  const NdbOperation *first= trans->getFirstDefinedOperation();
  if (trans->execute(NdbTransaction::Commit,
                     NdbOperation::AO_IgnoreError,
                     force_send))
  {
    thd_ndb->m_max_violation_count= 0;
    thd_ndb->m_old_violation_count= 0;
    thd_ndb->m_conflict_fn_usage_count= 0;
    thd_ndb->m_unsent_bytes= 0;
    DBUG_RETURN(-1);
  }
  g_ndb_status_conflict_fn_max+= thd_ndb->m_max_violation_count;
  g_ndb_status_conflict_fn_old+= thd_ndb->m_old_violation_count;
  thd_ndb->m_max_violation_count= 0;
  thd_ndb->m_old_violation_count= 0;
  thd_ndb->m_conflict_fn_usage_count= 0;
  thd_ndb->m_unsent_bytes= 0;
  if (!ignore_error || trans->getNdbError().code == 0)
    DBUG_RETURN(trans->getNdbError().code);
  DBUG_RETURN(check_completed_operations(thd_ndb, trans, first));
}

inline
int execute_no_commit_ie(Thd_ndb *thd_ndb, NdbTransaction *trans,
			 bool force_release)
{
  DBUG_ENTER("execute_no_commit_ie");
  ha_ndbcluster::release_completed_operations(thd_ndb, trans, force_release);
  int res= trans->execute(NdbTransaction::NoCommit,
                          NdbOperation::AO_IgnoreError,
                          thd_ndb->m_force_send);
  thd_ndb->m_unsent_bytes= 0;
  DBUG_RETURN(res);
}

/*
  Place holder for ha_ndbcluster thread specific data
*/
static
uchar *thd_ndb_share_get_key(THD_NDB_SHARE *thd_ndb_share, size_t *length,
                            my_bool not_used __attribute__((unused)))
{
  *length= sizeof(thd_ndb_share->key);
  return (uchar*) &thd_ndb_share->key;
}

Thd_ndb::Thd_ndb()
{
  pthread_mutex_lock(&g_ndb_cluster_connection_pool_mutex);
  connection=
    g_ndb_cluster_connection_pool[g_ndb_cluster_connection_pool_pos];
  g_ndb_cluster_connection_pool_pos++;
  if (g_ndb_cluster_connection_pool_pos ==
      g_ndb_cluster_connection_pool_alloc)
    g_ndb_cluster_connection_pool_pos= 0;
  pthread_mutex_unlock(&g_ndb_cluster_connection_pool_mutex);
  ndb= new Ndb(connection, "");
  lock_count= 0;
  start_stmt_count= 0;
  count= 0;
  trans= NULL;
  m_error= FALSE;
  m_error_code= 0;
  query_state&= NDB_QUERY_NORMAL;
  options= 0;
  (void) hash_init(&open_tables, &my_charset_bin, 5, 0, 0,
                   (hash_get_key)thd_ndb_share_get_key, 0, 0);
  m_unsent_bytes= 0;
  m_max_violation_count= 0;
  m_old_violation_count= 0;
  m_conflict_fn_usage_count= 0;
  init_alloc_root(&m_batch_mem_root, BATCH_FLUSH_SIZE/4, 0);
}

Thd_ndb::~Thd_ndb()
{
  if (ndb)
  {
#ifndef DBUG_OFF
    Ndb::Free_list_usage tmp;
    tmp.m_name= 0;
    while (ndb->get_free_list_usage(&tmp))
    {
      uint leaked= (uint) tmp.m_created - tmp.m_free;
      if (leaked)
        fprintf(stderr, "NDB: Found %u %s%s that %s not been released\n",
                leaked, tmp.m_name,
                (leaked == 1)?"":"'s",
                (leaked == 1)?"has":"have");
    }
#endif
    delete ndb;
    ndb= NULL;
  }
  changed_tables.empty();
  hash_free(&open_tables);
  free_root(&m_batch_mem_root, MYF(0));
}

void
Thd_ndb::init_open_tables()
{
  count= 0;
  m_error= FALSE;
  m_error_code= 0;
  my_hash_reset(&open_tables);
}

THD_NDB_SHARE *
Thd_ndb::get_open_table(THD *thd, const void *key)
{
  DBUG_ENTER("Thd_ndb::get_open_table");
  HASH_SEARCH_STATE state;
  THD_NDB_SHARE *thd_ndb_share=
    (THD_NDB_SHARE*)hash_first(&open_tables, (uchar *)&key, sizeof(key), &state);
  while (thd_ndb_share && thd_ndb_share->key != key)
    thd_ndb_share= (THD_NDB_SHARE*)hash_next(&open_tables, (uchar *)&key, sizeof(key), &state);
  if (thd_ndb_share == 0)
  {
    thd_ndb_share= (THD_NDB_SHARE *) alloc_root(&thd->transaction.mem_root,
                                                sizeof(THD_NDB_SHARE));
    if (!thd_ndb_share)
    {
      mem_alloc_error(sizeof(THD_NDB_SHARE));
      DBUG_RETURN(NULL);
    }
    thd_ndb_share->key= key;
    thd_ndb_share->stat.last_count= count;
    thd_ndb_share->stat.no_uncommitted_rows_count= 0;
    thd_ndb_share->stat.records= ~(ha_rows)0;
    my_hash_insert(&open_tables, (uchar *)thd_ndb_share);
  }
  else if (thd_ndb_share->stat.last_count != count)
  {
    thd_ndb_share->stat.last_count= count;
    thd_ndb_share->stat.no_uncommitted_rows_count= 0;
    thd_ndb_share->stat.records= ~(ha_rows)0;
  }
  DBUG_PRINT("exit", ("thd_ndb_share: 0x%lx  key: 0x%lx",
                      (long) thd_ndb_share, (long) key));
  DBUG_RETURN(thd_ndb_share);
}

inline
Ndb *ha_ndbcluster::get_ndb()
{
  return get_thd_ndb(current_thd)->ndb;
}

/*
 * manage uncommitted insert/deletes during transactio to get records correct
 */

void ha_ndbcluster::set_rec_per_key()
{
  DBUG_ENTER("ha_ndbcluster::set_rec_per_key");
  for (uint i=0 ; i < table_share->keys ; i++)
  {
    table->key_info[i].rec_per_key[table->key_info[i].key_parts-1]= 1;
  }
  DBUG_VOID_RETURN;
}

ha_rows ha_ndbcluster::records()
{
  ha_rows retval;
  DBUG_ENTER("ha_ndbcluster::records");
  struct Ndb_local_table_statistics *local_info= m_table_info;
  DBUG_PRINT("info", ("id=%d, no_uncommitted_rows_count=%d",
                      ((const NDBTAB *)m_table)->getTableId(),
                      local_info->no_uncommitted_rows_count));

  Ndb *ndb= get_ndb();
  ndb->setDatabaseName(m_dbname);
  struct Ndb_statistics stat;
  if (ndb_get_table_statistics(this, TRUE, ndb, m_ndb_statistics_record,
                               &stat) == 0)
  {
    retval= stat.row_count;
  }
  else
  {
    DBUG_RETURN(HA_POS_ERROR);
  }

  THD *thd= current_thd;
  if (get_thd_ndb(thd)->m_error)
    local_info->no_uncommitted_rows_count= 0;

  DBUG_RETURN(retval + local_info->no_uncommitted_rows_count);
}

int ha_ndbcluster::records_update()
{
  if (m_ha_not_exact_count)
    return 0;
  DBUG_ENTER("ha_ndbcluster::records_update");
  int result= 0;

  struct Ndb_local_table_statistics *local_info= m_table_info;
  DBUG_PRINT("info", ("id=%d, no_uncommitted_rows_count=%d",
                      ((const NDBTAB *)m_table)->getTableId(),
                      local_info->no_uncommitted_rows_count));
  {
    Ndb *ndb= get_ndb();
    struct Ndb_statistics stat;
    if (ndb->setDatabaseName(m_dbname))
    {
      return my_errno= HA_ERR_OUT_OF_MEM;
    }
    result= ndb_get_table_statistics(this, TRUE, ndb, m_ndb_statistics_record,
                                     &stat);
    if (result == 0)
    {
      stats.mean_rec_length= stat.row_size;
      stats.data_file_length= stat.fragment_memory;
      local_info->records= stat.row_count;
    }
  }
  {
    THD *thd= current_thd;
    if (get_thd_ndb(thd)->m_error)
      local_info->no_uncommitted_rows_count= 0;
  }
  if (result == 0)
    stats.records= local_info->records+ local_info->no_uncommitted_rows_count;
  DBUG_RETURN(result);
}

void ha_ndbcluster::no_uncommitted_rows_execute_failure()
{
  if (m_ha_not_exact_count)
    return;
  DBUG_ENTER("ha_ndbcluster::no_uncommitted_rows_execute_failure");
  get_thd_ndb(current_thd)->m_error= TRUE;
  get_thd_ndb(current_thd)->m_error_code= 0;
  DBUG_VOID_RETURN;
}

void ha_ndbcluster::no_uncommitted_rows_update(int c)
{
  if (m_ha_not_exact_count)
    return;
  DBUG_ENTER("ha_ndbcluster::no_uncommitted_rows_update");
  struct Ndb_local_table_statistics *local_info= m_table_info;
  local_info->no_uncommitted_rows_count+= c;
  DBUG_PRINT("info", ("id=%d, no_uncommitted_rows_count=%d",
                      ((const NDBTAB *)m_table)->getTableId(),
                      local_info->no_uncommitted_rows_count));
  DBUG_VOID_RETURN;
}

void ha_ndbcluster::no_uncommitted_rows_reset(THD *thd)
{
  if (m_ha_not_exact_count)
    return;
  DBUG_ENTER("ha_ndbcluster::no_uncommitted_rows_reset");
  Thd_ndb *thd_ndb= get_thd_ndb(thd);
  thd_ndb->count++;
  thd_ndb->m_error= FALSE;
  thd_ndb->m_unsent_bytes= 0;
  DBUG_VOID_RETURN;
}

/*
  Sets the latest ndb error code on the thd_ndb object such that it
  can be retrieved later to know which ndb error caused the handler
  error.
*/
static void set_ndb_err(THD *thd, const NdbError &err)
{
  DBUG_ENTER("set_ndb_err");
  ERR_PRINT(err);

  Thd_ndb *thd_ndb= get_thd_ndb(thd);
  if (thd_ndb == NULL)
    DBUG_VOID_RETURN;
#ifdef NOT_YET
  /*
    Check if error code is overwritten, in this case the original
    failure cause will be lost.  E.g. if 4350 error is given. So
    push a warning so that it can be detected which is the root
    error cause.
  */
  if (thd_ndb->m_query_id == thd->query_id &&
      thd_ndb->m_error_code != 0 &&
      thd_ndb->m_error_code != err.code)
  {
    char buf[FN_REFLEN];
    ndb_error_string(thd_ndb->m_error_code, buf, sizeof(buf));
    push_warning_printf(thd, MYSQL_ERROR::WARN_LEVEL_ERROR,
			ER_GET_ERRMSG, ER(ER_GET_ERRMSG),
			thd_ndb->m_error_code, buf, "NDB");
  }
#endif
  thd_ndb->m_query_id= thd->query_id;
  thd_ndb->m_error_code= err.code;
  DBUG_VOID_RETURN;
}

int ha_ndbcluster::ndb_err(NdbTransaction *trans)
{
  THD *thd= current_thd;
  int res;
  NdbError err= trans->getNdbError();
  DBUG_ENTER("ndb_err");
  
  set_ndb_err(thd, err);

  switch (err.classification) {
  case NdbError::SchemaError:
  {
    // TODO perhaps we need to do more here, invalidate also in the cache
    m_table->setStatusInvalid();
    /* Close other open handlers not used by any thread */
    TABLE_LIST table_list;
    bzero((char*) &table_list,sizeof(table_list));
    table_list.db= m_dbname;
    table_list.alias= table_list.table_name= m_tabname;
    close_cached_tables(thd, 0, &table_list);
    break;
  }
  default:
    break;
  }
  res= ndb_to_mysql_error(&err);
  DBUG_PRINT("info", ("transformed ndbcluster error %d to mysql error %d", 
                      err.code, res));
  if (res == HA_ERR_FOUND_DUPP_KEY)
  {
    if (m_rows_to_insert == 1)
    {
      /*
	We can only distinguish between primary and non-primary
	violations here, so we need to return MAX_KEY for non-primary
	to signal that key is unknown
      */
      m_dupkey= err.code == 630 ? table_share->primary_key : MAX_KEY; 
    }
    else
    {
      /* We are batching inserts, offending key is not available */
      m_dupkey= (uint) -1;
    }
  }
  DBUG_RETURN(res);
}


/*
  Override the default get_error_message in order to add the 
  error message of NDB 
 */

bool ha_ndbcluster::get_error_message(int error, 
                                      String *buf)
{
  DBUG_ENTER("ha_ndbcluster::get_error_message");
  DBUG_PRINT("enter", ("error: %d", error));

  Ndb *ndb= get_ndb();
  if (!ndb)
    DBUG_RETURN(FALSE);

  const NdbError err= ndb->getNdbError(error);
  bool temporary= err.status==NdbError::TemporaryError;
  buf->set(err.message, strlen(err.message), &my_charset_bin);
  DBUG_PRINT("exit", ("message: %s, temporary: %d", buf->ptr(), temporary));
  DBUG_RETURN(temporary);
}


void
ha_ndbcluster::set_hidden_key(uchar *row, Uint64 auto_value)
{
  /* The hidden primary key is stored just after the normal row data. */
  uint32 offset= offset_hidden_key();
  DBUG_ASSERT(offset + NDB_HIDDEN_PRIMARY_KEY_LENGTH <= table->s->reclength + m_extra_reclength);
  memcpy(&row[offset], &auto_value, NDB_HIDDEN_PRIMARY_KEY_LENGTH);
}

Uint64
ha_ndbcluster::get_hidden_key(const uchar *row)
{
  Uint64 hidden_key;
  uint32 offset= offset_hidden_key();
  memcpy(&hidden_key, &row[offset], NDB_HIDDEN_PRIMARY_KEY_LENGTH);
  return hidden_key;
}

void
ha_ndbcluster::request_hidden_key(uchar *mask)
{
  uint32 field_no= field_number_hidden_key();
  mask[field_no>>3]|= (1 << (field_no & 7));
}

/*
  Check if MySQL field type forces var part in ndb storage
*/
static bool field_type_forces_var_part(enum_field_types type)
{
  switch (type) {
  case MYSQL_TYPE_VAR_STRING:
  case MYSQL_TYPE_VARCHAR:
    return TRUE;
  case MYSQL_TYPE_TINY_BLOB:
  case MYSQL_TYPE_BLOB:
  case MYSQL_TYPE_MEDIUM_BLOB:
  case MYSQL_TYPE_LONG_BLOB:
  case MYSQL_TYPE_GEOMETRY:
    return FALSE;
  default:
    return FALSE;
  }
}

void
ha_ndbcluster::set_partition_function_value(uchar *row, uint32 func_value)
{
  /* The partition function value is stored just after the hidden primary
     key (if any). */
  uint32 offset= offset_user_partition_function();
  DBUG_ASSERT(offset + 4 <= table->s->reclength + m_extra_reclength);
  memcpy(&row[offset], &func_value, 4);
}

uint32
ha_ndbcluster::get_partition_fragment(const uchar *row)
{
  uint32 fragment;
  uint32 offset= offset_user_partition_fragment();
  memcpy(&fragment, &row[offset], 4);
  return fragment;
}

void
ha_ndbcluster::request_partition_function_value(uchar *mask)
{
  uint32 field_no= field_number_user_partition_function();
  mask[field_no>>3]|= (1 << (field_no & 7));
}

static inline uchar *
alloc_batch_row(Thd_ndb *thd_ndb, uint size)
{
  /*
    We only reset the batch mem_root on first allocate after execute(), not
    immediately at execute() time.
    This is so that we have the chance after execute() to copy out data from
    any read buffers.
   */
  if (thd_ndb->m_unsent_bytes == 0)
    free_root(&(thd_ndb->m_batch_mem_root), MY_MARK_BLOCKS_FREE);
  return (uchar*)alloc_root(&(thd_ndb->m_batch_mem_root), size);
}

/*
  Copy a record into a newly allocated buffer.
  The returned record is valid until next execute() (actually until next
  allocation after next execute()).
  The input parameter op_batch_size is an estimate of the signal bytes
  needed for the operation; this is used to set the output parameter
  batch_full to true when it is time to flush the batch with execute().
*/
uchar *
ha_ndbcluster::batch_copy_row_to_buffer(Thd_ndb *thd_ndb, const uchar *record,
                                        bool & batch_full)
{
  uchar *row= copy_row_to_buffer(thd_ndb, record);
  if (unlikely(!row))
    return NULL;
  uint unsent= thd_ndb->m_unsent_bytes;
  unsent+= m_bytes_per_write;
  batch_full= unsent >= BATCH_FLUSH_SIZE;
  thd_ndb->m_unsent_bytes= unsent;
  return row;
}

uchar *
ha_ndbcluster::batch_copy_key_to_buffer(Thd_ndb *thd_ndb, const uchar *key,
                                        uint key_len,
                                        uint op_batch_size, bool & batch_full)
{
  uchar *row= alloc_batch_row(thd_ndb, key_len);
  if (unlikely(!row))
    return NULL;
  memcpy(row, key, key_len);
  uint unsent= thd_ndb->m_unsent_bytes;
  unsent+= op_batch_size;
  DBUG_ASSERT(op_batch_size > 0);
  batch_full= unsent >= BATCH_FLUSH_SIZE;
  thd_ndb->m_unsent_bytes= unsent;
  return row;
}

/*
  Simpler row buffer copy, for when we know we will not batch.
  Only valid until next buffer allocation.
*/
uchar *
ha_ndbcluster::copy_row_to_buffer(Thd_ndb *thd_ndb, const uchar *record)
{
  uchar *row;
  uint size= table->s->reclength + m_extra_reclength;
  row= alloc_batch_row(thd_ndb, size);
  if (unlikely(!row))
    return NULL;
  memcpy(row, record, table->s->reclength);
  return row;
}

/* Return a row buffer, valid until next execute(). */
uchar *
ha_ndbcluster::get_row_buffer()
{
  Thd_ndb *thd_ndb= get_thd_ndb(table->in_use);
  return (uchar*)alloc_root(&(thd_ndb->m_batch_mem_root),
                            table->s->reclength + m_extra_reclength);
}

/* Return a row buffer, valid until next execute(). */
uchar *
ha_ndbcluster::get_buffer(uint size)
{
  Thd_ndb *thd_ndb= get_thd_ndb(table->in_use);
  return (uchar*)alloc_root(&(thd_ndb->m_batch_mem_root), size);
}

/*
  When using extra hidden columns, the mysqld column bitmaps do not
  include bits for the extra columns, so we use this method to initialize
  them (after copying the mysqld bitmap to a larger one).  
*/
void
ha_ndbcluster::clear_extended_column_set(uchar *mask)
{
  if (table_share->primary_key == MAX_KEY)
  {
    uint32 field_no= field_number_hidden_key();
    mask[field_no>>3]&= ~(1 << (field_no & 7));
  }
  if (m_user_defined_partitioning)
  {
    uint32 field_no= field_number_user_partition_function();
    mask[field_no>>3]&= ~(1 << (field_no & 7));
  }
}

uchar *
ha_ndbcluster::copy_column_set(MY_BITMAP *bitmap)
{
  bitmap_copy(&m_bitmap, bitmap);
  uchar *mask= (uchar *)m_bitmap_buf;
  clear_extended_column_set(mask);
  return mask;
}

int g_get_ndb_blobs_value(NdbBlob *ndb_blob, void *arg)
{
  ha_ndbcluster *ha= (ha_ndbcluster *)arg;
  DBUG_ENTER("g_get_ndb_blobs_value");
  DBUG_PRINT("info", ("destination row: %p", ha->m_blob_destination_record));

  /* Count the total length needed for blob data. */
  int isNull;
  if (ndb_blob->getNull(isNull) != 0)
    ERR_RETURN(ndb_blob->getNdbError());
  if (isNull == 0) {
    Uint64 len64= 0;
    if (ndb_blob->getLength(len64) != 0)
      ERR_RETURN(ndb_blob->getNdbError());
    /* Align to Uint64. */
    ha->m_blob_total_size+= (len64 + 7) & ~((Uint64)7);
    if (ha->m_blob_total_size > 0xffffffff)
    {
      DBUG_ASSERT(FALSE);
      DBUG_RETURN(-1);
    }
  }
  ha->m_blob_counter++;

  /*
    Wait until all blobs are active with reading, so we can allocate
    and use a common buffer containing all.
  */
  if (ha->m_blob_counter < ha->m_blob_expected_count)
    DBUG_RETURN(0);
  ha->m_blob_counter= 0;

  /* Re-allocate bigger blob buffer if necessary. */
  if (ha->m_blob_total_size > ha->m_blobs_buffer_size)
  {
    my_free(ha->m_blobs_buffer, MYF(MY_ALLOW_ZERO_PTR));
    DBUG_PRINT("info", ("allocate blobs buffer size %u",
                        (uint32)(ha->m_blob_total_size)));
    ha->m_blobs_buffer=
      (uchar*) my_malloc(ha->m_blob_total_size, MYF(MY_WME));
    if (ha->m_blobs_buffer == NULL)
    {
      ha->m_blobs_buffer_size= 0;
      DBUG_RETURN(-1);
    }
    ha->m_blobs_buffer_size= ha->m_blob_total_size;
  }

  /*
    Now read all blob data.
    If we know the destination mysqld row, we also set the blob null bit and
    pointer/length (if not, it will be done instead in unpack_record()).
  */
  uint32 offset= 0;
  for (uint i= 0; i < ha->table->s->fields; i++)
  {
    Field *field= ha->table->field[i];
    if (! (field->flags & BLOB_FLAG))
      continue;
    NdbValue value= ha->m_value[i];
    if (value.blob == NULL)
    {
      DBUG_PRINT("info",("[%u] skipped", i));
      continue;
    }
    Field_blob *field_blob= (Field_blob *)field;
    NdbBlob *ndb_blob= value.blob;
    int isNull;
    if (ndb_blob->getNull(isNull) != 0)
      ERR_RETURN(ndb_blob->getNdbError());
    if (isNull == 0) {
      Uint64 len64= 0;
      if (ndb_blob->getLength(len64) != 0)
        ERR_RETURN(ndb_blob->getNdbError());
      DBUG_ASSERT(len64 < 0xffffffff);
      uchar *buf= ha->m_blobs_buffer + offset;
      uint32 len= ha->m_blobs_buffer_size - offset;
      if (ndb_blob->readData(buf, len) != 0)
          ERR_RETURN(ndb_blob->getNdbError());
      DBUG_PRINT("info", ("[%u] offset: %u  buf: 0x%lx  len=%u",
                          i, offset, (long) buf, len));
      DBUG_ASSERT(len == len64);
      if (ha->m_blob_destination_record)
      {
        my_ptrdiff_t ptrdiff=
          ha->m_blob_destination_record - ha->table->record[0];
        field_blob->move_field_offset(ptrdiff);
        field_blob->set_ptr(len, buf);
        field_blob->set_notnull();
        field_blob->move_field_offset(-ptrdiff);
      }
      offset+= ((len64 + 7) & ~((Uint64)7));
    }
    else if (ha->m_blob_destination_record)
    {
      /* Have to set length even in this case. */
      my_ptrdiff_t ptrdiff=
        ha->m_blob_destination_record - ha->table->record[0];
      uchar *buf= ha->m_blobs_buffer + offset;
      field_blob->move_field_offset(ptrdiff);
      field_blob->set_ptr((uint32)0, buf);
      field_blob->set_null();
      field_blob->move_field_offset(-ptrdiff);
      DBUG_PRINT("info", ("[%u] isNull=%d", i, isNull));
    }
  }

  DBUG_RETURN(0);
}

/*
  Request reading of blob values.

  If dst_record is specified, the blob null bit, pointer, and length will be
  set in that record. Otherwise they must be set later by calling
  unpack_record().
*/
int
ha_ndbcluster::get_blob_values(NdbOperation *ndb_op, uchar *dst_record,
                               const MY_BITMAP *bitmap)
{
  uint i;
  DBUG_ENTER("ha_ndbcluster::get_blob_values");

  m_blob_counter= 0;
  m_blob_expected_count= 0;
  m_blob_destination_record= dst_record;
  m_blob_total_size= 0;

  for (i= 0; i < table_share->fields; i++) 
  {
    Field *field= table->field[i];
    if (!(field->flags & BLOB_FLAG))
      continue;

    DBUG_PRINT("info", ("fieldnr=%d", i));
    NdbBlob *ndb_blob;
    if (bitmap_is_set(bitmap, i))
    {
      if ((ndb_blob= ndb_op->getBlobHandle(i)) == NULL ||
          ndb_blob->setActiveHook(g_get_ndb_blobs_value, this) != 0)
        DBUG_RETURN(1);
      m_blob_expected_count++;
    }
    else
      ndb_blob= NULL;

    m_value[i].blob= ndb_blob;
  }

  DBUG_RETURN(0);
}

int
ha_ndbcluster::set_blob_values(NdbOperation *ndb_op, my_ptrdiff_t row_offset,
                               const MY_BITMAP *bitmap, uint *set_count)
{
  uint field_no;
  uint *blob_index, *blob_index_end;
  int res= 0;
  DBUG_ENTER("ha_ndbcluster::set_blob_values");

  *set_count= 0;

  if (table_share->blob_fields == 0)
    DBUG_RETURN(0);

  blob_index= table_share->blob_field;
  blob_index_end= blob_index + table_share->blob_fields;
  do
  {
    field_no= *blob_index;
    /* A NULL bitmap sets all blobs. */
    if (bitmap && !bitmap_is_set(bitmap, field_no))
      continue;
    Field *field= table->field[field_no];

    NdbBlob *ndb_blob= ndb_op->getBlobHandle(field_no);
    if (ndb_blob == NULL)
      DBUG_RETURN(1);
    if (field->is_null_in_record_with_offset(row_offset))
    {
      if (ndb_blob->setNull() != 0)
        DBUG_RETURN(1);
    }
    else
    {
      Field_blob *field_blob= (Field_blob *)field;

      // Get length and pointer to data
      const uchar *field_ptr= field->ptr + row_offset;
      uint32 blob_len= field_blob->get_length(field_ptr);
      uchar* blob_ptr= NULL;
      field_blob->get_ptr(&blob_ptr);

      // Looks like NULL ptr signals length 0 blob
      if (blob_ptr == NULL) {
        DBUG_ASSERT(blob_len == 0);
        blob_ptr= (uchar*)"";
      }

      DBUG_PRINT("value", ("set blob ptr: 0x%lx  len: %u",
                           (long) blob_ptr, blob_len));
      DBUG_DUMP("value", blob_ptr, min(blob_len, 26));

      // No callback needed to write value
      res= ndb_blob->setValue((char*)blob_ptr, blob_len);
      if (res != 0)
        DBUG_RETURN(1);
    }

    ++(*set_count);
  } while (++blob_index != blob_index_end);

  DBUG_RETURN(res);
}

/*
  This routine is shared by injector.  There is no common blobs buffer
  so the buffer and length are passed by reference.  Injector also
  passes a record pointer diff.
 */
int get_ndb_blobs_value(TABLE* table, NdbValue* value_array,
                        uchar*& buffer, uint& buffer_size,
                        my_ptrdiff_t ptrdiff)
{
  DBUG_ENTER("get_ndb_blobs_value");

  // Field has no field number so cannot use TABLE blob_field
  // Loop twice, first only counting total buffer size
  for (int loop= 0; loop <= 1; loop++)
  {
    uint32 offset= 0;
    for (uint i= 0; i < table->s->fields; i++)
    {
      Field *field= table->field[i];
      NdbValue value= value_array[i];
      if (! (field->flags & BLOB_FLAG))
        continue;
      if (value.blob == NULL)
      {
        DBUG_PRINT("info",("[%u] skipped", i));
        continue;
      }
      Field_blob *field_blob= (Field_blob *)field;
      NdbBlob *ndb_blob= value.blob;
      int isNull;
      if (ndb_blob->getNull(isNull) != 0)
        ERR_RETURN(ndb_blob->getNdbError());
      if (isNull == 0) {
        Uint64 len64= 0;
        if (ndb_blob->getLength(len64) != 0)
          ERR_RETURN(ndb_blob->getNdbError());
        // Align to Uint64
        uint32 size= len64;
        if (size % 8 != 0)
          size+= 8 - size % 8;
        if (loop == 1)
        {
          uchar *buf= buffer + offset;
          uint32 len= 0xffffffff;  // Max uint32
          if (ndb_blob->readData(buf, len) != 0)
            ERR_RETURN(ndb_blob->getNdbError());
          DBUG_PRINT("info", ("[%u] offset: %u  buf: 0x%lx  len=%u  [ptrdiff=%d]",
                              i, offset, (long) buf, len, (int)ptrdiff));
          DBUG_ASSERT(len == len64);
          // Ugly hack assumes only ptr needs to be changed
          field_blob->set_ptr_offset(ptrdiff, len, buf);
        }
        offset+= size;
      }
      else if (loop == 1) // undefined or null
      {
        // have to set length even in this case
        uchar *buf= buffer + offset; // or maybe NULL
        uint32 len= 0;
	field_blob->set_ptr_offset(ptrdiff, len, buf);
        DBUG_PRINT("info", ("[%u] isNull=%d", i, isNull));
      }
    }
    if (loop == 0 && offset > buffer_size)
    {
      my_free(buffer, MYF(MY_ALLOW_ZERO_PTR));
      buffer_size= 0;
      DBUG_PRINT("info", ("allocate blobs buffer size %u", offset));
      buffer= (uchar*) my_malloc(offset, MYF(MY_WME));
      if (buffer == NULL)
      {
        sql_print_error("ha_ndbcluster::get_ndb_blobs_value: "
                        "my_malloc(%u) failed", offset);
        DBUG_RETURN(-1);
      }
      buffer_size= offset;
    }
  }
  DBUG_RETURN(0);
}


/*
  Check if any set or get of blob value in current query.
*/

bool ha_ndbcluster::uses_blob_value(const MY_BITMAP *bitmap)
{
  uint *blob_index, *blob_index_end;
  if (table_share->blob_fields == 0)
    return FALSE;

  blob_index=     table_share->blob_field;
  blob_index_end= blob_index + table_share->blob_fields;
  do
  {
    if (bitmap_is_set(bitmap, table->field[*blob_index]->field_index))
      return TRUE;
  } while (++blob_index != blob_index_end);
  return FALSE;
}


/*
  Get metadata for this table from NDB 

  IMPLEMENTATION
    - check that frm-file on disk is equal to frm-file
      of table accessed in NDB

  RETURN
    0    ok
    -2   Meta data has changed; Re-read data and try again
*/

int cmp_frm(const NDBTAB *ndbtab, const void *pack_data,
            uint pack_length)
{
  DBUG_ENTER("cmp_frm");
  /*
    Compare FrmData in NDB with frm file from disk.
  */
  if ((pack_length != ndbtab->getFrmLength()) || 
      (memcmp(pack_data, ndbtab->getFrmData(), pack_length)))
    DBUG_RETURN(1);
  DBUG_RETURN(0);
}

int ha_ndbcluster::get_metadata(const char *path)
{
  Ndb *ndb= get_ndb();
  NDBDICT *dict= ndb->getDictionary();
  const NDBTAB *tab;
  int error;
  DBUG_ENTER("get_metadata");
  DBUG_PRINT("enter", ("m_tabname: %s, path: %s", m_tabname, path));

  DBUG_ASSERT(m_table == NULL);
  DBUG_ASSERT(m_table_info == NULL);

  uchar *data= NULL, *pack_data= NULL;
  size_t length, pack_length;

  /*
    Compare FrmData in NDB with frm file from disk.
  */
  error= 0;
  if (readfrm(path, &data, &length) ||
      packfrm(data, length, &pack_data, &pack_length))
  {
    my_free(data, MYF(MY_ALLOW_ZERO_PTR));
    my_free(pack_data, MYF(MY_ALLOW_ZERO_PTR));
    DBUG_RETURN(1);
  }
    
  Ndb_table_guard ndbtab_g(dict, m_tabname);
  if (!(tab= ndbtab_g.get_table()))
    ERR_RETURN(dict->getNdbError());

  if (get_ndb_share_state(m_share) != NSS_ALTERED 
      && cmp_frm(tab, pack_data, pack_length))
  {
    DBUG_PRINT("error", 
               ("metadata, pack_length: %lu  getFrmLength: %d  memcmp: %d",
                (ulong) pack_length, tab->getFrmLength(),
                memcmp(pack_data, tab->getFrmData(), pack_length)));
    DBUG_DUMP("pack_data", (uchar*) pack_data, pack_length);
    DBUG_DUMP("frm", (uchar*) tab->getFrmData(), tab->getFrmLength());
    error= HA_ERR_TABLE_DEF_CHANGED;
  }
  my_free((char*)data, MYF(0));
  my_free((char*)pack_data, MYF(0));

  if (error)
    goto err;

  DBUG_PRINT("info", ("fetched table %s", tab->getName()));
  m_table= tab;

  if (bitmap_init(&m_bitmap, m_bitmap_buf, table_share->fields, 0) ||
      bitmap_init(&m_pk_bitmap, m_pk_bitmap_buf, table_share->fields, 0))
  {
    error= HA_ERR_OUT_OF_MEM;
    goto err;
  }
  if (table_share->primary_key != MAX_KEY)
  {
    KEY *pk_info= table->key_info + table_share->primary_key;
    uint i;
    for (i= 0; i < pk_info->key_parts; i++)
    {
      KEY_PART_INFO *kp= &pk_info->key_part[i];
      bitmap_set_bit(&m_pk_bitmap, kp->fieldnr - 1);
    }
  }
  else
  {
    /* Hidden primary key. */
    uint field_no= table_share->fields;
    ((uchar *)m_pk_bitmap_buf)[field_no>>3]|= (1 << (field_no & 7));

    if ((error= add_hidden_pk_ndb_record(dict)) != 0)
      goto err;
  }

  if ((error= add_table_ndb_record(dict)) != 0)
    goto err;

  /*
    Approx. write size in bytes over transporter
  */
  m_bytes_per_write= 12 + tab->getRowSizeInBytes() + 4 * tab->getNoOfColumns();
  if ((error= open_indexes(ndb, table, FALSE)) == 0)
  {
    ndbtab_g.release();
    DBUG_RETURN(0);
  }

err:
  ndbtab_g.invalidate();
  m_table= NULL;
  DBUG_RETURN(error);
}

static int fix_unique_index_attr_order(NDB_INDEX_DATA &data,
                                       const NDBINDEX *index,
                                       KEY *key_info)
{
  DBUG_ENTER("fix_unique_index_attr_order");
  unsigned sz= index->getNoOfIndexColumns();

  if (data.unique_index_attrid_map)
    my_free((char*)data.unique_index_attrid_map, MYF(0));
  data.unique_index_attrid_map= (uchar*)my_malloc(sz,MYF(MY_WME));
  if (data.unique_index_attrid_map == 0)
  {
    sql_print_error("fix_unique_index_attr_order: my_malloc(%u) failure",
                    (unsigned int)sz);
    DBUG_RETURN(HA_ERR_OUT_OF_MEM);
  }

  KEY_PART_INFO* key_part= key_info->key_part;
  KEY_PART_INFO* end= key_part+key_info->key_parts;
  DBUG_ASSERT(key_info->key_parts == sz);
  for (unsigned i= 0; key_part != end; key_part++, i++) 
  {
    const char *field_name= key_part->field->field_name;
#ifndef DBUG_OFF
   data.unique_index_attrid_map[i]= 255;
#endif
    for (unsigned j= 0; j < sz; j++)
    {
      const NDBCOL *c= index->getColumn(j);
      if (strcmp(field_name, c->getName()) == 0)
      {
        data.unique_index_attrid_map[i]= j;
        break;
      }
    }
    DBUG_ASSERT(data.unique_index_attrid_map[i] != 255);
  }
  DBUG_RETURN(0);
}

/*
  Create all the indexes for a table.
  If any index should fail to be created,
  the error is returned immediately
*/
int ha_ndbcluster::create_indexes(Ndb *ndb, TABLE *tab)
{
  uint i;
  int error= 0;
  const char *index_name;
  KEY* key_info= tab->key_info;
  const char **key_name= tab->s->keynames.type_names;
  DBUG_ENTER("ha_ndbcluster::create_indexes");

  for (i= 0; i < tab->s->keys; i++, key_info++, key_name++)
  {
    index_name= *key_name;
    NDB_INDEX_TYPE idx_type= get_index_type_from_table(i);
    error= create_index(index_name, key_info, idx_type, i);
    if (error)
    {
      DBUG_PRINT("error", ("Failed to create index %u", i));
      break;
    }
  }

  DBUG_RETURN(error);
}

static void ndb_init_index(NDB_INDEX_DATA &data)
{
  data.type= UNDEFINED_INDEX;
  data.status= UNDEFINED;
  data.unique_index= NULL;
  data.index= NULL;
  data.unique_index_attrid_map= NULL;
  data.index_stat=NULL;
  data.index_stat_cache_entries=0;
  data.index_stat_update_freq=0;
  data.index_stat_query_count=0;
  data.ndb_record_key= NULL;
  data.ndb_record_row= NULL;
  data.ndb_unique_record_key= NULL;
  data.ndb_unique_record_row= NULL;
}

static void ndb_clear_index(NDBDICT *dict, NDB_INDEX_DATA &data)
{
  if (data.unique_index_attrid_map)
  {
    my_free((char*)data.unique_index_attrid_map, MYF(0));
  }
  if (data.index_stat)
  {
    delete data.index_stat;
  }
  if (data.ndb_unique_record_key)
    dict->releaseRecord(data.ndb_unique_record_key);
  if (data.ndb_unique_record_row)
    dict->releaseRecord(data.ndb_unique_record_row);
  if (data.ndb_record_key)
    dict->releaseRecord(data.ndb_record_key);
  if (data.ndb_record_row)
    dict->releaseRecord(data.ndb_record_row);
  ndb_init_index(data);
}

/*
  Associate a direct reference to an index handle
  with an index (for faster access)
 */
int ha_ndbcluster::add_index_handle(THD *thd, NDBDICT *dict, KEY *key_info,
                                    const char *index_name, uint index_no)
{
  int error= 0;

  NDB_INDEX_TYPE idx_type= get_index_type_from_table(index_no);
  m_index[index_no].type= idx_type;
  DBUG_ENTER("ha_ndbcluster::add_index_handle");
  DBUG_PRINT("enter", ("table %s", m_tabname));

  if (idx_type != PRIMARY_KEY_INDEX && idx_type != UNIQUE_INDEX)
  {
    DBUG_PRINT("info", ("Get handle to index %s", index_name));
    const NDBINDEX *index;
    do
    {
      index= dict->getIndexGlobal(index_name, *m_table);
      if (!index)
        ERR_RETURN(dict->getNdbError());
      DBUG_PRINT("info", ("index: 0x%lx  id: %d  version: %d.%d  status: %d",
                          (long) index,
                          index->getObjectId(),
                          index->getObjectVersion() & 0xFFFFFF,
                          index->getObjectVersion() >> 24,
                          index->getObjectStatus()));
      DBUG_ASSERT(index->getObjectStatus() ==
                  NdbDictionary::Object::Retrieved);
      break;
    } while (1);
    m_index[index_no].index= index;
    // ordered index - add stats
    NDB_INDEX_DATA& d=m_index[index_no];
    delete d.index_stat;
    d.index_stat=NULL;
    if (thd->variables.ndb_index_stat_enable)
    {
      d.index_stat=new NdbIndexStat(index);
      d.index_stat_cache_entries=thd->variables.ndb_index_stat_cache_entries;
      d.index_stat_update_freq=thd->variables.ndb_index_stat_update_freq;
      d.index_stat_query_count=0;
      d.index_stat->alloc_cache(d.index_stat_cache_entries);
      DBUG_PRINT("info", ("index %s stat=on cache_entries=%u update_freq=%u",
                          index->getName(),
                          d.index_stat_cache_entries,
                          d.index_stat_update_freq));
    } else
    {
      DBUG_PRINT("info", ("index %s stat=off", index->getName()));
    }
  }
  if (idx_type == UNIQUE_ORDERED_INDEX || idx_type == UNIQUE_INDEX)
  {
    char unique_index_name[FN_LEN];
    static const char* unique_suffix= "$unique";
    m_has_unique_index= TRUE;
    strxnmov(unique_index_name, FN_LEN, index_name, unique_suffix, NullS);
    DBUG_PRINT("info", ("Get handle to unique_index %s", unique_index_name));
    const NDBINDEX *index;
    do
    {
      index= dict->getIndexGlobal(unique_index_name, *m_table);
      if (!index)
        ERR_RETURN(dict->getNdbError());
      DBUG_PRINT("info", ("index: 0x%lx  id: %d  version: %d.%d  status: %d",
                          (long) index,
                          index->getObjectId(),
                          index->getObjectVersion() & 0xFFFFFF,
                          index->getObjectVersion() >> 24,
                          index->getObjectStatus()));
      DBUG_ASSERT(index->getObjectStatus() ==
                  NdbDictionary::Object::Retrieved);
      break;
    } while (1);
    m_index[index_no].unique_index= index;
    error= fix_unique_index_attr_order(m_index[index_no], index, key_info);
  }

  if (!error)
    error= add_index_ndb_record(dict, key_info, index_no);

  if (!error)
    m_index[index_no].status= ACTIVE;
  
  DBUG_RETURN(error);
}

/*
  We use this function to convert null bit masks, as found in class Field,
  to bit numbers, as used in NdbRecord.
*/
static uint
null_bit_mask_to_bit_number(uchar bit_mask)
{
  switch (bit_mask)
  {
    case  0x1: return 0;
    case  0x2: return 1;
    case  0x4: return 2;
    case  0x8: return 3;
    case 0x10: return 4;
    case 0x20: return 5;
    case 0x40: return 6;
    case 0x80: return 7;
    default:
      DBUG_ASSERT(false);
      return 0;
  }
}

static void
ndb_set_record_specification(uint field_no,
                             NdbDictionary::RecordSpecification *spec,
                             const TABLE *table,
                             const NdbDictionary::Table *ndb_table)
{
  spec->column= ndb_table->getColumn(field_no);
  spec->offset= table->field[field_no]->ptr - table->record[0];
  if (table->field[field_no]->null_ptr)
  {
    spec->nullbit_byte_offset=
      table->field[field_no]->null_ptr - table->record[0];
    spec->nullbit_bit_in_byte=
      null_bit_mask_to_bit_number(table->field[field_no]->null_bit);
  }
  else if (table->field[field_no]->type() == MYSQL_TYPE_BIT)
  {
    /* We need to store the position of the overflow bits. */
    const Field_bit* field_bit= static_cast<Field_bit*>(table->field[field_no]);
    spec->nullbit_byte_offset=
      field_bit->bit_ptr - table->record[0];
    spec->nullbit_bit_in_byte= field_bit->bit_ofs;
  }
  else
  {
    spec->nullbit_byte_offset= 0;
    spec->nullbit_bit_in_byte= 0;
  }
}

int
ha_ndbcluster::add_table_ndb_record(NDBDICT *dict)
{
  DBUG_ENTER("ha_ndbcluster::add_table_ndb_record()");
  NdbDictionary::RecordSpecification spec[NDB_MAX_ATTRIBUTES_IN_TABLE + 2];
  NdbRecord *rec;
  uint i;

  for (i= 0; i < table_share->fields; i++)
  {
    ndb_set_record_specification(i, &spec[i], table, m_table);
  }

  uint32 size= 0;
  if (table_share->primary_key == MAX_KEY)
  {
    /* Access to the hidden primary key. */
    spec[i].column= m_table->getColumn(i);
    spec[i].offset= offset_hidden_key();
    spec[i].nullbit_byte_offset= 0;
    spec[i].nullbit_bit_in_byte= 0;
    size+= NDB_HIDDEN_PRIMARY_KEY_LENGTH;
    i++;
  }
  if (m_user_defined_partitioning)
  {
    /* Access to the hidden partition function column. */
    spec[i].column= m_table->getColumn(i);
    spec[i].offset= offset_user_partition_function();
    spec[i].nullbit_byte_offset= 0;
    spec[i].nullbit_bit_in_byte= 0;
    size+= 4;
    i++;
  }

  rec= dict->createRecord(m_table, spec, i, sizeof(spec[0]),
                          NdbDictionary::RecMysqldBitfield);
  if (! rec)
    ERR_RETURN(dict->getNdbError());
  m_ndb_record= rec;

  /*
    We need a different NdbRecord for reading the FRAGMENT pseudo-column,
    as pseudo-columns cannot be enabled/disabled with bitmask.
  */
  if (m_user_defined_partitioning && table_share->primary_key == MAX_KEY)
  {
    spec[i].column= NdbDictionary::Column::FRAGMENT;
    spec[i].offset= offset_user_partition_fragment();
    spec[i].nullbit_byte_offset= 0;
    spec[i].nullbit_bit_in_byte= 0;
    size+= 4;
    i++;

    rec= dict->createRecord(m_table, spec, i, sizeof(spec[0]),
                            NdbDictionary::RecMysqldBitfield);
    if (! rec)
      ERR_RETURN(dict->getNdbError());
    m_ndb_record_fragment= rec;
  }
  else
    m_ndb_record_fragment= NULL;

  m_extra_reclength= size;

  rec= ndb_get_table_statistics_ndbrecord(dict, m_table);
  if (! rec)
    ERR_RETURN(dict->getNdbError());
  m_ndb_statistics_record= rec;

  DBUG_RETURN(0);
}

/* Create NdbRecord for setting hidden primary key from Uint64. */
int
ha_ndbcluster::add_hidden_pk_ndb_record(NDBDICT *dict)
{
  DBUG_ENTER("ha_ndbcluster::add_hidden_pk_ndb_record");
  NdbDictionary::RecordSpecification spec[1];
  NdbRecord *rec;

  spec[0].column= m_table->getColumn(table_share->fields);
  spec[0].offset= 0;
  spec[0].nullbit_byte_offset= 0;
  spec[0].nullbit_bit_in_byte= 0;

  rec= dict->createRecord(m_table, spec, 1, sizeof(spec[0]));
  if (! rec)
    ERR_RETURN(dict->getNdbError());
  m_ndb_hidden_key_record= rec;

  DBUG_RETURN(0);
}

int
ha_ndbcluster::add_index_ndb_record(NDBDICT *dict, KEY *key_info, uint index_no)
{
  DBUG_ENTER("ha_ndbcluster::add_index_ndb_record");
  NdbDictionary::RecordSpecification spec[NDB_MAX_ATTRIBUTES_IN_TABLE + 2];
  NdbRecord *rec;

  Uint32 offset= 0;
  for (uint i= 0; i < key_info->key_parts; i++)
  {
    KEY_PART_INFO *kp= &key_info->key_part[i];

    spec[i].column= m_table->getColumn(kp->fieldnr - 1);
    if (! spec[i].column)
      ERR_RETURN(dict->getNdbError());
    if (kp->null_bit)
    {
      /* Nullable column. */
      spec[i].offset= offset + 1;           // First byte is NULL flag
      spec[i].nullbit_byte_offset= offset;
      spec[i].nullbit_bit_in_byte= 0;
    }
    else
    {
      /* Not nullable column. */
      spec[i].offset= offset;
      spec[i].nullbit_byte_offset= 0;
      spec[i].nullbit_bit_in_byte= 0;
    }
    offset+= kp->store_length;
  }

  if (m_index[index_no].index)
  {
    /*
      Enable MysqldShrinkVarchar flag so that the two-byte length used by
      mysqld for short varchar keys is correctly converted into a one-byte
      length used by Ndb kernel.
    */
    rec= dict->createRecord(m_index[index_no].index, m_table,
                            spec, key_info->key_parts, sizeof(spec[0]),
                            ( NdbDictionary::RecMysqldShrinkVarchar |
                              NdbDictionary::RecMysqldBitfield ));
    if (! rec)
      ERR_RETURN(dict->getNdbError());
    m_index[index_no].ndb_record_key= rec;
  }
  else
    m_index[index_no].ndb_record_key= NULL;

  if (m_index[index_no].unique_index)
  {
    rec= dict->createRecord(m_index[index_no].unique_index, m_table,
                            spec, key_info->key_parts, sizeof(spec[0]),
                            ( NdbDictionary::RecMysqldShrinkVarchar |
                              NdbDictionary::RecMysqldBitfield ));
    if (! rec)
      ERR_RETURN(dict->getNdbError());
    m_index[index_no].ndb_unique_record_key= rec;
  }
  else if (index_no == table_share->primary_key)
  {
    /* The primary key is special, there is no explicit NDB index associated. */
    rec= dict->createRecord(m_table,
                            spec, key_info->key_parts, sizeof(spec[0]),
                            ( NdbDictionary::RecMysqldShrinkVarchar |
                              NdbDictionary::RecMysqldBitfield ));
    if (! rec)
      ERR_RETURN(dict->getNdbError());
    m_index[index_no].ndb_unique_record_key= rec;
  }
  else
    m_index[index_no].ndb_unique_record_key= NULL;

  /* Now do the same, but this time with offsets from Field, for row access. */
  for (uint i= 0; i < key_info->key_parts; i++)
  {
    const KEY_PART_INFO *kp= &key_info->key_part[i];

    spec[i].offset= kp->offset;
    if (kp->null_bit)
    {
      /* Nullable column. */
      spec[i].nullbit_byte_offset= kp->null_offset;
      spec[i].nullbit_bit_in_byte= null_bit_mask_to_bit_number(kp->null_bit);
    }
    else
    {
      /* Not nullable column. */
      spec[i].nullbit_byte_offset= 0;
      spec[i].nullbit_bit_in_byte= 0;
    }
  }

  if (m_index[index_no].unique_index)
  {
    rec= dict->createRecord(m_index[index_no].unique_index, m_table,
                            spec, key_info->key_parts, sizeof(spec[0]),
                            NdbDictionary::RecMysqldBitfield);
    if (! rec)
      ERR_RETURN(dict->getNdbError());
    m_index[index_no].ndb_unique_record_row= rec;
  }
  else if (index_no == table_share->primary_key)
  {
    rec= dict->createRecord(m_table,
                            spec, key_info->key_parts, sizeof(spec[0]),
                            NdbDictionary::RecMysqldBitfield);
    if (! rec)
      ERR_RETURN(dict->getNdbError());
    m_index[index_no].ndb_unique_record_row= rec;
  }
  else
    m_index[index_no].ndb_unique_record_row= NULL;

  /*
    Now create ordered index ndb record for row access with all columns.
    We need this to properly sort rows retrieved from ordered index scan.
  */
  if (m_index[index_no].index)
  {
    uint i;
    for (i= 0; i < table_share->fields; i++)
    {
      ndb_set_record_specification(i, &spec[i], table, m_table);
    }

    if (table_share->primary_key == MAX_KEY)
    {
      /* Access to the hidden primary key. */
      spec[i].column= m_table->getColumn(i);
      spec[i].offset= offset_hidden_key();
      spec[i].nullbit_byte_offset= 0;
      spec[i].nullbit_bit_in_byte= 0;
      i++;

      if (m_user_defined_partitioning)
      {
        spec[i].column= NdbDictionary::Column::FRAGMENT;
        spec[i].offset= offset_user_partition_fragment();
        spec[i].nullbit_byte_offset= 0;
        spec[i].nullbit_bit_in_byte= 0;
        i++;
      }
    }

    rec= dict->createRecord(m_index[index_no].index, m_table,
                            spec, i, sizeof(spec[0]),
                            NdbDictionary::RecMysqldBitfield);
    if (! rec)
      ERR_RETURN(dict->getNdbError());
    m_index[index_no].ndb_record_row= rec;
  }
  else
    m_index[index_no].ndb_record_row= NULL;

  DBUG_RETURN(0);
}

/*
  Associate index handles for each index of a table
*/
int ha_ndbcluster::open_indexes(Ndb *ndb, TABLE *tab, bool ignore_error)
{
  uint i;
  int error= 0;
  THD *thd=current_thd;
  NDBDICT *dict= ndb->getDictionary();
  KEY* key_info= tab->key_info;
  const char **key_name= tab->s->keynames.type_names;
  DBUG_ENTER("ha_ndbcluster::open_indexes");
  m_has_unique_index= FALSE;
  for (i= 0; i < tab->s->keys; i++, key_info++, key_name++)
  {
    if ((error= add_index_handle(thd, dict, key_info, *key_name, i)))
      if (ignore_error)
        m_index[i].index= m_index[i].unique_index= NULL;
      else
        break;
    m_index[i].null_in_unique_index= FALSE;
    if (check_index_fields_not_null(key_info))
      m_index[i].null_in_unique_index= TRUE;
  }

  if (error && !ignore_error)
  {
    while (i > 0)
    {
      i--;
      if (m_index[i].index)
      {
         dict->removeIndexGlobal(*m_index[i].index, 1);
         m_index[i].index= NULL;
      }
      if (m_index[i].unique_index)
      {
         dict->removeIndexGlobal(*m_index[i].unique_index, 1);
         m_index[i].unique_index= NULL;
      }
    }
  }

  DBUG_ASSERT(error == 0 || error == 4243);

  DBUG_RETURN(error);
}

/*
  Renumber indexes in index list by shifting out
  indexes that are to be dropped
 */
void ha_ndbcluster::renumber_indexes(Ndb *ndb, TABLE *tab)
{
  uint i;
  const char *index_name;
  KEY* key_info= tab->key_info;
  const char **key_name= tab->s->keynames.type_names;
  DBUG_ENTER("ha_ndbcluster::renumber_indexes");
  
  for (i= 0; i < tab->s->keys; i++, key_info++, key_name++)
  {
    index_name= *key_name;
    NDB_INDEX_TYPE idx_type= get_index_type_from_table(i);
    m_index[i].type= idx_type;
    if (m_index[i].status == TO_BE_DROPPED) 
    {
      DBUG_PRINT("info", ("Shifting index %s(%i) out of the list", 
                          index_name, i));
      NDB_INDEX_DATA tmp;
      uint j= i + 1;
      // Shift index out of list
      while(j != MAX_KEY && m_index[j].status != UNDEFINED)
      {
        tmp=  m_index[j - 1];
        m_index[j - 1]= m_index[j];
        m_index[j]= tmp;
        j++;
      }
    }
  }

  DBUG_VOID_RETURN;
}

/*
  Drop all indexes that are marked for deletion
*/
int ha_ndbcluster::drop_indexes(Ndb *ndb, TABLE *tab)
{
  uint i;
  int error= 0;
  const char *index_name;
  KEY* key_info= tab->key_info;
  NDBDICT *dict= ndb->getDictionary();
  DBUG_ENTER("ha_ndbcluster::drop_indexes");
  
  for (i= 0; i < tab->s->keys; i++, key_info++)
  {
    NDB_INDEX_TYPE idx_type= get_index_type_from_table(i);
    m_index[i].type= idx_type;
    if (m_index[i].status == TO_BE_DROPPED)
    {
      const NdbDictionary::Index *index= m_index[i].index;
      const NdbDictionary::Index *unique_index= m_index[i].unique_index;
      
      if (index)
      {
        index_name= index->getName();
        DBUG_PRINT("info", ("Dropping index %u: %s", i, index_name));  
        // Drop ordered index from ndb
        error= dict->dropIndexGlobal(*index);
        if (!error)
        {
          dict->removeIndexGlobal(*index, 1);
          m_index[i].index= NULL;
        }
      }
      if (!error && unique_index)
      {
        index_name= unique_index->getName();
        DBUG_PRINT("info", ("Dropping unique index %u: %s", i, index_name));
        // Drop unique index from ndb
        error= dict->dropIndexGlobal(*unique_index);
        if (!error)
        {
          dict->removeIndexGlobal(*unique_index, 1);
          m_index[i].unique_index= NULL;
        }
      }
      if (error)
        DBUG_RETURN(error);
      ndb_clear_index(dict, m_index[i]);
      continue;
    }
  }
  
  DBUG_RETURN(error);
}

/*
  Decode the type of an index from information 
  provided in table object
*/
NDB_INDEX_TYPE ha_ndbcluster::get_index_type_from_table(uint inx) const
{
  return get_index_type_from_key(inx, table_share->key_info,
                                 inx == table_share->primary_key);
}

NDB_INDEX_TYPE ha_ndbcluster::get_index_type_from_key(uint inx,
                                                      KEY *key_info,
                                                      bool primary) const
{
  bool is_hash_index=  (key_info[inx].algorithm == 
                        HA_KEY_ALG_HASH);
  if (primary)
    return is_hash_index ? PRIMARY_KEY_INDEX : PRIMARY_KEY_ORDERED_INDEX;
  
  return ((key_info[inx].flags & HA_NOSAME) ? 
          (is_hash_index ? UNIQUE_INDEX : UNIQUE_ORDERED_INDEX) :
          ORDERED_INDEX);
} 

bool ha_ndbcluster::check_index_fields_not_null(KEY* key_info)
{
  KEY_PART_INFO* key_part= key_info->key_part;
  KEY_PART_INFO* end= key_part+key_info->key_parts;
  DBUG_ENTER("ha_ndbcluster::check_index_fields_not_null");
  
  for (; key_part != end; key_part++) 
    {
      Field* field= key_part->field;
      if (field->maybe_null())
	DBUG_RETURN(TRUE);
    }
  
  DBUG_RETURN(FALSE);
}

void ha_ndbcluster::release_metadata(THD *thd, Ndb *ndb)
{
  uint i;

  DBUG_ENTER("release_metadata");
  DBUG_PRINT("enter", ("m_tabname: %s", m_tabname));

  NDBDICT *dict= ndb->getDictionary();
  int invalidate_indexes= 0;
  if (thd && thd->lex && thd->lex->sql_command == SQLCOM_FLUSH)
  {
    invalidate_indexes = 1;
  }
  if (m_table != NULL)
  {
    if (m_ndb_record != NULL)
    {
      dict->releaseRecord(m_ndb_record);
      m_ndb_record= NULL;
    }
    if (m_ndb_record_fragment != NULL)
    {
      dict->releaseRecord(m_ndb_record_fragment);
      m_ndb_record_fragment= NULL;
    }
    if (m_ndb_hidden_key_record != NULL)
    {
      dict->releaseRecord(m_ndb_hidden_key_record);
      m_ndb_hidden_key_record= NULL;
    }
    if (m_ndb_statistics_record != NULL)
    {
      dict->releaseRecord(m_ndb_statistics_record);
      m_ndb_statistics_record= NULL;
    }
    if (m_table->getObjectStatus() == NdbDictionary::Object::Invalid)
      invalidate_indexes= 1;
    dict->removeTableGlobal(*m_table, invalidate_indexes);
  }
  // TODO investigate
  DBUG_ASSERT(m_table_info == NULL);
  m_table_info= NULL;

  // Release index list 
  for (i= 0; i < MAX_KEY; i++)
  {
    if (m_index[i].unique_index)
    {
      DBUG_ASSERT(m_table != NULL);
      dict->removeIndexGlobal(*m_index[i].unique_index, invalidate_indexes);
    }
    if (m_index[i].index)
    {
      DBUG_ASSERT(m_table != NULL);
      dict->removeIndexGlobal(*m_index[i].index, invalidate_indexes);
    }
    ndb_clear_index(dict, m_index[i]);
  }

  m_table= NULL;
  DBUG_VOID_RETURN;
}

int ha_ndbcluster::get_ndb_lock_type(enum thr_lock_type type,
                                     const MY_BITMAP *column_bitmap)
{
  if (type >= TL_WRITE_ALLOW_WRITE)
    return NdbOperation::LM_Exclusive;
  if (type ==  TL_READ_WITH_SHARED_LOCKS ||
      (column_bitmap != NULL && uses_blob_value(column_bitmap)))
    return NdbOperation::LM_Read;
  return NdbOperation::LM_CommittedRead;
}

static const ulong index_type_flags[]=
{
  /* UNDEFINED_INDEX */
  0,                         

  /* PRIMARY_KEY_INDEX */
  HA_ONLY_WHOLE_INDEX, 

  /* PRIMARY_KEY_ORDERED_INDEX */
  /* 
     Enable HA_KEYREAD_ONLY when "sorted" indexes are supported, 
     thus ORDERD BY clauses can be optimized by reading directly 
     through the index.
  */
  // HA_KEYREAD_ONLY | 
  HA_READ_NEXT |
  HA_READ_PREV |
  HA_READ_RANGE |
  HA_READ_ORDER,

  /* UNIQUE_INDEX */
  HA_ONLY_WHOLE_INDEX,

  /* UNIQUE_ORDERED_INDEX */
  HA_READ_NEXT |
  HA_READ_PREV |
  HA_READ_RANGE |
  HA_READ_ORDER,

  /* ORDERED_INDEX */
  HA_READ_NEXT |
  HA_READ_PREV |
  HA_READ_RANGE |
  HA_READ_ORDER
};

static const int index_flags_size= sizeof(index_type_flags)/sizeof(ulong);

inline NDB_INDEX_TYPE ha_ndbcluster::get_index_type(uint idx_no) const
{
  DBUG_ASSERT(idx_no < MAX_KEY);
  return m_index[idx_no].type;
}

inline bool ha_ndbcluster::has_null_in_unique_index(uint idx_no) const
{
  DBUG_ASSERT(idx_no < MAX_KEY);
  return m_index[idx_no].null_in_unique_index;
}


/*
  Get the flags for an index

  RETURN
    flags depending on the type of the index.
*/

inline ulong ha_ndbcluster::index_flags(uint idx_no, uint part,
                                        bool all_parts) const 
{ 
  DBUG_ENTER("ha_ndbcluster::index_flags");
  DBUG_PRINT("enter", ("idx_no: %u", idx_no));
  DBUG_ASSERT(get_index_type_from_table(idx_no) < index_flags_size);
  DBUG_RETURN(index_type_flags[get_index_type_from_table(idx_no)] | 
              HA_KEY_SCAN_NOT_ROR);
}

static void shrink_varchar(Field* field, const uchar* & ptr, uchar* buf)
{
  if (field->type() == MYSQL_TYPE_VARCHAR && ptr != NULL) {
    Field_varstring* f= (Field_varstring*)field;
    if (f->length_bytes == 1) {
      uint pack_len= field->pack_length();
      DBUG_ASSERT(1 <= pack_len && pack_len <= 256);
      if (ptr[1] == 0) {
        buf[0]= ptr[0];
      } else {
        DBUG_ASSERT(FALSE);
        buf[0]= 255;
      }
      memmove(buf + 1, ptr + 2, pack_len - 1);
      ptr= buf;
    }
  }
}


/*
  Read one record from NDB using primary key
*/

int ha_ndbcluster::pk_read(const uchar *key, uint key_len, uchar *buf,
                           uint32 part_id)
{
  NdbConnection *trans= m_thd_ndb->trans;
  NdbOperation *op;
  uchar *row;
  int res;
  DBUG_ENTER("pk_read");
  DBUG_PRINT("enter", ("key_len: %u read_set=%x",
                       key_len, table->read_set->bitmap[0]));
  DBUG_DUMP("key", key, key_len);
  DBUG_ASSERT(trans);

  if (table_share->primary_key == MAX_KEY)
  {
    row= get_row_buffer();
    if (!row)
      DBUG_RETURN(ER_OUTOFMEMORY);
  }
  else
    row= buf;

  NdbOperation::LockMode lm=
    (NdbOperation::LockMode)get_ndb_lock_type(m_lock.type, table->read_set);
  if (!(op= pk_unique_index_read_key(table->s->primary_key, key, row, lm)))
    ERR_RETURN(trans->getNdbError());
  
  if (m_user_defined_partitioning)
    op->setPartitionId(part_id);

  if ((res = execute_no_commit_ie(m_thd_ndb, trans, FALSE)) != 0 ||
      op->getNdbError().code) 
  {
    table->status= STATUS_NOT_FOUND;
    DBUG_RETURN(ndb_err(trans));
  }

  if (table_share->primary_key == MAX_KEY)
  {
    memcpy(buf, row, table_share->reclength);
    m_ref= get_hidden_key(row);
    if (m_user_defined_partitioning)
      m_part_id= get_partition_fragment(row);
  }

  table->status= 0;     
  DBUG_RETURN(0);
}

/*
  Read one complementing record from NDB using primary key from old_data
  or hidden key
*/

int ha_ndbcluster::complemented_read(const uchar *old_data, uchar *new_data,
                                     uint32 old_part_id)
{
  NdbTransaction *trans= m_thd_ndb->trans;
  NdbOperation *op;
  DBUG_ENTER("complemented_read");
  DBUG_ASSERT(trans);

  if (bitmap_is_set_all(table->read_set))
  {
    // We have allready retrieved all fields, nothing to complement
    DBUG_RETURN(0);
  }

  const NdbRecord *key_rec;
  const uchar *key_row;
  if (table_share->primary_key != MAX_KEY)
  {
    key_rec= m_index[table->s->primary_key].ndb_unique_record_row;
    key_row= old_data;
  }
  else
  {
    /* Hidden primary key, previously read into m_ref. */
    key_rec= m_ndb_hidden_key_record;
    key_row= (const uchar*)(&m_ref);
  }

  /*
    Use mask only with columns that are not in write_set, not in
    read_set, and not part of the primary key.
  */
  bitmap_copy(&m_bitmap, table->read_set);
  bitmap_union(&m_bitmap, table->write_set);
  bitmap_invert(&m_bitmap);
  NdbOperation::LockMode lm=
    (NdbOperation::LockMode)get_ndb_lock_type(m_lock.type, &m_bitmap);
  if (!(op= trans->readTuple(key_rec, (const char *)key_row,
                             m_ndb_record, (char *)new_data,
                             lm, (const unsigned char *)(m_bitmap.bitmap))))
    ERR_RETURN(trans->getNdbError());

  if (table_share->blob_fields > 0)
  {
    my_bitmap_map *old_map= dbug_tmp_use_all_columns(table, table->read_set);
    int res= get_blob_values(op, new_data, &m_bitmap);
    dbug_tmp_restore_column_map(table->read_set, old_map);
    if (res != 0)
      ERR_RETURN(op->getNdbError());
  }

  if (m_user_defined_partitioning)
    op->setPartitionId(old_part_id);
  
  if (execute_no_commit(m_thd_ndb, trans, FALSE, m_ignore_no_key) != 0) 
  {
    table->status= STATUS_NOT_FOUND;
    DBUG_RETURN(ndb_err(trans));
  }

  DBUG_RETURN(0);
}

/*
 * Check that all operations between first and last all
 * have gotten the errcode
 * If checking for HA_ERR_KEY_NOT_FOUND then update m_dupkey
 * for all succeeding operations
 */
bool ha_ndbcluster::check_all_operations_for_error(NdbTransaction *trans,
                                                   const NdbOperation *first,
                                                   const NdbOperation *last,
                                                   uint errcode)
{
  const NdbOperation *op= first;
  DBUG_ENTER("ha_ndbcluster::check_all_operations_for_error");

  while(op)
  {
    NdbError err= op->getNdbError();
    if (err.status != NdbError::Success)
    {
      if (ndb_to_mysql_error(&err) != (int) errcode)
        DBUG_RETURN(FALSE);
      if (op == last) break;
      op= trans->getNextCompletedOperation(op);
    }
    else
    {
      // We found a duplicate
      if (op->getType() == NdbOperation::UniqueIndexAccess)
      {
        if (errcode == HA_ERR_KEY_NOT_FOUND)
        {
          NdbIndexOperation *iop= (NdbIndexOperation *) op;
          const NDBINDEX *index= iop->getIndex();
          // Find the key_no of the index
          for(uint i= 0; i<table->s->keys; i++)
          {
            if (m_index[i].unique_index == index)
            {
              m_dupkey= i;
              break;
            }
          }
        }
      }
      else
      {
        // Must have been primary key access
        DBUG_ASSERT(op->getType() == NdbOperation::PrimaryKeyAccess);
        if (errcode == HA_ERR_KEY_NOT_FOUND)
          m_dupkey= table->s->primary_key;
      }
      DBUG_RETURN(FALSE);      
    }
  }
  DBUG_RETURN(TRUE);
}


/**
 * Check if record contains any null valued columns that are part of a key
 */
static
int
check_null_in_record(const KEY* key_info, const uchar *record)
{
  KEY_PART_INFO *curr_part, *end_part;
  curr_part= key_info->key_part;
  end_part= curr_part + key_info->key_parts;

  while (curr_part != end_part)
  {
    if (curr_part->null_bit &&
        (record[curr_part->null_offset] & curr_part->null_bit))
      return 1;
    curr_part++;
  }
  return 0;
  /*
    We could instead pre-compute a bitmask in table_share with one bit for
    every null-bit in the key, and so check this just by OR'ing the bitmask
    with the null bitmap in the record.
    But not sure it's worth it.
  */
}

/* Empty mask and dummy row, for reading no attributes using NdbRecord. */
/* Mask will be initialized to all zeros by linker. */
static unsigned char empty_mask[(NDB_MAX_ATTRIBUTES_IN_TABLE+7)/8];
static char dummy_row[1];

/*
 * Peek to check if any rows already exist with conflicting
 * primary key or unique index values
*/

int ha_ndbcluster::peek_indexed_rows(const uchar *record,
				     bool check_pk)
{
  NdbTransaction *trans;
  NdbOperation *op;
  const NdbOperation *first, *last;
  uint i;
  int res, error;
  DBUG_ENTER("peek_indexed_rows");
  if (!(trans= get_transaction(error)))
  {
    DBUG_RETURN(error);
  }
  NdbOperation::LockMode lm=
      (NdbOperation::LockMode)get_ndb_lock_type(m_lock.type, NULL);
  first= NULL;
  if (check_pk && table->s->primary_key != MAX_KEY)
  {
    /*
     * Fetch any row with colliding primary key
     */
    const NdbRecord *key_rec=
      m_index[table->s->primary_key].ndb_unique_record_row;
    if (!(op= trans->readTuple(key_rec, (const char *)record,
                               key_rec, dummy_row, lm, empty_mask)))
      ERR_RETURN(trans->getNdbError());
    
    first= op;

    if (m_user_defined_partitioning)
    {
      uint32 part_id;
      int error;
      longlong func_value;
      my_bitmap_map *old_map= dbug_tmp_use_all_columns(table, table->read_set);
      error= m_part_info->get_partition_id(m_part_info, &part_id, &func_value);
      dbug_tmp_restore_column_map(table->read_set, old_map);
      if (error)
      {
        m_part_info->err_value= func_value;
        DBUG_RETURN(error);
      }
      op->setPartitionId(part_id);
    }
  }
  /*
   * Fetch any rows with colliding unique indexes
   */
  KEY* key_info;
  for (i= 0, key_info= table->key_info; i < table->s->keys; i++, key_info++)
  {
    if (i != table->s->primary_key &&
        key_info->flags & HA_NOSAME)
    {
      /*
        A unique index is defined on table.
        We cannot look up a NULL field value in a unique index. But since
        keys with NULLs are not indexed, such rows cannot conflict anyway, so
        we just skip the index in this case.
      */
      if (check_null_in_record(key_info, record))
      {
        DBUG_PRINT("info", ("skipping check for key with NULL"));
        continue;
      }

      NdbOperation *iop;
      const NdbRecord *key_rec= m_index[i].ndb_unique_record_row;
      if (!(iop= trans->readTuple(key_rec, (const char *)record,
                                  key_rec, dummy_row,
                                  lm, empty_mask)))
        ERR_RETURN(trans->getNdbError());

      if (!first)
        first= iop;
    }
  }
  last= trans->getLastDefinedOperation();
  if (first)
    res= execute_no_commit_ie(m_thd_ndb, trans, FALSE);
  else
  {
    // Table has no keys
    table->status= STATUS_NOT_FOUND;
    DBUG_RETURN(HA_ERR_KEY_NOT_FOUND);
  }
  if (check_all_operations_for_error(trans, first, last, 
                                     HA_ERR_KEY_NOT_FOUND))
  {
    table->status= STATUS_NOT_FOUND;
    DBUG_RETURN(ndb_err(trans));
  } 
  else
  {
    DBUG_PRINT("info", ("m_dupkey %d", m_dupkey));
  }
  DBUG_RETURN(0);
}


/*
  Read one record from NDB using unique secondary index
*/

int ha_ndbcluster::unique_index_read(const uchar *key,
                                     uint key_len, uchar *buf)
{
  NdbTransaction *trans= m_thd_ndb->trans;
  NdbOperation *op;
  uchar *row;
  DBUG_ENTER("ha_ndbcluster::unique_index_read");
  DBUG_PRINT("enter", ("key_len: %u, index: %u", key_len, active_index));
  DBUG_DUMP("key", key, key_len);
  DBUG_ASSERT(trans);
  
  if (table_share->primary_key == MAX_KEY)
  {
    row= get_row_buffer();
    if (!row)
      DBUG_RETURN(ER_OUTOFMEMORY);
  }
  else
    row= buf;

  NdbOperation::LockMode lm=
    (NdbOperation::LockMode)get_ndb_lock_type(m_lock.type, table->read_set);
  if (!(op= pk_unique_index_read_key(active_index, key, row, lm)))
    ERR_RETURN(trans->getNdbError());
  
  if (execute_no_commit_ie(m_thd_ndb, trans, FALSE) != 0 ||
      op->getNdbError().code) 
  {
    int err= ndb_err(trans);
    if(err==HA_ERR_KEY_NOT_FOUND)
      table->status= STATUS_NOT_FOUND;
    else
      table->status= STATUS_GARBAGE;

    DBUG_RETURN(err);
  }

  if (table_share->primary_key == MAX_KEY)
  {
    memcpy(buf, row, table_share->reclength);
    m_ref= get_hidden_key(row);
    if (m_user_defined_partitioning)
      m_part_id= get_partition_fragment(row);
  }

  table->status= 0;
  DBUG_RETURN(0);
}

int
ha_ndbcluster::scan_handle_lock_tuple(NdbScanOperation *scanOp,
                                      NdbTransaction *trans)
{
  DBUG_ENTER("ha_ndbcluster::scan_handle_lock_tuple");
  if (m_lock_tuple)
  {
    /*
      Lock level m_lock.type either TL_WRITE_ALLOW_WRITE
      (SELECT FOR UPDATE) or TL_READ_WITH_SHARED_LOCKS (SELECT
      LOCK WITH SHARE MODE) and row was not explictly unlocked 
      with unlock_row() call
    */
    NdbOperation *op;
    // Lock row
    DBUG_PRINT("info", ("Keeping lock on scanned row"));
      
    if (!(op= scanOp->lockCurrentTuple(trans, m_ndb_record,
                                       dummy_row, empty_mask)))
    {
      /* purecov: begin inspected */
      m_lock_tuple= FALSE;
      ERR_RETURN(trans->getNdbError());
      /* purecov: end */    
    }
    m_ops_pending++;
  }
  m_lock_tuple= FALSE;
  DBUG_RETURN(0);
}

inline int ha_ndbcluster::fetch_next(NdbScanOperation* cursor)
{
  DBUG_ENTER("fetch_next");
  int local_check;
  int error;
  NdbTransaction *trans= m_thd_ndb->trans;
  
  DBUG_ASSERT(trans);
  if ((error= scan_handle_lock_tuple(cursor, trans)) != 0)
    DBUG_RETURN(error);
  
  bool contact_ndb= m_lock.type < TL_WRITE_ALLOW_WRITE &&
                    m_lock.type != TL_READ_WITH_SHARED_LOCKS;
  do {
    DBUG_PRINT("info", ("Call nextResult, contact_ndb: %d", contact_ndb));
    /*
      We can only handle one tuple with blobs at a time.
    */
    if (m_ops_pending && m_blobs_pending)
    {
      if (execute_no_commit(m_thd_ndb, trans, FALSE, m_ignore_no_key) != 0)
        DBUG_RETURN(ndb_err(trans));
    }
    
    if ((local_check= cursor->nextResult(_m_next_row,
                                         contact_ndb,
                                         m_thd_ndb->m_force_send)) == 0)
    {
      /*
	Explicitly lock tuple if "select for update" or
	"select lock in share mode"
      */
      m_lock_tuple= (m_lock.type == TL_WRITE_ALLOW_WRITE
		     || 
		     m_lock.type == TL_READ_WITH_SHARED_LOCKS);
      DBUG_RETURN(0);
    } 
    else if (local_check == 1 || local_check == 2)
    {
      // 1: No more records
      // 2: No more cached records
      
      /*
        Before fetching more rows and releasing lock(s),
        all pending update or delete operations should 
        be sent to NDB
      */
      DBUG_PRINT("info", ("ops_pending: %ld", (long) m_ops_pending));    
      if (m_ops_pending)
      {
        if (execute_no_commit(m_thd_ndb, trans, FALSE, m_ignore_no_key) != 0)
          DBUG_RETURN(-1);
      }
      contact_ndb= (local_check == 2);
    }
    else
    {
      DBUG_RETURN(-1);
    }
  } while (local_check == 2);

  DBUG_RETURN(1);
}

/*
  Get the next record of a started scan. Try to fetch
  it locally from NdbApi cached records if possible, 
  otherwise ask NDB for more.

  NOTE
  If this is a update/delete make sure to not contact 
  NDB before any pending ops have been sent to NDB.

*/

inline int ha_ndbcluster::next_result(uchar *buf)
{  
  int res;
  DBUG_ENTER("next_result");
    
  if (!m_active_cursor)
    DBUG_RETURN(HA_ERR_END_OF_FILE);
  
  if ((res= fetch_next(m_active_cursor)) == 0)
  {
    DBUG_PRINT("info", ("One more record found"));    
    
    if (table_share->primary_key == MAX_KEY)
    {
      m_ref= get_hidden_key(m_next_row);
      if (m_user_defined_partitioning)
        m_part_id= get_partition_fragment(m_next_row);
    }

    unpack_record(buf, m_next_row);
    table->status= 0;
    DBUG_RETURN(0);
  }
  else if (res == 1)
  {
    // No more records
    table->status= STATUS_NOT_FOUND;
    
    DBUG_PRINT("info", ("No more records"));
    DBUG_RETURN(HA_ERR_END_OF_FILE);
  }
  else
  {
    DBUG_RETURN(ndb_err(m_thd_ndb->trans));
  }
}

/*
  Do a primary key or unique key index read operation.
  The key value is taken from a buffer in mysqld key format.
*/
NdbOperation *
ha_ndbcluster::pk_unique_index_read_key(uint idx, const uchar *key, uchar *buf,
                                        NdbOperation::LockMode lm)
{
  NdbOperation *op;
  const NdbRecord *ndb_record= m_ndb_record;
  uchar *mask= (uchar *)(table->read_set->bitmap);
  const NdbRecord *key_rec;
  if (idx != MAX_KEY)
    key_rec= m_index[idx].ndb_unique_record_key;
  else
    key_rec= m_ndb_hidden_key_record;

  /* Initialize the null bitmap, setting unused null bits to 1. */
  memset(buf, 0xff, table->s->null_bytes);

  if (m_user_defined_partitioning || table_share->primary_key == MAX_KEY)
  {
    /*
      We need an extended column mask.
      We may also need to read the hidden primary key and the FRAGMENT
      pseudo-column.
    */
    mask= copy_column_set(table->read_set);
    if (table_share->primary_key == MAX_KEY)
    {
      request_hidden_key(mask);
      if (m_user_defined_partitioning)
        ndb_record= m_ndb_record_fragment;
    }
  }
  op= m_thd_ndb->trans->readTuple(key_rec, (const char *)key,
                                  ndb_record, (char *)buf, lm, mask);

  if (uses_blob_value(table->read_set) &&
      get_blob_values(op, buf, table->read_set) != 0)
    return NULL;

  return op;
}

/*
  Set bounds for ordered index scan.
*/

/* ToDo: remove if converting records_in_range() to NdbRecord. */
int ha_ndbcluster::set_bounds(NdbIndexScanOperation *op,
                              uint inx,
                              bool rir,
                              const key_range *keys[2],
                              uint range_no)
{
  const KEY *const key_info= table->key_info + inx;
  const uint key_parts= key_info->key_parts;
  uint key_tot_len[2];
  uint tot_len;
  uint i, j;

  DBUG_ENTER("set_bounds");
  DBUG_PRINT("info", ("key_parts=%d", key_parts));

  for (j= 0; j <= 1; j++)
  {
    const key_range *key= keys[j];
    if (key != NULL)
    {
      // for key->flag see ha_rkey_function
      DBUG_PRINT("info", ("key %d length=%d flag=%d",
                          j, key->length, key->flag));
      key_tot_len[j]= key->length;
    }
    else
    {
      DBUG_PRINT("info", ("key %d not present", j));
      key_tot_len[j]= 0;
    }
  }
  tot_len= 0;

  for (i= 0; i < key_parts; i++)
  {
    KEY_PART_INFO *key_part= &key_info->key_part[i];
    Field *field= key_part->field;
#ifndef DBUG_OFF
    uint part_len= key_part->length;
#endif
    uint part_store_len= key_part->store_length;
    // Info about each key part
    struct part_st {
      bool part_last;
      const key_range *key;
      const uchar *part_ptr;
      bool part_null;
      int bound_type;
      const uchar* bound_ptr;
    };
    struct part_st part[2];

    for (j= 0; j <= 1; j++)
    {
      struct part_st &p= part[j];
      p.key= NULL;
      p.bound_type= -1;
      if (tot_len < key_tot_len[j])
      {
        p.part_last= (tot_len + part_store_len >= key_tot_len[j]);
        p.key= keys[j];
        p.part_ptr= &p.key->key[tot_len];
        p.part_null= key_part->null_bit && *p.part_ptr;
        p.bound_ptr=
          p.part_null ? 0 : key_part->null_bit ? p.part_ptr + 1 : p.part_ptr;

        if (j == 0)
        {
          switch (p.key->flag)
          {
            case HA_READ_KEY_EXACT:
              if (! rir)
                p.bound_type= NdbIndexScanOperation::BoundEQ;
              else // differs for records_in_range
                p.bound_type= NdbIndexScanOperation::BoundLE;
              break;
            // ascending
            case HA_READ_KEY_OR_NEXT:
              p.bound_type= NdbIndexScanOperation::BoundLE;
              break;
            case HA_READ_AFTER_KEY:
              if (! p.part_last)
                p.bound_type= NdbIndexScanOperation::BoundLE;
              else
                p.bound_type= NdbIndexScanOperation::BoundLT;
              break;
            // descending
            case HA_READ_PREFIX_LAST:           // weird
              p.bound_type= NdbIndexScanOperation::BoundEQ;
              break;
            case HA_READ_PREFIX_LAST_OR_PREV:   // weird
              p.bound_type= NdbIndexScanOperation::BoundGE;
              break;
            case HA_READ_BEFORE_KEY:
              if (! p.part_last)
                p.bound_type= NdbIndexScanOperation::BoundGE;
              else
                p.bound_type= NdbIndexScanOperation::BoundGT;
              break;
            default:
              break;
          }
        }
        if (j == 1) {
          switch (p.key->flag)
          {
            // ascending
            case HA_READ_BEFORE_KEY:
              if (! p.part_last)
                p.bound_type= NdbIndexScanOperation::BoundGE;
              else
                p.bound_type= NdbIndexScanOperation::BoundGT;
              break;
            case HA_READ_AFTER_KEY:     // weird
              p.bound_type= NdbIndexScanOperation::BoundGE;
              break;
            default:
              break;
            // descending strangely sets no end key
          }
        }

        if (p.bound_type == -1)
        {
          DBUG_PRINT("error", ("key %d unknown flag %d", j, p.key->flag));
          DBUG_ASSERT(FALSE);
          // Stop setting bounds but continue with what we have
          DBUG_RETURN(op->end_of_bound(range_no));
        }
      }
    }

    // Seen with e.g. b = 1 and c > 1
    if (part[0].bound_type == NdbIndexScanOperation::BoundLE &&
        part[1].bound_type == NdbIndexScanOperation::BoundGE &&
        memcmp(part[0].part_ptr, part[1].part_ptr, part_store_len) == 0)
    {
      DBUG_PRINT("info", ("replace LE/GE pair by EQ"));
      part[0].bound_type= NdbIndexScanOperation::BoundEQ;
      part[1].bound_type= -1;
    }
    // Not seen but was in previous version
    if (part[0].bound_type == NdbIndexScanOperation::BoundEQ &&
        part[1].bound_type == NdbIndexScanOperation::BoundGE &&
        memcmp(part[0].part_ptr, part[1].part_ptr, part_store_len) == 0)
    {
      DBUG_PRINT("info", ("remove GE from EQ/GE pair"));
      part[1].bound_type= -1;
    }

    for (j= 0; j <= 1; j++)
    {
      struct part_st &p= part[j];
      // Set bound if not done with this key
      if (p.key != NULL)
      {
        DBUG_PRINT("info", ("key %d:%d  offset: %d  length: %d  last: %d  bound: %d",
                            j, i, tot_len, part_len, p.part_last, p.bound_type));
        DBUG_DUMP("info", p.part_ptr, part_store_len);

        // Set bound if not cancelled via type -1
        if (p.bound_type != -1)
        {
          const uchar* ptr= p.bound_ptr;
          uchar buf[256];
          shrink_varchar(field, ptr, buf);
          if (op->setBound(i, p.bound_type, ptr))
            ERR_RETURN(op->getNdbError());
        }
      }
    }

    tot_len+= part_store_len;
  }
  DBUG_RETURN(op->end_of_bound(range_no));
}

/* Count number of columns in key part. */
static uint
count_key_columns(const KEY *key_info, const key_range *key)
{
  KEY_PART_INFO *first_key_part= key_info->key_part;
  KEY_PART_INFO *key_part_end= first_key_part + key_info->key_parts;
  KEY_PART_INFO *key_part;
  uint length= 0;
  for(key_part= first_key_part; key_part < key_part_end; key_part++)
  {
    if (length >= key->length)
      break;
    length+= key_part->store_length;
  }
  return key_part - first_key_part;
}

/* Helper method to compute NDB index bounds. Note: does not set range_no. */
static void
compute_index_bounds(NdbIndexScanOperation::IndexBound & bound,
                     const KEY *key_info,
                     const key_range *start_key, const key_range *end_key)
{
  if (start_key)
  {
    bound.low_key= (const char*)start_key->key;
    bound.low_key_count= count_key_columns(key_info, start_key);
    bound.low_inclusive=
      start_key->flag != HA_READ_AFTER_KEY &&
      start_key->flag != HA_READ_BEFORE_KEY;
  }
  else
  {
    bound.low_key= NULL;
    bound.low_key_count= 0;
  }

  if (start_key &&
      (start_key->flag == HA_READ_KEY_EXACT ||
       start_key->flag == HA_READ_PREFIX_LAST))
  {
    bound.high_key= bound.low_key;
    bound.high_key_count= bound.low_key_count;
    bound.high_inclusive= TRUE;
  }
  else if (end_key)
  {
    bound.high_key= (const char*)end_key->key;
    bound.high_key_count= count_key_columns(key_info, end_key);
    /*
      For some reason, 'where b >= 1 and b <= 3' uses HA_READ_AFTER_KEY for
      the end_key.
      So HA_READ_AFTER_KEY in end_key sets high_inclusive, even though in
      start_key it does not set low_inclusive.
    */
    bound.high_inclusive= end_key->flag != HA_READ_BEFORE_KEY;
    if (end_key->flag == HA_READ_KEY_EXACT ||
        end_key->flag == HA_READ_PREFIX_LAST)
    {
      bound.low_key= bound.high_key;
      bound.low_key_count= bound.high_key_count;
      bound.low_inclusive= TRUE;
    }
  }
  else
  {
    bound.high_key= NULL;
    bound.high_key_count= 0;
  }
}

struct ordered_index_scan_data {
  const KEY *key_info;
  const key_range *start_key;
  const key_range *end_key;
};

/* Callback to set up scan bounds for ordered_index_scan(). */
static int
ordered_index_scan_callback(void *arg, Uint32 i,
                            NdbIndexScanOperation::IndexBound & bound)
{
  struct ordered_index_scan_data *data= (struct ordered_index_scan_data *)arg;
  compute_index_bounds(bound, data->key_info, data->start_key, data->end_key);
  bound.range_no= 0;
  return 0;                                     // Success
}


/*
  Start ordered index scan in NDB
*/

int ha_ndbcluster::ordered_index_scan(const key_range *start_key,
                                      const key_range *end_key,
                                      bool sorted, bool descending,
                                      uchar* buf, part_id_range *part_spec)
{  
  NdbTransaction *trans;
  NdbIndexScanOperation *op;
  struct ordered_index_scan_data data;
  uchar *mask;
  int error;

  DBUG_ENTER("ha_ndbcluster::ordered_index_scan");
  DBUG_PRINT("enter", ("index: %u, sorted: %d, descending: %d read_set=0x%x",
             active_index, sorted, descending, table->read_set->bitmap[0]));
  DBUG_PRINT("enter", ("Starting new ordered scan on %s", m_tabname));

  // Check that sorted seems to be initialised
  DBUG_ASSERT(sorted == 0 || sorted == 1);

  if (!(trans= get_transaction(error)))
  {
    DBUG_RETURN(error);
  }

  if (m_active_cursor && (error= close_scan()))
    DBUG_RETURN(error);

  if (m_user_defined_partitioning || table_share->primary_key == MAX_KEY)
  {
    mask= copy_column_set(table->read_set);
    if (table_share->primary_key == MAX_KEY)
      request_hidden_key(mask);
  }
  else
    mask= (uchar *)(table->read_set->bitmap);

  NdbOperation::LockMode lm=
    (NdbOperation::LockMode)get_ndb_lock_type(m_lock.type, table->read_set);
  Uint32 scan_flags= 0;
  if (lm == NdbOperation::LM_Read)
    scan_flags|= NdbScanOperation::SF_KeyInfo;
  if (sorted)
    scan_flags|= NdbScanOperation::SF_OrderBy;
  if (descending)
    scan_flags|= NdbScanOperation::SF_Descending;
  const NdbRecord *key_rec= m_index[active_index].ndb_record_key;
  const NdbRecord *row_rec= m_index[active_index].ndb_record_row;
  Uint32 num_bounds= (start_key != NULL || end_key != NULL);
  data.key_info= table->key_info + active_index;
  if (!descending) {
    data.start_key= start_key;
    data.end_key= end_key;
  }
  else
  {
    data.start_key= end_key;
    data.end_key= start_key;
  }

  if (!(op= trans->scanIndex(key_rec, ordered_index_scan_callback, &data,
                             num_bounds, row_rec, lm,
                             mask,
                             scan_flags, parallelism, 0)))
    ERR_RETURN(trans->getNdbError());

  if (uses_blob_value(table->read_set) &&
      get_blob_values(op, NULL, table->read_set) != 0)
    ERR_RETURN(op->getNdbError());

  if (m_use_partition_pruning && part_spec != NULL &&
      part_spec->start_part == part_spec->end_part)
    op->setPartitionId(part_spec->start_part);
  m_active_cursor= op;

  if (m_cond && m_cond->generate_scan_filter(op))
    DBUG_RETURN(ndb_err(trans));

  if (execute_no_commit(m_thd_ndb, trans, FALSE, m_ignore_no_key) != 0)
    DBUG_RETURN(ndb_err(trans));
  
  DBUG_RETURN(next_result(buf));
}

static
int
guess_scan_flags(NdbOperation::LockMode lm, 
		 const NDBTAB* tab, const MY_BITMAP* readset)
{
  int flags= 0;
  flags|= (lm == NdbOperation::LM_Read) ? NdbScanOperation::SF_KeyInfo : 0;
  if (tab->checkColumns(0, 0) & 2)
  {
    int ret = tab->checkColumns(readset->bitmap, no_bytes_in_map(readset));
    
    if (ret & 2)
    { // If disk columns...use disk scan
      flags |= NdbScanOperation::SF_DiskScan;
    }
    else if ((ret & 4) == 0 && (lm == NdbOperation::LM_Exclusive))
    {
      // If no mem column is set and exclusive...guess disk scan
      flags |= NdbScanOperation::SF_DiskScan;
    }
  }
  return flags;
}

/*
  Start full table scan in NDB or unique index scan
 */

int ha_ndbcluster::full_table_scan(const KEY* key_info, 
                                   const uchar *key, 
                                   uint key_len,
                                   uchar *buf)
{
  int error;
  NdbScanOperation *op;
  NdbTransaction *trans;
  part_id_range part_spec;
  uchar *mask= (uchar *)(table->read_set->bitmap);
  const NdbRecord *ndb_record= m_ndb_record;
  bool use_set_part_id= FALSE;

  DBUG_ENTER("full_table_scan");  
  DBUG_PRINT("enter", ("Starting new scan on %s", m_tabname));

  if (table_share->primary_key == MAX_KEY || m_user_defined_partitioning)
    mask= copy_column_set(table->read_set);
  if (m_use_partition_pruning)
  {
    part_spec.start_part= 0;
    part_spec.end_part= m_part_info->get_tot_partitions() - 1;
    prune_partition_set(table, &part_spec);
    DBUG_PRINT("info", ("part_spec.start_part: %u  part_spec.end_part: %u",
                        part_spec.start_part, part_spec.end_part));
    /*
      If partition pruning has found no partition in set
      we can return HA_ERR_END_OF_FILE
    */
    if (part_spec.start_part > part_spec.end_part)
    {
      DBUG_RETURN(HA_ERR_END_OF_FILE);
    }

    if (part_spec.start_part == part_spec.end_part)
    {
      /*
       * Only one partition is required to scan, if sorted is required
       * don't need it anymore since output from one ordered partitioned
       * index is always sorted.
       */
      use_set_part_id= TRUE;
      if (!(trans= get_transaction_part_id(part_spec.start_part, error)))
      {
        DBUG_RETURN(error);
      }
    }
    else
    {
      if (!(trans= get_transaction(error)))
      {
        DBUG_RETURN(error);
      }
    }
  }
  else
    trans= m_thd_ndb->trans;
  DBUG_ASSERT(trans);

  if (table_share->primary_key == MAX_KEY)
  {
    request_hidden_key(mask);
    if (m_user_defined_partitioning)
    {
      // If table has user defined partitioning
      // and no primary key, we need to read the partition id
      // to support ORDER BY queries
      ndb_record= m_ndb_record_fragment;
    }
  }

  NdbOperation::LockMode lm=
    (NdbOperation::LockMode)get_ndb_lock_type(m_lock.type, table->read_set);
  int flags= guess_scan_flags(lm, m_table, table->read_set);
  if (!(op= trans->scanTable(ndb_record, lm, mask, flags, parallelism)))
    ERR_RETURN(trans->getNdbError());
  m_active_cursor= op;

  if (uses_blob_value(table->read_set) &&
      get_blob_values(op, NULL, table->read_set) != 0)
    ERR_RETURN(op->getNdbError());

  if (use_set_part_id)
    m_active_cursor->setPartitionId(part_spec.start_part);

  if (!key_info)
  {
    if (m_cond && m_cond->generate_scan_filter(op))
      DBUG_RETURN(ndb_err(trans));
  }
  else
  {
    /* Unique index scan in NDB (full table scan with scan filter) */
    DBUG_PRINT("info", ("Starting unique index scan"));
    if (!m_cond)
      m_cond= new ha_ndbcluster_cond;
    if (!m_cond)
    {
      my_errno= HA_ERR_OUT_OF_MEM;
      DBUG_RETURN(my_errno);
    }       
    if (m_cond->generate_scan_filter_from_key(op, key_info, key, key_len, buf))
      DBUG_RETURN(ndb_err(trans));
  }

  if (execute_no_commit(m_thd_ndb, trans, FALSE, m_ignore_no_key) != 0)
    DBUG_RETURN(ndb_err(trans));
  DBUG_PRINT("exit", ("Scan started successfully"));
  DBUG_RETURN(next_result(buf));
}

inline void
ha_ndbcluster::eventSetAnyValue(THD *thd, NdbOperation *op)
{
  if (unlikely(m_slow_path))
  {
    /*
      Ignore TNTO_NO_LOGGING for slave thd.  It is used to indicate
      log-slave-updates option.  This is instead handled in the
      injector thread, by looking explicitly at the
      opt_log_slave_updates flag.
    */
    Thd_ndb *thd_ndb= get_thd_ndb(thd);
    if (thd->slave_thread)
      op->setAnyValue(thd->server_id);
    else if (thd_ndb->trans_options & TNTO_NO_LOGGING)
      op->setAnyValue(NDB_ANYVALUE_FOR_NOLOGGING);
  }
}

int ha_ndbcluster::write_row(uchar *record)
{
  DBUG_ENTER("ha_ndbcluster::write_row");
#ifdef HAVE_NDB_BINLOG
  if (m_share == ndb_apply_status_share && table->in_use->slave_thread)
  {
    uint32 sid, master_server_id= active_mi->master_server_id;
    memcpy(&sid, table->field[0]->ptr + (record - table->record[0]), sizeof(sid));
    if (sid == master_server_id)
    {
      uint64 master_epoch;
      memcpy(&master_epoch, table->field[1]->ptr + (record - table->record[0]),
             sizeof(master_epoch));
      active_mi->master_epoch= master_epoch;
    }
  }
#endif /* HAVE_NDB_BINLOG */
  DBUG_RETURN(ndb_write_row(record, FALSE, FALSE));
}

/*
  Insert one record into NDB
*/
int ha_ndbcluster::ndb_write_row(uchar *record,
                                 bool primary_key_update,
                                 bool batched_update)
{
  bool has_auto_increment;
  NdbOperation *op;
  THD *thd= table->in_use;
  Thd_ndb *thd_ndb= m_thd_ndb;
  NdbTransaction *trans;
  uint32 part_id;
  uchar *row;
  bool need_execute;
  int error;
  DBUG_ENTER("ha_ndbcluster::ndb_write_row");

  has_auto_increment= (table->next_number_field && record == table->record[0]);

  if (has_auto_increment && table_share->primary_key != MAX_KEY) 
  {
    /*
     * Increase any auto_incremented primary key
     */
    m_skip_auto_increment= FALSE;
    if ((error= update_auto_increment()))
      DBUG_RETURN(error);
    m_skip_auto_increment= (insert_id_for_cur_row == 0);
  }

  /*
   * If IGNORE the ignore constraint violations on primary and unique keys
   */
  if (!m_use_write && m_ignore_dup_key)
  {
    /*
      compare if expression with that in start_bulk_insert()
      start_bulk_insert will set parameters to ensure that each
      write_row is committed individually
    */
    int peek_res= peek_indexed_rows(record, TRUE);
    
    if (!peek_res) 
    {
      DBUG_RETURN(HA_ERR_FOUND_DUPP_KEY);
    }
    if (peek_res != HA_ERR_KEY_NOT_FOUND)
      DBUG_RETURN(peek_res);
  }

  /*
    Since the NdbRecord operations need row data to remain valid until
    execute(), for bulk insert we need to save rows in a buffer, and
    execute() whenever the buffer gets full.

    For non-bulk insert, we may still need to copy the row into a (bigger)
    buffer if we need extra space for the user-defined partitioning hash
    or the hidden primary key, but we always execute() in this case.

    Note that when using writeTuple() with blobs, we cannot batch, as
    NdbBlob::setValue() uses call-by-reference semantics for the blob value,
    which must remain valid until execute(). For insertTuple(), the blob
    value is buffered by NdbBlob::setValue().
  */
  bool uses_blobs= uses_blob_value(table->write_set);
  if ((m_rows_to_insert > 1 && !uses_blobs) || batched_update ||
      ( (thd->options & OPTION_ALLOW_BATCH) && !(uses_blobs && m_use_write)))
  {
    /* This sets row and need_execute (output parameters). */
    row= batch_copy_row_to_buffer(thd_ndb, record, need_execute);
    DBUG_PRINT("info", ("allocating buffer for bulk insert, "
                        "m_rows_to_insert=%d write_set=0x%x",
                        (int)m_rows_to_insert, table->write_set->bitmap[0]));
    if (unlikely(!row))
      DBUG_RETURN(ER_OUTOFMEMORY);
  }
  else
  {
    DBUG_PRINT("info", ("Non-bulk insert."));
    need_execute= TRUE;
    if (table_share->primary_key == MAX_KEY || m_user_defined_partitioning)
    {
      DBUG_PRINT("info", ("Getting single buffer for oversize record."));
      row= copy_row_to_buffer(thd_ndb, record);
      if (unlikely(!row))
        DBUG_RETURN(ER_OUTOFMEMORY);
    }
    else
      row= record;
  }

  if (table_share->primary_key == MAX_KEY)
  {
    // Table has hidden primary key
    Ndb *ndb= get_ndb();
    Uint64 auto_value;
    uint retries= NDB_AUTO_INCREMENT_RETRIES;
    int retry_sleep= 30; /* 30 milliseconds, transaction */
    for (;;)
    {
      Ndb_tuple_id_range_guard g(m_share);
      if (ndb->getAutoIncrementValue(m_table, g.range, auto_value, 1) == -1)
      {
	if (--retries &&
	    ndb->getNdbError().status == NdbError::TemporaryError)
	{
	  my_sleep(retry_sleep);
	  continue;
	}
	ERR_RETURN(ndb->getNdbError());
      }
      break;
    }
    set_hidden_key(row, auto_value);
  } 

  trans= thd_ndb->trans;
  if (m_user_defined_partitioning || !trans)
  {
    DBUG_ASSERT(m_use_partition_pruning);
    longlong func_value= 0;
    my_bitmap_map *old_map= dbug_tmp_use_all_columns(table, table->read_set);
    error= m_part_info->get_partition_id(m_part_info, &part_id, &func_value);
    dbug_tmp_restore_column_map(table->read_set, old_map);
    if (unlikely(error))
    {
      m_part_info->err_value= func_value;
      DBUG_RETURN(error);
    }
    if (m_user_defined_partitioning)
    {
      /*
        We need to set the value of the partition function value in
        NDB since the NDB kernel doesn't have easy access to the function
        to calculate the value.
      */
      if (func_value >= INT_MAX32)
        func_value= INT_MAX32;
      set_partition_function_value(row, (uint32)func_value);
    }
    if (!trans)
    {
      if (!(trans= start_transaction_part_id(part_id, error)))
      {
        DBUG_RETURN(error);
      }
    }
  }
  DBUG_ASSERT(trans);

  ha_statistic_increment(&SSV::ha_write_count);
  if (table->timestamp_field_type & TIMESTAMP_AUTO_SET_ON_INSERT)
    table->timestamp_field->set_time();

  /*
    We do not use the table->write_set here.
    The reason is that for REPLACE INTO t(a), the write_set is passed with
    only column 'a' enabled.
    But it is wrong not to write all columns in REPLACE, since REPLACE is
    the same as DELETE+INSERT (ie. not writing all columns risks loosing
    default values).
  */
  /*
    ToDo: Actually, we have to use the write set, since otherwise replication
    fails. Replication seems to rely on being able to replicate an update with
    a write_row() with only some bits set in write_set, leaving other fields
    intact.
    This means that we now suffer from BUG#22045... :-/
  */

  if (m_use_write)
  {
    const NdbRecord *key_rec;
    const uchar *key_row;
    uchar *mask;
    if (table_share->primary_key == MAX_KEY || m_user_defined_partitioning)
    {
      mask= copy_column_set(table->write_set);
      if (m_user_defined_partitioning)
        request_partition_function_value(mask);
      if (table_share->primary_key == MAX_KEY)
        request_hidden_key(mask);
    }
    else
      mask= (uchar *)(table->write_set->bitmap);

    if (table_share->primary_key == MAX_KEY)
    {
      key_rec= m_ndb_hidden_key_record;
      key_row= &row[offset_hidden_key()];
    }
    else
    {
      key_rec= m_index[table_share->primary_key].ndb_unique_record_row;
      key_row= row;
    }
    op= trans->writeTuple(key_rec, (const char *)key_row,
                          m_ndb_record, (char *)row, mask);
  }
  else
    op= trans->insertTuple(m_ndb_record, (char *)row);
  if (!(op))
    ERR_RETURN(trans->getNdbError());

  eventSetAnyValue(thd, op);

  if (m_user_defined_partitioning)
    op->setPartitionId(part_id);

  uint blob_count= 0;
  if (table_share->blob_fields > 0)
  {
    my_bitmap_map *old_map= dbug_tmp_use_all_columns(table, table->read_set);
    int res= set_blob_values(op, row - table->record[0], NULL, &blob_count);
    dbug_tmp_restore_column_map(table->read_set, old_map);
    if (res != 0)
      ERR_RETURN(op->getNdbError());
  }

  m_rows_changed++;

  /*
    Execute write operation
    NOTE When doing inserts with many values in 
    each INSERT statement it should not be necessary
    to NoCommit the transaction between each row.
    Find out how this is detected!
  */
  m_rows_inserted++;
  no_uncommitted_rows_update(1);
  if (need_execute || primary_key_update)
  {
    int res= flush_bulk_insert();
    if (res != 0)
    {
      m_skip_auto_increment= TRUE;
      DBUG_RETURN(res);
    }
  }
  if ((has_auto_increment) && (m_skip_auto_increment))
  {
    Ndb *ndb= get_ndb();
    Uint64 next_val= (Uint64) table->next_number_field->val_int() + 1;
#ifndef DBUG_OFF
    char buff[22];
    DBUG_PRINT("info", 
               ("Trying to set next auto increment value to %s",
                llstr(next_val, buff)));
#endif
    Ndb_tuple_id_range_guard g(m_share);
    if (ndb->setAutoIncrementValue(m_table, g.range, next_val, TRUE)
        == -1)
      ERR_RETURN(ndb->getNdbError());
  }
  m_skip_auto_increment= TRUE;

  DBUG_PRINT("exit",("ok"));
  DBUG_RETURN(0);
}


/* Compare if an update changes the primary key in a row. */
int ha_ndbcluster::primary_key_cmp(const uchar * old_row, const uchar * new_row)
{
  uint keynr= table_share->primary_key;
  KEY_PART_INFO *key_part=table->key_info[keynr].key_part;
  KEY_PART_INFO *end=key_part+table->key_info[keynr].key_parts;

  for (; key_part != end ; key_part++)
  {
    if (!bitmap_is_set(table->write_set, key_part->fieldnr - 1))
      continue;

    /* The primary key does not allow NULLs. */
    DBUG_ASSERT(!key_part->null_bit);

    if (key_part->key_part_flag & (HA_BLOB_PART | HA_VAR_LENGTH_PART))
    {

      if (key_part->field->cmp_binary((old_row + key_part->offset),
                                      (new_row + key_part->offset),
                                      (ulong) key_part->length))
        return 1;
    }
    else
    {
      if (memcmp(old_row+key_part->offset, new_row+key_part->offset,
                 key_part->length))
        return 1;
    }
  }
  return 0;
}

#ifdef HAVE_NDB_BINLOG

/*
  CFT_NDB_NEW

  To perform conflict resolution, an interpreted program is used to read
  the timestamp stored locally and compare to what is going to be applied.
  If timestamp is lower, an error for this operation (9999) will be raised,
  and new row will not be applied. The error codes for the operations will
  be checked on return.  For this to work is is vital that the operation
  is run with ignore error option.
*/

int
ha_ndbcluster::update_row_conflict_fn_max(const uchar *old_data,
                                          uchar *new_data,
                                          NdbInterpretedCode *code)
{
  uint32 resolve_column= m_share->m_cfn_share->m_resolve_column;
  uint32 resolve_size= m_share->m_cfn_share->m_resolve_size;

  DBUG_PRINT("info", ("interpreted update pre equal on column %u",
                      resolve_column));

  DBUG_ASSERT(resolve_size == 4 || resolve_size == 8);

  if (!bitmap_is_set(table->write_set, resolve_column))
  {
    sql_print_information("NDB Slave: missing data for NDB_MAX");
    return 0;
  }

  const uint label_0= 0;
  const Uint32 RegNewValue= 1, RegCurrentValue= 2;
  int r;
  Field *field= table->field[resolve_column];
  DBUG_PRINT("info", ("interpreted update post equal"));
  /*
   * read new value from record
   */
  union {
    uint32 new_value_32;
    uint64 new_value_64;
  };
  {
    const uchar *field_ptr= field->ptr + (new_data - table->record[0]);
    if (resolve_size == 4)
    {
      memcpy(&new_value_32, field_ptr, resolve_size);
      DBUG_PRINT("info", ("new_value_32: %u", new_value_32));
    }
    else
    {
      memcpy(&new_value_64, field_ptr, resolve_size);
      DBUG_PRINT("info", ("new_value_64: %llu",
                          (unsigned long long) new_value_64));
    }
  }
  /*
   * Load registers RegNewValue and RegCurrentValue
   */
  if (resolve_size == 4)
    r= code->load_const_u32(RegNewValue, new_value_32);
  else
    r= code->load_const_u64(RegNewValue, new_value_64);
  DBUG_ASSERT(r == 0);
  r= code->read_attr(m_table, resolve_column, RegCurrentValue);
  DBUG_ASSERT(r == 0);
  /*
   * if RegNewValue > RegCurrentValue goto label_0
   * else raise error for this row
   */
  r= code->branch_gt(RegCurrentValue, RegNewValue, label_0);
  DBUG_ASSERT(r == 0);
  r= code->interpret_exit_nok(error_conflict_fn_max_violation);
  DBUG_ASSERT(r == 0);
  r= code->def_label(label_0);
  DBUG_ASSERT(r == 0);
  r= code->interpret_exit_ok();
  DBUG_ASSERT(r == 0);
  r= code->backpatch();
  DBUG_ASSERT(r == 0);
  return r;
}

/*
  CFT_NDB_OLD

  To perform conflict detection, an interpreted program is used to read
  the timestamp stored locally and compare to what was on the master.
  If timestamp is not equal, an error for this operation (9998) will be raised,
  and new row will not be applied. The error codes for the operations will
  be checked on return.  For this to work is is vital that the operation
  is run with ignore error option.

  As an independent feature, phase 2 also saves the
  conflicts into the table's exceptions table.
*/

int
ha_ndbcluster::update_row_conflict_fn_old(const uchar *old_data,
                                          uchar *new_data,
                                          NdbInterpretedCode *code)
{
  uint32 resolve_column= m_share->m_cfn_share->m_resolve_column;
  uint32 resolve_size= m_share->m_cfn_share->m_resolve_size;

  DBUG_PRINT("info", ("interpreted update pre equal on column %u",
                      resolve_column));

  DBUG_ASSERT(resolve_size == 4 || resolve_size == 8);

  if (!bitmap_is_set(table->write_set, resolve_column))
  {
    sql_print_information("NDB Slave: missing data for NDB_OLD");
    return 0;
  }

  const uint label_0= 0;
  const Uint32 RegOldValue= 1, RegCurrentValue= 2;
  int r;
  Field *field= table->field[resolve_column];
  DBUG_PRINT("info", ("interpreted update post equal"));
  /*
   * read old value from record
   */
  union {
    uint32 old_value_32;
    uint64 old_value_64;
  };
  {
    const uchar *field_ptr= field->ptr + (old_data - table->record[0]);
    if (resolve_size == 4)
    {
      memcpy(&old_value_32, field_ptr, resolve_size);
      DBUG_PRINT("info", ("old_value_32: %u", old_value_32));
    }
    else
    {
      memcpy(&old_value_64, field_ptr, resolve_size);
      DBUG_PRINT("info", ("old_value_64: %llu",
                          (unsigned long long) old_value_64));
    }
  }
  /*
   * Load registers RegOldValue and RegCurrentValue
   */
  if (resolve_size == 4)
    r= code->load_const_u32(RegOldValue, old_value_32);
  else
    r= code->load_const_u64(RegOldValue, old_value_64);
  DBUG_ASSERT(r == 0);
  r= code->read_attr(m_table, resolve_column, RegCurrentValue);
  DBUG_ASSERT(r == 0);
  /*
   * if RegOldValue == RegCurrentValue goto label_0
   * else raise error for this row
   */
  r= code->branch_eq(RegCurrentValue, RegOldValue, label_0);
  DBUG_ASSERT(r == 0);
  r= code->interpret_exit_nok(error_conflict_fn_old_violation);
  DBUG_ASSERT(r == 0);
  r= code->def_label(label_0);
  DBUG_ASSERT(r == 0);
  r= code->interpret_exit_ok();
  DBUG_ASSERT(r == 0);
  r= code->backpatch();
  DBUG_ASSERT(r == 0);
  return r;
}

int
ha_ndbcluster::update_row_conflict_fn(enum_conflict_fn_type cft,
                                      const uchar *old_data,
                                      uchar *new_data,
                                      NdbInterpretedCode *code)
{
  DBUG_ASSERT(cft == CFT_NDB_MAX || cft == CFT_NDB_OLD);
  switch (cft) {
  case CFT_NDB_MAX:
    return update_row_conflict_fn_max(old_data, new_data, code);
  case CFT_NDB_OLD:
    return update_row_conflict_fn_old(old_data, new_data, code);
  case CFT_NDB_UNDEF:
    abort();
  }
  return 0;
}
#endif /* HAVE_NDB_BINLOG */

/*
  Update one record in NDB using primary key
*/

int ha_ndbcluster::update_row(const uchar *old_data, uchar *new_data)
{
  THD *thd= table->in_use;
  Thd_ndb *thd_ndb= m_thd_ndb;
  NdbTransaction *trans= thd_ndb->trans;
  NdbScanOperation* cursor= m_active_cursor;
  NdbOperation *op;
  uint32 old_part_id= 0, new_part_id= 0;
  int error;
  longlong func_value;
  bool have_pk= (table_share->primary_key != MAX_KEY);
  bool pk_update= (have_pk && primary_key_cmp(old_data, new_data));
  DBUG_ENTER("update_row");
  DBUG_ASSERT(trans); 
  /*
   * If IGNORE the ignore constraint violations on primary and unique keys,
   * but check that it is not part of INSERT ... ON DUPLICATE KEY UPDATE
   */
  if (m_ignore_dup_key && (thd->lex->sql_command == SQLCOM_UPDATE ||
                           thd->lex->sql_command == SQLCOM_UPDATE_MULTI))
  {
    int peek_res= peek_indexed_rows(new_data, pk_update);
    
    if (!peek_res) 
    {
      DBUG_RETURN(HA_ERR_FOUND_DUPP_KEY);
    }
    if (peek_res != HA_ERR_KEY_NOT_FOUND)
      DBUG_RETURN(peek_res);
  }

  ha_statistic_increment(&SSV::ha_update_count);
  if (table->timestamp_field_type & TIMESTAMP_AUTO_SET_ON_UPDATE)
  {
    table->timestamp_field->set_time();
    bitmap_set_bit(table->write_set, table->timestamp_field->field_index);
  }

  if (m_use_partition_pruning &&
      (error= get_parts_for_update(old_data, new_data, table->record[0],
                                   m_part_info, &old_part_id, &new_part_id,
                                   &func_value)))
  {
    m_part_info->err_value= func_value;
    DBUG_RETURN(error);
  }

  /*
   * Check for update of primary key or partition change
   * for special handling
   */  
  if (pk_update || old_part_id != new_part_id)
  {
    int read_res, insert_res, delete_res;

    DBUG_PRINT("info", ("primary key update or partition change, "
                        "doing read+delete+insert"));
    // Get all old fields, since we optimize away fields not in query
    read_res= complemented_read(old_data, new_data, old_part_id);
    if (read_res)
    {
      DBUG_PRINT("info", ("read failed"));
      DBUG_RETURN(read_res);
    }
    // Delete old row
    delete_res= ndb_delete_row(old_data, TRUE);
    if (delete_res)
    {
      DBUG_PRINT("info", ("delete failed"));
      DBUG_RETURN(delete_res);
    }     
    // Insert new row
    DBUG_PRINT("info", ("delete succeded"));
    bool batched_update= (cursor != 0);
    insert_res= ndb_write_row(new_data, TRUE, batched_update);
    if (insert_res)
    {
      DBUG_PRINT("info", ("insert failed"));
      if (trans->commitStatus() == NdbConnection::Started)
      {
        thd_ndb->m_max_violation_count= 0;
        thd_ndb->m_old_violation_count= 0;
        thd_ndb->m_conflict_fn_usage_count= 0;
        thd_ndb->m_unsent_bytes= 0;
        trans->execute(NdbTransaction::Rollback);
#ifdef FIXED_OLD_DATA_TO_ACTUALLY_CONTAIN_GOOD_DATA
        int undo_res;
        // Undo delete_row(old_data)
        undo_res= ndb_write_row((uchar *)old_data, TRUE, batched_update);
        if (undo_res)
          push_warning(thd, 
                       MYSQL_ERROR::WARN_LEVEL_WARN, 
                       undo_res, 
                       "NDB failed undoing delete at primary key update");
#endif
      }
      DBUG_RETURN(insert_res);
    }
    DBUG_PRINT("info", ("delete+insert succeeded"));
    DBUG_RETURN(0);
  }

  /*
    Set only non-primary-key attributes.
    We already checked that any primary key attribute in write_set has no
    real changes.
  */
  bitmap_copy(&m_bitmap, table->write_set);
  bitmap_subtract(&m_bitmap, &m_pk_bitmap);
  uchar *mask= (uchar *)(m_bitmap.bitmap);
  /* Need to initialize bits for any extra hidden columns. */
  if (!have_pk || m_user_defined_partitioning)
    clear_extended_column_set(mask);

  /* Need to set the value of any user-defined partitioning function. */
  uchar *row;
  bool need_execute;
  /*
    Batch update operation if we are doing a scan for update, unless
    there exist UPDATE AFTER triggers
  */
  DBUG_ASSERT(!pk_update);
  if (!m_update_cannot_batch &&
      (cursor || ((thd->options & OPTION_ALLOW_BATCH) && have_pk)))
  {
    /* For a scan, we only need to execute() if the batch buffer is full. */
    row= batch_copy_row_to_buffer(thd_ndb, new_data, need_execute);
    if (unlikely(!row))
      DBUG_RETURN(ER_OUTOFMEMORY);
  }
  else
  {
    need_execute= TRUE;
    if (m_user_defined_partitioning)
    {
      row= copy_row_to_buffer(thd_ndb, new_data);
      if (unlikely(!row))
        DBUG_RETURN(ER_OUTOFMEMORY);
    }
    else
      row= new_data;
  }

  if (m_user_defined_partitioning)
  {
    if (func_value >= INT_MAX32)
      func_value= INT_MAX32;
    set_partition_function_value(row, (uint32)func_value);
    request_partition_function_value(mask);
  }

  if (cursor)
  {
    /*
      We are scanning records and want to update the record
      that was just found, call updateCurrentTuple on the cursor 
      to take over the lock to a new update operation
      And thus setting the primary key of the record from 
      the active record in cursor
    */
    DBUG_PRINT("info", ("Calling updateTuple on cursor, write_set=0x%x",
                        table->write_set->bitmap[0]));
    if (!(op= cursor->updateCurrentTuple(trans, m_ndb_record,
                                         (const char*)row, mask)))
      ERR_RETURN(trans->getNdbError());

    m_lock_tuple= FALSE;
    m_ops_pending++;
  }
  else
  {  
    const NdbRecord *key_rec;
    const uchar *key_row;
    if (have_pk)
    {
      key_rec= m_index[table_share->primary_key].ndb_unique_record_row;
      key_row= row;
    }
    else
    {
      /* Use hidden primary key previously read into m_ref. */
      key_rec= m_ndb_hidden_key_record;
      key_row= (const uchar *)(&m_ref);
    }

    NdbInterpretedCode *code= NULL;
#ifdef HAVE_NDB_BINLOG
    if (thd->slave_thread && m_share->m_cfn_share)
    {
      /*
        Room for 10 instruction words, two labels, and two jumps.
        + 2 extra words for the case of resolve_size == 8
      */
      uint code_size= 16;
      uint struct_size= sizeof(*code);
      uchar *mem= get_buffer(struct_size + code_size*sizeof(Uint32));
      Uint32* buffer= (Uint32 *)(mem + struct_size);
      code= new(mem) NdbInterpretedCode(buffer, code_size, 2);
      enum_conflict_fn_type cft= m_share->m_cfn_share->m_resolve_cft;
      if (update_row_conflict_fn(cft, old_data, new_data, code))
      {
        /* ToDo error handling */
        abort();
      }
      thd_ndb->m_conflict_fn_usage_count++;
    }
#endif /* HAVE_NDB_BINLOG */
    if (!(op= trans->updateTuple(key_rec, (const char *)key_row,
                                 m_ndb_record, (const char*)row, mask,
                                 NULL, NULL, code)))
      ERR_RETURN(trans->getNdbError());  
#ifdef HAVE_NDB_BINLOG
    {
      Ndb_exceptions_data ex_data;
      ex_data.handler= this;
      ex_data.row= row;
      uchar* buffer= get_buffer(sizeof(ex_data));
      if (buffer == NULL)
      {
        DBUG_RETURN(HA_ERR_OUT_OF_MEM);
      }
      memcpy(buffer, &ex_data, sizeof(ex_data));
      op->setCustomData((void*)buffer);
    }
#endif
  }

  if (m_user_defined_partitioning)
    op->setPartitionId(new_part_id);

  uint blob_count;
  if (uses_blob_value(table->write_set))
  {
    int row_offset= new_data - table->record[0];
    if (set_blob_values(op, row_offset, table->write_set, &blob_count) != 0)
      ERR_RETURN(op->getNdbError());
    if (cursor && blob_count > 0)
      m_blobs_pending= TRUE;
  }

  eventSetAnyValue(thd, op);

  m_rows_changed++;

  if (need_execute &&
      execute_no_commit(m_thd_ndb, trans, FALSE, m_ignore_no_key) != 0)
  {
    no_uncommitted_rows_execute_failure();
    DBUG_RETURN(ndb_err(trans));
  }
  
  DBUG_RETURN(0);
}


int ha_ndbcluster::delete_row(const uchar *record)
{
  return ndb_delete_row(record, FALSE);
}

/*
  Delete one record from NDB, using primary key 
*/

int ha_ndbcluster::ndb_delete_row(const uchar *record, bool primary_key_update)
{
  THD *thd= table->in_use;
  Thd_ndb *thd_ndb= get_thd_ndb(thd);
  NdbTransaction *trans= m_thd_ndb->trans;
  NdbScanOperation* cursor= m_active_cursor;
  NdbOperation *op;
  uint32 part_id;
  int error;
  DBUG_ENTER("ndb_delete_row");
  DBUG_ASSERT(trans);

  ha_statistic_increment(&SSV::ha_delete_count);
  m_rows_changed++;

  if (m_use_partition_pruning &&
      (error= get_part_for_delete(record, table->record[0], m_part_info,
                                  &part_id)))
  {
    DBUG_RETURN(error);
  }

  if (cursor)
  {
    /*
      We are scanning records and want to delete the record
      that was just found, call deleteTuple on the cursor 
      to take over the lock to a new delete operation
      And thus setting the primary key of the record from 
      the active record in cursor
    */
    DBUG_PRINT("info", ("Calling deleteTuple on cursor"));
    if ((op= cursor->deleteCurrentTuple(trans, m_ndb_record)) == 0)
      ERR_RETURN(trans->getNdbError());     
    m_lock_tuple= FALSE;
    m_ops_pending++;

    if (m_user_defined_partitioning)
      op->setPartitionId(part_id);

    no_uncommitted_rows_update(-1);

    eventSetAnyValue(thd, op);

    if (!(primary_key_update || m_delete_cannot_batch))
      // If deleting from cursor, NoCommit will be handled in next_result
      DBUG_RETURN(0);
  }
  else
  {
    const NdbRecord *key_rec;
    const uchar *key_row;
    uint key_len;
    if (table_share->primary_key != MAX_KEY)
    {
      key_rec= m_index[table_share->primary_key].ndb_unique_record_row;
      key_row= record;
      key_len= table->s->reclength;
    }
    else
    {
      key_rec= m_ndb_hidden_key_record;
      key_row= (const uchar *)(&m_ref);
      key_len= sizeof(m_ref);
    }
    /*
      Check if we can batch the delete; if so we need to buffer the key.

      We do not batch deletes on tables with no primary key. For such tables,
      replication uses full table scan to locate the row to delete. The
      problem is the following scenario when deleting 2 (or more) rows:

       1. Table scan to locate the first row.
       2. Delete the row, batched so no execute.
       3. Table scan to locate the second row is executed, along with the
          batched delete operation from step 2.
       4. The first row is returned from nextResult() (not deleted yet).
       5. The kernel deletes the row (operation from step 2).
       6. lockCurrentTuple() is called on the row returned in step 4. However,
          as that row is now deleted, the operation fails and the transaction
          is aborted.
       7. The delete of the second tuple now fails, as the transaction has
          been aborted.
    */
    bool need_execute;
    if ((thd->options & OPTION_ALLOW_BATCH) &&
        table_share->primary_key != MAX_KEY)
    {
      /*
        Poor approx. let delete ~ tabsize / 4
      */
      uint delete_size= 12 + m_bytes_per_write >> 2;
      key_row= batch_copy_key_to_buffer(thd_ndb, key_row, key_len,
                                        delete_size, need_execute);
      if (unlikely(!key_row))
        DBUG_RETURN(ER_OUTOFMEMORY);
    }
    else
      need_execute= TRUE;

    if (!(op=trans->deleteTuple(key_rec, (const char *)key_row)))
      ERR_RETURN(trans->getNdbError());
    
    if (m_user_defined_partitioning)
      op->setPartitionId(part_id);

    no_uncommitted_rows_update(-1);

    eventSetAnyValue(thd, op);

    if (!need_execute)
      DBUG_RETURN(0);
  }

  // Execute delete operation
  if (execute_no_commit(m_thd_ndb, trans, FALSE, m_ignore_no_key) != 0)
  {
    no_uncommitted_rows_execute_failure();
    DBUG_RETURN(ndb_err(trans));
  }
  DBUG_RETURN(0);
}
  
/*
  Unpack a record returned from a scan.
  We copy field-for-field to
   1. Avoid unnecessary copying for sparse rows.
   2. Properly initialize not used null bits.
  Note that we do not unpack all returned rows; some primary/unique key
  operations can read directly into the destination row.
*/
void ha_ndbcluster::unpack_record(uchar *dst_row, const uchar *src_row)
{
  int res;
  DBUG_ASSERT(src_row != NULL);

  my_ptrdiff_t dst_offset= dst_row - table->record[0];
  my_ptrdiff_t src_offset= src_row - table->record[0];

  /* Initialize the NULL bitmap. */
  memset(dst_row, 0xff, table->s->null_bytes);

  uchar *blob_ptr= m_blobs_buffer;

  for (uint i= 0; i < table_share->fields; i++) 
  {
    Field *field= table->field[i];
    if (bitmap_is_set(table->read_set, i))
    {
      if (field->type() == MYSQL_TYPE_BIT)
      {
        Field_bit *field_bit= static_cast<Field_bit*>(field);
        if (!field->is_null_in_record_with_offset(src_offset))
        {
          field->move_field_offset(src_offset);
          longlong value= field_bit->val_int();
          field->move_field_offset(dst_offset-src_offset);
          field_bit->set_notnull();
          /* Field_bit in DBUG requires the bit set in write_set for store(). */
          my_bitmap_map *old_map=
            dbug_tmp_use_all_columns(table, table->write_set);
          IF_DBUG(int res=) field_bit->store(value, true);
          dbug_tmp_restore_column_map(table->write_set, old_map);
          DBUG_ASSERT(res == 0);
          field->move_field_offset(-dst_offset);
        }
      }
      else if (field->flags & BLOB_FLAG)
      {
        Field_blob *field_blob= (Field_blob *)field;
        NdbBlob *ndb_blob= m_value[i].blob;
        DBUG_ASSERT(ndb_blob != 0);
        int isNull;
        res= ndb_blob->getNull(isNull);
        DBUG_ASSERT(res == 0);                  // Already succeeded once
        Uint64 len64= 0;
        field_blob->move_field_offset(dst_offset);
        if (!isNull)
        {
          res= ndb_blob->getLength(len64);
          DBUG_ASSERT(res == 0 && len64 <= (Uint64)0xffffffff);
          field->set_notnull();
        }
        /* Need not set_null(), as we initialized null bits to 1 above. */
        field_blob->set_ptr((uint32)len64, blob_ptr);
        field_blob->move_field_offset(-dst_offset);
        blob_ptr+= (len64 + 7) & ~((Uint64)7);
      }
      else
      {
        field->move_field_offset(src_offset);
        /* Normal field (not blob or bit type). */
        if (!field->is_null())
        {
          /* Only copy actually used bytes of varstrings. */
          uint32 actual_length= field->used_length();
          uchar *src_ptr= field->ptr;
          field->move_field_offset(dst_offset - src_offset);
          field->set_notnull();
          memcpy(field->ptr, src_ptr, actual_length);
#ifdef HAVE_purify
          /*
            We get Valgrind warnings on uninitialised padding bytes in
            varstrings, for example when writing rows to temporary tables.
            So for valgrind builds we pad with zeros, not needed for
            production code.
          */
          if (actual_length < field->pack_length())
            bzero(field->ptr + actual_length,
                  field->pack_length() - actual_length);
#endif
          field->move_field_offset(-dst_offset);
        }
        else
          field->move_field_offset(-src_offset);
        /* No action needed for a NULL field. */
      }
    }
  }
}

/*
  Utility function to print/dump the fetched field
  to avoid unnecessary work, wrap in DBUG_EXECUTE as in:

    DBUG_EXECUTE("value", print_results(););
 */

void ha_ndbcluster::print_results()
{
  DBUG_ENTER("print_results");

#ifndef DBUG_OFF

  char buf_type[MAX_FIELD_WIDTH], buf_val[MAX_FIELD_WIDTH];
  String type(buf_type, sizeof(buf_type), &my_charset_bin);
  String val(buf_val, sizeof(buf_val), &my_charset_bin);
  for (uint f= 0; f < table_share->fields; f++)
  {
    /* Use DBUG_PRINT since DBUG_FILE cannot be filtered out */
    char buf[2000];
    Field *field;
    void* ptr;
    NdbValue value;

    buf[0]= 0;
    field= table->field[f];
    if (!(value= m_value[f]).ptr)
    {
      strmov(buf, "not read");
      goto print_value;
    }

    ptr= field->ptr;

    if (! (field->flags & BLOB_FLAG))
    {
      if (value.rec->isNULL())
      {
        strmov(buf, "NULL");
        goto print_value;
      }
      type.length(0);
      val.length(0);
      field->sql_type(type);
      field->val_str(&val);
      my_snprintf(buf, sizeof(buf), "%s %s", type.c_ptr(), val.c_ptr());
    }
    else
    {
      NdbBlob *ndb_blob= value.blob;
      bool isNull= TRUE;
      ndb_blob->getNull(isNull);
      if (isNull)
        strmov(buf, "NULL");
    }

print_value:
    DBUG_PRINT("value", ("%u,%s: %s", f, field->field_name, buf));
  }
#endif
  DBUG_VOID_RETURN;
}


int ha_ndbcluster::index_init(uint index, bool sorted)
{
  DBUG_ENTER("ha_ndbcluster::index_init");
  DBUG_PRINT("enter", ("index: %u  sorted: %d", index, sorted));
  active_index= index;
  m_sorted= sorted;
  /*
    Locks are are explicitly released in scan
    unless m_lock.type == TL_READ_HIGH_PRIORITY
    and no sub-sequent call to unlock_row()
  */
  m_lock_tuple= FALSE;
  DBUG_RETURN(0);
}


int ha_ndbcluster::index_end()
{
  DBUG_ENTER("ha_ndbcluster::index_end");
  DBUG_RETURN(close_scan());
}

/**
 * Check if key contains null
 */
static
int
check_null_in_key(const KEY* key_info, const uchar *key, uint key_len)
{
  KEY_PART_INFO *curr_part, *end_part;
  const uchar* end_ptr= key + key_len;
  curr_part= key_info->key_part;
  end_part= curr_part + key_info->key_parts;

  for (; curr_part != end_part && key < end_ptr; curr_part++)
  {
    if (curr_part->null_bit && *key)
      return 1;

    key += curr_part->store_length;
  }
  return 0;
}

int ha_ndbcluster::index_read(uchar *buf,
                              const uchar *key, uint key_len, 
                              enum ha_rkey_function find_flag)
{
  key_range start_key;
  bool descending= FALSE;
  DBUG_ENTER("ha_ndbcluster::index_read");
  DBUG_PRINT("enter", ("active_index: %u, key_len: %u, find_flag: %d", 
                       active_index, key_len, find_flag));

  start_key.key= key;
  start_key.length= key_len;
  start_key.flag= find_flag;
  descending= FALSE;
  switch (find_flag) {
  case HA_READ_KEY_OR_PREV:
  case HA_READ_BEFORE_KEY:
  case HA_READ_PREFIX_LAST:
  case HA_READ_PREFIX_LAST_OR_PREV:
    descending= TRUE;
    break;
  default:
    break;
  }
  DBUG_RETURN(read_range_first_to_buf(&start_key, 0, descending,
                                      m_sorted, buf));
}


int ha_ndbcluster::index_next(uchar *buf)
{
  DBUG_ENTER("ha_ndbcluster::index_next");
  ha_statistic_increment(&SSV::ha_read_next_count);
  DBUG_RETURN(next_result(buf));
}


int ha_ndbcluster::index_prev(uchar *buf)
{
  DBUG_ENTER("ha_ndbcluster::index_prev");
  ha_statistic_increment(&SSV::ha_read_prev_count);
  DBUG_RETURN(next_result(buf));
}


int ha_ndbcluster::index_first(uchar *buf)
{
  DBUG_ENTER("ha_ndbcluster::index_first");
  ha_statistic_increment(&SSV::ha_read_first_count);
  // Start the ordered index scan and fetch the first row

  // Only HA_READ_ORDER indexes get called by index_first
  DBUG_RETURN(ordered_index_scan(0, 0, TRUE, FALSE, buf, NULL));
}


int ha_ndbcluster::index_last(uchar *buf)
{
  DBUG_ENTER("ha_ndbcluster::index_last");
  ha_statistic_increment(&SSV::ha_read_last_count);
  DBUG_RETURN(ordered_index_scan(0, 0, TRUE, TRUE, buf, NULL));
}

int ha_ndbcluster::index_read_last(uchar * buf, const uchar * key, uint key_len)
{
  DBUG_ENTER("ha_ndbcluster::index_read_last");
  DBUG_RETURN(index_read(buf, key, key_len, HA_READ_PREFIX_LAST));
}

int ha_ndbcluster::read_range_first_to_buf(const key_range *start_key,
                                           const key_range *end_key,
                                           bool desc, bool sorted,
                                           uchar* buf)
{
  part_id_range part_spec;
  ndb_index_type type= get_index_type(active_index);
  const KEY* key_info= table->key_info+active_index;
  int error; 
  DBUG_ENTER("ha_ndbcluster::read_range_first_to_buf");
  DBUG_PRINT("info", ("desc: %d, sorted: %d", desc, sorted));

  if (m_use_partition_pruning)
  {
    get_partition_set(table, buf, active_index, start_key, &part_spec);
    DBUG_PRINT("info", ("part_spec.start_part: %u  part_spec.end_part: %u",
                        part_spec.start_part, part_spec.end_part));
    /*
      If partition pruning has found no partition in set
      we can return HA_ERR_END_OF_FILE
      If partition pruning has found exactly one partition in set
      we can optimize scan to run towards that partition only.
    */
    if (part_spec.start_part > part_spec.end_part)
    {
      DBUG_RETURN(HA_ERR_END_OF_FILE);
    }

    if (part_spec.start_part == part_spec.end_part)
    {
      /*
        Only one partition is required to scan, if sorted is required we
        don't need it any more since output from one ordered partitioned
        index is always sorted.
      */
      sorted= FALSE;
      if (unlikely(get_transaction_part_id(part_spec.start_part, error) == NULL))
      {
        DBUG_RETURN(error);
      }
    }
    else
    {
      if (unlikely(get_transaction(error) == NULL))
      {
        DBUG_RETURN(error);
      }
    }
  }

  switch (type){
  case PRIMARY_KEY_ORDERED_INDEX:
  case PRIMARY_KEY_INDEX:
    if (start_key && 
        start_key->length == key_info->key_length &&
        start_key->flag == HA_READ_KEY_EXACT)
    {
      if (m_active_cursor && (error= close_scan()))
        DBUG_RETURN(error);
      error= pk_read(start_key->key, start_key->length, buf,
		     part_spec.start_part);
      DBUG_RETURN(error == HA_ERR_KEY_NOT_FOUND ? HA_ERR_END_OF_FILE : error);
    }
    break;
  case UNIQUE_ORDERED_INDEX:
  case UNIQUE_INDEX:
    if (start_key && start_key->length == key_info->key_length &&
        start_key->flag == HA_READ_KEY_EXACT && 
        !check_null_in_key(key_info, start_key->key, start_key->length))
    {
      if (m_active_cursor && (error= close_scan()))
        DBUG_RETURN(error);

      error= unique_index_read(start_key->key, start_key->length, buf);
      DBUG_RETURN(error == HA_ERR_KEY_NOT_FOUND ? HA_ERR_END_OF_FILE : error);
    }
    else if (type == UNIQUE_INDEX)
      DBUG_RETURN(full_table_scan(key_info, 
                                  start_key->key, 
                                  start_key->length, 
                                  buf));
    break;
  default:
    break;
  }
  // Start the ordered index scan and fetch the first row
  DBUG_RETURN(ordered_index_scan(start_key, end_key, sorted, desc, buf,
                                 &part_spec));
}

int ha_ndbcluster::read_range_first(const key_range *start_key,
                                    const key_range *end_key,
                                    bool eq_r, bool sorted)
{
  uchar* buf= table->record[0];
  DBUG_ENTER("ha_ndbcluster::read_range_first");
  DBUG_RETURN(read_range_first_to_buf(start_key, end_key, FALSE,
                                      sorted, buf));
}

int ha_ndbcluster::read_range_next()
{
  DBUG_ENTER("ha_ndbcluster::read_range_next");
  DBUG_RETURN(next_result(table->record[0]));
}


int ha_ndbcluster::rnd_init(bool scan)
{
  int error;
  DBUG_ENTER("rnd_init");
  DBUG_PRINT("enter", ("scan: %d", scan));

  if (m_active_cursor && (error= close_scan()))
    DBUG_RETURN(error);
  index_init(table_share->primary_key, 0);
  DBUG_RETURN(0);
}

int ha_ndbcluster::close_scan()
{
  NdbTransaction *trans= m_thd_ndb->trans;
  int error;
  DBUG_ENTER("close_scan");

  NdbScanOperation *cursor= m_active_cursor;
  
  if (!cursor)
  {
    cursor = m_multi_cursor;
    if (!cursor)
      DBUG_RETURN(0);
  }

  if ((error= scan_handle_lock_tuple(cursor, trans)) != 0)
    DBUG_RETURN(error);

  if (m_ops_pending)
  {
    /*
      Take over any pending transactions to the 
      deleteing/updating transaction before closing the scan    
    */
    DBUG_PRINT("info", ("ops_pending: %ld", (long) m_ops_pending));    
    if (execute_no_commit(m_thd_ndb, trans, FALSE, m_ignore_no_key) != 0)
    {
      no_uncommitted_rows_execute_failure();
      DBUG_RETURN(ndb_err(trans));
    }
  }
  
  cursor->close(m_thd_ndb->m_force_send, TRUE);
  m_active_cursor= NULL;
  m_multi_cursor= NULL;
  DBUG_RETURN(0);
}

int ha_ndbcluster::rnd_end()
{
  DBUG_ENTER("rnd_end");
  DBUG_RETURN(close_scan());
}


int ha_ndbcluster::rnd_next(uchar *buf)
{
  DBUG_ENTER("rnd_next");
  ha_statistic_increment(&SSV::ha_read_rnd_next_count);

  if (!m_active_cursor)
    DBUG_RETURN(full_table_scan(NULL, NULL, 0, buf));
  DBUG_RETURN(next_result(buf));
}


/*
  An "interesting" record has been found and it's pk 
  retrieved by calling position
  Now it's time to read the record from db once 
  again
*/

int ha_ndbcluster::rnd_pos(uchar *buf, uchar *pos)
{
  DBUG_ENTER("rnd_pos");
  ha_statistic_increment(&SSV::ha_read_rnd_count);
  // The primary key for the record is stored in pos
  // Perform a pk_read using primary key "index"
  {
    part_id_range part_spec;
    uint key_length= ref_length;
    if (m_user_defined_partitioning)
    {
      if (table_share->primary_key == MAX_KEY)
      {
        /*
          The partition id has been fetched from ndb
          and has been stored directly after the hidden key
        */
        DBUG_DUMP("key+part", pos, key_length);
        key_length= ref_length - sizeof(m_part_id);
        part_spec.start_part= part_spec.end_part= *(uint32 *)(pos + key_length);
      }
      else
      {
        key_range key_spec;
        KEY *key_info= table->key_info + table_share->primary_key;
        key_spec.key= pos;
        key_spec.length= key_length;
        key_spec.flag= HA_READ_KEY_EXACT;
        get_full_part_id_from_key(table, buf, key_info, 
                                  &key_spec, &part_spec);
        DBUG_ASSERT(part_spec.start_part == part_spec.end_part);
      }
      DBUG_PRINT("info", ("partition id %u", part_spec.start_part));
    }
    DBUG_DUMP("key", pos, key_length);
    DBUG_RETURN(pk_read(pos, key_length, buf, part_spec.start_part));
  }
}


/*
  Store the primary key of this record in ref 
  variable, so that the row can be retrieved again later
  using "reference" in rnd_pos
*/

void ha_ndbcluster::position(const uchar *record)
{
  KEY *key_info;
  KEY_PART_INFO *key_part;
  KEY_PART_INFO *end;
  uchar *buff;
  uint key_length;

  DBUG_ENTER("position");

  if (table_share->primary_key != MAX_KEY) 
  {
    key_length= ref_length;
    key_info= table->key_info + table_share->primary_key;
    key_part= key_info->key_part;
    end= key_part + key_info->key_parts;
    buff= ref;
    
    for (; key_part != end; key_part++) 
    {
      if (key_part->null_bit) {
        /* Store 0 if the key part is a NULL part */      
        if (record[key_part->null_offset]
            & key_part->null_bit) {
          *buff++= 1;
          continue;
        }      
        *buff++= 0;
      }

      size_t len = key_part->length;
      const uchar * ptr = record + key_part->offset;
      Field *field = key_part->field;
      if (field->type() ==  MYSQL_TYPE_VARCHAR)
      {
        if (((Field_varstring*)field)->length_bytes == 1)
        {
          /**
           * Keys always use 2 bytes length
           */
          buff[0] = ptr[0];
          buff[1] = 0;
          memcpy(buff+2, ptr + 1, len);
        }
        else
        {
          memcpy(buff, ptr, len + 2);
        }
        len += 2;
      }
      else
      {
        memcpy(buff, ptr, len);
      }
      buff += len;
    }
  } 
  else 
  {
    // No primary key, get hidden key
    DBUG_PRINT("info", ("Getting hidden key"));
    // If table has user defined partition save the partition id as well
    if (m_user_defined_partitioning)
    {
      DBUG_PRINT("info", ("Saving partition id %u", m_part_id));
      key_length= ref_length - sizeof(m_part_id);
      memcpy(ref+key_length, (void *)&m_part_id, sizeof(m_part_id));
    }
    else
      key_length= ref_length;
#ifndef DBUG_OFF
    int hidden_no= table->s->fields;
    const NDBTAB *tab= m_table;  
    const NDBCOL *hidden_col= tab->getColumn(hidden_no);
    DBUG_ASSERT(hidden_col->getPrimaryKey() && 
                hidden_col->getAutoIncrement() &&
                key_length == NDB_HIDDEN_PRIMARY_KEY_LENGTH);
#endif
    memcpy(ref, &m_ref, key_length);
  }
#ifndef DBUG_OFF
  if (table_share->primary_key == MAX_KEY && m_user_defined_partitioning) 
    DBUG_DUMP("key+part", ref, key_length+sizeof(m_part_id));
#endif
  DBUG_DUMP("ref", ref, key_length);
  DBUG_VOID_RETURN;
}


int ha_ndbcluster::info(uint flag)
{
  int result= 0;
  DBUG_ENTER("info");
  DBUG_PRINT("enter", ("flag: %d", flag));
  
  if (flag & HA_STATUS_POS)
    DBUG_PRINT("info", ("HA_STATUS_POS"));
  if (flag & HA_STATUS_NO_LOCK)
    DBUG_PRINT("info", ("HA_STATUS_NO_LOCK"));
  if (flag & HA_STATUS_TIME)
    DBUG_PRINT("info", ("HA_STATUS_TIME"));
  if (flag & HA_STATUS_VARIABLE)
  {
    DBUG_PRINT("info", ("HA_STATUS_VARIABLE"));
    if (m_table_info)
    {
      if (m_ha_not_exact_count)
        stats.records= 100;
      else
	result= records_update();
    }
    else
    {
      if ((my_errno= check_ndb_connection()))
        DBUG_RETURN(my_errno);
      Ndb *ndb= get_ndb();
      ndb->setDatabaseName(m_dbname);
      struct Ndb_statistics stat;
      if (ndb->setDatabaseName(m_dbname))
      {
        DBUG_RETURN(my_errno= HA_ERR_OUT_OF_MEM);
      }
      if (current_thd->variables.ndb_use_exact_count &&
          (result= ndb_get_table_statistics
           (this, TRUE, ndb, m_ndb_statistics_record, &stat)) == 0)
      {
        stats.mean_rec_length= stat.row_size;
        stats.data_file_length= stat.fragment_memory;
        stats.records= stat.row_count;
      }
      else
      {
        stats.mean_rec_length= 0;
        stats.records= 100;
      }
    }
  }
  if (flag & HA_STATUS_CONST)
  {
    DBUG_PRINT("info", ("HA_STATUS_CONST"));
    set_rec_per_key();
  }
  if (flag & HA_STATUS_ERRKEY)
  {
    DBUG_PRINT("info", ("HA_STATUS_ERRKEY"));
    errkey= m_dupkey;
  }
  if (flag & HA_STATUS_AUTO)
  {
    DBUG_PRINT("info", ("HA_STATUS_AUTO"));
    if (m_table && table->found_next_number_field)
    {
      if ((my_errno= check_ndb_connection()))
        DBUG_RETURN(my_errno);
      Ndb *ndb= get_ndb();
      Ndb_tuple_id_range_guard g(m_share);
      
      Uint64 auto_increment_value64;
      if (ndb->readAutoIncrementValue(m_table, g.range,
                                      auto_increment_value64) == -1)
      {
        const NdbError err= ndb->getNdbError();
        sql_print_error("Error %lu in readAutoIncrementValue(): %s",
                        (ulong) err.code, err.message);
        stats.auto_increment_value= ~(ulonglong)0;
      }
      else
        stats.auto_increment_value= (ulonglong)auto_increment_value64;
    }
  }

  if(result == -1)
    result= HA_ERR_NO_CONNECTION;

  DBUG_RETURN(result);
}


void ha_ndbcluster::get_dynamic_partition_info(PARTITION_INFO *stat_info,
                                               uint part_id)
{
  /* 
     This functions should be fixed. Suggested fix: to
     implement ndb function which retrives the statistics
     about ndb partitions.
  */
  bzero((char*) stat_info, sizeof(PARTITION_INFO));
  return;
}


int ha_ndbcluster::extra(enum ha_extra_function operation)
{
  DBUG_ENTER("extra");
  switch (operation) {
  case HA_EXTRA_IGNORE_DUP_KEY:       /* Dup keys don't rollback everything*/
    DBUG_PRINT("info", ("HA_EXTRA_IGNORE_DUP_KEY"));
    DBUG_PRINT("info", ("Ignoring duplicate key"));
    m_ignore_dup_key= TRUE;
    break;
  case HA_EXTRA_NO_IGNORE_DUP_KEY:
    DBUG_PRINT("info", ("HA_EXTRA_NO_IGNORE_DUP_KEY"));
    m_ignore_dup_key= FALSE;
    break;
  case HA_EXTRA_IGNORE_NO_KEY:
    DBUG_PRINT("info", ("HA_EXTRA_IGNORE_NO_KEY"));
    DBUG_PRINT("info", ("Turning on AO_IgnoreError at Commit/NoCommit"));
    m_ignore_no_key= TRUE;
    break;
  case HA_EXTRA_NO_IGNORE_NO_KEY:
    DBUG_PRINT("info", ("HA_EXTRA_NO_IGNORE_NO_KEY"));
    DBUG_PRINT("info", ("Turning on AO_IgnoreError at Commit/NoCommit"));
    m_ignore_no_key= FALSE;
    break;
  case HA_EXTRA_WRITE_CAN_REPLACE:
    DBUG_PRINT("info", ("HA_EXTRA_WRITE_CAN_REPLACE"));
    if (!m_has_unique_index ||
        current_thd->slave_thread) /* always set if slave, quick fix for bug 27378 */
    {
      DBUG_PRINT("info", ("Turning ON use of write instead of insert"));
      m_use_write= TRUE;
    }
    break;
  case HA_EXTRA_WRITE_CANNOT_REPLACE:
    DBUG_PRINT("info", ("HA_EXTRA_WRITE_CANNOT_REPLACE"));
    DBUG_PRINT("info", ("Turning OFF use of write instead of insert"));
    m_use_write= FALSE;
    break;
  case HA_EXTRA_DELETE_CANNOT_BATCH:
    DBUG_PRINT("info", ("HA_EXTRA_DELETE_CANNOT_BATCH"));
    m_delete_cannot_batch= TRUE;
    break;
  case HA_EXTRA_UPDATE_CANNOT_BATCH:
    DBUG_PRINT("info", ("HA_EXTRA_UPDATE_CANNOT_BATCH"));
    m_update_cannot_batch= TRUE;
    break;
  default:
    break;
  }
  
  DBUG_RETURN(0);
}


int ha_ndbcluster::reset()
{
  DBUG_ENTER("ha_ndbcluster::reset");
  if (m_cond)
  {
    m_cond->cond_clear();
  }

  /*
    Regular partition pruning will set the bitmap appropriately.
    Some queries like ALTER TABLE doesn't use partition pruning and
    thus the 'used_partitions' bitmap needs to be initialized
  */
  if (m_part_info)
    bitmap_set_all(&m_part_info->used_partitions);

  /* reset flags set by extra calls */
  m_ignore_dup_key= FALSE;
  m_use_write= FALSE;
  m_ignore_no_key= FALSE;
  m_delete_cannot_batch= FALSE;
  m_update_cannot_batch= FALSE;

  DBUG_RETURN(0);
}


/* 
   Start of an insert, remember number of rows to be inserted, it will
   be used in write_row and get_autoincrement to send an optimal number
   of rows in each roundtrip to the server

   SYNOPSIS
   rows     number of rows to insert, 0 if unknown

*/

int
ha_ndbcluster::flush_bulk_insert()
{
  NdbTransaction *trans= m_thd_ndb->trans;
  DBUG_ENTER("ha_ndbcluster::flush_bulk_insert");
  DBUG_PRINT("info", ("Sending inserts to NDB, rows_inserted: %d", 
                      (int)m_rows_inserted));
  DBUG_ASSERT(trans);

  if (m_thd_ndb->m_transaction_on)
  {
    if (execute_no_commit(m_thd_ndb, trans, FALSE, m_ignore_no_key) != 0)
    {
      no_uncommitted_rows_execute_failure();
      DBUG_RETURN(ndb_err(trans));
    }
  }
  else
  {
    /*
      signal that transaction has been broken up and hence cannot
      be rolled back
    */
    THD *thd= table->in_use;
    thd->transaction.all.modified_non_trans_table=
      thd->transaction.stmt.modified_non_trans_table= TRUE;
    if (execute_commit(m_thd_ndb, trans, m_thd_ndb->m_force_send,
                       m_ignore_no_key) != 0)
    {
      no_uncommitted_rows_execute_failure();
      DBUG_RETURN(ndb_err(trans));
    }
    if (trans->restart() != 0)
    {
      DBUG_ASSERT(0);
      DBUG_RETURN(-1);
    }
  }
  DBUG_RETURN(0);
}

void ha_ndbcluster::start_bulk_insert(ha_rows rows)
{
  DBUG_ENTER("start_bulk_insert");
  DBUG_PRINT("enter", ("rows: %d", (int)rows));
  
  m_rows_inserted= (ha_rows) 0;
  if (!m_use_write && m_ignore_dup_key)
  {
    /*
      compare if expression with that in write_row
      we have a situation where peek_indexed_rows() will be called
      so we cannot batch
    */
    DBUG_PRINT("info", ("Batching turned off as duplicate key is "
                        "ignored by using peek_row"));
    m_rows_to_insert= 1;
    DBUG_VOID_RETURN;
  }
  if (rows == (ha_rows) 0)
  {
    /* We don't know how many will be inserted, guess */
    m_rows_to_insert= m_autoincrement_prefetch;
  }
  else
    m_rows_to_insert= rows; 

  DBUG_VOID_RETURN;
}

/*
  End of an insert
 */
int ha_ndbcluster::end_bulk_insert()
{
  int error= 0;

  DBUG_ENTER("end_bulk_insert");
  // Check if last inserts need to be flushed

  THD *thd= table->in_use;
  Thd_ndb *thd_ndb= m_thd_ndb;
  
  if ((thd->options & OPTION_ALLOW_BATCH) == 0 && thd_ndb->m_unsent_bytes)
  {
    error= flush_bulk_insert();
    if (error != 0)
      my_errno= error;
  }

  m_rows_inserted= (ha_rows) 0;
  m_rows_to_insert= (ha_rows) 1;
  DBUG_RETURN(error);
}


int ha_ndbcluster::extra_opt(enum ha_extra_function operation, ulong cache_size)
{
  DBUG_ENTER("extra_opt");
  DBUG_PRINT("enter", ("cache_size: %lu", cache_size));
  DBUG_RETURN(extra(operation));
}

static const char *ha_ndbcluster_exts[] = {
 ha_ndb_ext,
 NullS
};

const char** ha_ndbcluster::bas_ext() const
{
  return ha_ndbcluster_exts;
}

/*
  How many seeks it will take to read through the table
  This is to be comparable to the number returned by records_in_range so
  that we can decide if we should scan the table or use keys.
*/

double ha_ndbcluster::scan_time()
{
  DBUG_ENTER("ha_ndbcluster::scan_time()");
  double res= rows2double(stats.records*1000);
  DBUG_PRINT("exit", ("table: %s value: %f", 
                      m_tabname, res));
  DBUG_RETURN(res);
}

/*
  Convert MySQL table locks into locks supported by Ndb Cluster.
  Note that MySQL Cluster does currently not support distributed
  table locks, so to be safe one should set cluster in Single
  User Mode, before relying on table locks when updating tables
  from several MySQL servers
*/

THR_LOCK_DATA **ha_ndbcluster::store_lock(THD *thd,
                                          THR_LOCK_DATA **to,
                                          enum thr_lock_type lock_type)
{
  DBUG_ENTER("store_lock");
  if (lock_type != TL_IGNORE && m_lock.type == TL_UNLOCK) 
  {

    /* If we are not doing a LOCK TABLE, then allow multiple
       writers */
    
    /* Since NDB does not currently have table locks
       this is treated as a ordinary lock */

    if ((lock_type >= TL_WRITE_CONCURRENT_INSERT &&
         lock_type <= TL_WRITE) && !thd->in_lock_tables)      
      lock_type= TL_WRITE_ALLOW_WRITE;
    
    /* In queries of type INSERT INTO t1 SELECT ... FROM t2 ...
       MySQL would use the lock TL_READ_NO_INSERT on t2, and that
       would conflict with TL_WRITE_ALLOW_WRITE, blocking all inserts
       to t2. Convert the lock to a normal read lock to allow
       concurrent inserts to t2. */
    
    if (lock_type == TL_READ_NO_INSERT && !thd->in_lock_tables)
      lock_type= TL_READ;
    
    m_lock.type=lock_type;
  }
  *to++= &m_lock;

  DBUG_PRINT("exit", ("lock_type: %d", lock_type));
  
  DBUG_RETURN(to);
}

#ifndef DBUG_OFF
#define PRINT_OPTION_FLAGS(t) { \
      if (t->options & OPTION_NOT_AUTOCOMMIT) \
        DBUG_PRINT("thd->options", ("OPTION_NOT_AUTOCOMMIT")); \
      if (t->options & OPTION_BEGIN) \
        DBUG_PRINT("thd->options", ("OPTION_BEGIN")); \
      if (t->options & OPTION_TABLE_LOCK) \
        DBUG_PRINT("thd->options", ("OPTION_TABLE_LOCK")); \
}
#else
#define PRINT_OPTION_FLAGS(t)
#endif


/*
  As MySQL will execute an external lock for every new table it uses
  we can use this to start the transactions.
  If we are in auto_commit mode we just need to start a transaction
  for the statement, this will be stored in thd_ndb.stmt.
  If not, we have to start a master transaction if there doesn't exist
  one from before, this will be stored in thd_ndb.all
 
  When a table lock is held one transaction will be started which holds
  the table lock and for each statement a hupp transaction will be started  
  If we are locking the table then:
  - save the NdbDictionary::Table for easy access
  - save reference to table statistics
  - refresh list of the indexes for the table if needed (if altered)
 */

#ifdef HAVE_NDB_BINLOG
extern MASTER_INFO *active_mi;
static int ndbcluster_update_apply_status(THD *thd, int do_update)
{
  Thd_ndb *thd_ndb= get_thd_ndb(thd);
  Ndb *ndb= thd_ndb->ndb;
  NDBDICT *dict= ndb->getDictionary();
  const NDBTAB *ndbtab;
  NdbTransaction *trans= thd_ndb->trans;
  ndb->setDatabaseName(NDB_REP_DB);
  Ndb_table_guard ndbtab_g(dict, NDB_APPLY_TABLE);
  if (!(ndbtab= ndbtab_g.get_table()))
  {
    return -1;
  }
  NdbOperation *op= 0;
  int r= 0;
  r|= (op= trans->getNdbOperation(ndbtab)) == 0;
  DBUG_ASSERT(r == 0);
  if (do_update)
    r|= op->updateTuple();
  else
    r|= op->writeTuple();
  DBUG_ASSERT(r == 0);
  // server_id
  r|= op->equal(0u, (Uint32)thd->server_id);
  DBUG_ASSERT(r == 0);
  if (!do_update)
  {
    // epoch
    r|= op->setValue(1u, (Uint64)0);
    DBUG_ASSERT(r == 0);
  }
  // log_name
  char tmp_buf[FN_REFLEN];
  ndb_pack_varchar(ndbtab->getColumn(2u), tmp_buf,
                   active_mi->rli.group_master_log_name,
                   strlen(active_mi->rli.group_master_log_name));
  r|= op->setValue(2u, tmp_buf);
  DBUG_ASSERT(r == 0);
  // start_pos
  r|= op->setValue(3u, (Uint64)active_mi->rli.group_master_log_pos);
  DBUG_ASSERT(r == 0);
  // end_pos
  r|= op->setValue(4u, (Uint64)active_mi->rli.group_master_log_pos + 
                   ((Uint64)active_mi->rli.future_event_relay_log_pos -
                    (Uint64)active_mi->rli.group_relay_log_pos));
  DBUG_ASSERT(r == 0);
  return 0;
}
#endif /* HAVE_NDB_BINLOG */

int ha_ndbcluster::start_statement(THD *thd,
                                   Thd_ndb *thd_ndb,
                                   uint table_count)
{
  NdbTransaction *trans= thd_ndb->trans;
  int error;
  DBUG_ENTER("ha_ndbcluster::start_statement");

  m_thd_ndb= thd_ndb;

  if (table_count == 0)
  {
    PRINT_OPTION_FLAGS(thd);
    trans_register_ha(thd, FALSE, ndbcluster_hton);
    if ((!trans) &&
        (thd->options & (OPTION_NOT_AUTOCOMMIT | OPTION_BEGIN)))
      trans_register_ha(thd, TRUE, ndbcluster_hton);
  }
  if (!trans)
  {
    DBUG_PRINT("trans",("Possibly starting transaction"));
    DBUG_ASSERT(!table_count || table_count == 1);
    /*
      table_count == 0 indicates first table
      table_count == 1 indicates join in which case we do not defer start transaction
      m_use_partition_pruning == false will not defer start transaction
    */
    DBUG_PRINT("enter", ("optimized_node_selection: %lu"
                         "  table_count: %d"
                         "  m_use_partition_pruning: %d"
                         "  thd->slave_thread: %d"
                         "  thd->lex->sql_command: %d",
                         thd->variables.ndb_optimized_node_selection,
                         table_count, m_use_partition_pruning,
                         thd->slave_thread,
                         thd->lex->sql_command));
    if (table_count ||
        !m_use_partition_pruning ||
        thd->slave_thread ||
        !(thd->variables.ndb_optimized_node_selection & 2) ||
        !(thd->lex->sql_command == SQLCOM_SELECT ||
          thd->lex->sql_command == SQLCOM_UPDATE ||
          thd->lex->sql_command == SQLCOM_INSERT ||
          thd->lex->sql_command == SQLCOM_DELETE ||
          thd->lex->sql_command == SQLCOM_REPLACE))
    {
      if (unlikely(start_transaction(error) == NULL))
      {
        DBUG_RETURN(error);
      }
    }

    thd_ndb->init_open_tables();
    thd_ndb->query_state&= NDB_QUERY_NORMAL;
    thd_ndb->trans_options= 0;
    thd_ndb->m_slow_path= FALSE;
    if (!(thd->options & OPTION_BIN_LOG) ||
        thd->variables.binlog_format == BINLOG_FORMAT_STMT)
    {
      thd_ndb->trans_options|= TNTO_NO_LOGGING;
      thd_ndb->m_slow_path= TRUE;
    }
    else if (thd->slave_thread)
      thd_ndb->m_slow_path= TRUE;
  }
  /*
    If this is the start of a LOCK TABLE, a table look 
    should be taken on the table in NDB
       
    Check if it should be read or write lock
  */
  if (thd->options & (OPTION_TABLE_LOCK))
  {
    /* This is currently dead code in wait for implementation in NDB */
    /* lockThisTable(); */
    DBUG_PRINT("info", ("Locking the table..." ));
  }
  DBUG_RETURN(0);
}

int ha_ndbcluster::init_handler_for_statement(THD *thd)
{
  /*
    This is the place to make sure this handler instance
    has a started transaction.
     
    The transaction is started by the first handler on which 
    MySQL Server calls external lock
   
    Other handlers in the same stmt or transaction should use 
    the same NDB transaction. This is done by setting up the m_thd_ndb
    pointer to point to the NDB transaction object. 
   */

  DBUG_ENTER("ha_ndbcluster::init_handler_for_statement");
  Thd_ndb *thd_ndb= m_thd_ndb;
  DBUG_ASSERT(thd_ndb);

  // store thread specific data first to set the right context
  m_ha_not_exact_count= !thd->variables.ndb_use_exact_count;
  m_autoincrement_prefetch= 
    (ha_rows) thd->variables.ndb_autoincrement_prefetch_sz;

  // Start of transaction
  m_rows_changed= 0;
  m_ops_pending= 0;
  m_blobs_pending= FALSE;
  m_slow_path= m_thd_ndb->m_slow_path;
#ifdef HAVE_NDB_BINLOG
  if (unlikely(m_slow_path))
  {
    if (m_share == ndb_apply_status_share && thd->slave_thread)
        m_thd_ndb->trans_options|= TNTO_INJECTED_APPLY_STATUS;
  }
#endif
  // TODO remove double pointers...
  if (!(m_thd_ndb_share= thd_ndb->get_open_table(thd, m_table)))
  {
    DBUG_RETURN(1);
  }
  m_table_info= &m_thd_ndb_share->stat;
  DBUG_RETURN(0);
}

int ha_ndbcluster::external_lock(THD *thd, int lock_type)
{
  DBUG_ENTER("external_lock");
  if (lock_type != F_UNLCK)
  {
    int error;
    /*
      Check that this handler instance has a connection
      set up to the Ndb object of thd
    */
    if (check_ndb_connection(thd))
      DBUG_RETURN(1);
    Thd_ndb *thd_ndb= get_thd_ndb(thd);

    DBUG_PRINT("enter", ("lock_type != F_UNLCK "
                         "this: 0x%lx  thd: 0x%lx  thd_ndb: %lx  "
                         "thd_ndb->lock_count: %d",
                         (long) this, (long) thd, (long) thd_ndb,
                         thd_ndb->lock_count));

    if ((error= start_statement(thd, thd_ndb,
                                thd_ndb->lock_count++)))
    {
      thd_ndb->lock_count--;
      DBUG_RETURN(error);
    }
    if ((error= init_handler_for_statement(thd)))
    {
      thd_ndb->lock_count--;
      DBUG_RETURN(error);
    }
    DBUG_RETURN(0);
  }
  else
  {
    Thd_ndb *thd_ndb= m_thd_ndb;
    DBUG_ASSERT(thd_ndb);

    DBUG_PRINT("enter", ("lock_type == F_UNLCK "
                         "this: 0x%lx  thd: 0x%lx  thd_ndb: %lx  "
                         "thd_ndb->lock_count: %d",
                         (long) this, (long) thd, (long) thd_ndb,
                         thd_ndb->lock_count));

    if (ndb_cache_check_time && m_rows_changed)
    {
      DBUG_PRINT("info", ("Rows has changed and util thread is running"));
      if (thd->options & (OPTION_NOT_AUTOCOMMIT | OPTION_BEGIN))
      {
        DBUG_PRINT("info", ("Add share to list of tables to be invalidated"));
        /* NOTE push_back allocates memory using transactions mem_root! */
        thd_ndb->changed_tables.push_back(m_share, &thd->transaction.mem_root);
      }

      pthread_mutex_lock(&m_share->mutex);
      DBUG_PRINT("info", ("Invalidating commit_count"));
      m_share->commit_count= 0;
      m_share->commit_count_lock++;
      pthread_mutex_unlock(&m_share->mutex);
    }

    if (!--thd_ndb->lock_count)
    {
      DBUG_PRINT("trans", ("Last external_lock"));
      PRINT_OPTION_FLAGS(thd);

      if ((!(thd->options & (OPTION_NOT_AUTOCOMMIT | OPTION_BEGIN))) &&
          thd_ndb->trans)
      {
        if (thd_ndb->trans)
        {
          /*
            Unlock is done without a transaction commit / rollback.
            This happens if the thread didn't update any rows
            We must in this case close the transaction to release resources
          */
          DBUG_PRINT("trans",("ending non-updating transaction"));
          thd_ndb->ndb->closeTransaction(thd_ndb->trans);
          thd_ndb->trans= NULL;
        }
      }
    }
    m_table_info= NULL;

    /*
      This is the place to make sure this handler instance
      no longer are connected to the active transaction.

      And since the handler is no longer part of the transaction 
      it can't have open cursors, ops or blobs pending.
    */
    m_thd_ndb= NULL;    

    if (m_active_cursor)
      DBUG_PRINT("warning", ("m_active_cursor != NULL"));
    m_active_cursor= NULL;

    if (m_multi_cursor)
      DBUG_PRINT("warning", ("m_multi_cursor != NULL"));
    m_multi_cursor= NULL;

    if (m_blobs_pending)
      DBUG_PRINT("warning", ("blobs_pending != 0"));
    m_blobs_pending= 0;
    
    if (m_ops_pending)
      DBUG_PRINT("warning", ("ops_pending != 0L"));
    m_ops_pending= 0;
    DBUG_RETURN(0);
  }
}

/*
  Unlock the last row read in an open scan.
  Rows are unlocked by default in ndb, but
  for SELECT FOR UPDATE and SELECT LOCK WIT SHARE MODE
  locks are kept if unlock_row() is not called.
*/

void ha_ndbcluster::unlock_row() 
{
  DBUG_ENTER("unlock_row");

  DBUG_PRINT("info", ("Unlocking row"));
  m_lock_tuple= FALSE;
  DBUG_VOID_RETURN;
}

/*
  Start statement, used when one of the tables are locked and also when
  a stored function is executed.

  start_stmt()
    thd                    Thd object
    lock_type              Lock type on table

  RETURN VALUE
    0                      Success
    >0                     Error code

  DESCRIPTION
    This call indicates the start of a statement when one of the tables in
    the statement are locked. In this case we cannot call external_lock.
    It also implies that external_lock is not called at end of statement.
    Rather the handlerton call commit (ndbcluster_commit) is called to
    indicate end of transaction. There are cases thus when the commit call
    actually doesn't refer to a commit but only to and end of statement.

    In the case of stored functions, one stored function is treated as one
    statement and the call to commit comes at the end of the stored function.
*/

int ha_ndbcluster::start_stmt(THD *thd, thr_lock_type lock_type)
{
  int error=0;
  Thd_ndb *thd_ndb;
  DBUG_ENTER("start_stmt");
  DBUG_ASSERT(thd == table->in_use);

  thd_ndb= get_thd_ndb(thd);
  if ((error= start_statement(thd, thd_ndb, thd_ndb->start_stmt_count++)))
    goto error;
  if ((error= init_handler_for_statement(thd)))
    goto error;
  DBUG_RETURN(0);
error:
  thd_ndb->start_stmt_count--;
  DBUG_RETURN(error);
}

static void transaction_checks(THD *thd, Thd_ndb *thd_ndb)
{
  if (thd->lex->sql_command == SQLCOM_LOAD ||
      !thd->transaction.on)
    thd_ndb->m_transaction_on= FALSE;
  else
    thd_ndb->m_transaction_on= thd->variables.ndb_use_transactions;
  thd_ndb->m_force_send= thd->variables.ndb_force_send;
}

NdbTransaction *
ha_ndbcluster::start_transaction(int &error)
{
  NdbTransaction *trans;
  DBUG_ENTER("ha_ndbcluster::start_transaction");

  DBUG_ASSERT(m_thd_ndb);
  DBUG_ASSERT(m_thd_ndb->trans == NULL);

  transaction_checks(table->in_use, m_thd_ndb);
  m_thd_ndb->connection->set_optimized_node_selection
    (table->in_use->variables.ndb_optimized_node_selection & 1);
  if ((trans= m_thd_ndb->ndb->startTransaction()))
  {
    DBUG_PRINT("info", ("Delayed allocation of TC"));
    DBUG_RETURN(m_thd_ndb->trans= trans);
  }

  ERR_SET(m_thd_ndb->ndb->getNdbError(), error);
  DBUG_RETURN(NULL);
}
   
NdbTransaction *
ha_ndbcluster::start_transaction_part_id(Uint32 part_id, int &error)
{
  NdbTransaction *trans;
  DBUG_ENTER("ha_ndbcluster::start_transaction_part_id");

  DBUG_ASSERT(m_thd_ndb);
  DBUG_ASSERT(m_thd_ndb->trans == NULL);

  transaction_checks(table->in_use, m_thd_ndb);
  if ((trans= m_thd_ndb->ndb->startTransaction(m_table, part_id)))
  {
    DBUG_PRINT("info", ("Delayed allocation of TC"));
    DBUG_RETURN(m_thd_ndb->trans= trans);
  }

  ERR_SET(m_thd_ndb->ndb->getNdbError(), error);
  DBUG_RETURN(NULL);
}
   

/*
  Commit a transaction started in NDB
 */

static int ndbcluster_commit(handlerton *hton, THD *thd, bool all)
{
  int res= 0;
  Thd_ndb *thd_ndb= get_thd_ndb(thd);
  Ndb *ndb= thd_ndb->ndb;
  NdbTransaction *trans= thd_ndb->trans;

  DBUG_ENTER("ndbcluster_commit");
  DBUG_ASSERT(ndb);
  PRINT_OPTION_FLAGS(thd);
  DBUG_PRINT("enter", ("Commit %s", (all ? "all" : "stmt")));
  thd_ndb->start_stmt_count= 0;
  if (trans == NULL || (!all &&
      thd->options & (OPTION_NOT_AUTOCOMMIT | OPTION_BEGIN)))
  {
    /*
      An odditity in the handler interface is that commit on handlerton
      is called to indicate end of statement only in cases where 
      autocommit isn't used and the all flag isn't set.
   
      We also leave quickly when a transaction haven't even been started,
      in this case we are safe that no clean up is needed. In this case
      the MySQL Server could handle the query without contacting the
      NDB kernel.
    */
    DBUG_PRINT("info", ("Commit before start or end-of-statement only"));
    DBUG_RETURN(0);
  }

#ifdef HAVE_NDB_BINLOG
  if (unlikely(thd_ndb->m_slow_path))
  {
    if (thd->slave_thread)
      ndbcluster_update_apply_status
        (thd, thd_ndb->trans_options & TNTO_INJECTED_APPLY_STATUS);
  }
#endif /* HAVE_NDB_BINLOG */

  if (thd->slave_thread)
  {
    if (!thd_ndb->m_conflict_fn_usage_count || !thd_ndb->m_unsent_bytes ||
        !(res= execute_no_commit(thd_ndb, trans, FALSE, TRUE)))
      res= execute_commit(thd_ndb, trans, 1, TRUE);
  }
  else
  {
    res= execute_commit(thd_ndb, trans, thd->variables.ndb_force_send, FALSE);
  }

  if (res != 0)
  {
    const NdbError err= trans->getNdbError();
    const NdbOperation *error_op= trans->getNdbErrorOperation();
    set_ndb_err(thd, err);
    res= ndb_to_mysql_error(&err);
    if (res != -1)
      ndbcluster_print_error(res, error_op);
  }
  ndb->closeTransaction(trans);
  thd_ndb->trans= NULL;

  /* Clear commit_count for tables changed by transaction */
  NDB_SHARE* share;
  List_iterator_fast<NDB_SHARE> it(thd_ndb->changed_tables);
  while ((share= it++))
  {
    pthread_mutex_lock(&share->mutex);
    DBUG_PRINT("info", ("Invalidate commit_count for %s, share->commit_count: %lu",
                        share->table_name, (ulong) share->commit_count));
    share->commit_count= 0;
    share->commit_count_lock++;
    pthread_mutex_unlock(&share->mutex);
  }
  thd_ndb->changed_tables.empty();

  DBUG_RETURN(res);
}


/*
  Rollback a transaction started in NDB
 */

static int ndbcluster_rollback(handlerton *hton, THD *thd, bool all)
{
  int res= 0;
  Thd_ndb *thd_ndb= get_thd_ndb(thd);
  Ndb *ndb= thd_ndb->ndb;
  NdbTransaction *trans= thd_ndb->trans;

  DBUG_ENTER("ndbcluster_rollback");
  DBUG_ASSERT(ndb);
  thd_ndb->start_stmt_count= 0;
  if (trans == NULL)
  {
    /* Ignore end-of-statement until real rollback or commit is called */
    DBUG_PRINT("info", ("Rollback before start or end-of-statement only"));
    DBUG_RETURN(0);
  }

  thd_ndb->m_max_violation_count= 0;
  thd_ndb->m_old_violation_count= 0;
  thd_ndb->m_conflict_fn_usage_count= 0;
  thd_ndb->m_unsent_bytes= 0;
  if (trans->execute(NdbTransaction::Rollback) != 0)
  {
    const NdbError err= trans->getNdbError();
    const NdbOperation *error_op= trans->getNdbErrorOperation();
    set_ndb_err(thd, err);
    res= ndb_to_mysql_error(&err);
    if (res != -1) 
      ndbcluster_print_error(res, error_op);
  }
  if (!all &&
      thd->options & (OPTION_NOT_AUTOCOMMIT | OPTION_BEGIN))
  {
    DBUG_PRINT("info", ("Rollback transaction at statement error"));
    DBUG_RETURN(res);
  }
  ndb->closeTransaction(trans);
  thd_ndb->trans= NULL;

  /* Clear list of tables changed by transaction */
  thd_ndb->changed_tables.empty();

  DBUG_RETURN(res);
}


/*
  Define NDB column based on Field.
  Returns 0 or mysql error code.
  Not member of ha_ndbcluster because NDBCOL cannot be declared.

  MySQL text types with character set "binary" are mapped to true
  NDB binary types without a character set.

  Blobs are V2 and striping from mysql level is not supported
  due to lack of syntax and lack of support for partitioning.
 */

static bool
ndb_blob_striping()
{
#ifndef DBUG_OFF
  const char* p= getenv("NDB_BLOB_STRIPING");
  if (p != 0 && *p != 0 && *p != '0' && *p != 'n' && *p != 'N')
    return true;
#endif
  return false;
}

static int create_ndb_column(THD *thd,
                             NDBCOL &col,
                             Field *field,
                             HA_CREATE_INFO *create_info,
                             column_format_type
                               default_format= COLUMN_FORMAT_TYPE_DEFAULT)
{
  NDBCOL::StorageType type= NDBCOL::StorageTypeMemory;
  bool dynamic= FALSE;

  DBUG_ENTER("create_ndb_column");
  // Set name
  if (col.setName(field->field_name))
  {
    DBUG_RETURN(my_errno= errno);
  }
  // Get char set
  CHARSET_INFO *cs= field->charset();
  // Set type and sizes
  const enum enum_field_types mysql_type= field->real_type();
  switch (mysql_type) {
  // Numeric types
  case MYSQL_TYPE_TINY:        
    if (field->flags & UNSIGNED_FLAG)
      col.setType(NDBCOL::Tinyunsigned);
    else
      col.setType(NDBCOL::Tinyint);
    col.setLength(1);
    break;
  case MYSQL_TYPE_SHORT:
    if (field->flags & UNSIGNED_FLAG)
      col.setType(NDBCOL::Smallunsigned);
    else
      col.setType(NDBCOL::Smallint);
    col.setLength(1);
    break;
  case MYSQL_TYPE_LONG:
    if (field->flags & UNSIGNED_FLAG)
      col.setType(NDBCOL::Unsigned);
    else
      col.setType(NDBCOL::Int);
    col.setLength(1);
    break;
  case MYSQL_TYPE_INT24:       
    if (field->flags & UNSIGNED_FLAG)
      col.setType(NDBCOL::Mediumunsigned);
    else
      col.setType(NDBCOL::Mediumint);
    col.setLength(1);
    break;
  case MYSQL_TYPE_LONGLONG:
    if (field->flags & UNSIGNED_FLAG)
      col.setType(NDBCOL::Bigunsigned);
    else
      col.setType(NDBCOL::Bigint);
    col.setLength(1);
    break;
  case MYSQL_TYPE_FLOAT:
    col.setType(NDBCOL::Float);
    col.setLength(1);
    break;
  case MYSQL_TYPE_DOUBLE:
    col.setType(NDBCOL::Double);
    col.setLength(1);
    break;
  case MYSQL_TYPE_DECIMAL:    
    {
      Field_decimal *f= (Field_decimal*)field;
      uint precision= f->pack_length();
      uint scale= f->decimals();
      if (field->flags & UNSIGNED_FLAG)
      {
        col.setType(NDBCOL::Olddecimalunsigned);
        precision-= (scale > 0);
      }
      else
      {
        col.setType(NDBCOL::Olddecimal);
        precision-= 1 + (scale > 0);
      }
      col.setPrecision(precision);
      col.setScale(scale);
      col.setLength(1);
    }
    break;
  case MYSQL_TYPE_NEWDECIMAL:    
    {
      Field_new_decimal *f= (Field_new_decimal*)field;
      uint precision= f->precision;
      uint scale= f->decimals();
      if (field->flags & UNSIGNED_FLAG)
      {
        col.setType(NDBCOL::Decimalunsigned);
      }
      else
      {
        col.setType(NDBCOL::Decimal);
      }
      col.setPrecision(precision);
      col.setScale(scale);
      col.setLength(1);
    }
    break;
  // Date types
  case MYSQL_TYPE_DATETIME:    
    col.setType(NDBCOL::Datetime);
    col.setLength(1);
    break;
  case MYSQL_TYPE_DATE: // ?
    col.setType(NDBCOL::Char);
    col.setLength(field->pack_length());
    break;
  case MYSQL_TYPE_NEWDATE:
    col.setType(NDBCOL::Date);
    col.setLength(1);
    break;
  case MYSQL_TYPE_TIME:        
    col.setType(NDBCOL::Time);
    col.setLength(1);
    break;
  case MYSQL_TYPE_YEAR:
    col.setType(NDBCOL::Year);
    col.setLength(1);
    break;
  case MYSQL_TYPE_TIMESTAMP:
    col.setType(NDBCOL::Timestamp);
    col.setLength(1);
    break;
  // Char types
  case MYSQL_TYPE_STRING:      
    if (field->pack_length() == 0)
    {
      col.setType(NDBCOL::Bit);
      col.setLength(1);
    }
    else if ((field->flags & BINARY_FLAG) && cs == &my_charset_bin)
    {
      col.setType(NDBCOL::Binary);
      col.setLength(field->pack_length());
    }
    else
    {
      col.setType(NDBCOL::Char);
      col.setCharset(cs);
      col.setLength(field->pack_length());
    }
    break;
  case MYSQL_TYPE_VAR_STRING: // ?
  case MYSQL_TYPE_VARCHAR:
    {
      Field_varstring* f= (Field_varstring*)field;
      if (f->length_bytes == 1)
      {
        if ((field->flags & BINARY_FLAG) && cs == &my_charset_bin)
          col.setType(NDBCOL::Varbinary);
        else {
          col.setType(NDBCOL::Varchar);
          col.setCharset(cs);
        }
      }
      else if (f->length_bytes == 2)
      {
        if ((field->flags & BINARY_FLAG) && cs == &my_charset_bin)
          col.setType(NDBCOL::Longvarbinary);
        else {
          col.setType(NDBCOL::Longvarchar);
          col.setCharset(cs);
        }
      }
      else
      {
        DBUG_RETURN(HA_ERR_UNSUPPORTED);
      }
      col.setLength(field->field_length);
    }
    break;
  // Blob types (all come in as MYSQL_TYPE_BLOB)
  mysql_type_tiny_blob:
  case MYSQL_TYPE_TINY_BLOB:
    if ((field->flags & BINARY_FLAG) && cs == &my_charset_bin)
      col.setType(NDBCOL::Blob);
    else {
      col.setType(NDBCOL::Text);
      col.setCharset(cs);
    }
    col.setInlineSize(256);
    // No parts
    col.setPartSize(0);
    col.setStripeSize(ndb_blob_striping() ? 0 : 0);
    break;
  //mysql_type_blob:
  case MYSQL_TYPE_GEOMETRY:
  case MYSQL_TYPE_BLOB:    
    if ((field->flags & BINARY_FLAG) && cs == &my_charset_bin)
      col.setType(NDBCOL::Blob);
    else {
      col.setType(NDBCOL::Text);
      col.setCharset(cs);
    }
    {
      Field_blob *field_blob= (Field_blob *)field;
      /*
       * max_data_length is 2^8-1, 2^16-1, 2^24-1 for tiny, blob, medium.
       * Tinyblob gets no blob parts.  The other cases are just a crude
       * way to control part size and striping.
       *
       * In mysql blob(256) is promoted to blob(65535) so it does not
       * in fact fit "inline" in NDB.
       */
      if (field_blob->max_data_length() < (1 << 8))
        goto mysql_type_tiny_blob;
      else if (field_blob->max_data_length() < (1 << 16))
      {
        col.setInlineSize(256);
        col.setPartSize(2000);
        col.setStripeSize(ndb_blob_striping() ? 16 : 0);
      }
      else if (field_blob->max_data_length() < (1 << 24))
        goto mysql_type_medium_blob;
      else
        goto mysql_type_long_blob;
    }
    break;
  mysql_type_medium_blob:
  case MYSQL_TYPE_MEDIUM_BLOB:   
    if ((field->flags & BINARY_FLAG) && cs == &my_charset_bin)
      col.setType(NDBCOL::Blob);
    else {
      col.setType(NDBCOL::Text);
      col.setCharset(cs);
    }
    col.setInlineSize(256);
    col.setPartSize(4000);
    col.setStripeSize(ndb_blob_striping() ? 8 : 0);
    break;
  mysql_type_long_blob:
  case MYSQL_TYPE_LONG_BLOB:  
    if ((field->flags & BINARY_FLAG) && cs == &my_charset_bin)
      col.setType(NDBCOL::Blob);
    else {
      col.setType(NDBCOL::Text);
      col.setCharset(cs);
    }
    col.setInlineSize(256);
    col.setPartSize(8000);
    col.setStripeSize(ndb_blob_striping() ? 4 : 0);
    break;
  // Other types
  case MYSQL_TYPE_ENUM:
    col.setType(NDBCOL::Char);
    col.setLength(field->pack_length());
    break;
  case MYSQL_TYPE_SET:         
    col.setType(NDBCOL::Char);
    col.setLength(field->pack_length());
    break;
  case MYSQL_TYPE_BIT:
  {
    int no_of_bits= field->field_length;
    col.setType(NDBCOL::Bit);
    if (!no_of_bits)
      col.setLength(1);
      else
        col.setLength(no_of_bits);
    break;
  }
  case MYSQL_TYPE_NULL:        
    goto mysql_type_unsupported;
  mysql_type_unsupported:
  default:
    DBUG_RETURN(HA_ERR_UNSUPPORTED);
  }
  // Set nullable and pk
  col.setNullable(field->maybe_null());
  col.setPrimaryKey(field->flags & PRI_KEY_FLAG);
  // Set autoincrement
  if (field->flags & AUTO_INCREMENT_FLAG) 
  {
#ifndef DBUG_OFF
    char buff[22];
#endif
    col.setAutoIncrement(TRUE);
    ulonglong value= create_info->auto_increment_value ?
      create_info->auto_increment_value : (ulonglong) 1;
    DBUG_PRINT("info", ("Autoincrement key, initial: %s", llstr(value, buff)));
    col.setAutoIncrementInitialValue(value);
  }
  else
    col.setAutoIncrement(FALSE);
 
  switch (field->field_storage_type()) {
  case(HA_SM_DEFAULT):
  default:
    if (create_info->default_storage_media == HA_SM_DISK)
      type= NDBCOL::StorageTypeDisk;
    else
      type= NDBCOL::StorageTypeMemory;
    break;
  case(HA_SM_DISK):
    type= NDBCOL::StorageTypeDisk;
    break;
  case(HA_SM_MEMORY):
    type= NDBCOL::StorageTypeMemory;
    break;
  }

  switch (field->column_format()) {
  case(COLUMN_FORMAT_TYPE_FIXED):
    dynamic= FALSE;
    break;
  case(COLUMN_FORMAT_TYPE_DYNAMIC):
    dynamic= TRUE;
    break;
  case(COLUMN_FORMAT_TYPE_DEFAULT):
  default:
    if (create_info->row_type == ROW_TYPE_DEFAULT)
      dynamic= default_format;
    else
      dynamic= (create_info->row_type == ROW_TYPE_DYNAMIC);
    break;
  }
  DBUG_PRINT("info", ("Column %s is declared %s", field->field_name,
                      (dynamic) ? "dynamic" : "static"));
  if (type == NDBCOL::StorageTypeDisk)
  {
    if (dynamic)
    {
      DBUG_PRINT("info", ("Dynamic disk stored column %s changed to static",
                          field->field_name));
      dynamic= false;
    }
    if (thd && field->column_format() == COLUMN_FORMAT_TYPE_DYNAMIC)
    {
      push_warning_printf(thd, MYSQL_ERROR::WARN_LEVEL_WARN,
                          ER_ILLEGAL_HA_CREATE_OPTION,
                          "DYNAMIC column %s with "
                          "STORAGE DISK is not supported, "
                          "column will become FIXED",
                          field->field_name);
    }
  }

  switch (create_info->row_type) {
  case ROW_TYPE_FIXED:
    if (thd && (dynamic || field_type_forces_var_part(field->type())))
    {
      push_warning_printf(thd, MYSQL_ERROR::WARN_LEVEL_WARN,
                          ER_ILLEGAL_HA_CREATE_OPTION,
                          "Row format FIXED incompatible with "
                          "dynamic attribute %s",
                          field->field_name);
    }
    break;
  case ROW_TYPE_DYNAMIC:
    /*
      Future: make columns dynamic in this case
    */
    break;
  default:
    break;
  }

  DBUG_PRINT("info", ("Format %s, Storage %s", (dynamic)?"dynamic":"fixed",(type == NDBCOL::StorageTypeDisk)?"disk":"memory"));
  col.setStorageType(type);
  col.setDynamic(dynamic);

  DBUG_RETURN(0);
}

void ha_ndbcluster::update_create_info(HA_CREATE_INFO *create_info)
{
  DBUG_ENTER("update_create_info");
  TABLE_SHARE *share= table->s;
  if (share->mysql_version < MYSQL_VERSION_TABLESPACE_IN_FRM)
  {
     DBUG_PRINT("info", ("Restored an old table %s, pre-frm_version 7", 
	                 share->table_name.str));
     if (!create_info->tablespace && !share->tablespace)
     {
       DBUG_PRINT("info", ("Checking for tablespace in ndb"));
       THD *thd= current_thd;
       Ndb *ndb= check_ndb_in_thd(thd);
       NDBDICT *ndbdict= ndb->getDictionary();
       NdbError ndberr;
       Uint32 id;
       ndb->setDatabaseName(m_dbname);
       const NDBTAB *ndbtab= m_table;
       DBUG_ASSERT(ndbtab != NULL);
       if (!ndbtab->getTablespace(&id))
       {
         DBUG_VOID_RETURN;
       }
       {
         NdbDictionary::Tablespace ts= ndbdict->getTablespace(id);
         ndberr= ndbdict->getNdbError();
         if(ndberr.classification != NdbError::NoError)
           goto err;
	 const char *tablespace= ts.getName();
         DBUG_PRINT("info", ("Found tablespace '%s'", tablespace));
         uint tablespace_len= strlen(tablespace);
         if (tablespace_len != 0) 
         {
           share->tablespace= (char *) alloc_root(&share->mem_root,
                                                  tablespace_len+1);
           strxmov(share->tablespace, tablespace, NullS);
	   create_info->tablespace= share->tablespace;
         }
         DBUG_VOID_RETURN;
       }
err:
       my_errno= ndb_to_mysql_error(&ndberr);
    }
  }

  DBUG_VOID_RETURN;
}

/*
  Create a table in NDB Cluster
*/

int ha_ndbcluster::create(const char *name, 
                          TABLE *form, 
                          HA_CREATE_INFO *create_info)
{
  THD *thd= current_thd;
  NDBTAB tab;
  NDBCOL col;
  size_t pack_length, length;
  uint i, pk_length= 0;
  uchar *data= NULL, *pack_data= NULL;
  bool create_from_engine= (create_info->table_options & HA_OPTION_CREATE_FROM_ENGINE);
  bool is_truncate= (thd->lex->sql_command == SQLCOM_TRUNCATE);
  const char *tablespace= create_info->tablespace;
  bool use_disk= FALSE;
  NdbDictionary::Table::SingleUserMode single_user_mode= NdbDictionary::Table::SingleUserModeLocked;

  DBUG_ENTER("ha_ndbcluster::create");
  DBUG_PRINT("enter", ("name: %s", name));

  DBUG_ASSERT(*fn_rext((char*)name) == 0);
  set_dbname(name);
  set_tabname(name);

  if ((my_errno= check_ndb_connection()))
    DBUG_RETURN(my_errno);
  
  Ndb *ndb= get_ndb();
  NDBDICT *dict= ndb->getDictionary();

  DBUG_PRINT("info", ("Tablespace %s,%s", form->s->tablespace, create_info->tablespace));
  if (is_truncate)
  {
    {
      Ndb_table_guard ndbtab_g(dict, m_tabname);
      if (!(m_table= ndbtab_g.get_table()))
	ERR_RETURN(dict->getNdbError());
      m_table= NULL;
    }
    DBUG_PRINT("info", ("Dropping and re-creating table for TRUNCATE"));
    if ((my_errno= delete_table(name)))
      DBUG_RETURN(my_errno);
  }
  table= form;
  if (create_from_engine)
  {
    /*
      Table already exists in NDB and frm file has been created by 
      caller.
      Do Ndb specific stuff, such as create a .ndb file
    */
    if ((my_errno= write_ndb_file(name)))
      DBUG_RETURN(my_errno);
#ifdef HAVE_NDB_BINLOG
    ndbcluster_create_binlog_setup(get_ndb(), name, strlen(name),
                                   m_dbname, m_tabname, FALSE);
#endif /* HAVE_NDB_BINLOG */
    DBUG_RETURN(my_errno);
  }

#ifdef HAVE_NDB_BINLOG
  /*
    Don't allow table creation unless
    schema distribution table is setup
    ( unless it is a creation of the schema dist table itself )
  */
  if (!ndb_schema_share)
  {
    if (!(strcmp(m_dbname, NDB_REP_DB) == 0 &&
          strcmp(m_tabname, NDB_SCHEMA_TABLE) == 0))
    {
      DBUG_PRINT("info", ("Schema distribution table not setup"));
      DBUG_RETURN(HA_ERR_NO_CONNECTION);
    }
    single_user_mode = NdbDictionary::Table::SingleUserModeReadWrite;
  }
#endif /* HAVE_NDB_BINLOG */

  DBUG_PRINT("table", ("name: %s", m_tabname));  
  if (tab.setName(m_tabname))
  {
    DBUG_RETURN(my_errno= errno);
  }
  tab.setLogging(!(create_info->options & HA_LEX_CREATE_TMP_TABLE));    
  tab.setSingleUserMode(single_user_mode);

  // Save frm data for this table
  if (readfrm(name, &data, &length))
    DBUG_RETURN(1);
  if (packfrm(data, length, &pack_data, &pack_length))
  {
    my_free((char*)data, MYF(0));
    DBUG_RETURN(2);
  }
  DBUG_PRINT("info",
             ("setFrm data: 0x%lx  len: %lu", (long) pack_data,
              (ulong) pack_length));
  tab.setFrm(pack_data, pack_length);      
  my_free((char*)data, MYF(0));
  my_free((char*)pack_data, MYF(0));
  
  /*
    Handle table row type

    Default is to let table rows have var part reference so that online 
    add column can be performed in the future.  Explicitly setting row 
    type to fixed will omit var part reference, which will save data 
    memory in ndb, but at the cost of not being able to online add 
    column to this table
  */
  switch (create_info->row_type) {
  case ROW_TYPE_FIXED:
    tab.setForceVarPart(FALSE);
    break;
  case ROW_TYPE_DYNAMIC:
    /* fall through, treat as default */
  default:
    /* fall through, treat as default */
  case ROW_TYPE_DEFAULT:
    tab.setForceVarPart(TRUE);
    break;
  }

  /*
    Setup columns
  */
  for (i= 0; i < form->s->fields; i++) 
  {
    Field *field= form->field[i];
    DBUG_PRINT("info", ("name: %s  type: %u  storage: %u  format: %u  "
                        "pack_length: %d", 
                        field->field_name, field->real_type(),
                        field->field_storage_type(),
                        field->column_format(),
                        field->pack_length()));
    if ((my_errno= create_ndb_column(thd, col, field, create_info)))
      DBUG_RETURN(my_errno);

    if (!use_disk &&
        col.getStorageType() == NDBCOL::StorageTypeDisk)
      use_disk= TRUE;

    if (tab.addColumn(col))
    {
      DBUG_RETURN(my_errno= errno);
    }
    if (col.getPrimaryKey())
      pk_length += (field->pack_length() + 3) / 4;
  }

  if (use_disk)
  { 
    if (tablespace)
      tab.setTablespaceName(tablespace);
    else
      tab.setTablespaceName("DEFAULT-TS");
  }
  else if (create_info->tablespace && 
           create_info->default_storage_media == HA_SM_MEMORY)
  {
    push_warning_printf(thd, MYSQL_ERROR::WARN_LEVEL_ERROR,
                        ER_ILLEGAL_HA_CREATE_OPTION,
                        ER(ER_ILLEGAL_HA_CREATE_OPTION),
                        ndbcluster_hton_name,
                        "TABLESPACE currently only supported for "
                        "STORAGE DISK"); 
    DBUG_RETURN(HA_ERR_UNSUPPORTED);
  }

  DBUG_PRINT("info", ("Table %s is %s stored with tablespace %s",
                      m_tabname,
                      (use_disk) ? "disk" : "memory",
                      (use_disk) ? tab.getTablespaceName() : "N/A"));
 
  KEY* key_info;
  for (i= 0, key_info= form->key_info; i < form->s->keys; i++, key_info++)
  {
    KEY_PART_INFO *key_part= key_info->key_part;
    KEY_PART_INFO *end= key_part + key_info->key_parts;
    for (; key_part != end; key_part++)
    {
      if (key_part->field->field_storage_type() == HA_SM_DISK)
      {
        push_warning_printf(thd, MYSQL_ERROR::WARN_LEVEL_ERROR,
                            ER_ILLEGAL_HA_CREATE_OPTION,
                            ER(ER_ILLEGAL_HA_CREATE_OPTION),
                            ndbcluster_hton_name,
                            "Index on field "
                            "declared with "
                            "STORAGE DISK is not supported");
        DBUG_RETURN(HA_ERR_UNSUPPORTED);
      }
      tab.getColumn(key_part->fieldnr-1)->setStorageType(
                             NdbDictionary::Column::StorageTypeMemory);
    }
  }

  // No primary key, create shadow key as 64 bit, auto increment  
  if (form->s->primary_key == MAX_KEY) 
  {
    DBUG_PRINT("info", ("Generating shadow key"));
    if (col.setName("$PK"))
    {
      DBUG_RETURN(my_errno= errno);
    }
    col.setType(NdbDictionary::Column::Bigunsigned);
    col.setLength(1);
    col.setNullable(FALSE);
    col.setPrimaryKey(TRUE);
    col.setAutoIncrement(TRUE);
    if (tab.addColumn(col))
    {
      DBUG_RETURN(my_errno= errno);
    }
    pk_length += 2;
  }
 
  // Make sure that blob tables don't have too big part size
  for (i= 0; i < form->s->fields; i++) 
  {
    /**
     * The extra +7 concists
     * 2 - words from pk in blob table
     * 5 - from extra words added by tup/dict??
     */
    switch (form->field[i]->real_type()) {
    case MYSQL_TYPE_GEOMETRY:
    case MYSQL_TYPE_BLOB:    
    case MYSQL_TYPE_MEDIUM_BLOB:   
    case MYSQL_TYPE_LONG_BLOB: 
    {
      NdbDictionary::Column * column= tab.getColumn(i);
      int size= pk_length + (column->getPartSize()+3)/4 + 7;
      if (size > NDB_MAX_TUPLE_SIZE_IN_WORDS && 
         (pk_length+7) < NDB_MAX_TUPLE_SIZE_IN_WORDS)
      {
        size= NDB_MAX_TUPLE_SIZE_IN_WORDS - pk_length - 7;
        column->setPartSize(4*size);
      }
      /**
       * If size > NDB_MAX and pk_length+7 >= NDB_MAX
       *   then the table can't be created anyway, so skip
       *   changing part size, and have error later
       */ 
    }
    default:
      break;
    }
  }

  // Check partition info
  partition_info *part_info= form->part_info;
  if ((my_errno= set_up_partition_info(part_info, form, (void*)&tab)))
  {
    DBUG_RETURN(my_errno);
  }

  // Create the table in NDB     
  if (dict->createTable(tab) != 0) 
  {
    const NdbError err= dict->getNdbError();
    set_ndb_err(thd, err);
    my_errno= ndb_to_mysql_error(&err);
    DBUG_RETURN(my_errno);
  }

  Ndb_table_guard ndbtab_g(dict, m_tabname);
  // temporary set m_table during create
  // reset at return
  m_table= ndbtab_g.get_table();
  // TODO check also that we have the same frm...
  if (!m_table)
  {
    /* purecov: begin deadcode */
    const NdbError err= dict->getNdbError();
    set_ndb_err(thd, err);
    my_errno= ndb_to_mysql_error(&err);
    DBUG_RETURN(my_errno);
    /* purecov: end */
  }

  DBUG_PRINT("info", ("Table %s/%s created successfully", 
                      m_dbname, m_tabname));

  // Create secondary indexes
  my_errno= create_indexes(ndb, form);

  if (!my_errno)
    my_errno= write_ndb_file(name);
  else
  {
    /*
      Failed to create an index,
      drop the table (and all it's indexes)
    */
    while (dict->dropTableGlobal(*m_table))
    {
      switch (dict->getNdbError().status)
      {
        case NdbError::TemporaryError:
          if (!thd->killed) 
            continue; // retry indefinitly
          break;
        default:
          break;
      }
      break;
    }
    m_table = 0;
    DBUG_RETURN(my_errno);
  }

#ifdef HAVE_NDB_BINLOG
  if (!my_errno)
  {
    NDB_SHARE *share= 0;
    pthread_mutex_lock(&ndbcluster_mutex);
    /*
      First make sure we get a "fresh" share here, not an old trailing one...
    */
    {
      uint length= (uint) strlen(name);
      if ((share= (NDB_SHARE*) hash_search(&ndbcluster_open_tables,
                                           (uchar*) name, length)))
        handle_trailing_share(share);
    }
    /*
      get a new share
    */

    /* ndb_share reference create */
    if (!(share= get_share(name, form, TRUE, TRUE)))
    {
      sql_print_error("NDB: allocating table share for %s failed", name);
      /* my_errno is set */
    }
    else
    {
      DBUG_PRINT("NDB_SHARE", ("%s binlog create  use_count: %u",
                               share->key, share->use_count));
    }
    pthread_mutex_unlock(&ndbcluster_mutex);

    while (!IS_TMP_PREFIX(m_tabname))
    {
      if (share)
        ndbcluster_read_binlog_replication(thd, ndb, share, m_table, ::server_id);
      String event_name(INJECTOR_EVENT_LEN);
      ndb_rep_event_name(&event_name, m_dbname, m_tabname,
                         get_binlog_full(share));
      int do_event_op= ndb_binlog_running;

      if (!ndb_schema_share &&
          strcmp(share->db, NDB_REP_DB) == 0 &&
          strcmp(share->table_name, NDB_SCHEMA_TABLE) == 0)
        do_event_op= 1;

      /*
        Always create an event for the table, as other mysql servers
        expect it to be there.
      */
      if (!ndbcluster_create_event(ndb, m_table, event_name.c_ptr(), share,
                                   share && do_event_op ? 2 : 1/* push warning */))
      {
        if (ndb_extra_logging)
          sql_print_information("NDB Binlog: CREATE TABLE Event: %s",
                                event_name.c_ptr());
        if (share && 
            ndbcluster_create_event_ops(thd, share,
                                        m_table, event_name.c_ptr()))
        {
          sql_print_error("NDB Binlog: FAILED CREATE TABLE event operations."
                          " Event: %s", name);
          /* a warning has been issued to the client */
        }
      }
      /*
        warning has been issued if ndbcluster_create_event failed
        and (share && do_event_op)
      */
      if (share && !do_event_op)
        set_binlog_nologging(share);
      ndbcluster_log_schema_op(thd,
                               thd->query, thd->query_length,
                               share->db, share->table_name,
                               m_table->getObjectId(),
                               m_table->getObjectVersion(),
                               (is_truncate) ?
			       SOT_TRUNCATE_TABLE : SOT_CREATE_TABLE, 
			       0, 0, 1);
      break;
    }
  }
#endif /* HAVE_NDB_BINLOG */

  m_table= 0;
  DBUG_RETURN(my_errno);
}


int ha_ndbcluster::create_index(const char *name, KEY *key_info, 
                                NDB_INDEX_TYPE idx_type, uint idx_no)
{
  int error= 0;
  char unique_name[FN_LEN];
  static const char* unique_suffix= "$unique";
  DBUG_ENTER("ha_ndbcluster::create_ordered_index");
  DBUG_PRINT("info", ("Creating index %u: %s", idx_no, name));  

  if (idx_type == UNIQUE_ORDERED_INDEX || idx_type == UNIQUE_INDEX)
  {
    strxnmov(unique_name, FN_LEN, name, unique_suffix, NullS);
    DBUG_PRINT("info", ("Created unique index name \'%s\' for index %d",
                        unique_name, idx_no));
  }
    
  switch (idx_type){
  case PRIMARY_KEY_INDEX:
    // Do nothing, already created
    break;
  case PRIMARY_KEY_ORDERED_INDEX:
    error= create_ordered_index(name, key_info);
    break;
  case UNIQUE_ORDERED_INDEX:
    if (!(error= create_ordered_index(name, key_info)))
      error= create_unique_index(unique_name, key_info);
    break;
  case UNIQUE_INDEX:
    if (check_index_fields_not_null(key_info))
    {
      push_warning_printf(current_thd, MYSQL_ERROR::WARN_LEVEL_WARN,
			  ER_NULL_COLUMN_IN_INDEX,
			  "Ndb does not support unique index on NULL valued attributes, index access with NULL value will become full table scan");
    }
    error= create_unique_index(unique_name, key_info);
    break;
  case ORDERED_INDEX:
    if (key_info->algorithm == HA_KEY_ALG_HASH)
    {
      push_warning_printf(current_thd, MYSQL_ERROR::WARN_LEVEL_ERROR,
			  ER_ILLEGAL_HA_CREATE_OPTION,
			  ER(ER_ILLEGAL_HA_CREATE_OPTION),
			  ndbcluster_hton_name,
			  "Ndb does not support non-unique "
			  "hash based indexes");
      error= HA_ERR_UNSUPPORTED;
      break;
    }
    error= create_ordered_index(name, key_info);
    break;
  default:
    DBUG_ASSERT(FALSE);
    break;
  }
  
  DBUG_RETURN(error);
}

int ha_ndbcluster::create_ordered_index(const char *name, 
                                        KEY *key_info)
{
  DBUG_ENTER("ha_ndbcluster::create_ordered_index");
  DBUG_RETURN(create_ndb_index(name, key_info, FALSE));
}

int ha_ndbcluster::create_unique_index(const char *name, 
                                       KEY *key_info)
{

  DBUG_ENTER("ha_ndbcluster::create_unique_index");
  DBUG_RETURN(create_ndb_index(name, key_info, TRUE));
}


/*
  Create an index in NDB Cluster
 */

int ha_ndbcluster::create_ndb_index(const char *name, 
                                     KEY *key_info,
                                     bool unique)
{
  Ndb *ndb= get_ndb();
  NdbDictionary::Dictionary *dict= ndb->getDictionary();
  KEY_PART_INFO *key_part= key_info->key_part;
  KEY_PART_INFO *end= key_part + key_info->key_parts;
  
  DBUG_ENTER("ha_ndbcluster::create_index");
  DBUG_PRINT("enter", ("name: %s ", name));

  NdbDictionary::Index ndb_index(name);
  if (unique)
    ndb_index.setType(NdbDictionary::Index::UniqueHashIndex);
  else 
  {
    ndb_index.setType(NdbDictionary::Index::OrderedIndex);
    // TODO Only temporary ordered indexes supported
    ndb_index.setLogging(FALSE); 
  }
  if (ndb_index.setTable(m_tabname))
  {
    DBUG_RETURN(my_errno= errno);
  }

  for (; key_part != end; key_part++) 
  {
    Field *field= key_part->field;
    if (field->field_storage_type() == HA_SM_DISK)
    {
      push_warning_printf(current_thd, MYSQL_ERROR::WARN_LEVEL_ERROR,
                          ER_ILLEGAL_HA_CREATE_OPTION,
                          ER(ER_ILLEGAL_HA_CREATE_OPTION),
                          ndbcluster_hton_name,
                          "Index on field "
                          "declared with "
                          "STORAGE DISK is not supported");
      DBUG_RETURN(HA_ERR_UNSUPPORTED);
    }
    DBUG_PRINT("info", ("attr: %s", field->field_name));
    if (ndb_index.addColumnName(field->field_name))
    {
      DBUG_RETURN(my_errno= errno);
    }
  }
  
  if (dict->createIndex(ndb_index, *m_table))
    ERR_RETURN(dict->getNdbError());

  // Success
  DBUG_PRINT("info", ("Created index %s", name));
  DBUG_RETURN(0);  
}

/*
 Prepare for an on-line alter table
*/ 
void ha_ndbcluster::prepare_for_alter()
{
  /* ndb_share reference schema */
  ndbcluster_get_share(m_share); // Increase ref_count
  DBUG_PRINT("NDB_SHARE", ("%s binlog schema  use_count: %u",
                           m_share->key, m_share->use_count));
  set_ndb_share_state(m_share, NSS_ALTERED);
}

/*
  Add an index on-line to a table
*/
int ha_ndbcluster::add_index(TABLE *table_arg, 
                             KEY *key_info, uint num_of_keys)
{
  int error= 0;
  uint idx;
  DBUG_ENTER("ha_ndbcluster::add_index");
  DBUG_PRINT("enter", ("table %s", table_arg->s->table_name.str));
  DBUG_ASSERT(m_share->state == NSS_ALTERED);

  for (idx= 0; idx < num_of_keys; idx++)
  {
    KEY *key= key_info + idx;
    KEY_PART_INFO *key_part= key->key_part;
    KEY_PART_INFO *end= key_part + key->key_parts;
    NDB_INDEX_TYPE idx_type= get_index_type_from_key(idx, key_info, false);
    DBUG_PRINT("info", ("Adding index: '%s'", key_info[idx].name));
    // Add fields to key_part struct
    for (; key_part != end; key_part++)
      key_part->field= table->field[key_part->fieldnr];
    // Check index type
    // Create index in ndb
    if((error= create_index(key_info[idx].name, key, idx_type, idx)))
      break;
  }
  DBUG_RETURN(error);  
}

/*
  Mark one or several indexes for deletion. and
  renumber the remaining indexes
*/
int ha_ndbcluster::prepare_drop_index(TABLE *table_arg, 
                                      uint *key_num, uint num_of_keys)
{
  DBUG_ENTER("ha_ndbcluster::prepare_drop_index");
  DBUG_ASSERT(m_share->state == NSS_ALTERED);
  // Mark indexes for deletion
  uint idx;
  for (idx= 0; idx < num_of_keys; idx++)
  {
    DBUG_PRINT("info", ("ha_ndbcluster::prepare_drop_index %u", *key_num));
    m_index[*key_num++].status= TO_BE_DROPPED;
  }
  // Renumber indexes
  THD *thd= current_thd;
  Thd_ndb *thd_ndb= get_thd_ndb(thd);
  Ndb *ndb= thd_ndb->ndb;
  renumber_indexes(ndb, table_arg);
  DBUG_RETURN(0);
}
 
/*
  Really drop all indexes marked for deletion
*/
int ha_ndbcluster::final_drop_index(TABLE *table_arg)
{
  int error;
  DBUG_ENTER("ha_ndbcluster::final_drop_index");
  DBUG_PRINT("info", ("ha_ndbcluster::final_drop_index"));
  // Really drop indexes
  THD *thd= current_thd;
  Thd_ndb *thd_ndb= get_thd_ndb(thd);
  Ndb *ndb= thd_ndb->ndb;
  error= drop_indexes(ndb, table_arg);
  DBUG_RETURN(error);
}

/*
  Rename a table in NDB Cluster
*/

int ha_ndbcluster::rename_table(const char *from, const char *to)
{
  NDBDICT *dict;
  char old_dbname[FN_HEADLEN];
  char new_dbname[FN_HEADLEN];
  char new_tabname[FN_HEADLEN];
  const NDBTAB *orig_tab;
  int result;
  bool recreate_indexes= FALSE;
  NDBDICT::List index_list;

  DBUG_ENTER("ha_ndbcluster::rename_table");
  DBUG_PRINT("info", ("Renaming %s to %s", from, to));
  set_dbname(from, old_dbname);
  set_dbname(to, new_dbname);
  set_tabname(from);
  set_tabname(to, new_tabname);

  if (check_ndb_connection())
    DBUG_RETURN(my_errno= HA_ERR_NO_CONNECTION);

  Ndb *ndb= get_ndb();
  ndb->setDatabaseName(old_dbname);
  dict= ndb->getDictionary();
  Ndb_table_guard ndbtab_g(dict, m_tabname);
  if (!(orig_tab= ndbtab_g.get_table()))
    ERR_RETURN(dict->getNdbError());

  if (my_strcasecmp(system_charset_info, new_dbname, old_dbname))
  {
    dict->listIndexes(index_list, *orig_tab);    
    recreate_indexes= TRUE;
  }
  // Change current database to that of target table
  set_dbname(to);
  if (ndb->setDatabaseName(m_dbname))
  {
    ERR_RETURN(ndb->getNdbError());
  }

#ifdef HAVE_NDB_BINLOG
  int ndb_table_id= orig_tab->getObjectId();
  int ndb_table_version= orig_tab->getObjectVersion();
  THD *thd= current_thd;
  /* ndb_share reference temporary */
  NDB_SHARE *share= get_share(from, 0, FALSE);
  int is_old_table_tmpfile= IS_TMP_PREFIX(m_tabname);
  int is_new_table_tmpfile= IS_TMP_PREFIX(new_tabname);
  if (!is_new_table_tmpfile && !is_old_table_tmpfile)
  {
    /*
      this is a "real" rename table, i.e. not tied to an offline alter table
      - send new name == "to" in query field
    */
    ndbcluster_log_schema_op(thd, to, strlen(to),
                             old_dbname, m_tabname,
                             ndb_table_id, ndb_table_version,
                             SOT_RENAME_TABLE_PREPARE,
                             m_dbname, new_tabname, 1);
  }
  if (share)
  {
    DBUG_PRINT("NDB_SHARE", ("%s temporary  use_count: %u",
                             share->key, share->use_count));
    ndbcluster_prepare_rename_share(share, to);
    IF_DBUG(int r=) ndbcluster_rename_share(share);
    DBUG_ASSERT(r == 0);
  }
#endif

  NdbDictionary::Table new_tab= *orig_tab;
  new_tab.setName(new_tabname);
  if (dict->alterTableGlobal(*orig_tab, new_tab) != 0)
  {
    NdbError ndb_error= dict->getNdbError();
#ifdef HAVE_NDB_BINLOG
    if (share)
    {
      IF_DBUG(int ret=) ndbcluster_undo_rename_share(share);
      DBUG_ASSERT(ret == 0);
      /* ndb_share reference temporary free */
      DBUG_PRINT("NDB_SHARE", ("%s temporary free  use_count: %u",
                               share->key, share->use_count));
      free_share(&share);
    }
#endif
    ERR_RETURN(ndb_error);
  }
  
  // Rename .ndb file
  if ((result= handler::rename_table(from, to)))
  {
    // ToDo in 4.1 should rollback alter table...
#ifdef HAVE_NDB_BINLOG
    if (share)
    {
      /* ndb_share reference temporary free */
      DBUG_PRINT("NDB_SHARE", ("%s temporary  use_count: %u",
                               share->key, share->use_count));
      free_share(&share);
    }
#endif
    DBUG_RETURN(result);
  }

#ifdef HAVE_NDB_BINLOG
  /* handle old table */
  if (!is_old_table_tmpfile)
  {
    ndbcluster_drop_event(thd, ndb, share, "rename table",
                          from + sizeof(share_prefix) - 1);
  }

  if (!result && !is_new_table_tmpfile)
  {
    Ndb_table_guard ndbtab_g2(dict, new_tabname);
    const NDBTAB *ndbtab= ndbtab_g2.get_table();

    if (share)
      ndbcluster_read_binlog_replication(thd, ndb, share, ndbtab, ::server_id);

    /* always create an event for the table */
    String event_name(INJECTOR_EVENT_LEN);
    ndb_rep_event_name(&event_name, to + sizeof(share_prefix) - 1, 0,
                       get_binlog_full(share));

    if (!ndbcluster_create_event(ndb, ndbtab, event_name.c_ptr(), share,
                                 share && ndb_binlog_running ? 2 : 1/* push warning */))
    {
      if (ndb_extra_logging)
        sql_print_information("NDB Binlog: RENAME Event: %s",
                              event_name.c_ptr());
      if (share && (share->op == 0) &&
          ndbcluster_create_event_ops(thd, share, ndbtab, event_name.c_ptr()))
      {
        sql_print_error("NDB Binlog: FAILED create event operations "
                        "during RENAME. Event %s", event_name.c_ptr());
        /* a warning has been issued to the client */
      }
    }
    /*
      warning has been issued if ndbcluster_create_event failed
      and (share && ndb_binlog_running)
    */
    if (!is_old_table_tmpfile)
    {
      /* "real" rename table */
      ndbcluster_log_schema_op(thd, thd->query, thd->query_length,
                               old_dbname, m_tabname,
                               ndb_table_id, ndb_table_version,
                               SOT_RENAME_TABLE,
                               m_dbname, new_tabname, 1);
    }
    else
    {
      /* final phase of offline alter table */
      ndbcluster_log_schema_op(thd, thd->query, thd->query_length,
                               m_dbname, new_tabname,
                               ndb_table_id, ndb_table_version,
                               SOT_ALTER_TABLE_COMMIT,
                               0, 0, 1);

    }
  }

  // If we are moving tables between databases, we need to recreate
  // indexes
  if (recreate_indexes)
  {
    for (unsigned i = 0; i < index_list.count; i++) 
    {
        NDBDICT::List::Element& index_el = index_list.elements[i];
	// Recreate any indexes not stored in the system database
	if (my_strcasecmp(system_charset_info, 
			  index_el.database, NDB_SYSTEM_DATABASE))
	{
	  set_dbname(from);
	  ndb->setDatabaseName(m_dbname);
	  const NDBINDEX * index= dict->getIndexGlobal(index_el.name,  new_tab);
	  DBUG_PRINT("info", ("Creating index %s/%s",
			      index_el.database, index->getName()));
	  dict->createIndex(*index, new_tab);
	  DBUG_PRINT("info", ("Dropping index %s/%s",
			      index_el.database, index->getName()));
	  set_dbname(from);
	  ndb->setDatabaseName(m_dbname);
	  dict->dropIndexGlobal(*index);
	}
    }
  }
  if (share)
  {
    /* ndb_share reference temporary free */
    DBUG_PRINT("NDB_SHARE", ("%s temporary free  use_count: %u",
                             share->key, share->use_count));
    free_share(&share);
  }
#endif

  DBUG_RETURN(result);
}


/*
  Delete table from NDB Cluster

 */

/* static version which does not need a handler */

int
ha_ndbcluster::delete_table(ha_ndbcluster *h, Ndb *ndb,
                            const char *path,
                            const char *db,
                            const char *table_name)
{
  THD *thd= current_thd;
  DBUG_ENTER("ha_ndbcluster::ndbcluster_delete_table");
  NDBDICT *dict= ndb->getDictionary();
  int ndb_table_id= 0;
  int ndb_table_version= 0;
#ifdef HAVE_NDB_BINLOG
  /*
    Don't allow drop table unless
    schema distribution table is setup
  */
  if (!ndb_schema_share)
  {
    DBUG_PRINT("info", ("Schema distribution table not setup"));
    DBUG_RETURN(HA_ERR_NO_CONNECTION);
  }
  /* ndb_share reference temporary */
  NDB_SHARE *share= get_share(path, 0, FALSE);
  if (share)
  {
    DBUG_PRINT("NDB_SHARE", ("%s temporary  use_count: %u",
                             share->key, share->use_count));
  }
#endif

  /* Drop the table from NDB */
  
  int res= 0;
  if (h && h->m_table)
  {
retry_temporary_error1:
    if (dict->dropTableGlobal(*h->m_table) == 0)
    {
      ndb_table_id= h->m_table->getObjectId();
      ndb_table_version= h->m_table->getObjectVersion();
      DBUG_PRINT("info", ("success 1"));
    }
    else
    {
      switch (dict->getNdbError().status)
      {
        case NdbError::TemporaryError:
          if (!thd->killed) 
            goto retry_temporary_error1; // retry indefinitly
          break;
        default:
          break;
      }
      set_ndb_err(thd, dict->getNdbError());
      res= ndb_to_mysql_error(&dict->getNdbError());
      DBUG_PRINT("info", ("error(1) %u", res));
    }
    h->release_metadata(thd, ndb);
  }
  else
  {
    ndb->setDatabaseName(db);
    while (1)
    {
      Ndb_table_guard ndbtab_g(dict, table_name);
      if (ndbtab_g.get_table())
      {
    retry_temporary_error2:
        if (dict->dropTableGlobal(*ndbtab_g.get_table()) == 0)
        {
          ndb_table_id= ndbtab_g.get_table()->getObjectId();
          ndb_table_version= ndbtab_g.get_table()->getObjectVersion();
          DBUG_PRINT("info", ("success 2"));
          break;
        }
        else
        {
          switch (dict->getNdbError().status)
          {
            case NdbError::TemporaryError:
              if (!thd->killed) 
                goto retry_temporary_error2; // retry indefinitly
              break;
            default:
              if (dict->getNdbError().code == NDB_INVALID_SCHEMA_OBJECT)
              {
                ndbtab_g.invalidate();
                continue;
              }
              break;
          }
        }
      }
      set_ndb_err(thd, dict->getNdbError());
      res= ndb_to_mysql_error(&dict->getNdbError());
      DBUG_PRINT("info", ("error(2) %u", res));
      break;
    }
  }

  if (res)
  {
#ifdef HAVE_NDB_BINLOG
    /* the drop table failed for some reason, drop the share anyways */
    if (share)
    {
      pthread_mutex_lock(&ndbcluster_mutex);
      if (share->state != NSS_DROPPED)
      {
        /*
          The share kept by the server has not been freed, free it
        */
        share->state= NSS_DROPPED;
        /* ndb_share reference create free */
        DBUG_PRINT("NDB_SHARE", ("%s create free  use_count: %u",
                                 share->key, share->use_count));
        free_share(&share, TRUE);
      }
      /* ndb_share reference temporary free */
      DBUG_PRINT("NDB_SHARE", ("%s temporary free  use_count: %u",
                               share->key, share->use_count));
      free_share(&share, TRUE);
      pthread_mutex_unlock(&ndbcluster_mutex);
    }
#endif
    DBUG_RETURN(res);
  }

#ifdef HAVE_NDB_BINLOG
  /* stop the logging of the dropped table, and cleanup */

  /*
    drop table is successful even if table does not exist in ndb
    and in case table was actually not dropped, there is no need
    to force a gcp, and setting the event_name to null will indicate
    that there is no event to be dropped
  */
  int table_dropped= dict->getNdbError().code != 709;

  {
    ndbcluster_handle_drop_table(thd, ndb,
                                 share, "delete table",
                                 table_dropped ?
                                 (path + sizeof(share_prefix) - 1) : 0);
  }

  if (!IS_TMP_PREFIX(table_name) && share &&
      thd->lex->sql_command != SQLCOM_TRUNCATE)
  {
    ndbcluster_log_schema_op(thd,
                             thd->query, thd->query_length,
                             share->db, share->table_name,
                             ndb_table_id, ndb_table_version,
                             SOT_DROP_TABLE, 0, 0, 1);
  }

  if (share)
  {
    pthread_mutex_lock(&ndbcluster_mutex);
    if (share->state != NSS_DROPPED)
    {
      /*
        The share kept by the server has not been freed, free it
      */
      share->state= NSS_DROPPED;
      /* ndb_share reference create free */
      DBUG_PRINT("NDB_SHARE", ("%s create free  use_count: %u",
                               share->key, share->use_count));
      free_share(&share, TRUE);
    }
    /* ndb_share reference temporary free */
    DBUG_PRINT("NDB_SHARE", ("%s temporary free  use_count: %u",
                             share->key, share->use_count));
    free_share(&share, TRUE);
    pthread_mutex_unlock(&ndbcluster_mutex);
  }
#endif
  DBUG_RETURN(0);
}

int ha_ndbcluster::delete_table(const char *name)
{
  DBUG_ENTER("ha_ndbcluster::delete_table");
  DBUG_PRINT("enter", ("name: %s", name));
  set_dbname(name);
  set_tabname(name);

#ifdef HAVE_NDB_BINLOG
  /*
    Don't allow drop table unless
    schema distribution table is setup
  */
  if (!ndb_schema_share)
  {
    DBUG_PRINT("info", ("Schema distribution table not setup"));
    DBUG_RETURN(HA_ERR_NO_CONNECTION);
  }
#endif

  if (check_ndb_connection())
    DBUG_RETURN(HA_ERR_NO_CONNECTION);

  /* Call ancestor function to delete .ndb file */
  handler::delete_table(name);

  DBUG_RETURN(delete_table(this, get_ndb(),name, m_dbname, m_tabname));
}


void ha_ndbcluster::get_auto_increment(ulonglong offset, ulonglong increment,
                                       ulonglong nb_desired_values,
                                       ulonglong *first_value,
                                       ulonglong *nb_reserved_values)
{
  int cache_size;
  Uint64 auto_value;
  DBUG_ENTER("get_auto_increment");
  DBUG_PRINT("enter", ("m_tabname: %s", m_tabname));
  Ndb *ndb= get_ndb();
   
  if (m_rows_inserted > m_rows_to_insert)
  {
    /* We guessed too low */
    m_rows_to_insert+= m_autoincrement_prefetch;
  }
  cache_size= 
    (int) ((m_rows_to_insert - m_rows_inserted < m_autoincrement_prefetch) ?
           m_rows_to_insert - m_rows_inserted :
           ((m_rows_to_insert > m_autoincrement_prefetch) ?
            m_rows_to_insert : m_autoincrement_prefetch));
  uint retries= NDB_AUTO_INCREMENT_RETRIES;
  int retry_sleep= 30; /* 30 milliseconds, transaction */
  for (;;)
  {
    Ndb_tuple_id_range_guard g(m_share);
    if (m_skip_auto_increment &&
        ndb->readAutoIncrementValue(m_table, g.range, auto_value) ||
        ndb->getAutoIncrementValue(m_table, g.range, auto_value, cache_size, increment, offset))
    {
      if (--retries &&
          ndb->getNdbError().status == NdbError::TemporaryError)
      {
        my_sleep(retry_sleep);
        continue;
      }
      const NdbError err= ndb->getNdbError();
      sql_print_error("Error %lu in ::get_auto_increment(): %s",
                      (ulong) err.code, err.message);
      *first_value= ~(ulonglong) 0;
      DBUG_VOID_RETURN;
    }
    break;
  }
  *first_value= (longlong)auto_value;
  /* From the point of view of MySQL, NDB reserves one row at a time */
  *nb_reserved_values= 1;
  DBUG_VOID_RETURN;
}


/*
  Constructor for the NDB Cluster table handler 
 */

/*
  Normal flags for binlogging is that ndb has HA_HAS_OWN_BINLOGGING
  and preferes HA_BINLOG_ROW_CAPABLE
  Other flags are set under certain circumstaces in table_flags()
*/
#define HA_NDBCLUSTER_TABLE_FLAGS \
                HA_REC_NOT_IN_SEQ | \
                HA_NULL_IN_KEY | \
                HA_AUTO_PART_KEY | \
                HA_NO_PREFIX_CHAR_KEYS | \
                HA_NEED_READ_RANGE_BUFFER | \
                HA_CAN_GEOMETRY | \
                HA_CAN_BIT_FIELD | \
                HA_PRIMARY_KEY_REQUIRED_FOR_POSITION | \
                HA_PRIMARY_KEY_REQUIRED_FOR_DELETE | \
                HA_PARTIAL_COLUMN_READ | \
                HA_HAS_OWN_BINLOGGING | \
                HA_BINLOG_ROW_CAPABLE | \
                HA_HAS_RECORDS | \
                HA_ONLINE_ALTER


ha_ndbcluster::ha_ndbcluster(handlerton *hton, TABLE_SHARE *table_arg):
  handler(hton, table_arg),
  m_thd_ndb(NULL),
  m_active_cursor(NULL),
  m_table(NULL),
  m_table_info(NULL),
  m_table_flags(HA_NDBCLUSTER_TABLE_FLAGS),
  m_share(0),
  m_part_info(NULL),
  m_use_partition_pruning(FALSE),
  m_user_defined_partitioning(FALSE),
  m_sorted(FALSE),
  m_use_write(FALSE),
  m_ignore_dup_key(FALSE),
  m_has_unique_index(FALSE),
  m_ignore_no_key(FALSE),
  m_rows_to_insert((ha_rows) 1),
  m_rows_inserted((ha_rows) 0),
  m_rows_changed((ha_rows) 0),
  m_delete_cannot_batch(FALSE),
  m_update_cannot_batch(FALSE),
  m_ops_pending(0),
  m_skip_auto_increment(TRUE),
  m_row_buffer_current(NULL),
  m_blobs_pending(0),
  m_blobs_buffer(0),
  m_blobs_buffer_size(0),
  m_row_buffer(0),
  m_row_buffer_size(0),
  m_extra_reclength(0),
  m_ndb_record(0),
  m_ndb_record_fragment(0),
  m_ndb_hidden_key_record(0),
  m_ndb_statistics_record(0),
  m_dupkey((uint) -1),
  m_ha_not_exact_count(FALSE),
  m_autoincrement_prefetch((ha_rows) 32),
<<<<<<< HEAD
  m_cond(NULL)
=======
  m_transaction_on(TRUE),
  m_cond(NULL),
  m_multi_cursor(NULL)
>>>>>>> 84fd0cae
{
  int i;
 
  DBUG_ENTER("ha_ndbcluster");

  m_tabname[0]= '\0';
  m_dbname[0]= '\0';

  stats.records= ~(ha_rows)0; // uninitialized
  stats.block_size= 1024;

  for (i= 0; i < MAX_KEY; i++)
    ndb_init_index(m_index[i]);

  DBUG_VOID_RETURN;
}


int ha_ndbcluster::ha_initialise()
{
  DBUG_ENTER("ha_ndbcluster::ha_initialise");
  if (check_ndb_in_thd(current_thd))
  {
    DBUG_RETURN(FALSE);
  }
  DBUG_RETURN(TRUE);
}

/*
  Destructor for NDB Cluster table handler
 */

ha_ndbcluster::~ha_ndbcluster() 
{
  THD *thd= current_thd;
  Ndb *ndb= thd ? check_ndb_in_thd(thd) : g_ndb;
  DBUG_ENTER("~ha_ndbcluster");

  if (m_share)
  {
    /* ndb_share reference handler free */
    DBUG_PRINT("NDB_SHARE", ("%s handler free  use_count: %u",
                             m_share->key, m_share->use_count));
    free_share(&m_share);
  }
  release_metadata(thd, ndb);
  my_free(m_blobs_buffer, MYF(MY_ALLOW_ZERO_PTR));
  m_blobs_buffer= 0;

  my_free(m_row_buffer, MYF(MY_ALLOW_ZERO_PTR));
  m_row_buffer= 0;
  m_row_buffer_current= 0;
  m_row_buffer_size= 0;    

  // Check for open cursor/transaction
  DBUG_ASSERT(m_active_cursor == NULL);
  DBUG_ASSERT(m_thd_ndb == NULL);

  // Discard any generated condition
  DBUG_PRINT("info", ("Deleting generated condition"));
  if (m_cond)
  {
    delete m_cond;
    m_cond= NULL;
  }

  DBUG_VOID_RETURN;
}



void
ha_ndbcluster::column_bitmaps_signal(uint sig_type)
{
  DBUG_ENTER("ha_ndbcluster::column_bitmaps_signal");
  /*
    We need to make sure we always read all of the primary key.
    Otherwise we cannot support position() and rnd_pos().
  */
  bitmap_union(table->read_set, &m_pk_bitmap);
  DBUG_VOID_RETURN;

  /*
    Alternatively, we could just set a flag, and in the reader methods set the
    extra bits as required if the flag is set, followed by clearing the flag.
    This to save doing the work of setting bits twice or more.
    On the other hand this is quite fast in itself.
  */
}

/*
  Open a table for further use
  - fetch metadata for this table from NDB
  - check that table exists

  RETURN
    0    ok
    < 0  Table has changed
*/

int ha_ndbcluster::open(const char *name, int mode, uint test_if_locked)
{
  int res;
  KEY *key;
  DBUG_ENTER("ha_ndbcluster::open");
  DBUG_PRINT("enter", ("name: %s  mode: %d  test_if_locked: %d",
                       name, mode, test_if_locked));
  
  /*
    Setup ref_length to make room for the whole 
    primary key to be written in the ref variable
  */
  
  if (table_share->primary_key != MAX_KEY) 
  {
    key= table->key_info+table_share->primary_key;
    ref_length= key->key_length;
  }
  else // (table_share->primary_key == MAX_KEY) 
  {
    if (m_user_defined_partitioning)
    {
      ref_length+= sizeof(m_part_id);
    }
  }

  DBUG_PRINT("info", ("ref_length: %d", ref_length));

  // Init table lock structure 
  /* ndb_share reference handler */
  if (!(m_share=get_share(name, table)))
    DBUG_RETURN(1);
  DBUG_PRINT("NDB_SHARE", ("%s handler  use_count: %u",
                           m_share->key, m_share->use_count));
  thr_lock_data_init(&m_share->lock,&m_lock,(void*) 0);
  
  set_dbname(name);
  set_tabname(name);
  
  if ((res= check_ndb_connection()) ||
      (res= get_metadata(name)))
  {
    /* ndb_share reference handler free */
    DBUG_PRINT("NDB_SHARE", ("%s handler free  use_count: %u",
                             m_share->key, m_share->use_count));
    free_share(&m_share);
    m_share= 0;
    DBUG_RETURN(res);
  }
  while (1)
  {
    Ndb *ndb= get_ndb();
    if (ndb->setDatabaseName(m_dbname))
    {
      set_ndb_err(current_thd, ndb->getNdbError());
      res= ndb_to_mysql_error(&ndb->getNdbError());
      break;
    }
    struct Ndb_statistics stat;
    res= ndb_get_table_statistics(NULL, FALSE, ndb, m_ndb_statistics_record,
                                  &stat);
    stats.mean_rec_length= stat.row_size;
    stats.data_file_length= stat.fragment_memory;
    stats.records= stat.row_count;
    if(!res)
      res= info(HA_STATUS_CONST);
    break;
  }
  if (res)
  {
    free_share(&m_share);
    m_share= 0;
    release_metadata(current_thd, get_ndb());
    DBUG_RETURN(res);
  }
#ifdef HAVE_NDB_BINLOG
  if (!ndb_binlog_tables_inited && ndb_binlog_running && !ndb_binlog_is_ready)
    table->db_stat|= HA_READ_ONLY;
#endif
  DBUG_RETURN(0);
}

/*
  Set partition info

  SYNOPSIS
    set_part_info()
    part_info

  RETURN VALUE
    NONE

  DESCRIPTION
    Set up partition info when handler object created
*/

void ha_ndbcluster::set_part_info(partition_info *part_info, bool early)
{
  DBUG_ENTER("ha_ndbcluster::set_part_info");
  m_part_info= part_info;
  if (!early)
  {
    m_use_partition_pruning= TRUE;
    if (!(m_part_info->part_type == HASH_PARTITION &&
          m_part_info->list_of_part_fields &&
          !m_part_info->is_sub_partitioned()))
    {
      /*
        PARTITION BY HASH, RANGE and LIST plus all subpartitioning variants
        all use MySQL defined partitioning. PARTITION BY KEY uses NDB native
        partitioning scheme.
      */
      m_user_defined_partitioning= TRUE;
    }
    if (m_part_info->part_type == HASH_PARTITION &&
        m_part_info->list_of_part_fields &&
        m_part_info->no_full_part_fields == 0)
    {
      /*
        CREATE TABLE t (....) ENGINE NDB PARTITON BY KEY();
        where no primary key is defined uses a hidden key as partition field
        and this makes it impossible to use any partition pruning. Partition
        pruning requires partitioning based on real fields, also the lack of
        a primary key means that all accesses to tables are based on either
        full table scans or index scans and they can never be pruned those
        scans given that the hidden key is unknown. In write_row, update_row,
        and delete_row the normal hidden key handling will fix things.
      */
      m_use_partition_pruning= FALSE;
    }
    DBUG_PRINT("info", ("m_use_partition_pruning = %d",
                         m_use_partition_pruning));
  }
  DBUG_VOID_RETURN;
}

/*
  Close the table
  - release resources setup by open()
 */

int ha_ndbcluster::close(void)
{
  DBUG_ENTER("close");
  THD *thd= table->in_use;
  Ndb *ndb= thd ? check_ndb_in_thd(thd) : g_ndb;
  /* ndb_share reference handler free */
  DBUG_PRINT("NDB_SHARE", ("%s handler free  use_count: %u",
                           m_share->key, m_share->use_count));
  free_share(&m_share);
  m_share= 0;
  release_metadata(thd, ndb);
  DBUG_RETURN(0);
}


Thd_ndb* ha_ndbcluster::seize_thd_ndb()
{
  Thd_ndb *thd_ndb;
  DBUG_ENTER("seize_thd_ndb");

  thd_ndb= new Thd_ndb();
  if (thd_ndb == NULL)
  {
    my_errno= HA_ERR_OUT_OF_MEM;
    return NULL;
  }
  if (thd_ndb->ndb->init(max_transactions) != 0)
  {
    ERR_PRINT(thd_ndb->ndb->getNdbError());
    /*
      TODO 
      Alt.1 If init fails because to many allocated Ndb 
      wait on condition for a Ndb object to be released.
      Alt.2 Seize/release from pool, wait until next release 
    */
    delete thd_ndb;
    thd_ndb= NULL;
  }
  DBUG_RETURN(thd_ndb);
}


void ha_ndbcluster::release_thd_ndb(Thd_ndb* thd_ndb)
{
  DBUG_ENTER("release_thd_ndb");
  delete thd_ndb;
  DBUG_VOID_RETURN;
}


/*
  If this thread already has a Thd_ndb object allocated
  in current THD, reuse it. Otherwise
  seize a Thd_ndb object, assign it to current THD and use it.
 
*/

Ndb* check_ndb_in_thd(THD* thd)
{
  Thd_ndb *thd_ndb= get_thd_ndb(thd);
  if (!thd_ndb)
  {
    if (!(thd_ndb= ha_ndbcluster::seize_thd_ndb()))
      return NULL;
    set_thd_ndb(thd, thd_ndb);
  }
  return thd_ndb->ndb;
}



int ha_ndbcluster::check_ndb_connection(THD* thd)
{
  Ndb *ndb;
  DBUG_ENTER("check_ndb_connection");
  
  if (!(ndb= check_ndb_in_thd(thd)))
    DBUG_RETURN(HA_ERR_NO_CONNECTION);
  if (ndb->setDatabaseName(m_dbname))
  {
    ERR_RETURN(ndb->getNdbError());
  }
  DBUG_RETURN(0);
}


static int ndbcluster_close_connection(handlerton *hton, THD *thd)
{
  Thd_ndb *thd_ndb= get_thd_ndb(thd);
  DBUG_ENTER("ndbcluster_close_connection");
  if (thd_ndb)
  {
    ha_ndbcluster::release_thd_ndb(thd_ndb);
    set_thd_ndb(thd, NULL); // not strictly required but does not hurt either
  }
  DBUG_RETURN(0);
}


/*
  Try to discover one table from NDB
 */

int ndbcluster_discover(handlerton *hton, THD* thd, const char *db, 
                        const char *name,
                        uchar **frmblob, 
                        size_t *frmlen)
{
  int error= 0;
  NdbError ndb_error;
  size_t len;
  uchar* data= NULL;
  Ndb* ndb;
  char key[FN_REFLEN];
  DBUG_ENTER("ndbcluster_discover");
  DBUG_PRINT("enter", ("db: %s, name: %s", db, name)); 

  if (!(ndb= check_ndb_in_thd(thd)))
    DBUG_RETURN(HA_ERR_NO_CONNECTION);  
  if (ndb->setDatabaseName(db))
  {
    ERR_RETURN(ndb->getNdbError());
  }
  NDBDICT* dict= ndb->getDictionary();
  build_table_filename(key, sizeof(key), db, name, "", 0);
  /* ndb_share reference temporary */
  NDB_SHARE *share= get_share(key, 0, FALSE);
  if (share)
  {
    DBUG_PRINT("NDB_SHARE", ("%s temporary  use_count: %u",
                             share->key, share->use_count));
  }
  if (share && get_ndb_share_state(share) == NSS_ALTERED)
  {
    // Frm has been altered on disk, but not yet written to ndb
    if (readfrm(key, &data, &len))
    {
      DBUG_PRINT("error", ("Could not read frm"));
      error= 1;
      goto err;
    }
  }
  else
  {
    Ndb_table_guard ndbtab_g(dict, name);
    const NDBTAB *tab= ndbtab_g.get_table();
    if (!tab)
    {
      const NdbError err= dict->getNdbError();
      if (err.code == 709 || err.code == 723)
      {
        error= -1;
        DBUG_PRINT("info", ("ndb_error.code: %u", ndb_error.code));
      }
      else
      {
        error= -1;
        ndb_error= err;
        DBUG_PRINT("info", ("ndb_error.code: %u", ndb_error.code));
      }
      goto err;
    }
    DBUG_PRINT("info", ("Found table %s", tab->getName()));
    
    len= tab->getFrmLength();  
    if (len == 0 || tab->getFrmData() == NULL)
    {
      DBUG_PRINT("error", ("No frm data found."));
      error= 1;
      goto err;
    }
    
    if (unpackfrm(&data, &len, (uchar*) tab->getFrmData()))
    {
      DBUG_PRINT("error", ("Could not unpack table"));
      error= 1;
      goto err;
    }
  }

  *frmlen= len;
  *frmblob= data;
  
  if (share)
  {
    /* ndb_share reference temporary free */
    DBUG_PRINT("NDB_SHARE", ("%s temporary free  use_count: %u",
                             share->key, share->use_count));
    free_share(&share);
  }

  DBUG_RETURN(0);
err:
  my_free((char*)data, MYF(MY_ALLOW_ZERO_PTR));
  if (share)
  {
    /* ndb_share reference temporary free */
    DBUG_PRINT("NDB_SHARE", ("%s temporary free  use_count: %u",
                             share->key, share->use_count));
    free_share(&share);
  }
  if (ndb_error.code)
  {
    ERR_RETURN(ndb_error);
  }
  DBUG_RETURN(error);
}

/*
  Check if a table exists in NDB

 */

int ndbcluster_table_exists_in_engine(handlerton *hton, THD* thd, 
                                      const char *db,
                                      const char *name)
{
  Ndb* ndb;
  DBUG_ENTER("ndbcluster_table_exists_in_engine");
  DBUG_PRINT("enter", ("db: %s  name: %s", db, name));

  if (!(ndb= check_ndb_in_thd(thd)))
    DBUG_RETURN(HA_ERR_NO_CONNECTION);
  NDBDICT* dict= ndb->getDictionary();
  NdbDictionary::Dictionary::List list;
  if (dict->listObjects(list, NdbDictionary::Object::UserTable) != 0)
    ERR_RETURN(dict->getNdbError());
  for (uint i= 0 ; i < list.count ; i++)
  {
    NdbDictionary::Dictionary::List::Element& elmt= list.elements[i];
    if (my_strcasecmp(system_charset_info, elmt.database, db))
      continue;
    if (my_strcasecmp(system_charset_info, elmt.name, name))
      continue;
    DBUG_PRINT("info", ("Found table"));
    DBUG_RETURN(HA_ERR_TABLE_EXIST);
  }
  DBUG_RETURN(HA_ERR_NO_SUCH_TABLE);
}



extern "C" uchar* tables_get_key(const char *entry, size_t *length,
                                my_bool not_used __attribute__((unused)))
{
  *length= strlen(entry);
  return (uchar*) entry;
}


/*
  Drop a database in NDB Cluster
  NOTE add a dummy void function, since stupid handlerton is returning void instead of int...
*/

int ndbcluster_drop_database_impl(const char *path)
{
  DBUG_ENTER("ndbcluster_drop_database");
  THD *thd= current_thd;
  char dbname[FN_HEADLEN];
  Ndb* ndb;
  NdbDictionary::Dictionary::List list;
  uint i;
  char *tabname;
  List<char> drop_list;
  int ret= 0;
  ha_ndbcluster::set_dbname(path, (char *)&dbname);
  DBUG_PRINT("enter", ("db: %s", dbname));
  
  if (!(ndb= check_ndb_in_thd(thd)))
    DBUG_RETURN(-1);
  
  // List tables in NDB
  NDBDICT *dict= ndb->getDictionary();
  if (dict->listObjects(list, 
                        NdbDictionary::Object::UserTable) != 0)
    DBUG_RETURN(-1);
  for (i= 0 ; i < list.count ; i++)
  {
    NdbDictionary::Dictionary::List::Element& elmt= list.elements[i];
    DBUG_PRINT("info", ("Found %s/%s in NDB", elmt.database, elmt.name));     
    
    // Add only tables that belongs to db
    if (my_strcasecmp(system_charset_info, elmt.database, dbname))
      continue;
    DBUG_PRINT("info", ("%s must be dropped", elmt.name));     
    drop_list.push_back(thd->strdup(elmt.name));
  }
  // Drop any tables belonging to database
  char full_path[FN_REFLEN];
  char *tmp= full_path +
    build_table_filename(full_path, sizeof(full_path), dbname, "", "", 0);
  if (ndb->setDatabaseName(dbname))
  {
    ERR_RETURN(ndb->getNdbError());
  }
  List_iterator_fast<char> it(drop_list);
  while ((tabname=it++))
  {
    tablename_to_filename(tabname, tmp, FN_REFLEN - (tmp - full_path)-1);
    VOID(pthread_mutex_lock(&LOCK_open));
    if (ha_ndbcluster::delete_table(0, ndb, full_path, dbname, tabname))
    {
      const NdbError err= dict->getNdbError();
      if (err.code != 709 && err.code != 723)
      {
        set_ndb_err(thd, err);
        ret= ndb_to_mysql_error(&err);
      }
    }
    VOID(pthread_mutex_unlock(&LOCK_open));
  }
  DBUG_RETURN(ret);      
}

static void ndbcluster_drop_database(handlerton *hton, char *path)
{
  DBUG_ENTER("ndbcluster_drop_database");
#ifdef HAVE_NDB_BINLOG
  /*
    Don't allow drop database unless
    schema distribution table is setup
  */
  if (!ndb_schema_share)
  {
    DBUG_PRINT("info", ("Schema distribution table not setup"));
    DBUG_VOID_RETURN;
    //DBUG_RETURN(HA_ERR_NO_CONNECTION);
  }
#endif
  ndbcluster_drop_database_impl(path);
#ifdef HAVE_NDB_BINLOG
  char db[FN_REFLEN];
  THD *thd= current_thd;
  ha_ndbcluster::set_dbname(path, db);
  ndbcluster_log_schema_op(thd,
                           thd->query, thd->query_length,
                           db, "", 0, 0, SOT_DROP_DB, 0, 0, 0);
#endif
  DBUG_VOID_RETURN;
}

int ndb_create_table_from_engine(THD *thd, const char *db,
                                 const char *table_name)
{
  LEX *old_lex= thd->lex, newlex;
  thd->lex= &newlex;
  newlex.current_select= NULL;
  lex_start(thd);
  int res= ha_create_table_from_engine(thd, db, table_name);
  thd->lex= old_lex;
  return res;
}

/*
  find all tables in ndb and discover those needed
*/
int ndbcluster_find_all_files(THD *thd)
{
  Ndb* ndb;
  char key[FN_REFLEN];
  NDBDICT *dict;
  int unhandled, retries= 5, skipped;
  DBUG_ENTER("ndbcluster_find_all_files");

  if (!(ndb= check_ndb_in_thd(thd)))
    DBUG_RETURN(HA_ERR_NO_CONNECTION);

  dict= ndb->getDictionary();

  LINT_INIT(unhandled);
  LINT_INIT(skipped);
  do
  {
    NdbDictionary::Dictionary::List list;
    if (dict->listObjects(list, NdbDictionary::Object::UserTable) != 0)
      ERR_RETURN(dict->getNdbError());
    unhandled= 0;
    skipped= 0;
    retries--;
    for (uint i= 0 ; i < list.count ; i++)
    {
      NDBDICT::List::Element& elmt= list.elements[i];
      if (IS_TMP_PREFIX(elmt.name) || IS_NDB_BLOB_PREFIX(elmt.name))
      {
        DBUG_PRINT("info", ("Skipping %s.%s in NDB", elmt.database, elmt.name));
        continue;
      }
      DBUG_PRINT("info", ("Found %s.%s in NDB", elmt.database, elmt.name));
      if (elmt.state != NDBOBJ::StateOnline &&
          elmt.state != NDBOBJ::StateBackup &&
          elmt.state != NDBOBJ::StateBuilding)
      {
        sql_print_information("NDB: skipping setup table %s.%s, in state %d",
                              elmt.database, elmt.name, elmt.state);
        skipped++;
        continue;
      }

      ndb->setDatabaseName(elmt.database);
      Ndb_table_guard ndbtab_g(dict, elmt.name);
      const NDBTAB *ndbtab= ndbtab_g.get_table();
      if (!ndbtab)
      {
        if (retries == 0)
          sql_print_error("NDB: failed to setup table %s.%s, error: %d, %s",
                          elmt.database, elmt.name,
                          dict->getNdbError().code,
                          dict->getNdbError().message);
        unhandled++;
        continue;
      }

      if (ndbtab->getFrmLength() == 0)
        continue;
    
      /* check if database exists */
      char *end= key +
        build_table_filename(key, sizeof(key), elmt.database, "", "", 0);
      if (my_access(key, F_OK))
      {
        /* no such database defined, skip table */
        continue;
      }
      /* finalize construction of path */
      end+= tablename_to_filename(elmt.name, end,
                                  sizeof(key)-(end-key));
      uchar *data= 0, *pack_data= 0;
      size_t length, pack_length;
      int discover= 0;
      if (readfrm(key, &data, &length) ||
          packfrm(data, length, &pack_data, &pack_length))
      {
        discover= 1;
        sql_print_information("NDB: missing frm for %s.%s, discovering...",
                              elmt.database, elmt.name);
      }
      else if (cmp_frm(ndbtab, pack_data, pack_length))
      {
        /* ndb_share reference temporary */
        NDB_SHARE *share= get_share(key, 0, FALSE);
        if (share)
        {
          DBUG_PRINT("NDB_SHARE", ("%s temporary  use_count: %u",
                                   share->key, share->use_count));
        }
        if (!share || get_ndb_share_state(share) != NSS_ALTERED)
        {
          discover= 1;
          sql_print_information("NDB: mismatch in frm for %s.%s, discovering...",
                                elmt.database, elmt.name);
        }
        if (share)
        {
          /* ndb_share reference temporary free */
          DBUG_PRINT("NDB_SHARE", ("%s temporary free  use_count: %u",
                                   share->key, share->use_count));
          free_share(&share);
        }
      }
      my_free((char*) data, MYF(MY_ALLOW_ZERO_PTR));
      my_free((char*) pack_data, MYF(MY_ALLOW_ZERO_PTR));

      pthread_mutex_lock(&LOCK_open);
      if (discover)
      {
        /* ToDo 4.1 database needs to be created if missing */
        if (ndb_create_table_from_engine(thd, elmt.database, elmt.name))
        {
          /* ToDo 4.1 handle error */
        }
      }
#ifdef HAVE_NDB_BINLOG
      else
      {
        /* set up replication for this table */
        ndbcluster_create_binlog_setup(ndb, key, end-key,
                                       elmt.database, elmt.name,
                                       TRUE);
      }
#endif
      pthread_mutex_unlock(&LOCK_open);
    }
  }
  while (unhandled && retries);

  DBUG_RETURN(-(skipped + unhandled));
}

int ndbcluster_find_files(handlerton *hton, THD *thd,
                          const char *db,
                          const char *path,
                          const char *wild, bool dir, List<LEX_STRING> *files)
{
  DBUG_ENTER("ndbcluster_find_files");
  DBUG_PRINT("enter", ("db: %s", db));
  { // extra bracket to avoid gcc 2.95.3 warning
  uint i;
  Ndb* ndb;
  char name[FN_REFLEN];
  HASH ndb_tables, ok_tables;
  NDBDICT::List list;

  if (!(ndb= check_ndb_in_thd(thd)))
    DBUG_RETURN(HA_ERR_NO_CONNECTION);

  if (dir)
    DBUG_RETURN(0); // Discover of databases not yet supported

  // List tables in NDB
  NDBDICT *dict= ndb->getDictionary();
  if (dict->listObjects(list, 
                        NdbDictionary::Object::UserTable) != 0)
    ERR_RETURN(dict->getNdbError());

  if (hash_init(&ndb_tables, system_charset_info,list.count,0,0,
                (hash_get_key)tables_get_key,0,0))
  {
    DBUG_PRINT("error", ("Failed to init HASH ndb_tables"));
    DBUG_RETURN(-1);
  }

  if (hash_init(&ok_tables, system_charset_info,32,0,0,
                (hash_get_key)tables_get_key,0,0))
  {
    DBUG_PRINT("error", ("Failed to init HASH ok_tables"));
    hash_free(&ndb_tables);
    DBUG_RETURN(-1);
  }  

  for (i= 0 ; i < list.count ; i++)
  {
    NDBDICT::List::Element& elmt= list.elements[i];
    if (IS_TMP_PREFIX(elmt.name) || IS_NDB_BLOB_PREFIX(elmt.name))
    {
      DBUG_PRINT("info", ("Skipping %s.%s in NDB", elmt.database, elmt.name));
      continue;
    }
    DBUG_PRINT("info", ("Found %s/%s in NDB", elmt.database, elmt.name));

    // Add only tables that belongs to db
    if (my_strcasecmp(system_charset_info, elmt.database, db))
      continue;

    // Apply wildcard to list of tables in NDB
    if (wild)
    {
      if (lower_case_table_names)
      {
        if (wild_case_compare(files_charset_info, elmt.name, wild))
          continue;
      }
      else if (wild_compare(elmt.name,wild,0))
        continue;
    }
    DBUG_PRINT("info", ("Inserting %s into ndb_tables hash", elmt.name));     
    my_hash_insert(&ndb_tables, (uchar*)thd->strdup(elmt.name));
  }

  LEX_STRING *file_name;
  List_iterator<LEX_STRING> it(*files);
  List<char> delete_list;
  char *file_name_str;
  while ((file_name=it++))
  {
    bool file_on_disk= FALSE;
    DBUG_PRINT("info", ("%s", file_name->str));
    if (hash_search(&ndb_tables, (uchar*) file_name->str, file_name->length))
    {
      build_table_filename(name, sizeof(name), db, file_name->str, reg_ext, 0);
      if (my_access(name, F_OK))
      {
        pthread_mutex_lock(&LOCK_open);
        DBUG_PRINT("info", ("Table %s listed and need discovery",
                            file_name->str));
        if (ndb_create_table_from_engine(thd, db, file_name->str))
        {
          pthread_mutex_unlock(&LOCK_open);
          push_warning_printf(current_thd, MYSQL_ERROR::WARN_LEVEL_WARN,
                              ER_TABLE_EXISTS_ERROR,
                              "Discover of table %s.%s failed",
                              db, file_name->str);
          continue;
        }
        pthread_mutex_unlock(&LOCK_open);
      }
      DBUG_PRINT("info", ("%s existed in NDB _and_ on disk ", file_name->str));
      file_on_disk= TRUE;
    }
    
    // Check for .ndb file with this name
    build_table_filename(name, sizeof(name), db, file_name->str, ha_ndb_ext, 0);
    DBUG_PRINT("info", ("Check access for %s", name));
    if (my_access(name, F_OK))
    {
      DBUG_PRINT("info", ("%s did not exist on disk", name));     
      // .ndb file did not exist on disk, another table type
      if (file_on_disk)
      {
	// Ignore this ndb table 
 	uchar *record= hash_search(&ndb_tables, (uchar*) file_name->str,
                                   file_name->length);
	DBUG_ASSERT(record);
	hash_delete(&ndb_tables, record);
	push_warning_printf(current_thd, MYSQL_ERROR::WARN_LEVEL_WARN,
			    ER_TABLE_EXISTS_ERROR,
			    "Local table %s.%s shadows ndb table",
			    db, file_name->str);
      }
      continue;
    }
    if (file_on_disk) 
    {
      // File existed in NDB and as frm file, put in ok_tables list
      my_hash_insert(&ok_tables, (uchar*) file_name->str);
      continue;
    }
    DBUG_PRINT("info", ("%s existed on disk", name));     
    // The .ndb file exists on disk, but it's not in list of tables in ndb
    // Verify that handler agrees table is gone.
    if (ndbcluster_table_exists_in_engine(hton, thd, db, file_name->str) ==
        HA_ERR_NO_SUCH_TABLE)
    {
      DBUG_PRINT("info", ("NDB says %s does not exists", file_name->str));
      it.remove();
      // Put in list of tables to remove from disk
      delete_list.push_back(thd->strdup(file_name->str));
    }
  }

#ifdef HAVE_NDB_BINLOG
  /* setup logging to binlog for all discovered tables */
  {
    char *end, *end1= name +
      build_table_filename(name, sizeof(name), db, "", "", 0);
    for (i= 0; i < ok_tables.records; i++)
    {
      file_name_str= (char*)hash_element(&ok_tables, i);
      end= end1 +
        tablename_to_filename(file_name_str, end1, sizeof(name) - (end1 - name));
      pthread_mutex_lock(&LOCK_open);
      ndbcluster_create_binlog_setup(ndb, name, end-name,
                                     db, file_name_str, TRUE);
      pthread_mutex_unlock(&LOCK_open);
    }
  }
#endif

  // Check for new files to discover
  DBUG_PRINT("info", ("Checking for new files to discover"));       
  List<char> create_list;
  for (i= 0 ; i < ndb_tables.records ; i++)
  {
    file_name_str= (char*) hash_element(&ndb_tables, i);
    if (!hash_search(&ok_tables, (uchar*) file_name_str, strlen(file_name_str)))
    {
      build_table_filename(name, sizeof(name), db, file_name_str, reg_ext, 0);
      if (my_access(name, F_OK))
      {
        DBUG_PRINT("info", ("%s must be discovered", file_name_str));
        // File is in list of ndb tables and not in ok_tables
        // This table need to be created
        create_list.push_back(thd->strdup(file_name_str));
      }
    }
  }

  if (!global_read_lock)
  {
    // Delete old files
    List_iterator_fast<char> it3(delete_list);
    while ((file_name_str= it3++))
    {
      DBUG_PRINT("info", ("Remove table %s/%s", db, file_name_str));
      // Delete the table and all related files
      TABLE_LIST table_list;
      bzero((char*) &table_list,sizeof(table_list));
      table_list.db= (char*) db;
      table_list.alias= table_list.table_name= (char*)file_name_str;
      (void)mysql_rm_table_part2(thd, &table_list,
                                 FALSE,   /* if_exists */
                                 FALSE,   /* drop_temporary */ 
                                 FALSE,   /* drop_view */
                                 TRUE     /* dont_log_query*/);

      /* Clear error message that is returned when table is deleted */
      thd->clear_error();
    }
  }

  pthread_mutex_lock(&LOCK_open);
  // Create new files
  List_iterator_fast<char> it2(create_list);
  while ((file_name_str=it2++))
  {  
    DBUG_PRINT("info", ("Table %s need discovery", file_name_str));
    if (ndb_create_table_from_engine(thd, db, file_name_str) == 0)
    {
      LEX_STRING *tmp_file_name= 0;
      tmp_file_name= thd->make_lex_string(tmp_file_name, file_name_str,
                                          strlen(file_name_str), TRUE);
      files->push_back(tmp_file_name); 
    }
  }

  pthread_mutex_unlock(&LOCK_open);

  hash_free(&ok_tables);
  hash_free(&ndb_tables);

  // Delete schema file from files
  if (!strcmp(db, NDB_REP_DB))
  {
    uint count = 0;
    while (count++ < files->elements)
    {
      file_name = (LEX_STRING *)files->pop();
      if (!strcmp(file_name->str, NDB_SCHEMA_TABLE))
      {
        DBUG_PRINT("info", ("skip %s.%s table, it should be hidden to user",
                   NDB_REP_DB, NDB_SCHEMA_TABLE));
        continue;
      }
      files->push_back(file_name); 
    }
  }
  } // extra bracket to avoid gcc 2.95.3 warning
  DBUG_RETURN(0);    
}


/*
  Initialise all gloal variables before creating 
  a NDB Cluster table handler
 */

/* Call back after cluster connect */
static int connect_callback()
{
  pthread_mutex_lock(&LOCK_ndb_util_thread);
  update_status_variables(&g_ndb_status,
                          g_ndb_cluster_connection);

  uint node_id, i= 0;
  Ndb_cluster_connection_node_iter node_iter;
  memset((void *)g_node_id_map, 0xFFFF, sizeof(g_node_id_map));
  while ((node_id= g_ndb_cluster_connection->get_next_node(node_iter)))
    g_node_id_map[node_id]= i++;

  pthread_cond_signal(&COND_ndb_util_thread);
  pthread_mutex_unlock(&LOCK_ndb_util_thread);
  return 0;
}

extern int ndb_dictionary_is_mysqld;
extern pthread_mutex_t LOCK_plugin;

static int ndbcluster_init(void *p)
{
  int res;
  DBUG_ENTER("ndbcluster_init");

  if (ndbcluster_inited)
    DBUG_RETURN(FALSE);

  /*
    Below we create new THD's. They'll need LOCK_plugin, but it's taken now by
    plugin initialization code. Release it to avoid deadlocks.  It's safe, as
    there're no threads that may concurrently access plugin control structures.
  */
  pthread_mutex_unlock(&LOCK_plugin);

  pthread_mutex_init(&ndbcluster_mutex,MY_MUTEX_INIT_FAST);
  pthread_mutex_init(&LOCK_ndb_util_thread, MY_MUTEX_INIT_FAST);
  pthread_cond_init(&COND_ndb_util_thread, NULL);
  pthread_cond_init(&COND_ndb_util_ready, NULL);
  ndb_util_thread_running= -1;
  ndbcluster_terminating= 0;
  ndb_dictionary_is_mysqld= 1;
  ndbcluster_hton= (handlerton *)p;

  {
    handlerton *h= ndbcluster_hton;
    h->state=            SHOW_OPTION_YES;
    h->db_type=          DB_TYPE_NDBCLUSTER;
    h->close_connection= ndbcluster_close_connection;
    h->commit=           ndbcluster_commit;
    h->rollback=         ndbcluster_rollback;
    h->create=           ndbcluster_create_handler; /* Create a new handler */
    h->drop_database=    ndbcluster_drop_database;  /* Drop a database */
    h->panic=            ndbcluster_end;            /* Panic call */
    h->show_status=      ndbcluster_show_status;    /* Show status */
    h->alter_tablespace= ndbcluster_alter_tablespace;    /* Show status */
    h->partition_flags=  ndbcluster_partition_flags; /* Partition flags */
    h->alter_partition_flags=
      ndbcluster_alter_partition_flags;             /* Alter table flags */
    h->fill_files_table= ndbcluster_fill_files_table;
#ifdef HAVE_NDB_BINLOG
    ndbcluster_binlog_init_handlerton();
#endif
    h->flags=            HTON_CAN_RECREATE | HTON_TEMPORARY_NOT_SUPPORTED;
    h->discover=         ndbcluster_discover;
    h->find_files= ndbcluster_find_files;
    h->table_exists_in_engine= ndbcluster_table_exists_in_engine;
  }

  // Initialize ndb interface
  ndb_init_internal();

  // Set connectstring if specified
  if (opt_ndbcluster_connectstring != 0)
    DBUG_PRINT("connectstring", ("%s", opt_ndbcluster_connectstring));     
  if ((g_ndb_cluster_connection=
       new Ndb_cluster_connection(opt_ndbcluster_connectstring)) == 0)
  {
    sql_print_error("NDB: failed to allocate global "
                    "ndb cluster connection object");
    DBUG_PRINT("error",("Ndb_cluster_connection(%s)",
                        opt_ndbcluster_connectstring));
    my_errno= HA_ERR_OUT_OF_MEM;
    goto ndbcluster_init_error;
  }
  {
    char buf[128];
    my_snprintf(buf, sizeof(buf), "mysqld --server-id=%lu", server_id);
    g_ndb_cluster_connection->set_name(buf);
  }
  g_ndb_cluster_connection->set_optimized_node_selection
    (global_system_variables.ndb_optimized_node_selection & 1);

  // Create a Ndb object to open the connection  to NDB
  if ( (g_ndb= new Ndb(g_ndb_cluster_connection, "sys")) == 0 )
  {
    sql_print_error("NDB: failed to allocate global ndb object");
    DBUG_PRINT("error", ("failed to create global ndb object"));
    my_errno= HA_ERR_OUT_OF_MEM;
    goto ndbcluster_init_error;
  }
  if (g_ndb->init() != 0)
  {
    ERR_PRINT (g_ndb->getNdbError());
    goto ndbcluster_init_error;
  }

  /* Connect to management server */

  struct timeval end_time;
  gettimeofday(&end_time, 0);
  end_time.tv_sec+= opt_ndb_wait_connected;

  while ((res= g_ndb_cluster_connection->connect(0,0,0)) == 1)
  {
    struct timeval now_time;
    gettimeofday(&now_time, 0);
    if (now_time.tv_sec > end_time.tv_sec ||
        (now_time.tv_sec == end_time.tv_sec &&
         now_time.tv_usec >= end_time.tv_usec))
      break;
    sleep(1);
  }

  {
    g_ndb_cluster_connection_pool_alloc= opt_ndb_cluster_connection_pool;
    g_ndb_cluster_connection_pool= (Ndb_cluster_connection**)
      my_malloc(g_ndb_cluster_connection_pool_alloc *
                sizeof(Ndb_cluster_connection*),
                MYF(MY_WME | MY_ZEROFILL));
    pthread_mutex_init(&g_ndb_cluster_connection_pool_mutex,
                       MY_MUTEX_INIT_FAST);
    g_ndb_cluster_connection_pool[0]= g_ndb_cluster_connection;
    for (unsigned i= 1; i < g_ndb_cluster_connection_pool_alloc; i++)
    {
      if ((g_ndb_cluster_connection_pool[i]=
           new Ndb_cluster_connection(opt_ndbcluster_connectstring,
                                      g_ndb_cluster_connection)) == 0)
      {
        sql_print_error("NDB[%u]: failed to allocate cluster connect object",
                        i);
        DBUG_PRINT("error",("Ndb_cluster_connection[%u](%s)",
                            i, opt_ndbcluster_connectstring));
        goto ndbcluster_init_error;
      }
      {
        char buf[128];
        my_snprintf(buf, sizeof(buf), "mysqld --server-id=%lu (connection %u)",
                    server_id, i+1);
        g_ndb_cluster_connection_pool[i]->set_name(buf);
      }
      g_ndb_cluster_connection_pool[i]->set_optimized_node_selection
        (global_system_variables.ndb_optimized_node_selection & 1);
    }
  }

  if (res == 0)
  {
    connect_callback();
    for (unsigned i= 0; i < g_ndb_cluster_connection_pool_alloc; i++)
    {
      if (g_ndb_cluster_connection_pool[i]->node_id() == 0)
      {
        // not connected to mgmd yet, try again
        g_ndb_cluster_connection_pool[i]->connect(0,0,0);
        if (g_ndb_cluster_connection_pool[i]->node_id() == 0)
        {
          sql_print_warning("NDB[%u]: starting connect thread", i);
          g_ndb_cluster_connection_pool[i]->start_connect_thread();
          continue;
        }
      }
      DBUG_PRINT("info",
                 ("NDBCLUSTER storage engine (%u) at %s on port %d", i,
                  g_ndb_cluster_connection_pool[i]->get_connected_host(),
                  g_ndb_cluster_connection_pool[i]->get_connected_port()));

      struct timeval now_time;
      gettimeofday(&now_time, 0);
      ulong wait_until_ready_time = (end_time.tv_sec > now_time.tv_sec) ?
        end_time.tv_sec - now_time.tv_sec : 1;
      res= g_ndb_cluster_connection_pool[i]->
        wait_until_ready(wait_until_ready_time,3);
      if (res == 0)
      {
        sql_print_information("NDB[%u]: all storage nodes connected", i);
      }
      else if (res > 0)
      {
        sql_print_information("NDB[%u]: some storage nodes connected", i);
      }
      else if (res < 0)
      {
        sql_print_information("NDB[%u]: no storage nodes connected (timed out)", i);
      }
    }
  } 
  else if (res == 1)
  {
    for (unsigned i= 0; i < g_ndb_cluster_connection_pool_alloc; i++)
    {
      if (g_ndb_cluster_connection_pool[i]->
          start_connect_thread(i == 0 ? connect_callback :  NULL)) 
      {
        sql_print_error("NDB[%u]: failed to start connect thread", i);
        DBUG_PRINT("error", ("g_ndb_cluster_connection->start_connect_thread()"));
        goto ndbcluster_init_error;
      }
    }
#ifndef DBUG_OFF
    {
      char buf[1024];
      DBUG_PRINT("info",
                 ("NDBCLUSTER storage engine not started, "
                  "will connect using %s",
                  g_ndb_cluster_connection->
                  get_connectstring(buf,sizeof(buf))));
    }
#endif
  }
  else
  {
    DBUG_ASSERT(res == -1);
    DBUG_PRINT("error", ("permanent error"));
    goto ndbcluster_init_error;
  }
  
  (void) hash_init(&ndbcluster_open_tables,system_charset_info,32,0,0,
                   (hash_get_key) ndbcluster_get_key,0,0);
#ifdef HAVE_NDB_BINLOG
  /* start the ndb injector thread */
  if (ndbcluster_binlog_start())
    goto ndbcluster_init_error;
#endif /* HAVE_NDB_BINLOG */

  ndb_cache_check_time = opt_ndb_cache_check_time;
  // Create utility thread
  pthread_t tmp;
  if (pthread_create(&tmp, &connection_attrib, ndb_util_thread_func, 0))
  {
    DBUG_PRINT("error", ("Could not create ndb utility thread"));
    hash_free(&ndbcluster_open_tables);
    pthread_mutex_destroy(&ndbcluster_mutex);
    pthread_mutex_destroy(&LOCK_ndb_util_thread);
    pthread_cond_destroy(&COND_ndb_util_thread);
    pthread_cond_destroy(&COND_ndb_util_ready);
    goto ndbcluster_init_error;
  }

  /* Wait for the util thread to start */
  pthread_mutex_lock(&LOCK_ndb_util_thread);
  while (ndb_util_thread_running < 0)
    pthread_cond_wait(&COND_ndb_util_ready, &LOCK_ndb_util_thread);
  pthread_mutex_unlock(&LOCK_ndb_util_thread);
  
  if (!ndb_util_thread_running)
  {
    DBUG_PRINT("error", ("ndb utility thread exited prematurely"));
    hash_free(&ndbcluster_open_tables);
    pthread_mutex_destroy(&ndbcluster_mutex);
    pthread_mutex_destroy(&LOCK_ndb_util_thread);
    pthread_cond_destroy(&COND_ndb_util_thread);
    pthread_cond_destroy(&COND_ndb_util_ready);
    goto ndbcluster_init_error;
  }

  pthread_mutex_lock(&LOCK_plugin);

  ndbcluster_inited= 1;
  DBUG_RETURN(FALSE);

ndbcluster_init_error:
  if (g_ndb)
    delete g_ndb;
  g_ndb= NULL;
  {
    if (g_ndb_cluster_connection_pool)
    {
      /* first in pool is the main one, wait with release */
      for (unsigned i= 1; i < g_ndb_cluster_connection_pool_alloc; i++)
      {
        if (g_ndb_cluster_connection_pool[i])
          delete g_ndb_cluster_connection_pool[i];
      }
      my_free((uchar*) g_ndb_cluster_connection_pool, MYF(MY_ALLOW_ZERO_PTR));
      pthread_mutex_destroy(&g_ndb_cluster_connection_pool_mutex);
      g_ndb_cluster_connection_pool= 0;
    }
    g_ndb_cluster_connection_pool_alloc= 0;
    g_ndb_cluster_connection_pool_pos= 0;
  }
  if (g_ndb_cluster_connection)
    delete g_ndb_cluster_connection;
  g_ndb_cluster_connection= NULL;
  ndbcluster_hton->state= SHOW_OPTION_DISABLED;               // If we couldn't use handler

  pthread_mutex_lock(&LOCK_plugin);

  DBUG_RETURN(TRUE);
}

static int ndbcluster_end(handlerton *hton, ha_panic_function type)
{
  DBUG_ENTER("ndbcluster_end");

  if (!ndbcluster_inited)
    DBUG_RETURN(0);
  ndbcluster_inited= 0;

  /* wait for util thread to finish */
  sql_print_information("Stopping Cluster Utility thread");
  pthread_mutex_lock(&LOCK_ndb_util_thread);
  ndbcluster_terminating= 1;
  pthread_cond_signal(&COND_ndb_util_thread);
  while (ndb_util_thread_running > 0)
    pthread_cond_wait(&COND_ndb_util_ready, &LOCK_ndb_util_thread);
  pthread_mutex_unlock(&LOCK_ndb_util_thread);


#ifdef HAVE_NDB_BINLOG
  {
    pthread_mutex_lock(&ndbcluster_mutex);
    while (ndbcluster_open_tables.records)
    {
      NDB_SHARE *share=
        (NDB_SHARE*) hash_element(&ndbcluster_open_tables, 0);
#ifndef DBUG_OFF
      fprintf(stderr, "NDB: table share %s with use_count %d not freed\n",
              share->key, share->use_count);
#endif
      ndbcluster_real_free_share(&share);
    }
    pthread_mutex_unlock(&ndbcluster_mutex);
  }
#endif
  hash_free(&ndbcluster_open_tables);

  if (g_ndb)
  {
#ifndef DBUG_OFF
    Ndb::Free_list_usage tmp;
    tmp.m_name= 0;
    while (g_ndb->get_free_list_usage(&tmp))
    {
      uint leaked= (uint) tmp.m_created - tmp.m_free;
      if (leaked)
        fprintf(stderr, "NDB: Found %u %s%s that %s not been released\n",
                leaked, tmp.m_name,
                (leaked == 1)?"":"'s",
                (leaked == 1)?"has":"have");
    }
#endif
    delete g_ndb;
    g_ndb= NULL;
  }
  {
    if (g_ndb_cluster_connection_pool)
    {
      /* first in pool is the main one, wait with release */
      for (unsigned i= 1; i < g_ndb_cluster_connection_pool_alloc; i++)
      {
        if (g_ndb_cluster_connection_pool[i])
          delete g_ndb_cluster_connection_pool[i];
      }
      my_free((uchar*) g_ndb_cluster_connection_pool, MYF(MY_ALLOW_ZERO_PTR));
      pthread_mutex_destroy(&g_ndb_cluster_connection_pool_mutex);
      g_ndb_cluster_connection_pool= 0;
    }
    g_ndb_cluster_connection_pool_alloc= 0;
    g_ndb_cluster_connection_pool_pos= 0;
  }
  delete g_ndb_cluster_connection;
  g_ndb_cluster_connection= NULL;

  // cleanup ndb interface
  ndb_end_internal();

  pthread_mutex_destroy(&ndbcluster_mutex);
  pthread_mutex_destroy(&LOCK_ndb_util_thread);
  pthread_cond_destroy(&COND_ndb_util_thread);
  pthread_cond_destroy(&COND_ndb_util_ready);
  DBUG_RETURN(0);
}

void ha_ndbcluster::print_error(int error, myf errflag)
{
  DBUG_ENTER("ha_ndbcluster::print_error");
  DBUG_PRINT("enter", ("error: %d", error));

  if (error == HA_ERR_NO_PARTITION_FOUND)
    m_part_info->print_no_partition_found(table);
  else
    handler::print_error(error, errflag);
  DBUG_VOID_RETURN;
}


/*
  Static error print function called from
  static handler method ndbcluster_commit
  and ndbcluster_rollback
*/

void ndbcluster_print_error(int error, const NdbOperation *error_op)
{
  DBUG_ENTER("ndbcluster_print_error");
  TABLE_SHARE share;
  const char *tab_name= (error_op) ? error_op->getTableName() : "";
  share.db.str= (char*) "";
  share.db.length= 0;
  share.table_name.str= (char *) tab_name;
  share.table_name.length= strlen(tab_name);
  ha_ndbcluster error_handler(ndbcluster_hton, &share);
  error_handler.print_error(error, MYF(0));
  DBUG_VOID_RETURN;
}

/**
 * Set a given location from full pathname to database name
 *
 */
void ha_ndbcluster::set_dbname(const char *path_name, char *dbname)
{
  char *end, *ptr, *tmp_name;
  char tmp_buff[FN_REFLEN];
 
  tmp_name= tmp_buff;
  /* Scan name from the end */
  ptr= strend(path_name)-1;
  while (ptr >= path_name && *ptr != '\\' && *ptr != '/') {
    ptr--;
  }
  ptr--;
  end= ptr;
  while (ptr >= path_name && *ptr != '\\' && *ptr != '/') {
    ptr--;
  }
  uint name_len= end - ptr;
  memcpy(tmp_name, ptr + 1, name_len);
  tmp_name[name_len]= '\0';
#ifdef __WIN__
  /* Put to lower case */
  
  ptr= tmp_name;
  
  while (*ptr != '\0') {
    *ptr= tolower(*ptr);
    ptr++;
  }
#endif
  filename_to_tablename(tmp_name, dbname, FN_REFLEN);
}

/*
  Set m_dbname from full pathname to table file
 */

void ha_ndbcluster::set_dbname(const char *path_name)
{
  set_dbname(path_name, m_dbname);
}

/**
 * Set a given location from full pathname to table file
 *
 */
void
ha_ndbcluster::set_tabname(const char *path_name, char * tabname)
{
  char *end, *ptr, *tmp_name;
  char tmp_buff[FN_REFLEN];

  tmp_name= tmp_buff;
  /* Scan name from the end */
  end= strend(path_name)-1;
  ptr= end;
  while (ptr >= path_name && *ptr != '\\' && *ptr != '/') {
    ptr--;
  }
  uint name_len= end - ptr;
  memcpy(tmp_name, ptr + 1, end - ptr);
  tmp_name[name_len]= '\0';
#ifdef __WIN__
  /* Put to lower case */
  ptr= tmp_name;
  
  while (*ptr != '\0') {
    *ptr= tolower(*ptr);
    ptr++;
  }
#endif
  filename_to_tablename(tmp_name, tabname, FN_REFLEN);
}

/*
  Set m_tabname from full pathname to table file 
 */

void ha_ndbcluster::set_tabname(const char *path_name)
{
  set_tabname(path_name, m_tabname);
}


/* ToDo: convert to NdbRecord? */
ha_rows 
ha_ndbcluster::records_in_range(uint inx, key_range *min_key,
                                key_range *max_key)
{
  KEY *key_info= table->key_info + inx;
  uint key_length= key_info->key_length;
  NDB_INDEX_TYPE idx_type= get_index_type(inx);  

  DBUG_ENTER("records_in_range");
  // Prevent partial read of hash indexes by returning HA_POS_ERROR
  if ((idx_type == UNIQUE_INDEX || idx_type == PRIMARY_KEY_INDEX) &&
      ((min_key && min_key->length < key_length) ||
       (max_key && max_key->length < key_length)))
    DBUG_RETURN(HA_POS_ERROR);
  
  // Read from hash index with full key
  // This is a "const" table which returns only one record!      
  if ((idx_type != ORDERED_INDEX) &&
      ((min_key && min_key->length == key_length) || 
       (max_key && max_key->length == key_length)))
    DBUG_RETURN(1);
  
  if ((idx_type == PRIMARY_KEY_ORDERED_INDEX ||
       idx_type == UNIQUE_ORDERED_INDEX ||
       idx_type == ORDERED_INDEX) &&
    m_index[inx].index_stat != NULL)
  {
    NDB_INDEX_DATA& d=m_index[inx];
    const NDBINDEX* index= d.index;
    Ndb* ndb=get_ndb();
    NdbTransaction* active_trans= m_thd_ndb ? m_thd_ndb->trans : 0;
    NdbTransaction* trans=NULL;
    NdbIndexScanOperation* op=NULL;
    int res=0;
    Uint64 rows;

    do
    {
      // We must provide approx table rows
      Uint64 table_rows=0;
      Ndb_local_table_statistics *ndb_info= m_table_info;
      if (ndb_info->records != ~(ha_rows)0 && ndb_info->records != 0)
      {
        table_rows = ndb_info->records;
        DBUG_PRINT("info", ("use info->records: %lu", (ulong) table_rows));
      }
      else
      {
        Ndb_statistics stat;
        if ((res=ndb_get_table_statistics(this, TRUE, ndb,
                                          m_ndb_statistics_record, &stat)))
          break;
        table_rows=stat.row_count;
        DBUG_PRINT("info", ("use db row_count: %lu", (ulong) table_rows));
        if (table_rows == 0) {
          // Problem if autocommit=0
#ifdef ndb_get_table_statistics_uses_active_trans
          rows=0;
          break;
#endif
        }
      }

      // Define scan op for the range
      if ((trans=active_trans) == NULL || 
	  trans->commitStatus() != NdbTransaction::Started)
      {
        DBUG_PRINT("info", ("no active trans"));
        if (! (trans=ndb->startTransaction()))
          ERR_BREAK(ndb->getNdbError(), res);
      }
      if (! (op=trans->getNdbIndexScanOperation(index, (NDBTAB*)m_table)))
        ERR_BREAK(trans->getNdbError(), res);
      if ((op->readTuples(NdbOperation::LM_CommittedRead)) == -1)
        ERR_BREAK(op->getNdbError(), res);
      const key_range *keys[2]={ min_key, max_key };
      if ((res=set_bounds(op, inx, TRUE, keys)) != 0)
        break;

      // Decide if db should be contacted
      int flags=0;
      if (d.index_stat_query_count < d.index_stat_cache_entries ||
          (d.index_stat_update_freq != 0 &&
           d.index_stat_query_count % d.index_stat_update_freq == 0))
      {
        DBUG_PRINT("info", ("force stat from db"));
        flags|=NdbIndexStat::RR_UseDb;
      }
      if (d.index_stat->records_in_range(index, op, table_rows, &rows, flags) == -1)
        ERR_BREAK(d.index_stat->getNdbError(), res);
      d.index_stat_query_count++;
    } while (0);

    if (trans != active_trans && rows == 0)
      rows = 1;
    if (trans != active_trans && trans != NULL)
      ndb->closeTransaction(trans);
    if (res != 0)
      DBUG_RETURN(HA_POS_ERROR);
    DBUG_RETURN(rows);
  }

  DBUG_RETURN(10); /* Good guess when you don't know anything */
}

ulonglong ha_ndbcluster::table_flags(void) const
{
  THD *thd= current_thd;
  ulonglong f= m_table_flags;
  if (m_ha_not_exact_count)
    f= f & ~HA_STATS_RECORDS_IS_EXACT;
  /*
    To allow for logging of ndb tables during stmt based logging;
    flag cabablity, but also turn off flag for OWN_BINLOGGING
  */
  if (thd->variables.binlog_format == BINLOG_FORMAT_STMT)
    f= (f | HA_BINLOG_STMT_CAPABLE) & ~HA_HAS_OWN_BINLOGGING;
  return f;
}
const char * ha_ndbcluster::table_type() const 
{
  return("NDBCLUSTER");
}
uint ha_ndbcluster::max_supported_record_length() const
{ 
  return NDB_MAX_TUPLE_SIZE;
}
uint ha_ndbcluster::max_supported_keys() const
{
  return MAX_KEY;
}
uint ha_ndbcluster::max_supported_key_parts() const 
{
  return NDB_MAX_NO_OF_ATTRIBUTES_IN_KEY;
}
uint ha_ndbcluster::max_supported_key_length() const
{
  return NDB_MAX_KEY_SIZE;
}
uint ha_ndbcluster::max_supported_key_part_length() const
{
  return NDB_MAX_KEY_SIZE;
}
bool ha_ndbcluster::low_byte_first() const
{ 
#ifdef WORDS_BIGENDIAN
  return FALSE;
#else
  return TRUE;
#endif
}
const char* ha_ndbcluster::index_type(uint key_number)
{
  switch (get_index_type(key_number)) {
  case ORDERED_INDEX:
  case UNIQUE_ORDERED_INDEX:
  case PRIMARY_KEY_ORDERED_INDEX:
    return "BTREE";
  case UNIQUE_INDEX:
  case PRIMARY_KEY_INDEX:
  default:
    return "HASH";
  }
}

uint8 ha_ndbcluster::table_cache_type()
{
  DBUG_ENTER("ha_ndbcluster::table_cache_type=HA_CACHE_TBL_ASKTRANSACT");
  DBUG_RETURN(HA_CACHE_TBL_ASKTRANSACT);
}


uint ndb_get_commitcount(THD *thd, char *dbname, char *tabname,
                         Uint64 *commit_count)
{
  char name[FN_REFLEN];
  NDB_SHARE *share;
  DBUG_ENTER("ndb_get_commitcount");

  build_table_filename(name, sizeof(name), dbname, tabname, "", 0);
  DBUG_PRINT("enter", ("name: %s", name));
  pthread_mutex_lock(&ndbcluster_mutex);
  if (!(share=(NDB_SHARE*) hash_search(&ndbcluster_open_tables,
                                       (uchar*) name,
                                       strlen(name))))
  {
    pthread_mutex_unlock(&ndbcluster_mutex);
    DBUG_PRINT("info", ("Table %s not found in ndbcluster_open_tables", name));
    DBUG_RETURN(1);
  }
  /* ndb_share reference temporary, free below */
  share->use_count++;
  DBUG_PRINT("NDB_SHARE", ("%s temporary  use_count: %u",
                           share->key, share->use_count));
  pthread_mutex_unlock(&ndbcluster_mutex);

  pthread_mutex_lock(&share->mutex);
  if (ndb_cache_check_time > 0)
  {
    if (share->commit_count != 0)
    {
      *commit_count= share->commit_count;
#ifndef DBUG_OFF
      char buff[22];
#endif
      DBUG_PRINT("info", ("Getting commit_count: %s from share",
                          llstr(share->commit_count, buff)));
      pthread_mutex_unlock(&share->mutex);
      /* ndb_share reference temporary free */
      DBUG_PRINT("NDB_SHARE", ("%s temporary free  use_count: %u",
                               share->key, share->use_count));
      free_share(&share);
      DBUG_RETURN(0);
    }
  }
  DBUG_PRINT("info", ("Get commit_count from NDB"));
  Ndb *ndb;
  if (!(ndb= check_ndb_in_thd(thd)))
    DBUG_RETURN(1);
  if (ndb->setDatabaseName(dbname))
  {
    ERR_RETURN(ndb->getNdbError());
  }
  uint lock= share->commit_count_lock;
  pthread_mutex_unlock(&share->mutex);

  struct Ndb_statistics stat;
  {
    Ndb_table_guard ndbtab_g(ndb->getDictionary(), tabname);
    if (ndbtab_g.get_table() == 0
        || ndb_get_table_statistics(NULL, FALSE, ndb, ndbtab_g.get_table(), &stat))
    {
      /* ndb_share reference temporary free */
      DBUG_PRINT("NDB_SHARE", ("%s temporary free  use_count: %u",
                               share->key, share->use_count));
      free_share(&share);
      DBUG_RETURN(1);
    }
  }

  pthread_mutex_lock(&share->mutex);
  if (share->commit_count_lock == lock)
  {
#ifndef DBUG_OFF
    char buff[22];
#endif
    DBUG_PRINT("info", ("Setting commit_count to %s",
                        llstr(stat.commit_count, buff)));
    share->commit_count= stat.commit_count;
    *commit_count= stat.commit_count;
  }
  else
  {
    DBUG_PRINT("info", ("Discarding commit_count, comit_count_lock changed"));
    *commit_count= 0;
  }
  pthread_mutex_unlock(&share->mutex);
  /* ndb_share reference temporary free */
  DBUG_PRINT("NDB_SHARE", ("%s temporary free  use_count: %u",
                           share->key, share->use_count));
  free_share(&share);
  DBUG_RETURN(0);
}


/*
  Check if a cached query can be used.
  This is done by comparing the supplied engine_data to commit_count of
  the table.
  The commit_count is either retrieved from the share for the table, where
  it has been cached by the util thread. If the util thread is not started,
  NDB has to be contacetd to retrieve the commit_count, this will introduce
  a small delay while waiting for NDB to answer.


  SYNOPSIS
  ndbcluster_cache_retrieval_allowed
    thd            thread handle
    full_name      concatenation of database name,
                   the null character '\0', and the table
                   name
    full_name_len  length of the full name,
                   i.e. len(dbname) + len(tablename) + 1

    engine_data    parameter retrieved when query was first inserted into
                   the cache. If the value of engine_data is changed,
                   all queries for this table should be invalidated.

  RETURN VALUE
    TRUE  Yes, use the query from cache
    FALSE No, don't use the cached query, and if engine_data
          has changed, all queries for this table should be invalidated

*/

static my_bool
ndbcluster_cache_retrieval_allowed(THD *thd,
                                   char *full_name, uint full_name_len,
                                   ulonglong *engine_data)
{
  Uint64 commit_count;
  bool is_autocommit= !(thd->options & (OPTION_NOT_AUTOCOMMIT | OPTION_BEGIN));
  char *dbname= full_name;
  char *tabname= dbname+strlen(dbname)+1;
#ifndef DBUG_OFF
  char buff[22], buff2[22];
#endif
  DBUG_ENTER("ndbcluster_cache_retrieval_allowed");
  DBUG_PRINT("enter", ("dbname: %s, tabname: %s, is_autocommit: %d",
                       dbname, tabname, is_autocommit));

  if (!is_autocommit)
  {
    DBUG_PRINT("exit", ("No, don't use cache in transaction"));
    DBUG_RETURN(FALSE);
  }

  if (ndb_get_commitcount(thd, dbname, tabname, &commit_count))
  {
    *engine_data= 0; /* invalidate */
    DBUG_PRINT("exit", ("No, could not retrieve commit_count"));
    DBUG_RETURN(FALSE);
  }
  DBUG_PRINT("info", ("*engine_data: %s, commit_count: %s",
                      llstr(*engine_data, buff), llstr(commit_count, buff2)));
  if (commit_count == 0)
  {
    *engine_data= 0; /* invalidate */
    DBUG_PRINT("exit", ("No, local commit has been performed"));
    DBUG_RETURN(FALSE);
  }
  else if (*engine_data != commit_count)
  {
    *engine_data= commit_count; /* invalidate */
     DBUG_PRINT("exit", ("No, commit_count has changed"));
     DBUG_RETURN(FALSE);
   }

  DBUG_PRINT("exit", ("OK to use cache, engine_data: %s",
                      llstr(*engine_data, buff)));
  DBUG_RETURN(TRUE);
}


/**
   Register a table for use in the query cache. Fetch the commit_count
   for the table and return it in engine_data, this will later be used
   to check if the table has changed, before the cached query is reused.

   SYNOPSIS
   ha_ndbcluster::can_query_cache_table
    thd            thread handle
    full_name      concatenation of database name,
                   the null character '\0', and the table
                   name
    full_name_len  length of the full name,
                   i.e. len(dbname) + len(tablename) + 1
    qc_engine_callback  function to be called before using cache on this table
    engine_data    out, commit_count for this table

  RETURN VALUE
    TRUE  Yes, it's ok to cahce this query
    FALSE No, don't cach the query

*/

my_bool
ha_ndbcluster::register_query_cache_table(THD *thd,
                                          char *full_name, uint full_name_len,
                                          qc_engine_callback *engine_callback,
                                          ulonglong *engine_data)
{
  Uint64 commit_count;
#ifndef DBUG_OFF
  char buff[22];
#endif
  bool is_autocommit= !(thd->options & (OPTION_NOT_AUTOCOMMIT | OPTION_BEGIN));
  DBUG_ENTER("ha_ndbcluster::register_query_cache_table");
  DBUG_PRINT("enter",("dbname: %s, tabname: %s, is_autocommit: %d",
		      m_dbname, m_tabname, is_autocommit));

  if (!is_autocommit)
  {
    DBUG_PRINT("exit", ("Can't register table during transaction"));
    DBUG_RETURN(FALSE);
  }

  if (ndb_get_commitcount(thd, m_dbname, m_tabname, &commit_count))
  {
    *engine_data= 0;
    DBUG_PRINT("exit", ("Error, could not get commitcount"));
    DBUG_RETURN(FALSE);
  }
  *engine_data= commit_count;
  *engine_callback= ndbcluster_cache_retrieval_allowed;
  DBUG_PRINT("exit", ("commit_count: %s", llstr(commit_count, buff)));
  DBUG_RETURN(commit_count > 0);
}


/*
  Handling the shared NDB_SHARE structure that is needed to
  provide table locking.
  It's also used for sharing data with other NDB handlers
  in the same MySQL Server. There is currently not much
  data we want to or can share.
 */

static uchar *ndbcluster_get_key(NDB_SHARE *share, size_t *length,
                                my_bool not_used __attribute__((unused)))
{
  *length= share->key_length;
  return (uchar*) share->key;
}


#ifndef DBUG_OFF

static void print_share(const char* where, NDB_SHARE* share)
{
  fprintf(DBUG_FILE,
          "%s %s.%s: use_count: %u, commit_count: %lu\n",
          where, share->db, share->table_name, share->use_count,
          (ulong) share->commit_count);
  fprintf(DBUG_FILE,
          "  - key: %s, key_length: %d\n",
          share->key, share->key_length);

#ifdef HAVE_NDB_BINLOG
  Ndb_event_data *event_data= 0;
  if (share->event_data)
    event_data= share->event_data;
  else if (share->op)
    event_data= (Ndb_event_data *) share->op->getCustomData();
  if (event_data)
  {
    fprintf(DBUG_FILE,
            "  - event_data->table: %p %s.%s\n",
            event_data->table, event_data->table->s->db.str,
            event_data->table->s->table_name.str);
  }
#endif
}


static void print_ndbcluster_open_tables()
{
  DBUG_LOCK_FILE;
  fprintf(DBUG_FILE, ">ndbcluster_open_tables\n");
  for (uint i= 0; i < ndbcluster_open_tables.records; i++)
    print_share("",
                (NDB_SHARE*)hash_element(&ndbcluster_open_tables, i));
  fprintf(DBUG_FILE, "<ndbcluster_open_tables\n");
  DBUG_UNLOCK_FILE;
}

#endif


#define dbug_print_open_tables()                \
  DBUG_EXECUTE("info",                          \
               print_ndbcluster_open_tables(););

#define dbug_print_share(t, s)                  \
  DBUG_LOCK_FILE;                               \
  DBUG_EXECUTE("info",                          \
               print_share((t), (s)););         \
  DBUG_UNLOCK_FILE;


#ifdef HAVE_NDB_BINLOG
/*
  For some reason a share is still around, try to salvage the situation
  by closing all cached tables. If the share still exists, there is an
  error somewhere but only report this to the error log.  Keep this
  "trailing share" but rename it since there are still references to it
  to avoid segmentation faults.  There is a risk that the memory for
  this trailing share leaks.
  
  Must be called with previous pthread_mutex_lock(&ndbcluster_mutex)
*/
int handle_trailing_share(NDB_SHARE *share, int have_lock_open)
{
  THD *thd= current_thd;
  static ulong trailing_share_id= 0;
  DBUG_ENTER("handle_trailing_share");

  /* ndb_share reference temporary, free below */
  ++share->use_count;
  if (ndb_extra_logging > 9)
    sql_print_information ("handle_trailing_share: %s use_count: %u", share->key, share->use_count);
  DBUG_PRINT("NDB_SHARE", ("%s temporary  use_count: %u",
                           share->key, share->use_count));
  pthread_mutex_unlock(&ndbcluster_mutex);

  TABLE_LIST table_list;
  bzero((char*) &table_list,sizeof(table_list));
  table_list.db= share->db;
  table_list.alias= table_list.table_name= share->table_name;
  if (have_lock_open)
    safe_mutex_assert_owner(&LOCK_open);
  else
    VOID(pthread_mutex_lock(&LOCK_open));    
  close_cached_tables(thd, 0, &table_list, TRUE);
  if (!have_lock_open)
    VOID(pthread_mutex_unlock(&LOCK_open));    

  pthread_mutex_lock(&ndbcluster_mutex);
  /* ndb_share reference temporary free */
  DBUG_PRINT("NDB_SHARE", ("%s temporary free  use_count: %u",
                           share->key, share->use_count));
  if (!--share->use_count)
  {
    if (ndb_extra_logging > 9)
      sql_print_information ("handle_trailing_share: %s use_count: %u", share->key, share->use_count);
    if (ndb_extra_logging)
      sql_print_information("NDB_SHARE: trailing share "
                            "%s(connect_count: %u) "
                            "released by close_cached_tables at "
                            "connect_count: %u",
                            share->key,
                            share->connect_count,
                            g_ndb_cluster_connection->get_connect_count());
    ndbcluster_real_free_share(&share);
    DBUG_RETURN(0);
  }
  if (ndb_extra_logging > 9)
    sql_print_information ("handle_trailing_share: %s use_count: %u", share->key, share->use_count);

  /*
    share still exists, if share has not been dropped by server
    release that share
  */
  if (share->state != NSS_DROPPED)
  {
    share->state= NSS_DROPPED;
    /* ndb_share reference create free */
    DBUG_PRINT("NDB_SHARE", ("%s create free  use_count: %u",
                             share->key, share->use_count));
    --share->use_count;
    if (ndb_extra_logging > 9)
      sql_print_information ("handle_trailing_share: %s use_count: %u", share->key, share->use_count);

    if (share->use_count == 0)
    {
      if (ndb_extra_logging)
        sql_print_information("NDB_SHARE: trailing share "
                              "%s(connect_count: %u) "
                              "released after NSS_DROPPED check "
                              "at connect_count: %u",
                              share->key,
                              share->connect_count,
                              g_ndb_cluster_connection->get_connect_count());
      ndbcluster_real_free_share(&share);
      DBUG_RETURN(0);
    }
  }

  sql_print_warning("NDB_SHARE: %s already exists  use_count=%d."
                    " Moving away for safety, but possible memleak.",
                    share->key, share->use_count);
  dbug_print_open_tables();

  /*
    Ndb share has not been released as it should
  */
#ifdef NOT_YET
  DBUG_ASSERT(FALSE);
#endif

  /*
    This is probably an error.  We can however save the situation
    at the cost of a possible mem leak, by "renaming" the share
    - First remove from hash
  */
  hash_delete(&ndbcluster_open_tables, (uchar*) share);

  /*
    now give it a new name, just a running number
    if space is not enough allocate some more
  */
  {
    const uint min_key_length= 10;
    if (share->key_length < min_key_length)
    {
      share->key= (char*) alloc_root(&share->mem_root, min_key_length + 1);
      share->key_length= min_key_length;
    }
    share->key_length=
      my_snprintf(share->key, min_key_length + 1, "#leak%lu",
                  trailing_share_id++);
  }
  /* Keep it for possible the future trailing free */
  my_hash_insert(&ndbcluster_open_tables, (uchar*) share);

  DBUG_RETURN(0);
}

/*
  Rename share is used during rename table.
*/
int ndbcluster_prepare_rename_share(NDB_SHARE *share, const char *new_key)
{
  /*
    allocate and set the new key, db etc
    enough space for key, db, and table_name
  */
  uint new_length= (uint) strlen(new_key);
  share->new_key= (char*) alloc_root(&share->mem_root, 2 * (new_length + 1));
  strmov(share->new_key, new_key);
  return 0;
}

int ndbcluster_undo_rename_share(NDB_SHARE *share)
{
  share->new_key= share->old_names;
  ndbcluster_rename_share(share);
  return 0;
}

int ndbcluster_rename_share(NDB_SHARE *share, int have_lock_open)
{
  NDB_SHARE *tmp;
  pthread_mutex_lock(&ndbcluster_mutex);
  uint new_length= (uint) strlen(share->new_key);
  DBUG_PRINT("ndbcluster_rename_share", ("old_key: %s  old__length: %d",
                              share->key, share->key_length));
  if ((tmp= (NDB_SHARE*) hash_search(&ndbcluster_open_tables,
                                     (uchar*) share->new_key, new_length)))
    handle_trailing_share(tmp, have_lock_open);

  /* remove the share from hash */
  hash_delete(&ndbcluster_open_tables, (uchar*) share);
  dbug_print_open_tables();

  /* save old stuff if insert should fail */
  uint old_length= share->key_length;
  char *old_key= share->key;

  share->key= share->new_key;
  share->key_length= new_length;

  if (my_hash_insert(&ndbcluster_open_tables, (uchar*) share))
  {
    // ToDo free the allocated stuff above?
    DBUG_PRINT("error", ("ndbcluster_rename_share: my_hash_insert %s failed",
                         share->key));
    share->key= old_key;
    share->key_length= old_length;
    if (my_hash_insert(&ndbcluster_open_tables, (uchar*) share))
    {
      sql_print_error("ndbcluster_rename_share: failed to recover %s", share->key);
      DBUG_PRINT("error", ("ndbcluster_rename_share: my_hash_insert %s failed",
                           share->key));
    }
    dbug_print_open_tables();
    pthread_mutex_unlock(&ndbcluster_mutex);
    return -1;
  }
  dbug_print_open_tables();

  share->db= share->key + new_length + 1;
  ha_ndbcluster::set_dbname(share->new_key, share->db);
  share->table_name= share->db + strlen(share->db) + 1;
  ha_ndbcluster::set_tabname(share->new_key, share->table_name);

  dbug_print_share("ndbcluster_rename_share:", share);
  Ndb_event_data *event_data= 0;
  if (share->event_data)
    event_data= share->event_data;
  else if (share->op)
    event_data= (Ndb_event_data *) share->op->getCustomData();
  if (event_data && event_data->table)
  {
    event_data->table->s->db.str= share->db;
    event_data->table->s->db.length= strlen(share->db);
    event_data->table->s->table_name.str= share->table_name;
    event_data->table->s->table_name.length= strlen(share->table_name);
  }
  /* else rename will be handled when the ALTER event comes */
  share->old_names= old_key;
  // ToDo free old_names after ALTER EVENT

  if (ndb_extra_logging > 9)
    sql_print_information ("ndbcluster_rename_share: %s-%s use_count: %u", old_key, share->key, share->use_count);

  pthread_mutex_unlock(&ndbcluster_mutex);
  return 0;
}
#endif

/*
  Increase refcount on existing share.
  Always returns share and cannot fail.
*/
NDB_SHARE *ndbcluster_get_share(NDB_SHARE *share)
{
  pthread_mutex_lock(&ndbcluster_mutex);
  share->use_count++;

  dbug_print_open_tables();
  dbug_print_share("ndbcluster_get_share:", share);
  if (ndb_extra_logging > 9)
    sql_print_information ("ndbcluster_get_share: %s use_count: %u", share->key, share->use_count);
  pthread_mutex_unlock(&ndbcluster_mutex);
  return share;
}


/*
  Get a share object for key

  Returns share for key, and increases the refcount on the share.

  create_if_not_exists == TRUE:
    creates share if it does not alreade exist
    returns 0 only due to out of memory, and then sets my_error

  create_if_not_exists == FALSE:
    returns 0 if share does not exist

  have_lock == TRUE, pthread_mutex_lock(&ndbcluster_mutex) already taken
*/

NDB_SHARE *ndbcluster_get_share(const char *key, TABLE *table,
                                bool create_if_not_exists,
                                bool have_lock)
{
  NDB_SHARE *share;
  uint length= (uint) strlen(key);
  DBUG_ENTER("ndbcluster_get_share");
  DBUG_PRINT("enter", ("key: '%s'", key));

  if (!have_lock)
    pthread_mutex_lock(&ndbcluster_mutex);
  if (!(share= (NDB_SHARE*) hash_search(&ndbcluster_open_tables,
                                        (uchar*) key,
                                        length)))
  {
    if (!create_if_not_exists)
    {
      DBUG_PRINT("error", ("get_share: %s does not exist", key));
      if (!have_lock)
        pthread_mutex_unlock(&ndbcluster_mutex);
      DBUG_RETURN(0);
    }
    if ((share= (NDB_SHARE*) my_malloc(sizeof(*share),
                                       MYF(MY_WME | MY_ZEROFILL))))
    {
      MEM_ROOT **root_ptr=
        my_pthread_getspecific_ptr(MEM_ROOT**, THR_MALLOC);
      MEM_ROOT *old_root= *root_ptr;
      init_sql_alloc(&share->mem_root, 1024, 0);
      *root_ptr= &share->mem_root; // remember to reset before return
      share->state= NSS_INITIAL;
      /* enough space for key, db, and table_name */
      share->key= (char*) alloc_root(*root_ptr, 2 * (length + 1));
      share->key_length= length;
      strmov(share->key, key);
      if (my_hash_insert(&ndbcluster_open_tables, (uchar*) share))
      {
        free_root(&share->mem_root, MYF(0));
        my_free((uchar*) share, 0);
        *root_ptr= old_root;
        if (!have_lock)
          pthread_mutex_unlock(&ndbcluster_mutex);
        DBUG_RETURN(0);
      }
      thr_lock_init(&share->lock);
      pthread_mutex_init(&share->mutex, MY_MUTEX_INIT_FAST);
      share->commit_count= 0;
      share->commit_count_lock= 0;
      share->db= share->key + length + 1;
      ha_ndbcluster::set_dbname(key, share->db);
      share->table_name= share->db + strlen(share->db) + 1;
      ha_ndbcluster::set_tabname(key, share->table_name);
#ifdef HAVE_NDB_BINLOG
      if (ndbcluster_binlog_init_share(share, table))
      {
        DBUG_PRINT("error", ("get_share: %s could not init share", key));
        ndbcluster_real_free_share(&share);
        *root_ptr= old_root;
        if (!have_lock)
          pthread_mutex_unlock(&ndbcluster_mutex);
        DBUG_RETURN(0);
      }
#endif
      *root_ptr= old_root;
    }
    else
    {
      DBUG_PRINT("error", ("get_share: failed to alloc share"));
      if (!have_lock)
        pthread_mutex_unlock(&ndbcluster_mutex);
      my_error(ER_OUTOFMEMORY, MYF(0), sizeof(*share));
      DBUG_RETURN(0);
    }
  }
  share->use_count++;
  if (ndb_extra_logging > 9)
    sql_print_information ("ndbcluster_get_share: %s use_count: %u", share->key, share->use_count);

  dbug_print_open_tables();
  dbug_print_share("ndbcluster_get_share:", share);
  if (!have_lock)
    pthread_mutex_unlock(&ndbcluster_mutex);
  DBUG_RETURN(share);
}


void ndbcluster_real_free_share(NDB_SHARE **share)
{
  DBUG_ENTER("ndbcluster_real_free_share");
  dbug_print_share("ndbcluster_real_free_share:", *share);

  if (ndb_extra_logging > 9)
    sql_print_information ("ndbcluster_real_free_share: %s use_count: %u", (*share)->key, (*share)->use_count);

  hash_delete(&ndbcluster_open_tables, (uchar*) *share);
  thr_lock_delete(&(*share)->lock);
  pthread_mutex_destroy(&(*share)->mutex);

#ifdef HAVE_NDB_BINLOG
  if ((*share)->m_cfn_share && (*share)->m_cfn_share->m_ex_tab && g_ndb)
  {
    NDBDICT *dict= g_ndb->getDictionary();
    dict->removeTableGlobal(*(*share)->m_cfn_share->m_ex_tab, 0);
    (*share)->m_cfn_share->m_ex_tab= 0;
  }
  (*share)->new_op= 0;
  if ((*share)->event_data)
  {
    delete (*share)->event_data;
    (*share)->event_data= 0;
  }
#endif
  free_root(&(*share)->mem_root, MYF(0));
  my_free((uchar*) *share, MYF(0));
  *share= 0;

  dbug_print_open_tables();
  DBUG_VOID_RETURN;
}


void ndbcluster_free_share(NDB_SHARE **share, bool have_lock)
{
  if (!have_lock)
    pthread_mutex_lock(&ndbcluster_mutex);
  if ((*share)->util_lock == current_thd)
    (*share)->util_lock= 0;
  if (!--(*share)->use_count)
  {
    if (ndb_extra_logging > 9)
      sql_print_information ("ndbcluster_free_share: %s use_count: %u", (*share)->key, (*share)->use_count);
    ndbcluster_real_free_share(share);
  }
  else
  {
    if (ndb_extra_logging > 9)
      sql_print_information ("ndbcluster_free_share: %s use_count: %u", (*share)->key, (*share)->use_count);
    dbug_print_open_tables();
    dbug_print_share("ndbcluster_free_share:", *share);
  }
  if (!have_lock)
    pthread_mutex_unlock(&ndbcluster_mutex);
}


struct ndb_table_statistics_row {
  Uint64 rows;
  Uint64 commits;
  Uint32 size;
  Uint64 fixed_mem;
  Uint64 var_mem;
};

static
NdbRecord *
ndb_get_table_statistics_ndbrecord(NDBDICT *dict, const NDBTAB *table)
{
  NdbDictionary::RecordSpecification spec[5];
  spec[0].column= NdbDictionary::Column::ROW_COUNT;
  spec[0].offset= offsetof(struct ndb_table_statistics_row, rows);
  spec[0].nullbit_byte_offset= 0;
  spec[0].nullbit_bit_in_byte= 0;
  spec[1].column= NdbDictionary::Column::COMMIT_COUNT;
  spec[1].offset= offsetof(struct ndb_table_statistics_row, commits);
  spec[1].nullbit_byte_offset= 0;
  spec[1].nullbit_bit_in_byte= 0;
  spec[2].column= NdbDictionary::Column::ROW_SIZE;
  spec[2].offset= offsetof(struct ndb_table_statistics_row, size);
  spec[2].nullbit_byte_offset= 0;
  spec[2].nullbit_bit_in_byte= 0;
  spec[3].column= NdbDictionary::Column::FRAGMENT_FIXED_MEMORY;
  spec[3].offset= offsetof(struct ndb_table_statistics_row, fixed_mem);
  spec[3].nullbit_byte_offset= 0;
  spec[3].nullbit_bit_in_byte= 0;
  spec[4].column= NdbDictionary::Column::FRAGMENT_VARSIZED_MEMORY;
  spec[4].offset= offsetof(struct ndb_table_statistics_row, var_mem);
  spec[4].nullbit_byte_offset= 0;
  spec[4].nullbit_bit_in_byte= 0;

  return dict->createRecord(table, spec,
                            sizeof(spec)/sizeof(spec[0]), sizeof(spec[0]), 0);
}

static 
int
ndb_get_table_statistics(ha_ndbcluster* file, bool report_error, Ndb* ndb,
                         const NdbRecord *record,
                         struct Ndb_statistics * ndbstat)
{
  NdbTransaction* pTrans;
  NdbError error;
  int retries= 10;
  int reterr= 0;
  int retry_sleep= 30 * 1000; /* 30 milliseconds */
  const char *row;
#ifndef DBUG_OFF
  char buff[22], buff2[22], buff3[22], buff4[22];
#endif
  DBUG_ENTER("ndb_get_table_statistics");

  DBUG_ASSERT(record != 0);

  do
  {
    Uint32 count= 0;
    Uint64 sum_rows= 0;
    Uint64 sum_commits= 0;
    Uint64 sum_row_size= 0;
    Uint64 sum_mem= 0;
    NdbScanOperation*pOp;
    int check;

    if ((pTrans= ndb->startTransaction()) == NULL)
    {
      error= ndb->getNdbError();
      goto retry;
    }

    /* Set batch_size=1, as we need only one row per fragment. */
    if ((pOp= pTrans->scanTable(record, NdbOperation::LM_CommittedRead,
                                NULL, 0, 0, 1)) == NULL)
    {
      error= pTrans->getNdbError();
      goto retry;
    }
    
    if (pOp->interpret_exit_last_row() == -1)
    {
      error= pOp->getNdbError();
      goto retry;
    }
    
    if (pTrans->execute(NdbTransaction::NoCommit,
                        NdbOperation::AbortOnError,
                        TRUE) == -1)
    {
      error= pTrans->getNdbError();
      goto retry;
    }
    
    while ((check= pOp->nextResult(row, TRUE, TRUE)) == 0)
    {
      /* NDB API ensures proper alignment of rows to make the cast valid. */
      const ndb_table_statistics_row *stat=
        (const ndb_table_statistics_row *)row;
      sum_rows+= stat->rows;
      sum_commits+= stat->commits;
      if (sum_row_size < stat->size)
        sum_row_size= stat->size;
      sum_mem+= stat->fixed_mem + stat->var_mem;
      count++;
    }
    
    if (check == -1)
    {
      error= pOp->getNdbError();
      goto retry;
    }

    pOp->close(TRUE);

    ndb->closeTransaction(pTrans);

    ndbstat->row_count= sum_rows;
    ndbstat->commit_count= sum_commits;
    ndbstat->row_size= sum_row_size;
    ndbstat->fragment_memory= sum_mem;

    DBUG_PRINT("exit", ("records: %s  commits: %s "
                        "row_size: %s  mem: %s count: %u",
			llstr(sum_rows, buff),
                        llstr(sum_commits, buff2),
                        llstr(sum_row_size, buff3),
                        llstr(sum_mem, buff4),
                        count));

    DBUG_RETURN(0);
retry:
    if(report_error)
    {
      if (file && pTrans)
      {
        reterr= file->ndb_err(pTrans);
      }
      else
      {
        const NdbError& tmp= error;
        ERR_PRINT(tmp);
        reterr= ndb_to_mysql_error(&tmp);
      }
    }
    else
      reterr= error.code;

    if (pTrans)
    {
      ndb->closeTransaction(pTrans);
      pTrans= NULL;
    }
    if (error.status == NdbError::TemporaryError && retries--)
    {
      my_sleep(retry_sleep);
      continue;
    }
    break;
  } while(1);
  DBUG_PRINT("exit", ("failed, reterr: %u, NdbError %u(%s)", reterr,
                      error.code, error.message));
  DBUG_RETURN(reterr);
}

/*
  Query cache stuff still call this NdbRecAttr-based version, as they
  have no easy access to a pre-computed NdbRecord for the table. Could be
  fixed to also use the NdbRecord version.
*/
static 
int
ndb_get_table_statistics(ha_ndbcluster* file, bool report_error, Ndb* ndb, const NDBTAB *ndbtab,
                         struct Ndb_statistics * ndbstat)
{
  NdbTransaction* pTrans;
  NdbError error;
  int retries= 10;
  int reterr= 0;
  int retry_sleep= 30; /* 30 milliseconds, transaction */
#ifndef DBUG_OFF
  char buff[22], buff2[22], buff3[22], buff4[22];
#endif
  DBUG_ENTER("ndb_get_table_statistics");
  DBUG_PRINT("enter", ("table: %s", ndbtab->getName()));

  DBUG_ASSERT(ndbtab != 0);

  do
  {
    Uint64 rows, commits, fixed_mem, var_mem;
    Uint32 size;
    Uint32 count= 0;
    Uint64 sum_rows= 0;
    Uint64 sum_commits= 0;
    Uint64 sum_row_size= 0;
    Uint64 sum_mem= 0;
    NdbScanOperation*pOp;
    int check;

    if ((pTrans= ndb->startTransaction()) == NULL)
    {
      error= ndb->getNdbError();
      goto retry;
    }
      
    if ((pOp= pTrans->getNdbScanOperation(ndbtab)) == NULL)
    {
      error= pTrans->getNdbError();
      goto retry;
    }

    /*
      Set batch_size = 1 to avoid allocating unnecessary NdbRecAttr's.
      We will in any case only read a single row from each fragment.
    */
    if (pOp->readTuples(NdbOperation::LM_CommittedRead, 0, 0, 1))
    {
      error= pOp->getNdbError();
      goto retry;
    }
    
    if (pOp->interpret_exit_last_row() == -1)
    {
      error= pOp->getNdbError();
      goto retry;
    }
    
    pOp->getValue(NdbDictionary::Column::ROW_COUNT, (char*)&rows);
    pOp->getValue(NdbDictionary::Column::COMMIT_COUNT, (char*)&commits);
    pOp->getValue(NdbDictionary::Column::ROW_SIZE, (char*)&size);
    pOp->getValue(NdbDictionary::Column::FRAGMENT_FIXED_MEMORY, 
		  (char*)&fixed_mem);
    pOp->getValue(NdbDictionary::Column::FRAGMENT_VARSIZED_MEMORY, 
		  (char*)&var_mem);
    
    if (pTrans->execute(NdbTransaction::NoCommit,
                        NdbOperation::AbortOnError,
                        TRUE) == -1)
    {
      error= pTrans->getNdbError();
      goto retry;
    }
    
    while ((check= pOp->nextResult(TRUE, TRUE)) == 0)
    {
      sum_rows+= rows;
      sum_commits+= commits;
      if (sum_row_size < size)
        sum_row_size= size;
      sum_mem+= fixed_mem + var_mem;
      count++;
    }
    
    if (check == -1)
    {
      error= pOp->getNdbError();
      goto retry;
    }

    pOp->close(TRUE);

    ndb->closeTransaction(pTrans);

    ndbstat->row_count= sum_rows;
    ndbstat->commit_count= sum_commits;
    ndbstat->row_size= sum_row_size;
    ndbstat->fragment_memory= sum_mem;

    DBUG_PRINT("exit", ("records: %s  commits: %s "
                        "row_size: %s  mem: %s count: %u",
			llstr(sum_rows, buff),
                        llstr(sum_commits, buff2),
                        llstr(sum_row_size, buff3),
                        llstr(sum_mem, buff4),
                        count));

    DBUG_RETURN(0);
retry:
    if(report_error)
    {
      if (file && pTrans)
      {
        reterr= file->ndb_err(pTrans);
      }
      else
      {
        const NdbError& tmp= error;
        ERR_PRINT(tmp);
        reterr= ndb_to_mysql_error(&tmp);
      }
    }
    else
      reterr= error.code;

    if (pTrans)
    {
      ndb->closeTransaction(pTrans);
      pTrans= NULL;
    }
    if (error.status == NdbError::TemporaryError && retries--)
    {
      my_sleep(retry_sleep);
      continue;
    }
    set_ndb_err(current_thd, error);
    break;
  } while(1);
  DBUG_PRINT("exit", ("failed, reterr: %u, NdbError %u(%s)", reterr,
                      error.code, error.message));
  DBUG_RETURN(reterr);
}

/*
  Create a .ndb file to serve as a placeholder indicating 
  that the table with this name is a ndb table
*/

int ha_ndbcluster::write_ndb_file(const char *name)
{
  File file;
  bool error=1;
  char path[FN_REFLEN];
  
  DBUG_ENTER("write_ndb_file");
  DBUG_PRINT("enter", ("name: %s", name));

  (void)strxnmov(path, FN_REFLEN-1, 
                 mysql_data_home,"/",name,ha_ndb_ext,NullS);

  if ((file=my_create(path, CREATE_MODE,O_RDWR | O_TRUNC,MYF(MY_WME))) >= 0)
  {
    // It's an empty file
    error=0;
    my_close(file,MYF(0));
  }
  DBUG_RETURN(error);
}

bool 
ha_ndbcluster::null_value_index_search(KEY_MULTI_RANGE *ranges,
				       KEY_MULTI_RANGE *end_range,
				       HANDLER_BUFFER *buffer)
{
  DBUG_ENTER("null_value_index_search");
  KEY* key_info= table->key_info + active_index;
  KEY_MULTI_RANGE *range= ranges;
  ulong reclength= table->s->reclength;
  uchar *curr= (uchar*)buffer->buffer;
  uchar *end_of_buffer= (uchar*)buffer->buffer_end;
  
  for (; range<end_range && curr+reclength <= end_of_buffer; 
       range++)
  {
    const uchar *key= range->start_key.key;
    uint key_len= range->start_key.length;
    if (check_null_in_key(key_info, key, key_len))
      DBUG_RETURN(TRUE);
    curr += reclength;
  }
  DBUG_RETURN(FALSE);
}

/*
  This is used to check if an ordered index scan is needed for a range in
  a multi range read.
  If a scan is not needed, we use a faster primary/unique key operation
  instead.
*/
static my_bool
read_multi_needs_scan(NDB_INDEX_TYPE cur_index_type, const KEY *key_info,
                      const KEY_MULTI_RANGE *r)
{
  if (cur_index_type == ORDERED_INDEX)
    return TRUE;
  if (cur_index_type == PRIMARY_KEY_INDEX ||
      cur_index_type == UNIQUE_INDEX)
    return FALSE;
  DBUG_ASSERT(cur_index_type == PRIMARY_KEY_ORDERED_INDEX ||
              cur_index_type == UNIQUE_ORDERED_INDEX);
  if (r->start_key.length != key_info->key_length ||
      r->start_key.flag != HA_READ_KEY_EXACT)
    return TRUE;                                // Not exact match, need scan
  if (cur_index_type == UNIQUE_ORDERED_INDEX &&
      check_null_in_key(key_info, r->start_key.key,r->start_key.length))
    return TRUE;                                // Can't use for NULL values
  return FALSE;
}

struct read_multi_callback_data {
  const KEY *key_info;
  const KEY_MULTI_RANGE *first_range;
  const KEY_MULTI_RANGE *range;
};

/* Callback to set up scan bounds for read multi range. */
static int
read_multi_bounds_callback(void *arg, Uint32 i,
                           NdbIndexScanOperation::IndexBound & bound)
{
  struct read_multi_callback_data *data=
    (struct read_multi_callback_data *)arg;

  /* Skip any ranges not to be included in the scan. */
  while (data->range->range_flag & (SKIP_RANGE|UNIQUE_RANGE))
    data->range++;

  compute_index_bounds(bound, data->key_info,
                       &data->range->start_key, &data->range->end_key);
  bound.range_no= data->range - data->first_range;

  data->range++;

  return 0;                                     // Success
}

int
ha_ndbcluster::read_multi_range_first(KEY_MULTI_RANGE **found_range_p,
                                      KEY_MULTI_RANGE *ranges, 
                                      uint range_count,
                                      bool sorted, 
                                      HANDLER_BUFFER *buffer)
{
  KEY* key_info= table->key_info + active_index;
  NDB_INDEX_TYPE cur_index_type= get_index_type(active_index);
  ulong reclength= table_share->reclength;
  NdbOperation* op;
  Thd_ndb *thd_ndb= m_thd_ndb;
  NdbTransaction *trans= m_thd_ndb->trans;
  struct read_multi_callback_data data;

  DBUG_ENTER("ha_ndbcluster::read_multi_range_first");
  DBUG_PRINT("info", ("blob fields=%d read_set=0x%x", table_share->blob_fields, table->read_set->bitmap[0]));

  /**
   * blobs and unique hash index with NULL can't be batched currently
   */
  if (uses_blob_value(table->read_set) ||
      (cur_index_type ==  UNIQUE_INDEX &&
       has_null_in_unique_index(active_index) &&
       null_value_index_search(ranges, ranges+range_count, buffer))
      || m_delete_cannot_batch || m_update_cannot_batch)
  {
    DBUG_PRINT("info", ("read_multi_range not possible, falling back to default handler implementation"));
    m_disable_multi_read= TRUE;
    DBUG_RETURN(handler::read_multi_range_first(found_range_p, 
                                                ranges, 
                                                range_count,
                                                sorted, 
                                                buffer));
  }
  thd_ndb->query_state|= NDB_QUERY_MULTI_READ_RANGE;
  m_disable_multi_read= FALSE;

  /**
   * Copy arguments into member variables
   */
  m_multi_ranges= ranges;
  multi_range_curr= ranges;
  multi_range_end= ranges+range_count;
  multi_range_sorted= sorted;
  multi_range_buffer= buffer;

  /**
   * read multi range will read ranges as follows (if not ordered)
   *
   * input    read order
   * ======   ==========
   * pk-op 1  pk-op 1
   * pk-op 2  pk-op 2
   * range 3  range (3,5) NOTE result rows will be intermixed
   * pk-op 4  pk-op 4
   * range 5
   * pk-op 6  pk-op 6
   */   

  /*
    We first loop over all ranges, converting into primary/unique key
    operations if possible, and counting ranges that require an
    ordered index scan. If the supplied HANDLER_BUFFER is too small, we
    may also need to do only part of the multi read at once.

    Afterwards, we create the ordered index scan cursor (if needed).
  */

  DBUG_ASSERT(cur_index_type != UNDEFINED_INDEX);

  const NdbOperation* lastOp= trans ? trans->getLastDefinedOperation() : 0;
  NdbOperation::LockMode lm= 
    (NdbOperation::LockMode)get_ndb_lock_type(m_lock.type, table->read_set);
  uchar *row_buf= (uchar *)buffer->buffer;
  const uchar *end_of_buffer= buffer->buffer_end;
  uint num_scan_ranges= 0;
  uint i;
  int error;

  for (i= 0; i < range_count; i++)
  {
    KEY_MULTI_RANGE *r= &ranges[i];

    part_id_range part_spec;
    if (m_use_partition_pruning)
    {
      get_partition_set(table, table->record[0], active_index, &r->start_key,
                        &part_spec);
      DBUG_PRINT("info", ("part_spec.start_part: %u  part_spec.end_part: %u",
                          part_spec.start_part, part_spec.end_part));
      /*
        If partition pruning has found no partition in set
        we can skip this scan
      */
      if (part_spec.start_part > part_spec.end_part)
      {
        /*
          We can skip this partition since the key won't fit into any
          partition
        */
        r->range_flag|= SKIP_RANGE;
        continue;
      }
      if (!trans)
      {
        if (part_spec.start_part == part_spec.end_part)
        {
          if (unlikely((trans= start_transaction_part_id(part_spec.start_part, error)) == NULL))
          {
            DBUG_RETURN(error);
          }
        }
        else if (unlikely((trans= start_transaction(error)) == NULL))
        {
          DBUG_RETURN(error);
        }
      }
    }
    else if (!trans)
    {
      if (unlikely((trans= start_transaction(error)) == NULL))
      {
        DBUG_RETURN(error);
      }
    }
    r->range_flag&= ~(uint)SKIP_RANGE;

    if (read_multi_needs_scan(cur_index_type, key_info, r))
    {
      /*
        If we reach the limit of ranges allowed in a single scan: stop
        here, send what we have so far, and continue when done with that.
      */
      if (i > NdbIndexScanOperation::MaxRangeNo)
        break;

      /* Include this range in the ordered index scan. */
      r->range_flag&= ~(uint)UNIQUE_RANGE;
      num_scan_ranges++;
    }
    else
    {
      /*
        Convert to primary/unique key operation.

        If there is not enough buffer for reading the row: stop here, send
        what we have so far, and continue when done with that.
      */
      if (row_buf + reclength > end_of_buffer)
        break;

      r->range_flag|= UNIQUE_RANGE;

      if (!(op= pk_unique_index_read_key(active_index,
                                         r->start_key.key,
                                         row_buf, lm)))
        ERR_RETURN(trans->getNdbError());

      if (m_user_defined_partitioning &&
          (cur_index_type == PRIMARY_KEY_ORDERED_INDEX ||
           cur_index_type == PRIMARY_KEY_INDEX))
        op->setPartitionId(part_spec.start_part);

      row_buf+= reclength;
    }
  }
  DBUG_ASSERT(i > 0 || i == range_count);       // Require progress
  m_multi_range_defined_end= ranges + i;
  if (num_scan_ranges > 0)
  {
    /* Do a multi-range index scan for ranges not done by primary/unique key. */
    uchar *mask;

    data.key_info= key_info;
    data.first_range= ranges;
    data.range= data.first_range;

    Uint32 flags= NdbScanOperation::SF_ReadRangeNo;
    if (lm == NdbOperation::LM_Read)
      flags|= NdbScanOperation::SF_KeyInfo;
    if (sorted)
      flags|= NdbScanOperation::SF_OrderBy;

    if (m_user_defined_partitioning || table_share->primary_key == MAX_KEY)
    {
      mask= copy_column_set(table->read_set);
      if (table_share->primary_key == MAX_KEY)
        request_hidden_key(mask);
    }
    else
      mask= (uchar *)(table->read_set->bitmap);

    NdbIndexScanOperation *scanOp= trans->scanIndex
      (m_index[active_index].ndb_record_key, read_multi_bounds_callback,
       &data, num_scan_ranges, m_index[active_index].ndb_record_row, lm,
       mask, flags, parallelism, 0);
    if (!scanOp)
<<<<<<< HEAD
      ERR_RETURN(trans->getNdbError());
    m_active_cursor= scanOp;
=======
      ERR_RETURN(m_active_trans->getNdbError());
    m_multi_cursor= scanOp;
>>>>>>> 84fd0cae

    /*
      We do not get_blob_values() here, as when using blobs we always
      fallback to non-batched multi range read (see if statement at
      top of this function).
    */

    if (m_cond && m_cond->generate_scan_filter(scanOp))
      ERR_RETURN(scanOp->getNdbError());

    /* We set m_next_row=0 to say that no row was fetched from the scan yet. */
    m_next_row= 0;
  }
  else
  {
    m_multi_cursor= 0;
  }

  buffer->end_of_used_area= row_buf;

  /**
   * Set first operation in multi range
   */
  m_current_multi_operation= 
    lastOp ? lastOp->next() : trans->getFirstDefinedOperation();
  if (execute_no_commit_ie(m_thd_ndb, trans, TRUE))
    ERR_RETURN(trans->getNdbError());

  m_multi_range_result_ptr= buffer->buffer;

  DBUG_RETURN(read_multi_range_next(found_range_p));
}

int
ha_ndbcluster::read_multi_range_next(KEY_MULTI_RANGE ** multi_range_found_p)
{
  DBUG_ENTER("ha_ndbcluster::read_multi_range_next");
  if (m_disable_multi_read)
  {
    DBUG_RETURN(handler::read_multi_range_next(multi_range_found_p));
  }

  while (multi_range_curr < m_multi_range_defined_end)
  {
    if (multi_range_curr->range_flag & SKIP_RANGE)
    {
      /* Nothing in this range, move to next one. */
      multi_range_curr++;
    }
    else if (multi_range_curr->range_flag & UNIQUE_RANGE)
    {
      /*
        Move to next range; we can have at most one record from a unique range.
      */
      KEY_MULTI_RANGE *old_multi_range_curr= multi_range_curr;
      multi_range_curr= old_multi_range_curr + 1;
      /*
        Clear m_active_cursor; it is used as a flag in update_row() /
        delete_row() to know whether the current tuple is from a scan
        or pk operation.
      */
      m_active_cursor= NULL;
      const NdbOperation *op= m_current_multi_operation;
      m_current_multi_operation= m_thd_ndb->trans->getNextCompletedOperation(op);
      const uchar *src_row= m_multi_range_result_ptr;
      m_multi_range_result_ptr= src_row + table_share->reclength;

      const NdbError &error= op->getNdbError();
      if (error.code == 0)
      {
        *multi_range_found_p= old_multi_range_curr;
        memcpy(table->record[0], src_row, table_share->reclength);
        if (table_share->primary_key == MAX_KEY)
        {
          m_ref= get_hidden_key(src_row);
          if (m_user_defined_partitioning)
            m_part_id= get_partition_fragment(src_row);
        }
        DBUG_RETURN(0);
      }
      else if (error.classification != NdbError::NoDataFound)
      {
        DBUG_RETURN(ndb_err(m_thd_ndb->trans));
      }

      /* No row found, so fall through to try the next range. */
    }
    else
    {
      /* An index scan range. */
      {
        int res;
        if ((res= read_multi_range_fetch_next()) != 0)
          DBUG_RETURN(res);
      }
      if (!m_next_row)
      {
        /*
          The whole scan is done, and the cursor has been closed.
          So nothing more for this range. Move to next.
        */
        multi_range_curr++;
      }
      else
      {
        int current_range_no= m_current_range_no;
        int expected_range_no;
        /*
          For a sorted index scan, we will receive rows in increasing range_no
          order, so we can return ranges in order, pausing when range_no
          indicate that the currently processed range (multi_range_curr) is
          done.

          But for unsorted scan, we may receive a high range_no from one
          fragment followed by a low range_no from another fragment. So we
          need to process all index scan ranges together.
        */
        if (!multi_range_sorted ||
            (expected_range_no= multi_range_curr - m_multi_ranges)
                == current_range_no)
        {
          *multi_range_found_p= m_multi_ranges + current_range_no;
          /* Copy out data from the new row. */
          if (table_share->primary_key == MAX_KEY)
          {
            m_ref= get_hidden_key(m_next_row);
            if (m_user_defined_partitioning)
              m_part_id= get_partition_fragment(m_next_row);
          }
          unpack_record(table->record[0], m_next_row);
          /*
            Mark that we have used this row, so we need to fetch a new
            one on the next call.
          */
          m_next_row= 0;
          /*
            Set m_active_cursor; it is used as a flag in update_row() /
            delete_row() to know whether the current tuple is from a scan or
            pk operation.
          */
          m_active_cursor= m_multi_cursor;

          DBUG_RETURN(0);
        }
        else if (current_range_no > expected_range_no)
        {
          /* Nothing more in scan for this range. Move to next. */
          multi_range_curr++;
        }
        else
        {
          /*
            Should not happen. Ranges should be returned from NDB API in
            the order we requested them.
          */
          DBUG_ASSERT(0);
          multi_range_curr++;                     // Attempt to carry on
        }
      }
    }
  }

  if (multi_range_curr == multi_range_end)
  {
    m_thd_ndb->query_state&= NDB_QUERY_NORMAL;
    DBUG_RETURN(HA_ERR_END_OF_FILE);
  }

  /*
    Read remaining ranges
  */
  DBUG_RETURN(read_multi_range_first(multi_range_found_p, 
                                     multi_range_curr,
                                     multi_range_end - multi_range_curr, 
                                     multi_range_sorted,
                                     multi_range_buffer));
}

/*
  Fetch next row from the ordered index cursor in multi range scan.

  We keep the next row in m_next_row, and the range_no of the
  next row in m_current_range_no. This is used in sorted index scan
  to correctly interleave rows from primary/unique key operations with
  rows from the scan.
*/
int
ha_ndbcluster::read_multi_range_fetch_next()
{
  NdbIndexScanOperation *cursor= (NdbIndexScanOperation *)m_multi_cursor;

  if (!cursor)
    return 0;                                   // Scan already done.

  if (!m_next_row)
  {
    int res= fetch_next(cursor);
    if (res == 0)
    {
      m_current_range_no= cursor->get_range_no();
    }
    else if (res == 1)
    {
      /* We have fetched the last row from the scan. */
      cursor->close(FALSE, TRUE);
      m_active_cursor= 0;
      m_multi_cursor= 0;
      m_next_row= 0;
      return 0;
    }
    else
    {
      /* An error. */
      return res;
    }
  }
  return 0;
}

char*
ha_ndbcluster::update_table_comment(
                                /* out: table comment + additional */
        const char*     comment)/* in:  table comment defined by user */
{
  uint length= strlen(comment);
  if (length > 64000 - 3)
  {
    return((char*)comment); /* string too long */
  }

  Ndb* ndb;
  if (!(ndb= get_ndb()))
  {
    return((char*)comment);
  }

  if (ndb->setDatabaseName(m_dbname))
  {
    return((char*)comment);
  }
  const NDBTAB* tab= m_table;
  DBUG_ASSERT(tab != NULL);

  char *str;
  const char *fmt="%s%snumber_of_replicas: %d";
  const unsigned fmt_len_plus_extra= length + strlen(fmt);
  if ((str= (char*) my_malloc(fmt_len_plus_extra, MYF(0))) == NULL)
  {
    sql_print_error("ha_ndbcluster::update_table_comment: "
                    "my_malloc(%u) failed", (unsigned int)fmt_len_plus_extra);
    return (char*)comment;
  }

  my_snprintf(str,fmt_len_plus_extra,fmt,comment,
              length > 0 ? " ":"",
              tab->getReplicaCount());
  return str;
}


// Utility thread main loop
pthread_handler_t ndb_util_thread_func(void *arg __attribute__((unused)))
{
  THD *thd; /* needs to be first for thread_stack */
  struct timespec abstime;
  Thd_ndb *thd_ndb;
  uint share_list_size= 0;
  NDB_SHARE **share_list= NULL;

  my_thread_init();
  DBUG_ENTER("ndb_util_thread");
  DBUG_PRINT("enter", ("ndb_cache_check_time: %lu", ndb_cache_check_time));
 
   pthread_mutex_lock(&LOCK_ndb_util_thread);

  thd= new THD; /* note that contructor of THD uses DBUG_ */
  if (thd == NULL)
  {
    my_errno= HA_ERR_OUT_OF_MEM;
    DBUG_RETURN(NULL);
  }
  THD_CHECK_SENTRY(thd);
  pthread_detach_this_thread();
  ndb_util_thread= pthread_self();

  thd->thread_stack= (char*)&thd; /* remember where our stack is */
  if (thd->store_globals())
    goto ndb_util_thread_fail;
  thd->init_for_queries();
  thd->version=refresh_version;
  thd->main_security_ctx.host_or_ip= "";
  thd->client_capabilities = 0;
  my_net_init(&thd->net, 0);
  thd->main_security_ctx.master_access= ~0;
  thd->main_security_ctx.priv_user = 0;

  CHARSET_INFO *charset_connection;
  charset_connection= get_charset_by_csname("utf8",
                                            MY_CS_PRIMARY, MYF(MY_WME));
  thd->variables.character_set_client= charset_connection;
  thd->variables.character_set_results= charset_connection;
  thd->variables.collation_connection= charset_connection;
  thd->update_charset();

  /* Signal successful initialization */
  ndb_util_thread_running= 1;
  pthread_cond_signal(&COND_ndb_util_ready);
  pthread_mutex_unlock(&LOCK_ndb_util_thread);

  /*
    wait for mysql server to start
  */
  pthread_mutex_lock(&LOCK_server_started);
  while (!mysqld_server_started)
  {
    set_timespec(abstime, 1);
    pthread_cond_timedwait(&COND_server_started, &LOCK_server_started,
	                       &abstime);
    if (ndbcluster_terminating)
    {
      pthread_mutex_unlock(&LOCK_server_started);
      pthread_mutex_lock(&LOCK_ndb_util_thread);
      goto ndb_util_thread_end;
    }
  }
  pthread_mutex_unlock(&LOCK_server_started);

  /*
    Wait for cluster to start
  */
  pthread_mutex_lock(&LOCK_ndb_util_thread);
  while (!g_ndb_status.cluster_node_id && (ndbcluster_hton->slot != ~(uint)0))
  {
    /* ndb not connected yet */
    pthread_cond_wait(&COND_ndb_util_thread, &LOCK_ndb_util_thread);
    if (ndbcluster_terminating)
      goto ndb_util_thread_end;
  }
  pthread_mutex_unlock(&LOCK_ndb_util_thread);

  /* Get thd_ndb for this thread */
  if (!(thd_ndb= ha_ndbcluster::seize_thd_ndb()))
  {
    sql_print_error("Could not allocate Thd_ndb object");
    pthread_mutex_lock(&LOCK_ndb_util_thread);
    goto ndb_util_thread_end;
  }
  set_thd_ndb(thd, thd_ndb);
  thd_ndb->options|= TNO_NO_LOG_SCHEMA_OP;

#ifdef HAVE_NDB_BINLOG
  if (ndb_extra_logging && ndb_binlog_running)
    sql_print_information("NDB Binlog: Ndb tables initially read only.");
  /* create tables needed by the replication */
  ndbcluster_setup_binlog_table_shares(thd);
#else
  /*
    Get all table definitions from the storage node
  */
  ndbcluster_find_all_files(thd);
#endif

  set_timespec(abstime, 0);
  for (;;)
  {
    pthread_mutex_lock(&LOCK_ndb_util_thread);
    if (!ndbcluster_terminating)
      pthread_cond_timedwait(&COND_ndb_util_thread,
                             &LOCK_ndb_util_thread,
                             &abstime);
    if (ndbcluster_terminating) /* Shutting down server */
      goto ndb_util_thread_end;
    pthread_mutex_unlock(&LOCK_ndb_util_thread);
#ifdef NDB_EXTRA_DEBUG_UTIL_THREAD
    DBUG_PRINT("ndb_util_thread", ("Started, ndb_cache_check_time: %lu",
                                   ndb_cache_check_time));
#endif

#ifdef HAVE_NDB_BINLOG
    /*
      Check that the ndb_apply_status_share and ndb_schema_share 
      have been created.
      If not try to create it
    */
    if (!ndb_binlog_tables_inited)
      ndbcluster_setup_binlog_table_shares(thd);
#endif

    if (ndb_cache_check_time == 0)
    {
      /* Wake up in 1 second to check if value has changed */
      set_timespec(abstime, 1);
      continue;
    }

    /* Lock mutex and fill list with pointers to all open tables */
    NDB_SHARE *share;
    pthread_mutex_lock(&ndbcluster_mutex);
    uint i, open_count, record_count= ndbcluster_open_tables.records;
    if (share_list_size < record_count)
    {
      NDB_SHARE ** new_share_list= new NDB_SHARE * [record_count];
      if (!new_share_list)
      {
        sql_print_warning("ndb util thread: malloc failure, "
                          "query cache not maintained properly");
        pthread_mutex_unlock(&ndbcluster_mutex);
        goto next;                               // At least do not crash
      }
      delete [] share_list;
      share_list_size= record_count;
      share_list= new_share_list;
    }
    for (i= 0, open_count= 0; i < record_count; i++)
    {
      share= (NDB_SHARE *)hash_element(&ndbcluster_open_tables, i);
#ifdef HAVE_NDB_BINLOG
      if ((share->use_count - (int) (share->op != 0) - (int) (share->op != 0))
          <= 0)
        continue; // injector thread is the only user, skip statistics
      share->util_lock= thd; // Mark that util thread has lock
#endif /* HAVE_NDB_BINLOG */
      /* ndb_share reference temporary, free below */
      share->use_count++; /* Make sure the table can't be closed */
      DBUG_PRINT("NDB_SHARE", ("%s temporary  use_count: %u",
                               share->key, share->use_count));
      DBUG_PRINT("ndb_util_thread",
                 ("Found open table[%d]: %s, use_count: %d",
                  i, share->table_name, share->use_count));

      /* Store pointer to table */
      share_list[open_count++]= share;
    }
    pthread_mutex_unlock(&ndbcluster_mutex);

    /* Iterate through the open files list */
    for (i= 0; i < open_count; i++)
    {
      share= share_list[i];
#ifdef HAVE_NDB_BINLOG
      if ((share->use_count - (int) (share->op != 0) - (int) (share->op != 0))
          <= 1)
      {
        /*
          Util thread and injector thread is the only user, skip statistics
	*/
        /* ndb_share reference temporary free */
        DBUG_PRINT("NDB_SHARE", ("%s temporary free  use_count: %u",
                                 share->key, share->use_count));
        free_share(&share);
        continue;
      }
#endif /* HAVE_NDB_BINLOG */
      DBUG_PRINT("ndb_util_thread",
                 ("Fetching commit count for: %s", share->key));

      struct Ndb_statistics stat;
      uint lock;
      pthread_mutex_lock(&share->mutex);
      lock= share->commit_count_lock;
      pthread_mutex_unlock(&share->mutex);
      {
        /* Contact NDB to get commit count for table */
        Ndb* ndb= thd_ndb->ndb;
        if (ndb->setDatabaseName(share->db))
        {
          goto loop_next;
        }
        Ndb_table_guard ndbtab_g(ndb->getDictionary(), share->table_name);
        if (ndbtab_g.get_table() &&
            ndb_get_table_statistics(NULL, FALSE, ndb,
                                     ndbtab_g.get_table(), &stat) == 0)
        {
#ifndef DBUG_OFF
          char buff[22], buff2[22];
#endif
          DBUG_PRINT("info",
                     ("Table: %s  commit_count: %s  rows: %s",
                      share->key,
                      llstr(stat.commit_count, buff),
                      llstr(stat.row_count, buff2)));
        }
        else
        {
          DBUG_PRINT("ndb_util_thread",
                     ("Error: Could not get commit count for table %s",
                      share->key));
          stat.commit_count= 0;
        }
      }
  loop_next:
      pthread_mutex_lock(&share->mutex);
      if (share->commit_count_lock == lock)
        share->commit_count= stat.commit_count;
      pthread_mutex_unlock(&share->mutex);

      /* ndb_share reference temporary free */
      DBUG_PRINT("NDB_SHARE", ("%s temporary free  use_count: %u",
                               share->key, share->use_count));
      free_share(&share);
    }
next:
    /* Calculate new time to wake up */
    int secs= 0;
    int msecs= ndb_cache_check_time;

    struct timeval tick_time;
    gettimeofday(&tick_time, 0);
    abstime.tv_sec=  tick_time.tv_sec;
    abstime.tv_nsec= tick_time.tv_usec * 1000;

    if (msecs >= 1000){
      secs=  msecs / 1000;
      msecs= msecs % 1000;
    }

    abstime.tv_sec+=  secs;
    abstime.tv_nsec+= msecs * 1000000;
    if (abstime.tv_nsec >= 1000000000) {
      abstime.tv_sec+=  1;
      abstime.tv_nsec-= 1000000000;
    }
  }

  pthread_mutex_lock(&LOCK_ndb_util_thread);

ndb_util_thread_end:
  net_end(&thd->net);
ndb_util_thread_fail:
  if (share_list)
    delete [] share_list;
  thd->cleanup();
  delete thd;
  
  /* signal termination */
  ndb_util_thread_running= 0;
  pthread_cond_signal(&COND_ndb_util_ready);
  pthread_mutex_unlock(&LOCK_ndb_util_thread);
  DBUG_PRINT("exit", ("ndb_util_thread"));
  my_thread_end();
  pthread_exit(0);
  DBUG_RETURN(NULL);
}

/*
  Condition pushdown
*/
/*
  Push a condition to ndbcluster storage engine for evaluation 
  during table   and index scans. The conditions will be stored on a stack
  for possibly storing several conditions. The stack can be popped
  by calling cond_pop, handler::extra(HA_EXTRA_RESET) (handler::reset())
  will clear the stack.
  The current implementation supports arbitrary AND/OR nested conditions
  with comparisons between columns and constants (including constant
  expressions and function calls) and the following comparison operators:
  =, !=, >, >=, <, <=, "is null", and "is not null".
  
  RETURN
    NULL The condition was supported and will be evaluated for each 
    row found during the scan
    cond The condition was not supported and all rows will be returned from
         the scan for evaluation (and thus not saved on stack)
*/
const 
COND* 
ha_ndbcluster::cond_push(const COND *cond) 
{ 
  DBUG_ENTER("cond_push");
  if (!m_cond) 
    m_cond= new ha_ndbcluster_cond;
  if (!m_cond)
  {
    my_errno= HA_ERR_OUT_OF_MEM;
    DBUG_RETURN(NULL);
  }
  DBUG_EXECUTE("where",print_where((COND *)cond, m_tabname););
  DBUG_RETURN(m_cond->cond_push(cond, table, (NDBTAB *)m_table));
}

/*
  Pop the top condition from the condition stack of the handler instance.
*/
void 
ha_ndbcluster::cond_pop() 
{ 
  if (m_cond)
    m_cond->cond_pop();
}


/*
  Implements the SHOW NDB STATUS command.
*/
bool
ndbcluster_show_status(handlerton *hton, THD* thd, stat_print_fn *stat_print,
                       enum ha_stat_type stat_type)
{
  char buf[IO_SIZE];
  uint buflen;
  DBUG_ENTER("ndbcluster_show_status");
  
  if (stat_type != HA_ENGINE_STATUS)
  {
    DBUG_RETURN(FALSE);
  }

  Ndb* ndb= check_ndb_in_thd(thd);
  struct st_ndb_status ns;
  if (ndb)
    update_status_variables(&ns, get_thd_ndb(thd)->connection);
  else
    update_status_variables(&ns, g_ndb_cluster_connection);

  buflen=
    my_snprintf(buf, sizeof(buf),
                "cluster_node_id=%ld, "
                "connected_host=%s, "
                "connected_port=%ld, "
                "number_of_data_nodes=%ld, "
                "number_of_ready_data_nodes=%ld, "
                "connect_count=%ld",
                ns.cluster_node_id,
                ns.connected_host,
                ns.connected_port,
                ns.number_of_data_nodes,
                ns.number_of_ready_data_nodes,
                ns.connect_count);
  if (stat_print(thd, ndbcluster_hton_name, ndbcluster_hton_name_length,
                 STRING_WITH_LEN("connection"), buf, buflen))
    DBUG_RETURN(TRUE);

  if (ndb)
  {
    Ndb::Free_list_usage tmp;
    tmp.m_name= 0;
    while (ndb->get_free_list_usage(&tmp))
    {
      buflen=
        my_snprintf(buf, sizeof(buf),
                  "created=%u, free=%u, sizeof=%u",
                  tmp.m_created, tmp.m_free, tmp.m_sizeof);
      if (stat_print(thd, ndbcluster_hton_name, ndbcluster_hton_name_length,
                     tmp.m_name, strlen(tmp.m_name), buf, buflen))
        DBUG_RETURN(TRUE);
    }
  }
#ifdef HAVE_NDB_BINLOG
  ndbcluster_show_status_binlog(thd, stat_print, stat_type);
#endif

  DBUG_RETURN(FALSE);
}


/*
  Create a table in NDB Cluster
 */
static uint get_no_fragments(ulonglong max_rows)
{
#if MYSQL_VERSION_ID >= 50000
  uint acc_row_size= 25 + /*safety margin*/ 2;
#else
  uint acc_row_size= pk_length*4;
  /* add acc overhead */
  if (pk_length <= 8)  /* main page will set the limit */
    acc_row_size+= 25 + /*safety margin*/ 2;
  else                /* overflow page will set the limit */
    acc_row_size+= 4 + /*safety margin*/ 4;
#endif
  ulonglong acc_fragment_size= 512*1024*1024;
#if MYSQL_VERSION_ID >= 50100
  return (max_rows*acc_row_size)/acc_fragment_size+1;
#else
  return ((max_rows*acc_row_size)/acc_fragment_size+1
	  +1/*correct rounding*/)/2;
#endif
}


/*
  Routine to adjust default number of partitions to always be a multiple
  of number of nodes and never more than 4 times the number of nodes.

*/
static bool adjusted_frag_count(uint no_fragments, uint no_nodes,
                                uint &reported_frags)
{
  uint i= 0;
  reported_frags= no_nodes;
  while (reported_frags < no_fragments && ++i < 4 &&
         (reported_frags + no_nodes) < MAX_PARTITIONS) 
    reported_frags+= no_nodes;
  return (reported_frags < no_fragments);
}

int ha_ndbcluster::get_default_no_partitions(HA_CREATE_INFO *create_info)
{
  ha_rows max_rows, min_rows;
  if (create_info)
  {
    max_rows= create_info->max_rows;
    min_rows= create_info->min_rows;
  }
  else
  {
    max_rows= table_share->max_rows;
    min_rows= table_share->min_rows;
  }
  uint reported_frags;
  uint no_fragments=
    get_no_fragments(max_rows >= min_rows ? max_rows : min_rows);
  uint no_nodes= g_ndb_cluster_connection->no_db_nodes();
  if (adjusted_frag_count(no_fragments, no_nodes, reported_frags))
  {
    push_warning(current_thd,
                 MYSQL_ERROR::WARN_LEVEL_WARN, ER_UNKNOWN_ERROR,
    "Ndb might have problems storing the max amount of rows specified");
  }
  return (int)reported_frags;
}

uint32 ha_ndbcluster::calculate_key_hash_value(Field **field_array)
{
  Uint32 hash_value;
  struct Ndb::Key_part_ptr key_data[MAX_REF_PARTS];
  struct Ndb::Key_part_ptr *key_data_ptr= &key_data[0];
  Uint32 i= 0;
  int ret_val;
  Uint64 tmp[4096];
  void *buf= (void*)&tmp[0];
  Ndb *ndb= m_thd_ndb->ndb;
  DBUG_ENTER("ha_ndbcluster::calculate_key_hash_value");

  do
  {
    Field *field= *field_array;
    uint len= field->data_length();
    DBUG_ASSERT(!field->is_real_null());
    if (field->real_type() == MYSQL_TYPE_VARCHAR)
      len+= ((Field_varstring*)field)->length_bytes;
    key_data[i].ptr= field->ptr;
    key_data[i++].len= len;
  } while (*(++field_array));
  key_data[i].ptr= 0;
  if ((ret_val= ndb->computeHash(&hash_value, m_table,
                                 key_data_ptr, buf, sizeof(tmp))))
  {
    DBUG_PRINT("info", ("ret_val = %d", ret_val));
    DBUG_ASSERT(FALSE);
    abort();
  }
  DBUG_RETURN(hash_value);
}

/*
  Set-up auto-partitioning for NDB Cluster

  SYNOPSIS
    set_auto_partitions()
    part_info                  Partition info struct to set-up
 
  RETURN VALUE
    NONE

  DESCRIPTION
    Set-up auto partitioning scheme for tables that didn't define any
    partitioning. We'll use PARTITION BY KEY() in this case which
    translates into partition by primary key if a primary key exists
    and partition by hidden key otherwise.
*/

void ha_ndbcluster::set_auto_partitions(partition_info *part_info)
{
  DBUG_ENTER("ha_ndbcluster::set_auto_partitions");
  part_info->list_of_part_fields= TRUE;
  part_info->part_type= HASH_PARTITION;
  switch (opt_ndb_distribution_id)
  {
  case ND_KEYHASH:
    part_info->linear_hash_ind= FALSE;
    break;
  case ND_LINHASH:
    part_info->linear_hash_ind= TRUE;
    break;
  }
  DBUG_VOID_RETURN;
}


int ha_ndbcluster::set_range_data(void *tab_ref, partition_info *part_info)
{
  NDBTAB *tab= (NDBTAB*)tab_ref;
  int32 *range_data= (int32*)my_malloc(part_info->no_parts*sizeof(int32),
                                       MYF(0));
  uint i;
  int error= 0;
  bool unsigned_flag= part_info->part_expr->unsigned_flag;
  DBUG_ENTER("set_range_data");

  if (!range_data)
  {
    mem_alloc_error(part_info->no_parts*sizeof(int32));
    DBUG_RETURN(1);
  }
  for (i= 0; i < part_info->no_parts; i++)
  {
    longlong range_val= part_info->range_int_array[i];
    if (unsigned_flag)
      range_val-= 0x8000000000000000ULL;
    if (range_val < INT_MIN32 || range_val >= INT_MAX32)
    {
      if ((i != part_info->no_parts - 1) ||
          (range_val != LONGLONG_MAX))
      {
        my_error(ER_LIMITED_PART_RANGE, MYF(0), "NDB");
        error= 1;
        goto error;
      }
      range_val= INT_MAX32;
    }
    range_data[i]= (int32)range_val;
  }
  tab->setRangeListData(range_data, sizeof(int32)*part_info->no_parts);
error:
  my_free((char*)range_data, MYF(0));
  DBUG_RETURN(error);
}

int ha_ndbcluster::set_list_data(void *tab_ref, partition_info *part_info)
{
  NDBTAB *tab= (NDBTAB*)tab_ref;
  int32 *list_data= (int32*)my_malloc(part_info->no_list_values * 2
                                      * sizeof(int32), MYF(0));
  uint32 *part_id, i;
  int error= 0;
  bool unsigned_flag= part_info->part_expr->unsigned_flag;
  DBUG_ENTER("set_list_data");

  if (!list_data)
  {
    mem_alloc_error(part_info->no_list_values*2*sizeof(int32));
    DBUG_RETURN(1);
  }
  for (i= 0; i < part_info->no_list_values; i++)
  {
    LIST_PART_ENTRY *list_entry= &part_info->list_array[i];
    longlong list_val= list_entry->list_value;
    if (unsigned_flag)
      list_val-= 0x8000000000000000ULL;
    if (list_val < INT_MIN32 || list_val > INT_MAX32)
    {
      my_error(ER_LIMITED_PART_RANGE, MYF(0), "NDB");
      error= 1;
      goto error;
    }
    list_data[2*i]= (int32)list_val;
    part_id= (uint32*)&list_data[2*i+1];
    *part_id= list_entry->partition_id;
  }
  tab->setRangeListData(list_data, 2*sizeof(int32)*part_info->no_list_values);
error:
  my_free((char*)list_data, MYF(0));
  DBUG_RETURN(error);
}

/*
  User defined partitioning set-up. We need to check how many fragments the
  user wants defined and which node groups to put those into. Later we also
  want to attach those partitions to a tablespace.

  All the functionality of the partition function, partition limits and so
  forth are entirely handled by the MySQL Server. There is one exception to
  this rule for PARTITION BY KEY where NDB handles the hash function and
  this type can thus be handled transparently also by NDB API program.
  For RANGE, HASH and LIST and subpartitioning the NDB API programs must
  implement the function to map to a partition.
*/

uint ha_ndbcluster::set_up_partition_info(partition_info *part_info,
                                          TABLE *table,
                                          void *tab_par)
{
  uint16 frag_data[MAX_PARTITIONS];
  char *ts_names[MAX_PARTITIONS];
  ulong fd_index= 0, i, j;
  NDBTAB *tab= (NDBTAB*)tab_par;
  NDBTAB::FragmentType ftype= NDBTAB::UserDefined;
  partition_element *part_elem;
  bool first= TRUE;
  uint tot_ts_name_len;
  List_iterator<partition_element> part_it(part_info->partitions);
  int error;
  DBUG_ENTER("ha_ndbcluster::set_up_partition_info");

  if (part_info->part_type == HASH_PARTITION &&
      part_info->list_of_part_fields == TRUE)
  {
    Field **fields= part_info->part_field_array;

    if (part_info->linear_hash_ind)
      ftype= NDBTAB::DistrKeyLin;
    else
      ftype= NDBTAB::DistrKeyHash;

    for (i= 0; i < part_info->part_field_list.elements; i++)
    {
      NDBCOL *col= tab->getColumn(fields[i]->field_index);
      DBUG_PRINT("info",("setting dist key on %s", col->getName()));
      col->setPartitionKey(TRUE);
    }
  }
  else 
  {
    if (!current_thd->variables.new_mode)
    {
      push_warning_printf(current_thd, MYSQL_ERROR::WARN_LEVEL_ERROR,
                          ER_ILLEGAL_HA_CREATE_OPTION,
                          ER(ER_ILLEGAL_HA_CREATE_OPTION),
                          ndbcluster_hton_name,
                          "LIST, RANGE and HASH partition disabled by default,"
                          " use --new option to enable");
      DBUG_RETURN(HA_ERR_UNSUPPORTED);
    }
   /*
      Create a shadow field for those tables that have user defined
      partitioning. This field stores the value of the partition
      function such that NDB can handle reorganisations of the data
      even when the MySQL Server isn't available to assist with
      calculation of the partition function value.
    */
    NDBCOL col;
    DBUG_PRINT("info", ("Generating partition func value field"));
    col.setName("$PART_FUNC_VALUE");
    col.setType(NdbDictionary::Column::Int);
    col.setLength(1);
    col.setNullable(FALSE);
    col.setPrimaryKey(FALSE);
    col.setAutoIncrement(FALSE);
    tab->addColumn(col);
    if (part_info->part_type == RANGE_PARTITION)
    {
      if ((error= set_range_data((void*)tab, part_info)))
      {
        DBUG_RETURN(error);
      }
    }
    else if (part_info->part_type == LIST_PARTITION)
    {
      if ((error= set_list_data((void*)tab, part_info)))
      {
        DBUG_RETURN(error);
      }
    }
  }
  tab->setFragmentType(ftype);
  i= 0;
  tot_ts_name_len= 0;
  do
  {
    uint ng;
    part_elem= part_it++;
    if (!part_info->is_sub_partitioned())
    {
      ng= part_elem->nodegroup_id;
      if (first && ng == UNDEF_NODEGROUP)
        ng= 0;
      ts_names[fd_index]= part_elem->tablespace_name;
      frag_data[fd_index++]= ng;
    }
    else
    {
      List_iterator<partition_element> sub_it(part_elem->subpartitions);
      j= 0;
      do
      {
        part_elem= sub_it++;
        ng= part_elem->nodegroup_id;
        if (first && ng == UNDEF_NODEGROUP)
          ng= 0;
        ts_names[fd_index]= part_elem->tablespace_name;
        frag_data[fd_index++]= ng;
      } while (++j < part_info->no_subparts);
    }
    first= FALSE;
  } while (++i < part_info->no_parts);
  tab->setDefaultNoPartitionsFlag(part_info->use_default_no_partitions);
  tab->setLinearFlag(part_info->linear_hash_ind);
  {
    ha_rows max_rows= table_share->max_rows;
    ha_rows min_rows= table_share->min_rows;
    if (max_rows < min_rows)
      max_rows= min_rows;
    if (max_rows != (ha_rows)0) /* default setting, don't set fragmentation */
    {
      tab->setMaxRows(max_rows);
      tab->setMinRows(min_rows);
    }
  }
  tab->setTablespaceNames(ts_names, fd_index*sizeof(char*));
  tab->setFragmentCount(fd_index);
  tab->setFragmentData(&frag_data, fd_index*2);
  DBUG_RETURN(0);
}


HA_ALTER_FLAGS supported_alter_operations()
{
  HA_ALTER_FLAGS alter_flags;
  return alter_flags |
    HA_ADD_INDEX |
    HA_DROP_INDEX |
    HA_ADD_UNIQUE_INDEX |
    HA_DROP_UNIQUE_INDEX |
    HA_ADD_COLUMN |
    HA_COLUMN_STORAGE |
    HA_COLUMN_FORMAT;
}

int ha_ndbcluster::check_if_supported_alter(TABLE *altered_table,
                                            HA_CREATE_INFO *create_info,
                                            HA_ALTER_FLAGS *alter_flags,
                                            uint table_changes)
{
  HA_ALTER_FLAGS not_supported= ~(supported_alter_operations());
  uint i;
  const NDBTAB *tab= (const NDBTAB *) m_table;
  NDBCOL new_col;
  int pk= 0;
  int ai= 0;
  HA_ALTER_FLAGS add_column;
  HA_ALTER_FLAGS adding;
  HA_ALTER_FLAGS dropping;

  DBUG_ENTER("ha_ndbcluster::check_if_supported_alter");
  add_column= add_column | HA_ADD_COLUMN;
  adding= adding | HA_ADD_INDEX | HA_ADD_UNIQUE_INDEX;
  dropping= dropping | HA_DROP_INDEX | HA_DROP_UNIQUE_INDEX;

  if (current_thd->variables.ndb_use_copying_alter_table)
  {
    DBUG_PRINT("info", ("On-line alter table disabled"));
    DBUG_RETURN(HA_ALTER_NOT_SUPPORTED);
  }
#ifndef DBUG_OFF
  {
    char dbug_string[HA_MAX_ALTER_FLAGS+1];
    alter_flags->print(dbug_string);
    DBUG_PRINT("info", ("Not supported %s", dbug_string));
  }
#endif
  if ((*alter_flags & not_supported).is_set())
  {
    DBUG_PRINT("info", ("Detected unsupported change"));
    DBUG_RETURN(HA_ALTER_NOT_SUPPORTED);
  }

  if (alter_flags->is_set(HA_ADD_COLUMN))
  {
     NDBCOL col;
     Ndb *ndb= get_ndb();
     NDBDICT *dict= ndb->getDictionary();
     ndb->setDatabaseName(m_dbname);
     const NDBTAB *old_tab= m_table;
     NdbDictionary::Table new_tab= *old_tab;
     partition_info *part_info= table->part_info;

     /*
        Check that we are only adding columns
     */
     if ((*alter_flags & ~add_column).is_set())
     {
       DBUG_PRINT("info", ("Only add column exclusively can be performed on-line"));
       DBUG_RETURN(HA_ALTER_NOT_SUPPORTED);
     }
     /*
        Check for extra fields for hidden primary key
        or user defined partitioning
     */
     if (table_share->primary_key == MAX_KEY ||
	 part_info->part_type != HASH_PARTITION ||
	 !part_info->list_of_part_fields)
       DBUG_RETURN(HA_ALTER_NOT_SUPPORTED);

     /* Find the new fields */
     for (uint i= table->s->fields; i < altered_table->s->fields; i++)
     {
       Field *field= altered_table->field[i];
       DBUG_PRINT("info", ("Found new field %s", field->field_name));
       DBUG_PRINT("info", ("storage_type %i, column_format %i",
			   (uint) field->field_storage_type(),
			   (uint) field->column_format()));
       /* Create new field to check if it can be added */
       if ((my_errno= create_ndb_column(0, col, field, create_info,
                                        COLUMN_FORMAT_TYPE_DYNAMIC)))
       {
         DBUG_PRINT("info", ("create_ndb_column returned %u", my_errno));
         DBUG_RETURN(my_errno);
       }
       new_tab.addColumn(col);
     }
     if (dict->supportedAlterTable(*old_tab, new_tab))
     {
       DBUG_PRINT("info", ("Adding column(s) supported on-line"));
     }
     else
     {
       DBUG_PRINT("info",("Adding column not supported on-line"));
       DBUG_RETURN(HA_ALTER_NOT_SUPPORTED);
     }
  }

  /*
    Check that we are not adding multiple indexes
  */
  if ((*alter_flags & adding).is_set())
  {
    if (((altered_table->s->keys - table->s->keys) != 1) ||
        (*alter_flags & dropping).is_set())
    {
       DBUG_PRINT("info",("Only one index can be added on-line"));
       DBUG_RETURN(HA_ALTER_NOT_SUPPORTED);
    }
  }

  /*
    Check that we are not dropping multiple indexes
  */
  if ((*alter_flags & dropping).is_set())
  {
    if (((table->s->keys - altered_table->s->keys) != 1) ||
        (*alter_flags & adding).is_set())
    {
       DBUG_PRINT("info",("Only one index can be dropped on-line"));
       DBUG_RETURN(HA_ALTER_NOT_SUPPORTED);
    }
  }

  for (i= 0; i < table->s->fields; i++)
  {
    Field *field= table->field[i];
    const NDBCOL *col= tab->getColumn(i);

    create_ndb_column(0, new_col, field, create_info);
    if (col->getStorageType() != new_col.getStorageType())
    {
      DBUG_PRINT("info", ("Column storage media is changed"));
      DBUG_RETURN(HA_ALTER_NOT_SUPPORTED);
    }

    if (field->flags & FIELD_IS_RENAMED)
    {
      DBUG_PRINT("info", ("Field has been renamed, copy table"));
      DBUG_RETURN(HA_ALTER_NOT_SUPPORTED);
    }

    if ((field->flags & FIELD_IN_ADD_INDEX) &&
        (col->getStorageType() == NdbDictionary::Column::StorageTypeDisk))
    {
      DBUG_PRINT("info", ("add/drop index not supported for disk stored column"));
      DBUG_RETURN(HA_ALTER_NOT_SUPPORTED);
    }

    if (field->flags & PRI_KEY_FLAG)
      pk=1;
    if (field->flags & FIELD_IN_ADD_INDEX)
      ai=1;
  }

  /**
   * Changing from/to primary key
   *
   * This is _not_ correct, but check_if_incompatible_data-interface
   *   doesnt give more info, so I guess that we can't do any
   *   online add index if not using primary key
   *
   *   This as mysql will handle a unique not null index as primary
   *     even wo/ user specifiying it... :-(
   *
   */
  if ((table_share->primary_key == MAX_KEY && pk) ||
      (table_share->primary_key != MAX_KEY && !pk) ||
      (table_share->primary_key == MAX_KEY && !pk && ai))
  {
    DBUG_RETURN(HA_ALTER_NOT_SUPPORTED);
  }

  /* Check that auto_increment value was not changed */
  if ((create_info->used_fields & HA_CREATE_USED_AUTO) &&
      create_info->auto_increment_value != 0)
  {
    DBUG_PRINT("info", ("Auto_increment value changed"));
    DBUG_RETURN(HA_ALTER_NOT_SUPPORTED);
  }

  /* Check that row format didn't change */
  if ((create_info->used_fields & HA_CREATE_USED_AUTO) &&
      get_row_type() != create_info->row_type)
  {
    DBUG_PRINT("info", ("Row format changed"));
    DBUG_RETURN(HA_ALTER_NOT_SUPPORTED);
  }

  DBUG_PRINT("info", ("Ndb supports ALTER on-line"));
  DBUG_RETURN(HA_ALTER_SUPPORTED_WAIT_LOCK);
}

int ha_ndbcluster::alter_table_phase1(THD *thd,
                                      TABLE *altered_table,
                                      HA_CREATE_INFO *create_info,
                                      HA_ALTER_INFO *alter_info,
                                      HA_ALTER_FLAGS *alter_flags)
{
  int error= 0;
  uint i;
  Ndb *ndb= get_ndb();
  NDBDICT *dict= ndb->getDictionary();
  ndb->setDatabaseName(m_dbname);
  NDB_ALTER_DATA *alter_data;
  const NDBTAB *old_tab;
  NdbDictionary::Table *new_tab;
  HA_ALTER_FLAGS adding;
  HA_ALTER_FLAGS dropping;

  DBUG_ENTER("alter_table_phase1");
  adding=  adding | HA_ADD_INDEX | HA_ADD_UNIQUE_INDEX;
  dropping= dropping | HA_DROP_INDEX | HA_DROP_UNIQUE_INDEX;

  if (!(alter_data= new NDB_ALTER_DATA(dict, m_table)))
    DBUG_RETURN(HA_ERR_OUT_OF_MEM);
  old_tab= alter_data->old_table;
  new_tab= alter_data->new_table;
  alter_info->data= alter_data;
#ifndef DBUG_OFF
  {
    char dbug_string[HA_MAX_ALTER_FLAGS+1];
    alter_flags->print(dbug_string);
    DBUG_PRINT("info", ("altered_table %s, alter_flags %s",
                        altered_table->s->table_name.str,
                        (char *) dbug_string));
  }
#endif

  prepare_for_alter();

  if ((*alter_flags & adding).is_set())
  {
    KEY           *key_info;
    KEY           *key;
    uint          *idx_p;
    uint          *idx_end_p;
    KEY_PART_INFO *key_part;
    KEY_PART_INFO *part_end;
    DBUG_PRINT("info", ("Adding indexes"));
    key_info= (KEY*) thd->alloc(sizeof(KEY) * alter_info->index_add_count);
    key= key_info;
    for (idx_p=  alter_info->index_add_buffer,
	 idx_end_p= idx_p + alter_info->index_add_count;
	 idx_p < idx_end_p;
	 idx_p++, key++)
    {
      /* Copy the KEY struct. */
      *key= alter_info->key_info_buffer[*idx_p];
      /* Fix the key parts. */
      part_end= key->key_part + key->key_parts;
      for (key_part= key->key_part; key_part < part_end; key_part++)
	key_part->field= table->field[key_part->fieldnr];
    }
    if ((error= add_index(altered_table, key_info,
			  alter_info->index_add_count)))
    {
      /*
	Exchange the key_info for the error message. If we exchange
	key number by key name in the message later, we need correct info.
      */
      KEY *save_key_info= table->key_info;
      table->key_info= key_info;
      table->file->print_error(error, MYF(0));
      table->key_info= save_key_info;
      goto err;
    }
  }

  if ((*alter_flags & dropping).is_set())
  {
    uint          *key_numbers;
    uint          *keyno_p;
    uint          *idx_p;
    uint          *idx_end_p;
    DBUG_PRINT("info", ("Renumbering indexes"));
    /* The prepare_drop_index() method takes an array of key numbers. */
    key_numbers= (uint*) thd->alloc(sizeof(uint) * alter_info->index_drop_count);
    keyno_p= key_numbers;
    /* Get the number of each key. */
    for (idx_p= alter_info->index_drop_buffer,
	 idx_end_p= idx_p + alter_info->index_drop_count;
	 idx_p < idx_end_p;
	 idx_p++, keyno_p++)
      *keyno_p= *idx_p;
    /*
      Tell the handler to prepare for drop indexes.
      This re-numbers the indexes to get rid of gaps.
    */
    if ((error= prepare_drop_index(table, key_numbers,
				   alter_info->index_drop_count)))
    {
      table->file->print_error(error, MYF(0));
      goto err;
    }
  }

  if (alter_flags->is_set(HA_ADD_COLUMN))
  {
     NDBCOL col;

     /* Find the new fields */
     for (i= table->s->fields; i < altered_table->s->fields; i++)
     {
       Field *field= altered_table->field[i];
       DBUG_PRINT("info", ("Found new field %s", field->field_name));
       if ((my_errno= create_ndb_column(thd, col, field, create_info,
                                        COLUMN_FORMAT_TYPE_DYNAMIC)))
       {
         error= my_errno;
         goto err;
       }
       /*
	 If the user has not specified the field format
	 make it dynamic to enable on-line add attribute
       */
       if (field->column_format() == COLUMN_FORMAT_TYPE_DEFAULT &&
           create_info->row_type == ROW_TYPE_DEFAULT &&
           col.getDynamic())
       {
	 push_warning_printf(thd, MYSQL_ERROR::WARN_LEVEL_WARN,
                             ER_ILLEGAL_HA_CREATE_OPTION,
		             "Converted FIXED field to DYNAMIC "
			     "to enable on-line ADD COLUMN",
                             field->field_name);
	}
        new_tab->addColumn(col);
     }
  }

  DBUG_RETURN(0);
 err:
  set_ndb_share_state(m_share, NSS_INITIAL);
  /* ndb_share reference schema free */
  DBUG_PRINT("NDB_SHARE", ("%s binlog schema free  use_count: %u",
                           m_share->key, m_share->use_count));
  free_share(&m_share); // Decrease ref_count
  delete alter_data;
  DBUG_RETURN(error);
}

int ha_ndbcluster::alter_frm(THD *thd, const char *file, 
                             NDB_ALTER_DATA *alter_data)
{
  uchar *data= NULL, *pack_data= NULL;
  size_t length, pack_length;
  int error= 0;

  DBUG_ENTER("alter_frm");

  DBUG_PRINT("enter", ("file: %s", file));

  NDBDICT *dict= alter_data->dictionary;

  // TODO handle this
  DBUG_ASSERT(m_table != 0);

  DBUG_ASSERT(get_ndb_share_state(m_share) == NSS_ALTERED);
  if (readfrm(file, &data, &length) ||
      packfrm(data, length, &pack_data, &pack_length))
  {
    DBUG_PRINT("info", ("Missing frm for %s", m_tabname));
    my_free((char*)data, MYF(MY_ALLOW_ZERO_PTR));
    my_free((char*)pack_data, MYF(MY_ALLOW_ZERO_PTR));
    error= 1;
  }
  else
  {
    DBUG_PRINT("info", ("Table %s has changed, altering frm in ndb",
                        m_tabname));
    const NDBTAB *old_tab= alter_data->old_table;
    NdbDictionary::Table *new_tab= alter_data->new_table;

    new_tab->setFrm(pack_data, pack_length);
    if (dict->alterTableGlobal(*old_tab, *new_tab))
    {
      DBUG_PRINT("info", ("On-line alter of table %s failed", m_tabname));
      error= ndb_to_mysql_error(&dict->getNdbError());
    }
    my_free((char*)data, MYF(MY_ALLOW_ZERO_PTR));
    my_free((char*)pack_data, MYF(MY_ALLOW_ZERO_PTR));
  }

  /* ndb_share reference schema(?) free */
  DBUG_PRINT("NDB_SHARE", ("%s binlog schema(?) free  use_count: %u",
                           m_share->key, m_share->use_count));
  free_share(&m_share); // Decrease ref_count

  DBUG_RETURN(error);
}

int ha_ndbcluster::alter_table_phase2(THD *thd,
                                      TABLE *altered_table,
                                      HA_CREATE_INFO *create_info,
                                      HA_ALTER_INFO *alter_info,
                                      HA_ALTER_FLAGS *alter_flags)

{
  int error= 0;
  NDB_ALTER_DATA *alter_data= (NDB_ALTER_DATA *) alter_info->data;
  HA_ALTER_FLAGS dropping;

  DBUG_ENTER("alter_table_phase2");
  dropping= dropping  | HA_DROP_INDEX | HA_DROP_UNIQUE_INDEX;

  if ((*alter_flags & dropping).is_set())
  {
    /* Tell the handler to finally drop the indexes. */
    if ((error= final_drop_index(table)))
    {
      print_error(error, MYF(0));
      goto err;
    }
  }

  DBUG_PRINT("info", ("getting frm file %s", altered_table->s->path.str));

  DBUG_ASSERT(alter_data);
  error= alter_frm(thd, altered_table->s->path.str, alter_data);
 err:
  if (error)
  {
    set_ndb_share_state(m_share, NSS_INITIAL);
    /* ndb_share reference schema free */
    DBUG_PRINT("NDB_SHARE", ("%s binlog schema free  use_count: %u",
                             m_share->key, m_share->use_count));
    free_share(&m_share); // Decrease ref_count
  }
  delete alter_data;
  DBUG_RETURN(error);
}

int ha_ndbcluster::alter_table_phase3(THD *thd, TABLE *table)
{
  DBUG_ENTER("alter_table_phase3");

#ifdef HAVE_NDB_BINLOG
  const char *db= table->s->db.str;
  const char *name= table->s->table_name.str;
  /*
    all mysqld's will read frms from disk and setup new
    event operation for the table (new_op)
  */
  ndbcluster_log_schema_op(thd, thd->query, thd->query_length,
                           db, name,
                           0, 0,
                           SOT_ONLINE_ALTER_TABLE_PREPARE,
                           0, 0, 0);
  /*
    all mysqld's will switch to using the new_op, and delete the old
    event operation
  */
  ndbcluster_log_schema_op(thd, thd->query, thd->query_length,
                           db, name,
                           0, 0,
                           SOT_ONLINE_ALTER_TABLE_COMMIT,
                           0, 0, 0);
#endif

  DBUG_RETURN(0);
}


bool set_up_tablespace(st_alter_tablespace *alter_info,
                       NdbDictionary::Tablespace *ndb_ts)
{
  ndb_ts->setName(alter_info->tablespace_name);
  ndb_ts->setExtentSize(alter_info->extent_size);
  ndb_ts->setDefaultLogfileGroup(alter_info->logfile_group_name);
  return FALSE;
}

bool set_up_datafile(st_alter_tablespace *alter_info,
                     NdbDictionary::Datafile *ndb_df)
{
  if (alter_info->max_size > 0)
  {
    my_error(ER_TABLESPACE_AUTO_EXTEND_ERROR, MYF(0));
    return TRUE;
  }
  ndb_df->setPath(alter_info->data_file_name);
  ndb_df->setSize(alter_info->initial_size);
  ndb_df->setTablespace(alter_info->tablespace_name);
  return FALSE;
}

bool set_up_logfile_group(st_alter_tablespace *alter_info,
                          NdbDictionary::LogfileGroup *ndb_lg)
{
  ndb_lg->setName(alter_info->logfile_group_name);
  ndb_lg->setUndoBufferSize(alter_info->undo_buffer_size);
  return FALSE;
}

bool set_up_undofile(st_alter_tablespace *alter_info,
                     NdbDictionary::Undofile *ndb_uf)
{
  ndb_uf->setPath(alter_info->undo_file_name);
  ndb_uf->setSize(alter_info->initial_size);
  ndb_uf->setLogfileGroup(alter_info->logfile_group_name);
  return FALSE;
}

int ndbcluster_alter_tablespace(handlerton *hton,
                                THD* thd, st_alter_tablespace *alter_info)
{
  int is_tablespace= 0;
  NdbError err;
  NDBDICT *dict;
  int error;
  const char *errmsg;
  Ndb *ndb;
  DBUG_ENTER("ha_ndbcluster::alter_tablespace");
  LINT_INIT(errmsg);

  ndb= check_ndb_in_thd(thd);
  if (ndb == NULL)
  {
    DBUG_RETURN(HA_ERR_NO_CONNECTION);
  }
  dict= ndb->getDictionary();

  switch (alter_info->ts_cmd_type){
  case (CREATE_TABLESPACE):
  {
    error= ER_CREATE_FILEGROUP_FAILED;
    
    NdbDictionary::Tablespace ndb_ts;
    NdbDictionary::Datafile ndb_df;
    NdbDictionary::ObjectId objid;
    if (set_up_tablespace(alter_info, &ndb_ts))
    {
      DBUG_RETURN(1);
    }
    if (set_up_datafile(alter_info, &ndb_df))
    {
      DBUG_RETURN(1);
    }
    errmsg= "TABLESPACE";
    if (dict->createTablespace(ndb_ts, &objid))
    {
      DBUG_PRINT("error", ("createTablespace returned %d", error));
      goto ndberror;
    }
    DBUG_PRINT("alter_info", ("Successfully created Tablespace"));
    errmsg= "DATAFILE";
    if (dict->createDatafile(ndb_df))
    {
      err= dict->getNdbError();
      NdbDictionary::Tablespace tmp= dict->getTablespace(ndb_ts.getName());
      if (dict->getNdbError().code == 0 &&
	  tmp.getObjectId() == objid.getObjectId() &&
	  tmp.getObjectVersion() == objid.getObjectVersion())
      {
	dict->dropTablespace(tmp);
      }
      
      DBUG_PRINT("error", ("createDatafile returned %d", error));
      goto ndberror2;
    }
    is_tablespace= 1;
    break;
  }
  case (ALTER_TABLESPACE):
  {
    error= ER_ALTER_FILEGROUP_FAILED;
    if (alter_info->ts_alter_tablespace_type == ALTER_TABLESPACE_ADD_FILE)
    {
      NdbDictionary::Datafile ndb_df;
      if (set_up_datafile(alter_info, &ndb_df))
      {
	DBUG_RETURN(1);
      }
      errmsg= " CREATE DATAFILE";
      if (dict->createDatafile(ndb_df))
      {
	goto ndberror;
      }
    }
    else if(alter_info->ts_alter_tablespace_type == ALTER_TABLESPACE_DROP_FILE)
    {
      NdbDictionary::Tablespace ts= dict->getTablespace(alter_info->tablespace_name);
      NdbDictionary::Datafile df= dict->getDatafile(0, alter_info->data_file_name);
      NdbDictionary::ObjectId objid;
      df.getTablespaceId(&objid);
      if (ts.getObjectId() == objid.getObjectId() && 
	  strcmp(df.getPath(), alter_info->data_file_name) == 0)
      {
	errmsg= " DROP DATAFILE";
	if (dict->dropDatafile(df))
	{
	  goto ndberror;
	}
      }
      else
      {
	DBUG_PRINT("error", ("No such datafile"));
	my_error(ER_ALTER_FILEGROUP_FAILED, MYF(0), " NO SUCH FILE");
	DBUG_RETURN(1);
      }
    }
    else
    {
      DBUG_PRINT("error", ("Unsupported alter tablespace: %d", 
			   alter_info->ts_alter_tablespace_type));
      DBUG_RETURN(HA_ADMIN_NOT_IMPLEMENTED);
    }
    is_tablespace= 1;
    break;
  }
  case (CREATE_LOGFILE_GROUP):
  {
    error= ER_CREATE_FILEGROUP_FAILED;
    NdbDictionary::LogfileGroup ndb_lg;
    NdbDictionary::Undofile ndb_uf;
    NdbDictionary::ObjectId objid;
    if (alter_info->undo_file_name == NULL)
    {
      /*
	REDO files in LOGFILE GROUP not supported yet
      */
      DBUG_RETURN(HA_ADMIN_NOT_IMPLEMENTED);
    }
    if (set_up_logfile_group(alter_info, &ndb_lg))
    {
      DBUG_RETURN(1);
    }
    errmsg= "LOGFILE GROUP";
    if (dict->createLogfileGroup(ndb_lg, &objid))
    {
      goto ndberror;
    }
    DBUG_PRINT("alter_info", ("Successfully created Logfile Group"));
    if (set_up_undofile(alter_info, &ndb_uf))
    {
      DBUG_RETURN(1);
    }
    errmsg= "UNDOFILE";
    if (dict->createUndofile(ndb_uf))
    {
      err= dict->getNdbError();
      NdbDictionary::LogfileGroup tmp= dict->getLogfileGroup(ndb_lg.getName());
      if (dict->getNdbError().code == 0 &&
	  tmp.getObjectId() == objid.getObjectId() &&
	  tmp.getObjectVersion() == objid.getObjectVersion())
      {
	dict->dropLogfileGroup(tmp);
      }
      goto ndberror2;
    }
    break;
  }
  case (ALTER_LOGFILE_GROUP):
  {
    error= ER_ALTER_FILEGROUP_FAILED;
    if (alter_info->undo_file_name == NULL)
    {
      /*
	REDO files in LOGFILE GROUP not supported yet
      */
      DBUG_RETURN(HA_ADMIN_NOT_IMPLEMENTED);
    }
    NdbDictionary::Undofile ndb_uf;
    if (set_up_undofile(alter_info, &ndb_uf))
    {
      DBUG_RETURN(1);
    }
    errmsg= "CREATE UNDOFILE";
    if (dict->createUndofile(ndb_uf))
    {
      goto ndberror;
    }
    break;
  }
  case (DROP_TABLESPACE):
  {
    error= ER_DROP_FILEGROUP_FAILED;
    errmsg= "TABLESPACE";
    if (dict->dropTablespace(dict->getTablespace(alter_info->tablespace_name)))
    {
      goto ndberror;
    }
    is_tablespace= 1;
    break;
  }
  case (DROP_LOGFILE_GROUP):
  {
    error= ER_DROP_FILEGROUP_FAILED;
    errmsg= "LOGFILE GROUP";
    if (dict->dropLogfileGroup(dict->getLogfileGroup(alter_info->logfile_group_name)))
    {
      goto ndberror;
    }
    break;
  }
  case (CHANGE_FILE_TABLESPACE):
  {
    DBUG_RETURN(HA_ADMIN_NOT_IMPLEMENTED);
  }
  case (ALTER_ACCESS_MODE_TABLESPACE):
  {
    DBUG_RETURN(HA_ADMIN_NOT_IMPLEMENTED);
  }
  default:
  {
    DBUG_RETURN(HA_ADMIN_NOT_IMPLEMENTED);
  }
  }
#ifdef HAVE_NDB_BINLOG
  if (is_tablespace)
    ndbcluster_log_schema_op(thd,
                             thd->query, thd->query_length,
                             "", alter_info->tablespace_name,
                             0, 0,
                             SOT_TABLESPACE, 0, 0, 0);
  else
    ndbcluster_log_schema_op(thd,
                             thd->query, thd->query_length,
                             "", alter_info->logfile_group_name,
                             0, 0,
                             SOT_LOGFILE_GROUP, 0, 0, 0);
#endif
  DBUG_RETURN(FALSE);

ndberror:
  err= dict->getNdbError();
ndberror2:
  set_ndb_err(thd, err);
  ndb_to_mysql_error(&err);
  
  my_error(error, MYF(0), errmsg);
  DBUG_RETURN(1);
}


bool ha_ndbcluster::get_no_parts(const char *name, uint *no_parts)
{
  Ndb *ndb;
  NDBDICT *dict;
  int err;
  DBUG_ENTER("ha_ndbcluster::get_no_parts");
  LINT_INIT(err);

  set_dbname(name);
  set_tabname(name);
  for (;;)
  {
    if (check_ndb_connection())
    {
      err= HA_ERR_NO_CONNECTION;
      break;
    }
    ndb= get_ndb();
    ndb->setDatabaseName(m_dbname);
    Ndb_table_guard ndbtab_g(dict= ndb->getDictionary(), m_tabname);
    if (!ndbtab_g.get_table())
      ERR_BREAK(dict->getNdbError(), err);
    *no_parts= ndbtab_g.get_table()->getFragmentCount();
    DBUG_RETURN(FALSE);
  }

  print_error(err, MYF(0));
  DBUG_RETURN(TRUE);
}

static int ndbcluster_fill_files_table(handlerton *hton, 
                                       THD *thd, 
                                       TABLE_LIST *tables,
                                       COND *cond)
{
  TABLE* table= tables->table;
  Ndb *ndb= check_ndb_in_thd(thd);
  NdbDictionary::Dictionary* dict= ndb->getDictionary();
  NdbDictionary::Dictionary::List dflist;
  NdbError ndberr;
  uint i;
  DBUG_ENTER("ndbcluster_fill_files_table");

  dict->listObjects(dflist, NdbDictionary::Object::Datafile);
  ndberr= dict->getNdbError();
  if (ndberr.classification != NdbError::NoError)
    ERR_RETURN(ndberr);

  for (i= 0; i < dflist.count; i++)
  {
    NdbDictionary::Dictionary::List::Element& elt = dflist.elements[i];
    Ndb_cluster_connection_node_iter iter;
    uint id;
    
    g_ndb_cluster_connection->init_get_next_node(iter);

    while ((id= g_ndb_cluster_connection->get_next_node(iter)))
    {
      init_fill_schema_files_row(table);
      NdbDictionary::Datafile df= dict->getDatafile(id, elt.name);
      ndberr= dict->getNdbError();
      if(ndberr.classification != NdbError::NoError)
      {
        if (ndberr.classification == NdbError::SchemaError)
          continue;

        if (ndberr.classification == NdbError::UnknownResultError)
          continue;

        ERR_RETURN(ndberr);
      }
      NdbDictionary::Tablespace ts= dict->getTablespace(df.getTablespace());
      ndberr= dict->getNdbError();
      if (ndberr.classification != NdbError::NoError)
      {
        if (ndberr.classification == NdbError::SchemaError)
          continue;
        ERR_RETURN(ndberr);
      }

      table->field[IS_FILES_FILE_NAME]->set_notnull();
      table->field[IS_FILES_FILE_NAME]->store(elt.name, strlen(elt.name),
                                              system_charset_info);
      table->field[IS_FILES_FILE_TYPE]->set_notnull();
      table->field[IS_FILES_FILE_TYPE]->store("DATAFILE",8,
                                              system_charset_info);
      table->field[IS_FILES_TABLESPACE_NAME]->set_notnull();
      table->field[IS_FILES_TABLESPACE_NAME]->store(df.getTablespace(),
                                                    strlen(df.getTablespace()),
                                                    system_charset_info);
      table->field[IS_FILES_LOGFILE_GROUP_NAME]->set_notnull();
      table->field[IS_FILES_LOGFILE_GROUP_NAME]->
        store(ts.getDefaultLogfileGroup(),
              strlen(ts.getDefaultLogfileGroup()),
              system_charset_info);
      table->field[IS_FILES_ENGINE]->set_notnull();
      table->field[IS_FILES_ENGINE]->store(ndbcluster_hton_name,
                                           ndbcluster_hton_name_length,
                                           system_charset_info);

      table->field[IS_FILES_FREE_EXTENTS]->set_notnull();
      table->field[IS_FILES_FREE_EXTENTS]->store(df.getFree()
                                                 / ts.getExtentSize());
      table->field[IS_FILES_TOTAL_EXTENTS]->set_notnull();
      table->field[IS_FILES_TOTAL_EXTENTS]->store(df.getSize()
                                                  / ts.getExtentSize());
      table->field[IS_FILES_EXTENT_SIZE]->set_notnull();
      table->field[IS_FILES_EXTENT_SIZE]->store(ts.getExtentSize());
      table->field[IS_FILES_INITIAL_SIZE]->set_notnull();
      table->field[IS_FILES_INITIAL_SIZE]->store(df.getSize());
      table->field[IS_FILES_MAXIMUM_SIZE]->set_notnull();
      table->field[IS_FILES_MAXIMUM_SIZE]->store(df.getSize());
      table->field[IS_FILES_VERSION]->set_notnull();
      table->field[IS_FILES_VERSION]->store(df.getObjectVersion());

      table->field[IS_FILES_ROW_FORMAT]->set_notnull();
      table->field[IS_FILES_ROW_FORMAT]->store("FIXED", 5, system_charset_info);

      char extra[30];
      int len= my_snprintf(extra, sizeof(extra), "CLUSTER_NODE=%u", id);
      table->field[IS_FILES_EXTRA]->set_notnull();
      table->field[IS_FILES_EXTRA]->store(extra, len, system_charset_info);
      schema_table_store_record(thd, table);
    }
  }

  NdbDictionary::Dictionary::List uflist;
  dict->listObjects(uflist, NdbDictionary::Object::Undofile);
  ndberr= dict->getNdbError();
  if (ndberr.classification != NdbError::NoError)
    ERR_RETURN(ndberr);

  for (i= 0; i < uflist.count; i++)
  {
    NdbDictionary::Dictionary::List::Element& elt= uflist.elements[i];
    Ndb_cluster_connection_node_iter iter;
    unsigned id;

    g_ndb_cluster_connection->init_get_next_node(iter);

    while ((id= g_ndb_cluster_connection->get_next_node(iter)))
    {
      NdbDictionary::Undofile uf= dict->getUndofile(id, elt.name);
      ndberr= dict->getNdbError();
      if (ndberr.classification != NdbError::NoError)
      {
        if (ndberr.classification == NdbError::SchemaError)
          continue;
        if (ndberr.classification == NdbError::UnknownResultError)
          continue;
        ERR_RETURN(ndberr);
      }
      NdbDictionary::LogfileGroup lfg=
        dict->getLogfileGroup(uf.getLogfileGroup());
      ndberr= dict->getNdbError();
      if (ndberr.classification != NdbError::NoError)
      {
        if (ndberr.classification == NdbError::SchemaError)
          continue;
        ERR_RETURN(ndberr);
      }

      init_fill_schema_files_row(table);
      table->field[IS_FILES_FILE_NAME]->set_notnull();
      table->field[IS_FILES_FILE_NAME]->store(elt.name, strlen(elt.name),
                                              system_charset_info);
      table->field[IS_FILES_FILE_TYPE]->set_notnull();
      table->field[IS_FILES_FILE_TYPE]->store("UNDO LOG", 8,
                                              system_charset_info);
      NdbDictionary::ObjectId objid;
      uf.getLogfileGroupId(&objid);
      table->field[IS_FILES_LOGFILE_GROUP_NAME]->set_notnull();
      table->field[IS_FILES_LOGFILE_GROUP_NAME]->store(uf.getLogfileGroup(),
                                                  strlen(uf.getLogfileGroup()),
                                                       system_charset_info);
      table->field[IS_FILES_LOGFILE_GROUP_NUMBER]->set_notnull();
      table->field[IS_FILES_LOGFILE_GROUP_NUMBER]->store(objid.getObjectId());
      table->field[IS_FILES_ENGINE]->set_notnull();
      table->field[IS_FILES_ENGINE]->store(ndbcluster_hton_name,
                                           ndbcluster_hton_name_length,
                                           system_charset_info);

      table->field[IS_FILES_TOTAL_EXTENTS]->set_notnull();
      table->field[IS_FILES_TOTAL_EXTENTS]->store(uf.getSize()/4);
      table->field[IS_FILES_EXTENT_SIZE]->set_notnull();
      table->field[IS_FILES_EXTENT_SIZE]->store(4);

      table->field[IS_FILES_INITIAL_SIZE]->set_notnull();
      table->field[IS_FILES_INITIAL_SIZE]->store(uf.getSize());
      table->field[IS_FILES_MAXIMUM_SIZE]->set_notnull();
      table->field[IS_FILES_MAXIMUM_SIZE]->store(uf.getSize());

      table->field[IS_FILES_VERSION]->set_notnull();
      table->field[IS_FILES_VERSION]->store(uf.getObjectVersion());

      char extra[100];
      int len= my_snprintf(extra,sizeof(extra),"CLUSTER_NODE=%u;UNDO_BUFFER_SIZE=%lu",
                           id, (ulong) lfg.getUndoBufferSize());
      table->field[IS_FILES_EXTRA]->set_notnull();
      table->field[IS_FILES_EXTRA]->store(extra, len, system_charset_info);
      schema_table_store_record(thd, table);
    }
  }

  // now for LFGs
  NdbDictionary::Dictionary::List lfglist;
  dict->listObjects(lfglist, NdbDictionary::Object::LogfileGroup);
  ndberr= dict->getNdbError();
  if (ndberr.classification != NdbError::NoError)
    ERR_RETURN(ndberr);

  for (i= 0; i < lfglist.count; i++)
  {
    NdbDictionary::Dictionary::List::Element& elt= lfglist.elements[i];

    NdbDictionary::LogfileGroup lfg= dict->getLogfileGroup(elt.name);
    ndberr= dict->getNdbError();
    if (ndberr.classification != NdbError::NoError)
    {
      if (ndberr.classification == NdbError::SchemaError)
        continue;
      ERR_RETURN(ndberr);
    }

    init_fill_schema_files_row(table);
    table->field[IS_FILES_FILE_TYPE]->set_notnull();
    table->field[IS_FILES_FILE_TYPE]->store("UNDO LOG", 8,
                                            system_charset_info);

    table->field[IS_FILES_LOGFILE_GROUP_NAME]->set_notnull();
    table->field[IS_FILES_LOGFILE_GROUP_NAME]->store(elt.name,
                                                     strlen(elt.name),
                                                     system_charset_info);
    table->field[IS_FILES_LOGFILE_GROUP_NUMBER]->set_notnull();
    table->field[IS_FILES_LOGFILE_GROUP_NUMBER]->store(lfg.getObjectId());
    table->field[IS_FILES_ENGINE]->set_notnull();
    table->field[IS_FILES_ENGINE]->store(ndbcluster_hton_name,
                                         ndbcluster_hton_name_length,
                                         system_charset_info);

    table->field[IS_FILES_FREE_EXTENTS]->set_notnull();
    table->field[IS_FILES_FREE_EXTENTS]->store(lfg.getUndoFreeWords());
    table->field[IS_FILES_EXTENT_SIZE]->set_notnull();
    table->field[IS_FILES_EXTENT_SIZE]->store(4);

    table->field[IS_FILES_VERSION]->set_notnull();
    table->field[IS_FILES_VERSION]->store(lfg.getObjectVersion());

    char extra[100];
    int len= my_snprintf(extra,sizeof(extra),
                         "UNDO_BUFFER_SIZE=%lu",
                         (ulong) lfg.getUndoBufferSize());
    table->field[IS_FILES_EXTRA]->set_notnull();
    table->field[IS_FILES_EXTRA]->store(extra, len, system_charset_info);
    schema_table_store_record(thd, table);
  }
  DBUG_RETURN(0);
}

SHOW_VAR ndb_status_variables_export[]= {
  {"Ndb",                      (char*) &ndb_status_variables,   SHOW_ARRAY},
  {"Ndb",                      (char*) &ndb_status_conflict_variables,   SHOW_ARRAY},
  {NullS, NullS, SHOW_LONG}
};

struct st_mysql_storage_engine ndbcluster_storage_engine=
{ MYSQL_HANDLERTON_INTERFACE_VERSION };

mysql_declare_plugin(ndbcluster)
{
  MYSQL_STORAGE_ENGINE_PLUGIN,
  &ndbcluster_storage_engine,
  ndbcluster_hton_name,
  "MySQL AB",
  "Clustered, fault-tolerant tables",
  PLUGIN_LICENSE_GPL,
  ndbcluster_init, /* Plugin Init */
  NULL, /* Plugin Deinit */
  0x0100 /* 1.0 */,
  ndb_status_variables_export,/* status variables                */
  NULL,                       /* system variables                */
  NULL                        /* config options                  */
}
mysql_declare_plugin_end;

#endif<|MERGE_RESOLUTION|>--- conflicted
+++ resolved
@@ -7454,13 +7454,8 @@
   m_dupkey((uint) -1),
   m_ha_not_exact_count(FALSE),
   m_autoincrement_prefetch((ha_rows) 32),
-<<<<<<< HEAD
-  m_cond(NULL)
-=======
-  m_transaction_on(TRUE),
   m_cond(NULL),
   m_multi_cursor(NULL)
->>>>>>> 84fd0cae
 {
   int i;
  
@@ -10428,13 +10423,8 @@
        &data, num_scan_ranges, m_index[active_index].ndb_record_row, lm,
        mask, flags, parallelism, 0);
     if (!scanOp)
-<<<<<<< HEAD
       ERR_RETURN(trans->getNdbError());
-    m_active_cursor= scanOp;
-=======
-      ERR_RETURN(m_active_trans->getNdbError());
     m_multi_cursor= scanOp;
->>>>>>> 84fd0cae
 
     /*
       We do not get_blob_values() here, as when using blobs we always
