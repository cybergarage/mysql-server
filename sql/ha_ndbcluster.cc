/* Copyright (C) 2000-2003 MySQL AB

  This program is free software; you can redistribute it and/or modify
  it under the terms of the GNU General Public License as published by
  the Free Software Foundation; either version 2 of the License, or
  (at your option) any later version.

  This program is distributed in the hope that it will be useful,
  but WITHOUT ANY WARRANTY; without even the implied warranty of
  MERCHANTABILITY or FITNESS FOR A PARTICULAR PURPOSE.  See the
  GNU General Public License for more details.

  You should have received a copy of the GNU General Public License
  along with this program; if not, write to the Free Software
  Foundation, Inc., 59 Temple Place, Suite 330, Boston, MA  02111-1307  USA
*/

/*
  This file defines the NDB Cluster handler: the interface between MySQL and
  NDB Cluster
*/

#ifdef USE_PRAGMA_IMPLEMENTATION
#pragma implementation				// gcc: Class implementation
#endif

#include "mysql_priv.h"

#include <my_dir.h>
#ifdef WITH_NDBCLUSTER_STORAGE_ENGINE
#include "ha_ndbcluster.h"
#include <ndbapi/NdbApi.hpp>
#include <ndbapi/NdbScanFilter.hpp>
#include <../util/Bitmask.hpp>
#include <ndbapi/NdbIndexStat.hpp>

#include "ha_ndbcluster_binlog.h"
#include "ha_ndbcluster_tables.h"

#include <mysql/plugin.h>

#ifdef ndb_dynamite
#undef assert
#define assert(x) do { if(x) break; ::printf("%s %d: assert failed: %s\n", __FILE__, __LINE__, #x); ::fflush(stdout); ::signal(SIGABRT,SIG_DFL); ::abort(); ::kill(::getpid(),6); ::kill(::getpid(),9); } while (0)
#endif

// options from from mysqld.cc
extern my_bool opt_ndb_optimized_node_selection;
extern const char *opt_ndbcluster_connectstring;

const char *ndb_distribution_names[]= {"KEYHASH", "LINHASH", NullS};
TYPELIB ndb_distribution_typelib= { array_elements(ndb_distribution_names)-1,
                                    "", ndb_distribution_names, NULL };
const char *opt_ndb_distribution= ndb_distribution_names[ND_KEYHASH];
enum ndb_distribution opt_ndb_distribution_id= ND_KEYHASH;

// Default value for parallelism
static const int parallelism= 0;

// Default value for max number of transactions
// createable against NDB from this handler
static const int max_transactions= 3; // should really be 2 but there is a transaction to much allocated when loch table is used

static uint ndbcluster_partition_flags();
static uint ndbcluster_alter_table_flags(uint flags);
static int ndbcluster_init(void);
static int ndbcluster_end(ha_panic_function flag);
static bool ndbcluster_show_status(THD*,stat_print_fn *,enum ha_stat_type);
static int ndbcluster_alter_tablespace(THD* thd, st_alter_tablespace *info);
static int ndbcluster_fill_files_table(THD *thd, TABLE_LIST *tables, COND *cond);

handlerton ndbcluster_hton;

static handler *ndbcluster_create_handler(TABLE_SHARE *table,
                                          MEM_ROOT *mem_root)
{
  return new (mem_root) ha_ndbcluster(table);
}

static uint ndbcluster_partition_flags()
{
  return (HA_CAN_PARTITION | HA_CAN_UPDATE_PARTITION_KEY |
          HA_CAN_PARTITION_UNIQUE | HA_USE_AUTO_PARTITION);
}

static uint ndbcluster_alter_table_flags(uint flags)
{
  if (flags & ALTER_DROP_PARTITION)
    return 0;
  else
    return (HA_ONLINE_ADD_INDEX | HA_ONLINE_DROP_INDEX |
            HA_ONLINE_ADD_UNIQUE_INDEX | HA_ONLINE_DROP_UNIQUE_INDEX |
            HA_PARTITION_FUNCTION_SUPPORTED);

}

#define NDB_AUTO_INCREMENT_RETRIES 10

#define ERR_PRINT(err) \
  DBUG_PRINT("error", ("%d  message: %s", err.code, err.message))

#define ERR_RETURN(err)                  \
{                                        \
  const NdbError& tmp= err;              \
  ERR_PRINT(tmp);                        \
  DBUG_RETURN(ndb_to_mysql_error(&tmp)); \
}

#define ERR_BREAK(err, code)             \
{                                        \
  const NdbError& tmp= err;              \
  ERR_PRINT(tmp);                        \
  code= ndb_to_mysql_error(&tmp);        \
  break;                                 \
}

static int ndbcluster_inited= 0;
int ndbcluster_util_inited= 0;

static Ndb* g_ndb= NULL;
Ndb_cluster_connection* g_ndb_cluster_connection= NULL;
uchar g_node_id_map[max_ndb_nodes];

// Handler synchronization
pthread_mutex_t ndbcluster_mutex;

// Table lock handling
HASH ndbcluster_open_tables;

static byte *ndbcluster_get_key(NDB_SHARE *share,uint *length,
                                my_bool not_used __attribute__((unused)));
#ifdef HAVE_NDB_BINLOG
static int rename_share(NDB_SHARE *share, const char *new_key);
#endif
static void ndb_set_fragmentation(NDBTAB &tab, TABLE *table, uint pk_len);

static int ndb_get_table_statistics(Ndb*, const NDBTAB *, 
                                    struct Ndb_statistics *);


// Util thread variables
pthread_t ndb_util_thread;
pthread_mutex_t LOCK_ndb_util_thread;
pthread_cond_t COND_ndb_util_thread;
pthread_handler_t ndb_util_thread_func(void *arg);
ulong ndb_cache_check_time;

/*
  Dummy buffer to read zero pack_length fields
  which are mapped to 1 char
*/
static uint32 dummy_buf;

/*
  Stats that can be retrieved from ndb
*/

struct Ndb_statistics {
  Uint64 row_count;
  Uint64 commit_count;
  Uint64 row_size;
  Uint64 fragment_memory;
};

/* Status variables shown with 'show status like 'Ndb%' */

static long ndb_cluster_node_id= 0;
static const char * ndb_connected_host= 0;
static long ndb_connected_port= 0;
static long ndb_number_of_replicas= 0;
<<<<<<< HEAD
long ndb_number_of_storage_nodes= 0;
long ndb_number_of_ready_storage_nodes= 0;
long ndb_connect_count= 0;
=======
static long ndb_number_of_data_nodes= 0;
>>>>>>> 265b9cf6

static int update_status_variables(Ndb_cluster_connection *c)
{
  ndb_cluster_node_id=         c->node_id();
  ndb_connected_port=          c->get_connected_port();
  ndb_connected_host=          c->get_connected_host();
  ndb_number_of_replicas=      0;
<<<<<<< HEAD
  ndb_number_of_storage_nodes= c->no_db_nodes();
  ndb_number_of_ready_storage_nodes= c->get_no_ready();
  ndb_connect_count= c->get_connect_count();
=======
  ndb_number_of_data_nodes= c->no_db_nodes();
>>>>>>> 265b9cf6
  return 0;
}

SHOW_VAR ndb_status_variables[]= {
  {"cluster_node_id",        (char*) &ndb_cluster_node_id,         SHOW_LONG},
  {"config_from_host",         (char*) &ndb_connected_host,      SHOW_CHAR_PTR},
  {"config_from_port",         (char*) &ndb_connected_port,          SHOW_LONG},
//  {"number_of_replicas",     (char*) &ndb_number_of_replicas,      SHOW_LONG},
  {"number_of_data_nodes",(char*) &ndb_number_of_data_nodes, SHOW_LONG},
  {NullS, NullS, SHOW_LONG}
};

/*
  Error handling functions
*/

/* Note for merge: old mapping table, moved to storage/ndb/ndberror.c */

static int ndb_to_mysql_error(const NdbError *ndberr)
{
  /* read the mysql mapped error code */
  int error= ndberr->mysql_code;

  switch (error)
  {
    /* errors for which we do not add warnings, just return mapped error code
    */
  case HA_ERR_NO_SUCH_TABLE:
  case HA_ERR_KEY_NOT_FOUND:
  case HA_ERR_FOUND_DUPP_KEY:
    return error;

    /* Mapping missing, go with the ndb error code*/
  case -1:
    error= ndberr->code;
    break;

    /* Mapping exists, go with the mapped code */
  default:
    break;
  }

  /*
    Push the NDB error message as warning
    - Used to be able to use SHOW WARNINGS toget more info on what the error is
    - Used by replication to see if the error was temporary
  */
  if (ndberr->status == NdbError::TemporaryError)
    push_warning_printf(current_thd, MYSQL_ERROR::WARN_LEVEL_ERROR,
			ER_GET_TEMPORARY_ERRMSG, ER(ER_GET_TEMPORARY_ERRMSG),
			ndberr->code, ndberr->message, "NDB");
  else
    push_warning_printf(current_thd, MYSQL_ERROR::WARN_LEVEL_ERROR,
			ER_GET_ERRMSG, ER(ER_GET_ERRMSG),
			ndberr->code, ndberr->message, "NDB");
  return error;
}

int execute_no_commit_ignore_no_key(ha_ndbcluster *h, NdbTransaction *trans)
{
  int res= trans->execute(NdbTransaction::NoCommit,
                          NdbTransaction::AO_IgnoreError,
                          h->m_force_send);
  if (res == 0)
    return 0;

  const NdbError &err= trans->getNdbError();
  if (err.classification != NdbError::ConstraintViolation &&
      err.classification != NdbError::NoDataFound)
    return res;

  return 0;
}

inline
int execute_no_commit(ha_ndbcluster *h, NdbTransaction *trans)
{
#ifdef NOT_USED
  int m_batch_execute= 0;
  if (m_batch_execute)
    return 0;
#endif
  return h->m_ignore_no_key ?
    execute_no_commit_ignore_no_key(h,trans) :
    trans->execute(NdbTransaction::NoCommit,
		   NdbTransaction::AbortOnError,
		   h->m_force_send);
}

inline
int execute_commit(ha_ndbcluster *h, NdbTransaction *trans)
{
#ifdef NOT_USED
  int m_batch_execute= 0;
  if (m_batch_execute)
    return 0;
#endif
  return trans->execute(NdbTransaction::Commit,
                        NdbTransaction::AbortOnError,
                        h->m_force_send);
}

inline
int execute_commit(THD *thd, NdbTransaction *trans)
{
#ifdef NOT_USED
  int m_batch_execute= 0;
  if (m_batch_execute)
    return 0;
#endif
  return trans->execute(NdbTransaction::Commit,
                        NdbTransaction::AbortOnError,
                        thd->variables.ndb_force_send);
}

inline
int execute_no_commit_ie(ha_ndbcluster *h, NdbTransaction *trans)
{
#ifdef NOT_USED
  int m_batch_execute= 0;
  if (m_batch_execute)
    return 0;
#endif
  return trans->execute(NdbTransaction::NoCommit,
                        NdbTransaction::AO_IgnoreError,
                        h->m_force_send);
}

/*
  Place holder for ha_ndbcluster thread specific data
*/
static
byte *thd_ndb_share_get_key(THD_NDB_SHARE *thd_ndb_share, uint *length,
                            my_bool not_used __attribute__((unused)))
{
  *length= sizeof(thd_ndb_share->key);
  return (byte*) &thd_ndb_share->key;
}

Thd_ndb::Thd_ndb()
{
  ndb= new Ndb(g_ndb_cluster_connection, "");
  lock_count= 0;
  count= 0;
  all= NULL;
  stmt= NULL;
  error= 0;
  options= 0;
  (void) hash_init(&open_tables, &my_charset_bin, 5, 0, 0,
                   (hash_get_key)thd_ndb_share_get_key, 0, 0);
}

Thd_ndb::~Thd_ndb()
{
  if (ndb)
  {
#ifndef DBUG_OFF
    Ndb::Free_list_usage tmp;
    tmp.m_name= 0;
    while (ndb->get_free_list_usage(&tmp))
    {
      uint leaked= (uint) tmp.m_created - tmp.m_free;
      if (leaked)
        fprintf(stderr, "NDB: Found %u %s%s that %s not been released\n",
                leaked, tmp.m_name,
                (leaked == 1)?"":"'s",
                (leaked == 1)?"has":"have");
    }
#endif
    delete ndb;
    ndb= NULL;
  }
  changed_tables.empty();
  hash_free(&open_tables);
}

void
Thd_ndb::init_open_tables()
{
  count= 0;
  error= 0;
  my_hash_reset(&open_tables);
}

THD_NDB_SHARE *
Thd_ndb::get_open_table(THD *thd, const void *key)
{
  DBUG_ENTER("Thd_ndb::get_open_table");
  HASH_SEARCH_STATE state;
  THD_NDB_SHARE *thd_ndb_share=
    (THD_NDB_SHARE*)hash_first(&open_tables, (byte *)&key, sizeof(key), &state);
  while (thd_ndb_share && thd_ndb_share->key != key)
    thd_ndb_share= (THD_NDB_SHARE*)hash_next(&open_tables, (byte *)&key, sizeof(key), &state);
  if (thd_ndb_share == 0)
  {
    thd_ndb_share= (THD_NDB_SHARE *) alloc_root(&thd->transaction.mem_root,
                                                sizeof(THD_NDB_SHARE));
    thd_ndb_share->key= key;
    thd_ndb_share->stat.last_count= count;
    thd_ndb_share->stat.no_uncommitted_rows_count= 0;
    thd_ndb_share->stat.records= ~(ha_rows)0;
    my_hash_insert(&open_tables, (byte *)thd_ndb_share);
  }
  else if (thd_ndb_share->stat.last_count != count)
  {
    thd_ndb_share->stat.last_count= count;
    thd_ndb_share->stat.no_uncommitted_rows_count= 0;
    thd_ndb_share->stat.records= ~(ha_rows)0;
  }
  DBUG_PRINT("exit", ("thd_ndb_share: 0x%x  key: 0x%x", thd_ndb_share, key));
  DBUG_RETURN(thd_ndb_share);
}

inline
Ndb *ha_ndbcluster::get_ndb()
{
  return get_thd_ndb(current_thd)->ndb;
}

/*
 * manage uncommitted insert/deletes during transactio to get records correct
 */

void ha_ndbcluster::set_rec_per_key()
{
  DBUG_ENTER("ha_ndbcluster::get_status_const");
  for (uint i=0 ; i < table_share->keys ; i++)
  {
    table->key_info[i].rec_per_key[table->key_info[i].key_parts-1]= 1;
  }
  DBUG_VOID_RETURN;
}

ha_rows ha_ndbcluster::records()
{
  ha_rows retval;
  DBUG_ENTER("ha_ndbcluster::records");
  struct Ndb_local_table_statistics *info= m_table_info;
  DBUG_PRINT("info", ("id=%d, no_uncommitted_rows_count=%d",
                      ((const NDBTAB *)m_table)->getTableId(),
                      info->no_uncommitted_rows_count));

  Ndb *ndb= get_ndb();
  ndb->setDatabaseName(m_dbname);
  struct Ndb_statistics stat;
  if (ndb_get_table_statistics(ndb, m_table, &stat) == 0)
  {
    retval= stat.row_count;
  }
  else
  {
    /**
     * Be consistent with BUG#19914 until we fix it properly
     */
    DBUG_RETURN(-1);
  }

  THD *thd= current_thd;
  if (get_thd_ndb(thd)->error)
    info->no_uncommitted_rows_count= 0;

  DBUG_RETURN(retval + info->no_uncommitted_rows_count);
}

void ha_ndbcluster::records_update()
{
  if (m_ha_not_exact_count)
    return;
  DBUG_ENTER("ha_ndbcluster::records_update");
  struct Ndb_local_table_statistics *info= m_table_info;
  DBUG_PRINT("info", ("id=%d, no_uncommitted_rows_count=%d",
                      ((const NDBTAB *)m_table)->getTableId(),
                      info->no_uncommitted_rows_count));
  //  if (info->records == ~(ha_rows)0)
  {
    Ndb *ndb= get_ndb();
    struct Ndb_statistics stat;
    ndb->setDatabaseName(m_dbname);
    if (ndb_get_table_statistics(ndb, m_table, &stat) == 0)
    {
      stats.mean_rec_length= stat.row_size;
      stats.data_file_length= stat.fragment_memory;
      info->records= stat.row_count;
    }
  }
  {
    THD *thd= current_thd;
    if (get_thd_ndb(thd)->error)
      info->no_uncommitted_rows_count= 0;
  }
  stats.records= info->records+ info->no_uncommitted_rows_count;
  DBUG_VOID_RETURN;
}

void ha_ndbcluster::no_uncommitted_rows_execute_failure()
{
  if (m_ha_not_exact_count)
    return;
  DBUG_ENTER("ha_ndbcluster::no_uncommitted_rows_execute_failure");
  get_thd_ndb(current_thd)->error= 1;
  DBUG_VOID_RETURN;
}

void ha_ndbcluster::no_uncommitted_rows_update(int c)
{
  if (m_ha_not_exact_count)
    return;
  DBUG_ENTER("ha_ndbcluster::no_uncommitted_rows_update");
  struct Ndb_local_table_statistics *info= m_table_info;
  info->no_uncommitted_rows_count+= c;
  DBUG_PRINT("info", ("id=%d, no_uncommitted_rows_count=%d",
                      ((const NDBTAB *)m_table)->getTableId(),
                      info->no_uncommitted_rows_count));
  DBUG_VOID_RETURN;
}

void ha_ndbcluster::no_uncommitted_rows_reset(THD *thd)
{
  if (m_ha_not_exact_count)
    return;
  DBUG_ENTER("ha_ndbcluster::no_uncommitted_rows_reset");
  Thd_ndb *thd_ndb= get_thd_ndb(thd);
  thd_ndb->count++;
  thd_ndb->error= 0;
  DBUG_VOID_RETURN;
}

int ha_ndbcluster::ndb_err(NdbTransaction *trans)
{
  int res;
  NdbError err= trans->getNdbError();
  DBUG_ENTER("ndb_err");
  
  ERR_PRINT(err);
  switch (err.classification) {
  case NdbError::SchemaError:
  {
    // TODO perhaps we need to do more here, invalidate also in the cache
    m_table->setStatusInvalid();
    /* Close other open handlers not used by any thread */
    TABLE_LIST table_list;
    bzero((char*) &table_list,sizeof(table_list));
    table_list.db= m_dbname;
    table_list.alias= table_list.table_name= m_tabname;
    close_cached_tables(current_thd, 0, &table_list);
    break;
  }
  default:
    break;
  }
  res= ndb_to_mysql_error(&err);
  DBUG_PRINT("info", ("transformed ndbcluster error %d to mysql error %d", 
                      err.code, res));
  if (res == HA_ERR_FOUND_DUPP_KEY)
  {
    if (m_rows_to_insert == 1)
      m_dupkey= table_share->primary_key;
    else
    {
      /* We are batching inserts, offending key is not available */
      m_dupkey= (uint) -1;
    }
  }
  DBUG_RETURN(res);
}


/*
  Override the default get_error_message in order to add the 
  error message of NDB 
 */

bool ha_ndbcluster::get_error_message(int error, 
                                      String *buf)
{
  DBUG_ENTER("ha_ndbcluster::get_error_message");
  DBUG_PRINT("enter", ("error: %d", error));

  Ndb *ndb= get_ndb();
  if (!ndb)
    DBUG_RETURN(FALSE);

  const NdbError err= ndb->getNdbError(error);
  bool temporary= err.status==NdbError::TemporaryError;
  buf->set(err.message, strlen(err.message), &my_charset_bin);
  DBUG_PRINT("exit", ("message: %s, temporary: %d", buf->ptr(), temporary));
  DBUG_RETURN(temporary);
}


#ifndef DBUG_OFF
/*
  Check if type is supported by NDB.
*/

static bool ndb_supported_type(enum_field_types type)
{
  switch (type) {
  case MYSQL_TYPE_TINY:        
  case MYSQL_TYPE_SHORT:
  case MYSQL_TYPE_LONG:
  case MYSQL_TYPE_INT24:       
  case MYSQL_TYPE_LONGLONG:
  case MYSQL_TYPE_FLOAT:
  case MYSQL_TYPE_DOUBLE:
  case MYSQL_TYPE_DECIMAL:    
  case MYSQL_TYPE_NEWDECIMAL:
  case MYSQL_TYPE_TIMESTAMP:
  case MYSQL_TYPE_DATETIME:    
  case MYSQL_TYPE_DATE:
  case MYSQL_TYPE_NEWDATE:
  case MYSQL_TYPE_TIME:        
  case MYSQL_TYPE_YEAR:        
  case MYSQL_TYPE_STRING:      
  case MYSQL_TYPE_VAR_STRING:
  case MYSQL_TYPE_VARCHAR:
  case MYSQL_TYPE_TINY_BLOB:
  case MYSQL_TYPE_BLOB:    
  case MYSQL_TYPE_MEDIUM_BLOB:   
  case MYSQL_TYPE_LONG_BLOB:  
  case MYSQL_TYPE_ENUM:
  case MYSQL_TYPE_SET:         
  case MYSQL_TYPE_BIT:
  case MYSQL_TYPE_GEOMETRY:
    return TRUE;
  case MYSQL_TYPE_NULL:   
    break;
  }
  return FALSE;
}
#endif /* !DBUG_OFF */


/*
  Instruct NDB to set the value of the hidden primary key
*/

bool ha_ndbcluster::set_hidden_key(NdbOperation *ndb_op,
                                   uint fieldnr, const byte *field_ptr)
{
  DBUG_ENTER("set_hidden_key");
  DBUG_RETURN(ndb_op->equal(fieldnr, (char*)field_ptr) != 0);
}


/*
  Instruct NDB to set the value of one primary key attribute
*/

int ha_ndbcluster::set_ndb_key(NdbOperation *ndb_op, Field *field,
                               uint fieldnr, const byte *field_ptr)
{
  uint32 pack_len= field->pack_length();
  DBUG_ENTER("set_ndb_key");
  DBUG_PRINT("enter", ("%d: %s, ndb_type: %u, len=%d", 
                       fieldnr, field->field_name, field->type(),
                       pack_len));
  DBUG_DUMP("key", (char*)field_ptr, pack_len);
  
  DBUG_ASSERT(ndb_supported_type(field->type()));
  DBUG_ASSERT(! (field->flags & BLOB_FLAG));
  // Common implementation for most field types
  DBUG_RETURN(ndb_op->equal(fieldnr, (char*) field_ptr, pack_len) != 0);
}


/*
 Instruct NDB to set the value of one attribute
*/

int ha_ndbcluster::set_ndb_value(NdbOperation *ndb_op, Field *field, 
                                 uint fieldnr, int row_offset,
                                 bool *set_blob_value)
{
  const byte* field_ptr= field->ptr + row_offset;
  uint32 pack_len= field->pack_length();
  DBUG_ENTER("set_ndb_value");
  DBUG_PRINT("enter", ("%d: %s  type: %u  len=%d  is_null=%s", 
                       fieldnr, field->field_name, field->type(), 
                       pack_len, field->is_null(row_offset) ? "Y" : "N"));
  DBUG_DUMP("value", (char*) field_ptr, pack_len);

  DBUG_ASSERT(ndb_supported_type(field->type()));
  {
    // ndb currently does not support size 0
    uint32 empty_field;
    if (pack_len == 0)
    {
      pack_len= sizeof(empty_field);
      field_ptr= (byte *)&empty_field;
      if (field->is_null(row_offset))
        empty_field= 0;
      else
        empty_field= 1;
    }
    if (! (field->flags & BLOB_FLAG))
    {
      if (field->type() != MYSQL_TYPE_BIT)
      {
        if (field->is_null(row_offset))
        {
          DBUG_PRINT("info", ("field is NULL"));
          // Set value to NULL
          DBUG_RETURN((ndb_op->setValue(fieldnr, (char*)NULL) != 0));
	}
        // Common implementation for most field types
        DBUG_RETURN(ndb_op->setValue(fieldnr, (char*)field_ptr) != 0);
      }
      else // if (field->type() == MYSQL_TYPE_BIT)
      {
        longlong bits= field->val_int();
 
        // Round up bit field length to nearest word boundry
        pack_len= ((pack_len + 3) >> 2) << 2;
        DBUG_ASSERT(pack_len <= 8);
        if (field->is_null(row_offset))
          // Set value to NULL
          DBUG_RETURN((ndb_op->setValue(fieldnr, (char*)NULL) != 0));
        DBUG_PRINT("info", ("bit field"));
        DBUG_DUMP("value", (char*)&bits, pack_len);
#ifdef WORDS_BIGENDIAN
        if (pack_len < 5)
        {
          DBUG_RETURN(ndb_op->setValue(fieldnr, ((char*)&bits)+4) != 0);
        }
#endif
        DBUG_RETURN(ndb_op->setValue(fieldnr, (char*)&bits) != 0);
      }
    }
    // Blob type
    NdbBlob *ndb_blob= ndb_op->getBlobHandle(fieldnr);
    if (ndb_blob != NULL)
    {
      if (field->is_null(row_offset))
        DBUG_RETURN(ndb_blob->setNull() != 0);

      Field_blob *field_blob= (Field_blob*)field;

      // Get length and pointer to data
      uint32 blob_len= field_blob->get_length(field_ptr);
      char* blob_ptr= NULL;
      field_blob->get_ptr(&blob_ptr);

      // Looks like NULL ptr signals length 0 blob
      if (blob_ptr == NULL) {
        DBUG_ASSERT(blob_len == 0);
        blob_ptr= (char*)"";
      }

      DBUG_PRINT("value", ("set blob ptr=%p len=%u",
                           blob_ptr, blob_len));
      DBUG_DUMP("value", (char*)blob_ptr, min(blob_len, 26));

      if (set_blob_value)
        *set_blob_value= TRUE;
      // No callback needed to write value
      DBUG_RETURN(ndb_blob->setValue(blob_ptr, blob_len) != 0);
    }
    DBUG_RETURN(1);
  }
}


/*
  Callback to read all blob values.
  - not done in unpack_record because unpack_record is valid
    after execute(Commit) but reading blobs is not
  - may only generate read operations; they have to be executed
    somewhere before the data is available
  - due to single buffer for all blobs, we let the last blob
    process all blobs (last so that all are active)
  - null bit is still set in unpack_record
  - TODO allocate blob part aligned buffers
*/

NdbBlob::ActiveHook g_get_ndb_blobs_value;

int g_get_ndb_blobs_value(NdbBlob *ndb_blob, void *arg)
{
  DBUG_ENTER("g_get_ndb_blobs_value");
  if (ndb_blob->blobsNextBlob() != NULL)
    DBUG_RETURN(0);
  ha_ndbcluster *ha= (ha_ndbcluster *)arg;
  int ret= get_ndb_blobs_value(ha->table, ha->m_value,
                               ha->m_blobs_buffer, ha->m_blobs_buffer_size,
                               ha->m_blobs_offset);
  DBUG_RETURN(ret);
}

/*
  This routine is shared by injector.  There is no common blobs buffer
  so the buffer and length are passed by reference.  Injector also
  passes a record pointer diff.
 */
int get_ndb_blobs_value(TABLE* table, NdbValue* value_array,
                        byte*& buffer, uint& buffer_size,
                        my_ptrdiff_t ptrdiff)
{
  DBUG_ENTER("get_ndb_blobs_value");

  // Field has no field number so cannot use TABLE blob_field
  // Loop twice, first only counting total buffer size
  for (int loop= 0; loop <= 1; loop++)
  {
    uint32 offset= 0;
    for (uint i= 0; i < table->s->fields; i++)
    {
      Field *field= table->field[i];
      NdbValue value= value_array[i];
      if (! (field->flags & BLOB_FLAG))
        continue;
      if (value.blob == NULL)
      {
        DBUG_PRINT("info",("[%u] skipped", i));
        continue;
      }
      Field_blob *field_blob= (Field_blob *)field;
      NdbBlob *ndb_blob= value.blob;
      int isNull;
      if (ndb_blob->getNull(isNull) != 0)
        ERR_RETURN(ndb_blob->getNdbError());
      if (isNull == 0) {
        Uint64 len64= 0;
        if (ndb_blob->getLength(len64) != 0)
          ERR_RETURN(ndb_blob->getNdbError());
        // Align to Uint64
        uint32 size= len64;
        if (size % 8 != 0)
          size+= 8 - size % 8;
        if (loop == 1)
        {
          char *buf= buffer + offset;
          uint32 len= 0xffffffff;  // Max uint32
          if (ndb_blob->readData(buf, len) != 0)
            ERR_RETURN(ndb_blob->getNdbError());
          DBUG_PRINT("info", ("[%u] offset=%u buf=%p len=%u [ptrdiff=%d]",
                              i, offset, buf, len, (int)ptrdiff));
          DBUG_ASSERT(len == len64);
          // Ugly hack assumes only ptr needs to be changed
          field_blob->ptr+= ptrdiff;
          field_blob->set_ptr(len, buf);
          field_blob->ptr-= ptrdiff;
        }
        offset+= size;
      }
      else if (loop == 1) // undefined or null
      {
        // have to set length even in this case
        char *buf= buffer + offset; // or maybe NULL
        uint32 len= 0;
        field_blob->ptr+= ptrdiff;
        field_blob->set_ptr(len, buf);
        field_blob->ptr-= ptrdiff;
        DBUG_PRINT("info", ("[%u] isNull=%d", i, isNull));
      }
    }
    if (loop == 0 && offset > buffer_size)
    {
      my_free(buffer, MYF(MY_ALLOW_ZERO_PTR));
      buffer_size= 0;
      DBUG_PRINT("info", ("allocate blobs buffer size %u", offset));
      buffer= my_malloc(offset, MYF(MY_WME));
      if (buffer == NULL)
        DBUG_RETURN(-1);
      buffer_size= offset;
    }
  }
  DBUG_RETURN(0);
}


/*
  Instruct NDB to fetch one field
  - data is read directly into buffer provided by field
    if field is NULL, data is read into memory provided by NDBAPI
*/

int ha_ndbcluster::get_ndb_value(NdbOperation *ndb_op, Field *field,
                                 uint fieldnr, byte* buf)
{
  DBUG_ENTER("get_ndb_value");
  DBUG_PRINT("enter", ("fieldnr: %d flags: %o", fieldnr,
                       (int)(field != NULL ? field->flags : 0)));

  if (field != NULL)
  {
      DBUG_ASSERT(buf);
      DBUG_ASSERT(ndb_supported_type(field->type()));
      DBUG_ASSERT(field->ptr != NULL);
      if (! (field->flags & BLOB_FLAG))
      { 
        if (field->type() != MYSQL_TYPE_BIT)
        {
          byte *field_buf;
          if (field->pack_length() != 0)
            field_buf= buf + (field->ptr - table->record[0]);
          else
            field_buf= (byte *)&dummy_buf;
          m_value[fieldnr].rec= ndb_op->getValue(fieldnr, 
                                                 field_buf);
        }
        else // if (field->type() == MYSQL_TYPE_BIT)
        {
          m_value[fieldnr].rec= ndb_op->getValue(fieldnr);
        }
        DBUG_RETURN(m_value[fieldnr].rec == NULL);
      }

      // Blob type
      NdbBlob *ndb_blob= ndb_op->getBlobHandle(fieldnr);
      m_value[fieldnr].blob= ndb_blob;
      if (ndb_blob != NULL)
      {
        // Set callback
	m_blobs_offset= buf - (byte*) table->record[0];
        void *arg= (void *)this;
        DBUG_RETURN(ndb_blob->setActiveHook(g_get_ndb_blobs_value, arg) != 0);
      }
      DBUG_RETURN(1);
  }

  // Used for hidden key only
  m_value[fieldnr].rec= ndb_op->getValue(fieldnr, m_ref);
  DBUG_RETURN(m_value[fieldnr].rec == NULL);
}

/*
  Instruct NDB to fetch the partition id (fragment id)
*/
int ha_ndbcluster::get_ndb_partition_id(NdbOperation *ndb_op)
{
  DBUG_ENTER("get_ndb_partition_id");
  DBUG_RETURN(ndb_op->getValue(NdbDictionary::Column::FRAGMENT, 
                               (char *)&m_part_id) == NULL);
}

/*
  Check if any set or get of blob value in current query.
*/

bool ha_ndbcluster::uses_blob_value()
{
  uint blob_fields;
  MY_BITMAP *bitmap;
  uint *blob_index, *blob_index_end;
  if (table_share->blob_fields == 0)
    return FALSE;

  bitmap= m_write_op ? table->write_set : table->read_set;
  blob_index=     table_share->blob_field;
  blob_index_end= blob_index + table_share->blob_fields;
  do
  {
    if (bitmap_is_set(table->write_set,
                      table->field[*blob_index]->field_index))
      return TRUE;
  } while (++blob_index != blob_index_end);
  return FALSE;
}


/*
  Get metadata for this table from NDB 

  IMPLEMENTATION
    - check that frm-file on disk is equal to frm-file
      of table accessed in NDB

  RETURN
    0    ok
    -2   Meta data has changed; Re-read data and try again
*/

int cmp_frm(const NDBTAB *ndbtab, const void *pack_data,
            uint pack_length)
{
  DBUG_ENTER("cmp_frm");
  /*
    Compare FrmData in NDB with frm file from disk.
  */
  if ((pack_length != ndbtab->getFrmLength()) || 
      (memcmp(pack_data, ndbtab->getFrmData(), pack_length)))
    DBUG_RETURN(1);
  DBUG_RETURN(0);
}

int ha_ndbcluster::get_metadata(const char *path)
{
  Ndb *ndb= get_ndb();
  NDBDICT *dict= ndb->getDictionary();
  const NDBTAB *tab;
  int error;
  DBUG_ENTER("get_metadata");
  DBUG_PRINT("enter", ("m_tabname: %s, path: %s", m_tabname, path));

  DBUG_ASSERT(m_table == NULL);
  DBUG_ASSERT(m_table_info == NULL);

  const void *data, *pack_data;
  uint length, pack_length;

  /*
    Compare FrmData in NDB with frm file from disk.
  */
  error= 0;
  if (readfrm(path, &data, &length) ||
      packfrm(data, length, &pack_data, &pack_length))
  {
    my_free((char*)data, MYF(MY_ALLOW_ZERO_PTR));
    my_free((char*)pack_data, MYF(MY_ALLOW_ZERO_PTR));
    DBUG_RETURN(1);
  }
    
  Ndb_table_guard ndbtab_g(dict, m_tabname);
  if (!(tab= ndbtab_g.get_table()))
    ERR_RETURN(dict->getNdbError());

  if (get_ndb_share_state(m_share) != NSS_ALTERED 
      && cmp_frm(tab, pack_data, pack_length))
  {
    DBUG_PRINT("error", 
               ("metadata, pack_length: %d  getFrmLength: %d  memcmp: %d",
                pack_length, tab->getFrmLength(),
                memcmp(pack_data, tab->getFrmData(), pack_length)));
    DBUG_DUMP("pack_data", (char*)pack_data, pack_length);
    DBUG_DUMP("frm", (char*)tab->getFrmData(), tab->getFrmLength());
    error= HA_ERR_TABLE_DEF_CHANGED;
  }
  my_free((char*)data, MYF(0));
  my_free((char*)pack_data, MYF(0));

  if (error)
    goto err;

  DBUG_PRINT("info", ("fetched table %s", tab->getName()));
  m_table= tab;
  if ((error= open_indexes(ndb, table, FALSE)) == 0)
  {
    ndbtab_g.release();
    DBUG_RETURN(0);
  }
err:
  ndbtab_g.invalidate();
  m_table= NULL;
  DBUG_RETURN(error);
}

static int fix_unique_index_attr_order(NDB_INDEX_DATA &data,
                                       const NDBINDEX *index,
                                       KEY *key_info)
{
  DBUG_ENTER("fix_unique_index_attr_order");
  unsigned sz= index->getNoOfIndexColumns();

  if (data.unique_index_attrid_map)
    my_free((char*)data.unique_index_attrid_map, MYF(0));
  data.unique_index_attrid_map= (uchar*)my_malloc(sz,MYF(MY_WME));

  KEY_PART_INFO* key_part= key_info->key_part;
  KEY_PART_INFO* end= key_part+key_info->key_parts;
  DBUG_ASSERT(key_info->key_parts == sz);
  for (unsigned i= 0; key_part != end; key_part++, i++) 
  {
    const char *field_name= key_part->field->field_name;
#ifndef DBUG_OFF
   data.unique_index_attrid_map[i]= 255;
#endif
    for (unsigned j= 0; j < sz; j++)
    {
      const NDBCOL *c= index->getColumn(j);
      if (strcmp(field_name, c->getName()) == 0)
      {
        data.unique_index_attrid_map[i]= j;
        break;
      }
    }
    DBUG_ASSERT(data.unique_index_attrid_map[i] != 255);
  }
  DBUG_RETURN(0);
}

/*
  Create all the indexes for a table.
  If any index should fail to be created,
  the error is returned immediately
*/
int ha_ndbcluster::create_indexes(Ndb *ndb, TABLE *tab)
{
  uint i;
  int error= 0;
  const char *index_name;
  KEY* key_info= tab->key_info;
  const char **key_name= tab->s->keynames.type_names;
  NDBDICT *dict= ndb->getDictionary();
  DBUG_ENTER("ha_ndbcluster::create_indexes");
  
  for (i= 0; i < tab->s->keys; i++, key_info++, key_name++)
  {
    index_name= *key_name;
    NDB_INDEX_TYPE idx_type= get_index_type_from_table(i);
    error= create_index(index_name, key_info, idx_type, i);
    if (error)
    {
      DBUG_PRINT("error", ("Failed to create index %u", i));
      break;
    }
  }

  DBUG_RETURN(error);
}

static void ndb_init_index(NDB_INDEX_DATA &data)
{
  data.type= UNDEFINED_INDEX;
  data.status= UNDEFINED;
  data.unique_index= NULL;
  data.index= NULL;
  data.unique_index_attrid_map= NULL;
  data.index_stat=NULL;
  data.index_stat_cache_entries=0;
  data.index_stat_update_freq=0;
  data.index_stat_query_count=0;
}

static void ndb_clear_index(NDB_INDEX_DATA &data)
{
  if (data.unique_index_attrid_map)
  {
    my_free((char*)data.unique_index_attrid_map, MYF(0));
  }
  if (data.index_stat)
  {
    delete data.index_stat;
  }
  ndb_init_index(data);
}

/*
  Associate a direct reference to an index handle
  with an index (for faster access)
 */
int ha_ndbcluster::add_index_handle(THD *thd, NDBDICT *dict, KEY *key_info,
                                    const char *index_name, uint index_no)
{
  int error= 0;
  NDB_INDEX_TYPE idx_type= get_index_type_from_table(index_no);
  m_index[index_no].type= idx_type;
  DBUG_ENTER("ha_ndbcluster::add_index_handle");
  DBUG_PRINT("enter", ("table %s", m_tabname));

  if (idx_type != PRIMARY_KEY_INDEX && idx_type != UNIQUE_INDEX)
  {
    DBUG_PRINT("info", ("Get handle to index %s", index_name));
    const NDBINDEX *index;
    do
    {
      index= dict->getIndexGlobal(index_name, *m_table);
      if (!index)
        ERR_RETURN(dict->getNdbError());
      DBUG_PRINT("info", ("index: 0x%x  id: %d  version: %d.%d  status: %d",
                          index,
                          index->getObjectId(),
                          index->getObjectVersion() & 0xFFFFFF,
                          index->getObjectVersion() >> 24,
                          index->getObjectStatus()));
      DBUG_ASSERT(index->getObjectStatus() ==
                  NdbDictionary::Object::Retrieved);
      break;
    } while (1);
    m_index[index_no].index= index;
    // ordered index - add stats
    NDB_INDEX_DATA& d=m_index[index_no];
    delete d.index_stat;
    d.index_stat=NULL;
    if (thd->variables.ndb_index_stat_enable)
    {
      d.index_stat=new NdbIndexStat(index);
      d.index_stat_cache_entries=thd->variables.ndb_index_stat_cache_entries;
      d.index_stat_update_freq=thd->variables.ndb_index_stat_update_freq;
      d.index_stat_query_count=0;
      d.index_stat->alloc_cache(d.index_stat_cache_entries);
      DBUG_PRINT("info", ("index %s stat=on cache_entries=%u update_freq=%u",
                          index->getName(),
                          d.index_stat_cache_entries,
                          d.index_stat_update_freq));
    } else
    {
      DBUG_PRINT("info", ("index %s stat=off", index->getName()));
    }
  }
  if (idx_type == UNIQUE_ORDERED_INDEX || idx_type == UNIQUE_INDEX)
  {
    char unique_index_name[FN_LEN];
    static const char* unique_suffix= "$unique";
    m_has_unique_index= TRUE;
    strxnmov(unique_index_name, FN_LEN, index_name, unique_suffix, NullS);
    DBUG_PRINT("info", ("Get handle to unique_index %s", unique_index_name));
    const NDBINDEX *index;
    do
    {
      index= dict->getIndexGlobal(unique_index_name, *m_table);
      if (!index)
        ERR_RETURN(dict->getNdbError());
      DBUG_PRINT("info", ("index: 0x%x  id: %d  version: %d.%d  status: %d",
                          index,
                          index->getObjectId(),
                          index->getObjectVersion() & 0xFFFFFF,
                          index->getObjectVersion() >> 24,
                          index->getObjectStatus()));
      DBUG_ASSERT(index->getObjectStatus() ==
                  NdbDictionary::Object::Retrieved);
      break;
    } while (1);
    m_index[index_no].unique_index= index;
    error= fix_unique_index_attr_order(m_index[index_no], index, key_info);
  }
  if (!error)
    m_index[index_no].status= ACTIVE;
  
  DBUG_RETURN(error);
}

/*
  Associate index handles for each index of a table
*/
int ha_ndbcluster::open_indexes(Ndb *ndb, TABLE *tab, bool ignore_error)
{
  uint i;
  int error= 0;
  THD *thd=current_thd;
  NDBDICT *dict= ndb->getDictionary();
  const char *index_name;
  KEY* key_info= tab->key_info;
  const char **key_name= tab->s->keynames.type_names;
  DBUG_ENTER("ha_ndbcluster::open_indexes");
  m_has_unique_index= FALSE;
  for (i= 0; i < tab->s->keys; i++, key_info++, key_name++)
  {
    if ((error= add_index_handle(thd, dict, key_info, *key_name, i)))
      if (ignore_error)
        m_index[i].index= m_index[i].unique_index= NULL;
      else
        break;
  }

  if (error && !ignore_error)
  {
    while (i > 0)
    {
      i--;
      if (m_index[i].index)
      {
         dict->removeIndexGlobal(*m_index[i].index, 1);
         m_index[i].index= NULL;
      }
      if (m_index[i].unique_index)
      {
         dict->removeIndexGlobal(*m_index[i].unique_index, 1);
         m_index[i].unique_index= NULL;
      }
    }
  }

  DBUG_ASSERT(error == 0 || error == 4243);

  DBUG_RETURN(error);
}

/*
  Renumber indexes in index list by shifting out
  indexes that are to be dropped
 */
void ha_ndbcluster::renumber_indexes(Ndb *ndb, TABLE *tab)
{
  uint i;
  const char *index_name;
  KEY* key_info= tab->key_info;
  const char **key_name= tab->s->keynames.type_names;
  NDBDICT *dict= ndb->getDictionary();
  DBUG_ENTER("ha_ndbcluster::renumber_indexes");
  
  for (i= 0; i < tab->s->keys; i++, key_info++, key_name++)
  {
    index_name= *key_name;
    NDB_INDEX_TYPE idx_type= get_index_type_from_table(i);
    m_index[i].type= idx_type;
    if (m_index[i].status == TO_BE_DROPPED) 
    {
      DBUG_PRINT("info", ("Shifting index %s(%i) out of the list", 
                          index_name, i));
      NDB_INDEX_DATA tmp;
      uint j= i + 1;
      // Shift index out of list
      while(j != MAX_KEY && m_index[j].status != UNDEFINED)
      {
        tmp=  m_index[j - 1];
        m_index[j - 1]= m_index[j];
        m_index[j]= tmp;
        j++;
      }
    }
  }

  DBUG_VOID_RETURN;
}

/*
  Drop all indexes that are marked for deletion
*/
int ha_ndbcluster::drop_indexes(Ndb *ndb, TABLE *tab)
{
  uint i;
  int error= 0;
  const char *index_name;
  KEY* key_info= tab->key_info;
  NDBDICT *dict= ndb->getDictionary();
  DBUG_ENTER("ha_ndbcluster::drop_indexes");
  
  for (i= 0; i < tab->s->keys; i++, key_info++)
  {
    NDB_INDEX_TYPE idx_type= get_index_type_from_table(i);
    m_index[i].type= idx_type;
    if (m_index[i].status == TO_BE_DROPPED)
    {
      const NdbDictionary::Index *index= m_index[i].index;
      const NdbDictionary::Index *unique_index= m_index[i].unique_index;
      
      if (index)
      {
        index_name= index->getName();
        DBUG_PRINT("info", ("Dropping index %u: %s", i, index_name));  
        // Drop ordered index from ndb
        error= dict->dropIndexGlobal(*index);
        if (!error)
        {
          dict->removeIndexGlobal(*index, 1);
          m_index[i].index= NULL;
        }
      }
      if (!error && unique_index)
      {
        index_name= unique_index->getName();
        DBUG_PRINT("info", ("Dropping unique index %u: %s", i, index_name));
        // Drop unique index from ndb
        error= dict->dropIndexGlobal(*unique_index);
        if (!error)
        {
          dict->removeIndexGlobal(*unique_index, 1);
          m_index[i].unique_index= NULL;
        }
      }
      if (error)
        DBUG_RETURN(error);
      ndb_clear_index(m_index[i]);
      continue;
    }
  }
  
  DBUG_RETURN(error);
}

/*
  Decode the type of an index from information 
  provided in table object
*/
NDB_INDEX_TYPE ha_ndbcluster::get_index_type_from_table(uint inx) const
{
  return get_index_type_from_key(inx, table_share->key_info,
                                 inx == table_share->primary_key);
}

NDB_INDEX_TYPE ha_ndbcluster::get_index_type_from_key(uint inx,
                                                      KEY *key_info,
                                                      bool primary) const
{
  bool is_hash_index=  (key_info[inx].algorithm == 
                        HA_KEY_ALG_HASH);
  if (primary)
    return is_hash_index ? PRIMARY_KEY_INDEX : PRIMARY_KEY_ORDERED_INDEX;
  
  return ((key_info[inx].flags & HA_NOSAME) ? 
          (is_hash_index ? UNIQUE_INDEX : UNIQUE_ORDERED_INDEX) :
          ORDERED_INDEX);
} 

int ha_ndbcluster::check_index_fields_not_null(uint inx)
{
  KEY* key_info= table->key_info + inx;
  KEY_PART_INFO* key_part= key_info->key_part;
  KEY_PART_INFO* end= key_part+key_info->key_parts;
  DBUG_ENTER("ha_ndbcluster::check_index_fields_not_null");
  
  for (; key_part != end; key_part++) 
    {
      Field* field= key_part->field;
      if (field->maybe_null())
      {
        my_printf_error(ER_NULL_COLUMN_IN_INDEX,ER(ER_NULL_COLUMN_IN_INDEX),
                        MYF(0),field->field_name);
        DBUG_RETURN(ER_NULL_COLUMN_IN_INDEX);
      }
    }
  
  DBUG_RETURN(0);
}

void ha_ndbcluster::release_metadata(THD *thd, Ndb *ndb)
{
  uint i;

  DBUG_ENTER("release_metadata");
  DBUG_PRINT("enter", ("m_tabname: %s", m_tabname));

  NDBDICT *dict= ndb->getDictionary();
  int invalidate_indexes= 0;
  if (thd && thd->lex && thd->lex->sql_command == SQLCOM_FLUSH)
  {
    invalidate_indexes = 1;
  }
  if (m_table != NULL)
  {
    if (m_table->getObjectStatus() == NdbDictionary::Object::Invalid)
      invalidate_indexes= 1;
    dict->removeTableGlobal(*m_table, invalidate_indexes);
  }
  // TODO investigate
  DBUG_ASSERT(m_table_info == NULL);
  m_table_info= NULL;

  // Release index list 
  for (i= 0; i < MAX_KEY; i++)
  {
    if (m_index[i].unique_index)
    {
      DBUG_ASSERT(m_table != NULL);
      dict->removeIndexGlobal(*m_index[i].unique_index, invalidate_indexes);
    }
    if (m_index[i].index)
    {
      DBUG_ASSERT(m_table != NULL);
      dict->removeIndexGlobal(*m_index[i].index, invalidate_indexes);
    }
    ndb_clear_index(m_index[i]);
  }

  m_table= NULL;
  DBUG_VOID_RETURN;
}

int ha_ndbcluster::get_ndb_lock_type(enum thr_lock_type type)
{
  if (type >= TL_WRITE_ALLOW_WRITE)
    return NdbOperation::LM_Exclusive;
  if (type ==  TL_READ_WITH_SHARED_LOCKS ||
      uses_blob_value())
    return NdbOperation::LM_Read;
  return NdbOperation::LM_CommittedRead;
}

static const ulong index_type_flags[]=
{
  /* UNDEFINED_INDEX */
  0,                         

  /* PRIMARY_KEY_INDEX */
  HA_ONLY_WHOLE_INDEX, 

  /* PRIMARY_KEY_ORDERED_INDEX */
  /* 
     Enable HA_KEYREAD_ONLY when "sorted" indexes are supported, 
     thus ORDERD BY clauses can be optimized by reading directly 
     through the index.
  */
  // HA_KEYREAD_ONLY | 
  HA_READ_NEXT |
  HA_READ_PREV |
  HA_READ_RANGE |
  HA_READ_ORDER,

  /* UNIQUE_INDEX */
  HA_ONLY_WHOLE_INDEX,

  /* UNIQUE_ORDERED_INDEX */
  HA_READ_NEXT |
  HA_READ_PREV |
  HA_READ_RANGE |
  HA_READ_ORDER,

  /* ORDERED_INDEX */
  HA_READ_NEXT |
  HA_READ_PREV |
  HA_READ_RANGE |
  HA_READ_ORDER
};

static const int index_flags_size= sizeof(index_type_flags)/sizeof(ulong);

inline NDB_INDEX_TYPE ha_ndbcluster::get_index_type(uint idx_no) const
{
  DBUG_ASSERT(idx_no < MAX_KEY);
  return m_index[idx_no].type;
}


/*
  Get the flags for an index

  RETURN
    flags depending on the type of the index.
*/

inline ulong ha_ndbcluster::index_flags(uint idx_no, uint part,
                                        bool all_parts) const 
{ 
  DBUG_ENTER("ha_ndbcluster::index_flags");
  DBUG_PRINT("enter", ("idx_no: %u", idx_no));
  DBUG_ASSERT(get_index_type_from_table(idx_no) < index_flags_size);
  DBUG_RETURN(index_type_flags[get_index_type_from_table(idx_no)] | 
              HA_KEY_SCAN_NOT_ROR);
}

static void shrink_varchar(Field* field, const byte* & ptr, char* buf)
{
  if (field->type() == MYSQL_TYPE_VARCHAR && ptr != NULL) {
    Field_varstring* f= (Field_varstring*)field;
    if (f->length_bytes == 1) {
      uint pack_len= field->pack_length();
      DBUG_ASSERT(1 <= pack_len && pack_len <= 256);
      if (ptr[1] == 0) {
        buf[0]= ptr[0];
      } else {
        DBUG_ASSERT(FALSE);
        buf[0]= 255;
      }
      memmove(buf + 1, ptr + 2, pack_len - 1);
      ptr= buf;
    }
  }
}

int ha_ndbcluster::set_primary_key(NdbOperation *op, const byte *key)
{
  KEY* key_info= table->key_info + table_share->primary_key;
  KEY_PART_INFO* key_part= key_info->key_part;
  KEY_PART_INFO* end= key_part+key_info->key_parts;
  DBUG_ENTER("set_primary_key");

  for (; key_part != end; key_part++) 
  {
    Field* field= key_part->field;
    const byte* ptr= key;
    char buf[256];
    shrink_varchar(field, ptr, buf);
    if (set_ndb_key(op, field, 
                    key_part->fieldnr-1, ptr))
      ERR_RETURN(op->getNdbError());
    key += key_part->store_length;
  }
  DBUG_RETURN(0);
}


int ha_ndbcluster::set_primary_key_from_record(NdbOperation *op, const byte *record)
{
  KEY* key_info= table->key_info + table_share->primary_key;
  KEY_PART_INFO* key_part= key_info->key_part;
  KEY_PART_INFO* end= key_part+key_info->key_parts;
  DBUG_ENTER("set_primary_key_from_record");

  for (; key_part != end; key_part++) 
  {
    Field* field= key_part->field;
    if (set_ndb_key(op, field, 
		    key_part->fieldnr-1, record+key_part->offset))
      ERR_RETURN(op->getNdbError());
  }
  DBUG_RETURN(0);
}

int ha_ndbcluster::set_index_key_from_record(NdbOperation *op, 
                                             const byte *record, uint keyno)
{
  KEY* key_info= table->key_info + keyno;
  KEY_PART_INFO* key_part= key_info->key_part;
  KEY_PART_INFO* end= key_part+key_info->key_parts;
  uint i;
  DBUG_ENTER("set_index_key_from_record");
                                                                                
  for (i= 0; key_part != end; key_part++, i++)
  {
    Field* field= key_part->field;
    if (set_ndb_key(op, field, m_index[keyno].unique_index_attrid_map[i],
                    record+key_part->offset))
      ERR_RETURN(m_active_trans->getNdbError());
  }
  DBUG_RETURN(0);
}

int 
ha_ndbcluster::set_index_key(NdbOperation *op, 
                             const KEY *key_info, 
                             const byte * key_ptr)
{
  DBUG_ENTER("ha_ndbcluster::set_index_key");
  uint i;
  KEY_PART_INFO* key_part= key_info->key_part;
  KEY_PART_INFO* end= key_part+key_info->key_parts;
  
  for (i= 0; key_part != end; key_part++, i++) 
  {
    Field* field= key_part->field;
    const byte* ptr= key_part->null_bit ? key_ptr + 1 : key_ptr;
    char buf[256];
    shrink_varchar(field, ptr, buf);
    if (set_ndb_key(op, field, m_index[active_index].unique_index_attrid_map[i], ptr))
      ERR_RETURN(m_active_trans->getNdbError());
    key_ptr+= key_part->store_length;
  }
  DBUG_RETURN(0);
}

inline 
int ha_ndbcluster::define_read_attrs(byte* buf, NdbOperation* op)
{
  uint i;
  DBUG_ENTER("define_read_attrs");  

  // Define attributes to read
  for (i= 0; i < table_share->fields; i++) 
  {
    Field *field= table->field[i];
    if (bitmap_is_set(table->read_set, i) ||
        ((field->flags & PRI_KEY_FLAG)))
    {      
      if (get_ndb_value(op, field, i, buf))
        ERR_RETURN(op->getNdbError());
    } 
    else
    {
      m_value[i].ptr= NULL;
    }
  }
    
  if (table_share->primary_key == MAX_KEY) 
  {
    DBUG_PRINT("info", ("Getting hidden key"));
    // Scanning table with no primary key
    int hidden_no= table_share->fields;      
#ifndef DBUG_OFF
    const NDBTAB *tab= (const NDBTAB *) m_table;    
    if (!tab->getColumn(hidden_no))
      DBUG_RETURN(1);
#endif
    if (get_ndb_value(op, NULL, hidden_no, NULL))
      ERR_RETURN(op->getNdbError());
  }
  DBUG_RETURN(0);
} 


/*
  Read one record from NDB using primary key
*/

int ha_ndbcluster::pk_read(const byte *key, uint key_len, byte *buf,
                           uint32 part_id)
{
  uint no_fields= table_share->fields;
  NdbConnection *trans= m_active_trans;
  NdbOperation *op;

  int res;
  DBUG_ENTER("pk_read");
  DBUG_PRINT("enter", ("key_len: %u", key_len));
  DBUG_DUMP("key", (char*)key, key_len);
  m_write_op= FALSE;

  NdbOperation::LockMode lm=
    (NdbOperation::LockMode)get_ndb_lock_type(m_lock.type);
  if (!(op= trans->getNdbOperation((const NDBTAB *) m_table)) || 
      op->readTuple(lm) != 0)
    ERR_RETURN(trans->getNdbError());
  
  if (table_share->primary_key == MAX_KEY) 
  {
    // This table has no primary key, use "hidden" primary key
    DBUG_PRINT("info", ("Using hidden key"));
    DBUG_DUMP("key", (char*)key, 8);    
    if (set_hidden_key(op, no_fields, key))
      ERR_RETURN(trans->getNdbError());
    
    // Read key at the same time, for future reference
    if (get_ndb_value(op, NULL, no_fields, NULL))
      ERR_RETURN(trans->getNdbError());
  } 
  else 
  {
    if ((res= set_primary_key(op, key)))
      return res;
  }
  
  if ((res= define_read_attrs(buf, op)))
    DBUG_RETURN(res);

  if (m_use_partition_function)
  {
    op->setPartitionId(part_id);
    // If table has user defined partitioning
    // and no indexes, we need to read the partition id
    // to support ORDER BY queries
    if (table_share->primary_key == MAX_KEY &&
        get_ndb_partition_id(op))
      ERR_RETURN(trans->getNdbError());
  }

  if (execute_no_commit_ie(this,trans) != 0) 
  {
    table->status= STATUS_NOT_FOUND;
    DBUG_RETURN(ndb_err(trans));
  }

  // The value have now been fetched from NDB  
  unpack_record(buf);
  table->status= 0;     
  DBUG_RETURN(0);
}

/*
  Read one complementing record from NDB using primary key from old_data
  or hidden key
*/

int ha_ndbcluster::complemented_read(const byte *old_data, byte *new_data,
                                     uint32 old_part_id)
{
  uint no_fields= table_share->fields, i;
  NdbTransaction *trans= m_active_trans;
  NdbOperation *op;
  DBUG_ENTER("complemented_read");
  m_write_op= FALSE;

  if (bitmap_is_set_all(table->read_set))
  {
    // We have allready retrieved all fields, nothing to complement
    DBUG_RETURN(0);
  }

  NdbOperation::LockMode lm=
    (NdbOperation::LockMode)get_ndb_lock_type(m_lock.type);
  if (!(op= trans->getNdbOperation((const NDBTAB *) m_table)) || 
      op->readTuple(lm) != 0)
    ERR_RETURN(trans->getNdbError());
  if (table_share->primary_key != MAX_KEY) 
  {
    if (set_primary_key_from_record(op, old_data))
      ERR_RETURN(trans->getNdbError());
  } 
  else 
  {
    // This table has no primary key, use "hidden" primary key
    if (set_hidden_key(op, table->s->fields, m_ref))
      ERR_RETURN(op->getNdbError());
  }

  if (m_use_partition_function)
    op->setPartitionId(old_part_id);
  
  // Read all unreferenced non-key field(s)
  for (i= 0; i < no_fields; i++) 
  {
    Field *field= table->field[i];
    if (!((field->flags & PRI_KEY_FLAG) ||
          bitmap_is_set(table->read_set, i)) &&
        !bitmap_is_set(table->write_set, i))
    {
      if (get_ndb_value(op, field, i, new_data))
        ERR_RETURN(trans->getNdbError());
    }
  }
  
  if (execute_no_commit(this,trans) != 0) 
  {
    table->status= STATUS_NOT_FOUND;
    DBUG_RETURN(ndb_err(trans));
  }

  // The value have now been fetched from NDB  
  unpack_record(new_data);
  table->status= 0;     

  /**
   * restore m_value
   */
  for (i= 0; i < no_fields; i++) 
  {
    Field *field= table->field[i];
    if (!((field->flags & PRI_KEY_FLAG) ||
          bitmap_is_set(table->read_set, i)))
    {
      m_value[i].ptr= NULL;
    }
  }
  
  DBUG_RETURN(0);
}

/*
 * Check that all operations between first and last all
 * have gotten the errcode
 * If checking for HA_ERR_KEY_NOT_FOUND then update m_dupkey
 * for all succeeding operations
 */
bool ha_ndbcluster::check_all_operations_for_error(NdbTransaction *trans,
                                                   const NdbOperation *first,
                                                   const NdbOperation *last,
                                                   uint errcode)
{
  const NdbOperation *op= first;
  DBUG_ENTER("ha_ndbcluster::check_all_operations_for_error");

  while(op)
  {
    NdbError err= op->getNdbError();
    if (err.status != NdbError::Success)
    {
      if (ndb_to_mysql_error(&err) != (int) errcode)
        DBUG_RETURN(false);
      if (op == last) break;
      op= trans->getNextCompletedOperation(op);
    }
    else
    {
      // We found a duplicate
      if (op->getType() == NdbOperation::UniqueIndexAccess)
      {
        if (errcode == HA_ERR_KEY_NOT_FOUND)
        {
          NdbIndexOperation *iop= (NdbIndexOperation *) op;
          const NDBINDEX *index= iop->getIndex();
          // Find the key_no of the index
          for(uint i= 0; i<table->s->keys; i++)
          {
            if (m_index[i].unique_index == index)
            {
              m_dupkey= i;
              break;
            }
          }
        }
      }
      else
      {
        // Must have been primary key access
        DBUG_ASSERT(op->getType() == NdbOperation::PrimaryKeyAccess);
        if (errcode == HA_ERR_KEY_NOT_FOUND)
          m_dupkey= table->s->primary_key;
      }
      DBUG_RETURN(false);      
    }
  }
  DBUG_RETURN(true);
}


/*
 * Peek to check if any rows already exist with conflicting
 * primary key or unique index values
*/

int ha_ndbcluster::peek_indexed_rows(const byte *record)
{
  NdbTransaction *trans= m_active_trans;
  NdbOperation *op;
  const NdbOperation *first, *last;
  uint i;
  int res;
  DBUG_ENTER("peek_indexed_rows");

  NdbOperation::LockMode lm= NdbOperation::LM_Read;
  first= NULL;
  if (table->s->primary_key != MAX_KEY)
  {
    /*
     * Fetch any row with colliding primary key
     */
    if (!(op= trans->getNdbOperation((const NDBTAB *) m_table)) ||
        op->readTuple(lm) != 0)
      ERR_RETURN(trans->getNdbError());
    
    first= op;
    if ((res= set_primary_key_from_record(op, record)))
      ERR_RETURN(trans->getNdbError());

    if (m_use_partition_function)
    {
      uint32 part_id;
      int error;
      longlong func_value;
      my_bitmap_map *old_map= dbug_tmp_use_all_columns(table, table->read_set);
      error= m_part_info->get_partition_id(m_part_info, &part_id, &func_value);
      dbug_tmp_restore_column_map(table->read_set, old_map);
      if (error)
        DBUG_RETURN(error);
      op->setPartitionId(part_id);
    }
  }
  /*
   * Fetch any rows with colliding unique indexes
   */
  KEY* key_info;
  KEY_PART_INFO *key_part, *end;
  for (i= 0, key_info= table->key_info; i < table->s->keys; i++, key_info++)
  {
    if (i != table->s->primary_key &&
        key_info->flags & HA_NOSAME)
    {
      // A unique index is defined on table
      NdbIndexOperation *iop;
      const NDBINDEX *unique_index = m_index[i].unique_index;
      key_part= key_info->key_part;
      end= key_part + key_info->key_parts;
      if (!(iop= trans->getNdbIndexOperation(unique_index, m_table)) ||
          iop->readTuple(lm) != 0)
        ERR_RETURN(trans->getNdbError());

      if (!first)
        first= iop;
      if ((res= set_index_key_from_record(iop, record, i)))
        ERR_RETURN(trans->getNdbError());
    }
  }
  last= trans->getLastDefinedOperation();
  if (first)
    res= execute_no_commit_ie(this,trans);
  else
  {
    // Table has no keys
    table->status= STATUS_NOT_FOUND;
    DBUG_RETURN(HA_ERR_KEY_NOT_FOUND);
  }
  if (check_all_operations_for_error(trans, first, last, 
                                     HA_ERR_KEY_NOT_FOUND))
  {
    table->status= STATUS_NOT_FOUND;
    DBUG_RETURN(ndb_err(trans));
  } 
  else
  {
    DBUG_PRINT("info", ("m_dupkey %d", m_dupkey));
  }
  DBUG_RETURN(0);
}


/*
  Read one record from NDB using unique secondary index
*/

int ha_ndbcluster::unique_index_read(const byte *key,
                                     uint key_len, byte *buf)
{
  int res;
  NdbTransaction *trans= m_active_trans;
  NdbIndexOperation *op;
  DBUG_ENTER("ha_ndbcluster::unique_index_read");
  DBUG_PRINT("enter", ("key_len: %u, index: %u", key_len, active_index));
  DBUG_DUMP("key", (char*)key, key_len);
  
  NdbOperation::LockMode lm=
    (NdbOperation::LockMode)get_ndb_lock_type(m_lock.type);
  if (!(op= trans->getNdbIndexOperation(m_index[active_index].unique_index, 
                                        m_table)) ||
      op->readTuple(lm) != 0)
    ERR_RETURN(trans->getNdbError());
  
  // Set secondary index key(s)
  if ((res= set_index_key(op, table->key_info + active_index, key)))
    DBUG_RETURN(res);
  
  if ((res= define_read_attrs(buf, op)))
    DBUG_RETURN(res);

  if (execute_no_commit_ie(this,trans) != 0) 
  {
    table->status= STATUS_NOT_FOUND;
    DBUG_RETURN(ndb_err(trans));
  }
  // The value have now been fetched from NDB
  unpack_record(buf);
  table->status= 0;
  DBUG_RETURN(0);
}

inline int ha_ndbcluster::fetch_next(NdbScanOperation* cursor)
{
  DBUG_ENTER("fetch_next");
  int check;
  NdbTransaction *trans= m_active_trans;
  
  if (m_lock_tuple)
  {
    /*
      Lock level m_lock.type either TL_WRITE_ALLOW_WRITE
      (SELECT FOR UPDATE) or TL_READ_WITH_SHARED_LOCKS (SELECT
      LOCK WITH SHARE MODE) and row was not explictly unlocked 
      with unlock_row() call
    */
      NdbConnection *trans= m_active_trans;
      NdbOperation *op;
      // Lock row
      DBUG_PRINT("info", ("Keeping lock on scanned row"));
      
      if (!(op= m_active_cursor->lockCurrentTuple()))
      {
	m_lock_tuple= false;
	ERR_RETURN(trans->getNdbError());
      }
      m_ops_pending++;
  }
  m_lock_tuple= false;
  
  bool contact_ndb= m_lock.type < TL_WRITE_ALLOW_WRITE &&
                    m_lock.type != TL_READ_WITH_SHARED_LOCKS;;
  do {
    DBUG_PRINT("info", ("Call nextResult, contact_ndb: %d", contact_ndb));
    /*
      We can only handle one tuple with blobs at a time.
    */
    if (m_ops_pending && m_blobs_pending)
    {
      if (execute_no_commit(this,trans) != 0)
        DBUG_RETURN(ndb_err(trans));
      m_ops_pending= 0;
      m_blobs_pending= FALSE;
    }
    
    if ((check= cursor->nextResult(contact_ndb, m_force_send)) == 0)
    {
      /*
	Explicitly lock tuple if "select for update" or
	"select lock in share mode"
      */
      m_lock_tuple= (m_lock.type == TL_WRITE_ALLOW_WRITE
		     || 
		     m_lock.type == TL_READ_WITH_SHARED_LOCKS);
      DBUG_RETURN(0);
    } 
    else if (check == 1 || check == 2)
    {
      // 1: No more records
      // 2: No more cached records
      
      /*
        Before fetching more rows and releasing lock(s),
        all pending update or delete operations should 
        be sent to NDB
      */
      DBUG_PRINT("info", ("ops_pending: %d", m_ops_pending));    
      if (m_ops_pending)
      {
        if (m_transaction_on)
        {
          if (execute_no_commit(this,trans) != 0)
            DBUG_RETURN(-1);
        }
        else
        {
          if  (execute_commit(this,trans) != 0)
            DBUG_RETURN(-1);
          if (trans->restart() != 0)
          {
            DBUG_ASSERT(0);
            DBUG_RETURN(-1);
          }
        }
        m_ops_pending= 0;
      }
      contact_ndb= (check == 2);
    }
    else
    {
      DBUG_RETURN(-1);
    }
  } while (check == 2);

  DBUG_RETURN(1);
}

/*
  Get the next record of a started scan. Try to fetch
  it locally from NdbApi cached records if possible, 
  otherwise ask NDB for more.

  NOTE
  If this is a update/delete make sure to not contact 
  NDB before any pending ops have been sent to NDB.

*/

inline int ha_ndbcluster::next_result(byte *buf)
{  
  int res;
  DBUG_ENTER("next_result");
    
  if (!m_active_cursor)
    DBUG_RETURN(HA_ERR_END_OF_FILE);
  
  if ((res= fetch_next(m_active_cursor)) == 0)
  {
    DBUG_PRINT("info", ("One more record found"));    
    
    unpack_record(buf);
    table->status= 0;
    DBUG_RETURN(0);
  }
  else if (res == 1)
  {
    // No more records
    table->status= STATUS_NOT_FOUND;
    
    DBUG_PRINT("info", ("No more records"));
    DBUG_RETURN(HA_ERR_END_OF_FILE);
  }
  else
  {
    DBUG_RETURN(ndb_err(m_active_trans));
  }
}

/*
  Set bounds for ordered index scan.
*/

int ha_ndbcluster::set_bounds(NdbIndexScanOperation *op,
                              uint inx,
                              bool rir,
                              const key_range *keys[2],
                              uint range_no)
{
  const KEY *const key_info= table->key_info + inx;
  const uint key_parts= key_info->key_parts;
  uint key_tot_len[2];
  uint tot_len;
  uint i, j;

  DBUG_ENTER("set_bounds");
  DBUG_PRINT("info", ("key_parts=%d", key_parts));

  for (j= 0; j <= 1; j++)
  {
    const key_range *key= keys[j];
    if (key != NULL)
    {
      // for key->flag see ha_rkey_function
      DBUG_PRINT("info", ("key %d length=%d flag=%d",
                          j, key->length, key->flag));
      key_tot_len[j]= key->length;
    }
    else
    {
      DBUG_PRINT("info", ("key %d not present", j));
      key_tot_len[j]= 0;
    }
  }
  tot_len= 0;

  for (i= 0; i < key_parts; i++)
  {
    KEY_PART_INFO *key_part= &key_info->key_part[i];
    Field *field= key_part->field;
#ifndef DBUG_OFF
    uint part_len= key_part->length;
#endif
    uint part_store_len= key_part->store_length;
    // Info about each key part
    struct part_st {
      bool part_last;
      const key_range *key;
      const byte *part_ptr;
      bool part_null;
      int bound_type;
      const char* bound_ptr;
    };
    struct part_st part[2];

    for (j= 0; j <= 1; j++)
    {
      struct part_st &p= part[j];
      p.key= NULL;
      p.bound_type= -1;
      if (tot_len < key_tot_len[j])
      {
        p.part_last= (tot_len + part_store_len >= key_tot_len[j]);
        p.key= keys[j];
        p.part_ptr= &p.key->key[tot_len];
        p.part_null= key_part->null_bit && *p.part_ptr;
        p.bound_ptr= (const char *)
          p.part_null ? 0 : key_part->null_bit ? p.part_ptr + 1 : p.part_ptr;

        if (j == 0)
        {
          switch (p.key->flag)
          {
            case HA_READ_KEY_EXACT:
              if (! rir)
                p.bound_type= NdbIndexScanOperation::BoundEQ;
              else // differs for records_in_range
                p.bound_type= NdbIndexScanOperation::BoundLE;
              break;
            // ascending
            case HA_READ_KEY_OR_NEXT:
              p.bound_type= NdbIndexScanOperation::BoundLE;
              break;
            case HA_READ_AFTER_KEY:
              if (! p.part_last)
                p.bound_type= NdbIndexScanOperation::BoundLE;
              else
                p.bound_type= NdbIndexScanOperation::BoundLT;
              break;
            // descending
            case HA_READ_PREFIX_LAST:           // weird
              p.bound_type= NdbIndexScanOperation::BoundEQ;
              break;
            case HA_READ_PREFIX_LAST_OR_PREV:   // weird
              p.bound_type= NdbIndexScanOperation::BoundGE;
              break;
            case HA_READ_BEFORE_KEY:
              if (! p.part_last)
                p.bound_type= NdbIndexScanOperation::BoundGE;
              else
                p.bound_type= NdbIndexScanOperation::BoundGT;
              break;
            default:
              break;
          }
        }
        if (j == 1) {
          switch (p.key->flag)
          {
            // ascending
            case HA_READ_BEFORE_KEY:
              if (! p.part_last)
                p.bound_type= NdbIndexScanOperation::BoundGE;
              else
                p.bound_type= NdbIndexScanOperation::BoundGT;
              break;
            case HA_READ_AFTER_KEY:     // weird
              p.bound_type= NdbIndexScanOperation::BoundGE;
              break;
            default:
              break;
            // descending strangely sets no end key
          }
        }

        if (p.bound_type == -1)
        {
          DBUG_PRINT("error", ("key %d unknown flag %d", j, p.key->flag));
          DBUG_ASSERT(FALSE);
          // Stop setting bounds but continue with what we have
          op->end_of_bound(range_no);
          DBUG_RETURN(0);
        }
      }
    }

    // Seen with e.g. b = 1 and c > 1
    if (part[0].bound_type == NdbIndexScanOperation::BoundLE &&
        part[1].bound_type == NdbIndexScanOperation::BoundGE &&
        memcmp(part[0].part_ptr, part[1].part_ptr, part_store_len) == 0)
    {
      DBUG_PRINT("info", ("replace LE/GE pair by EQ"));
      part[0].bound_type= NdbIndexScanOperation::BoundEQ;
      part[1].bound_type= -1;
    }
    // Not seen but was in previous version
    if (part[0].bound_type == NdbIndexScanOperation::BoundEQ &&
        part[1].bound_type == NdbIndexScanOperation::BoundGE &&
        memcmp(part[0].part_ptr, part[1].part_ptr, part_store_len) == 0)
    {
      DBUG_PRINT("info", ("remove GE from EQ/GE pair"));
      part[1].bound_type= -1;
    }

    for (j= 0; j <= 1; j++)
    {
      struct part_st &p= part[j];
      // Set bound if not done with this key
      if (p.key != NULL)
      {
        DBUG_PRINT("info", ("key %d:%d offset=%d length=%d last=%d bound=%d",
                            j, i, tot_len, part_len, p.part_last, p.bound_type));
        DBUG_DUMP("info", (const char*)p.part_ptr, part_store_len);

        // Set bound if not cancelled via type -1
        if (p.bound_type != -1)
        {
          const char* ptr= p.bound_ptr;
          char buf[256];
          shrink_varchar(field, ptr, buf);
          if (op->setBound(i, p.bound_type, ptr))
            ERR_RETURN(op->getNdbError());
        }
      }
    }

    tot_len+= part_store_len;
  }
  op->end_of_bound(range_no);
  DBUG_RETURN(0);
}

/*
  Start ordered index scan in NDB
*/

int ha_ndbcluster::ordered_index_scan(const key_range *start_key,
                                      const key_range *end_key,
                                      bool sorted, bool descending,
                                      byte* buf, part_id_range *part_spec)
{  
  int res;
  bool restart;
  NdbTransaction *trans= m_active_trans;
  NdbIndexScanOperation *op;

  DBUG_ENTER("ha_ndbcluster::ordered_index_scan");
  DBUG_PRINT("enter", ("index: %u, sorted: %d, descending: %d",
             active_index, sorted, descending));  
  DBUG_PRINT("enter", ("Starting new ordered scan on %s", m_tabname));
  m_write_op= FALSE;

  // Check that sorted seems to be initialised
  DBUG_ASSERT(sorted == 0 || sorted == 1);
  
  if (m_active_cursor == 0)
  {
    restart= FALSE;
    NdbOperation::LockMode lm=
      (NdbOperation::LockMode)get_ndb_lock_type(m_lock.type);
   bool need_pk = (lm == NdbOperation::LM_Read);
    if (!(op= trans->getNdbIndexScanOperation(m_index[active_index].index, 
                                              m_table)) ||
        op->readTuples(lm, 0, parallelism, sorted, descending, false, need_pk))
      ERR_RETURN(trans->getNdbError());
    if (m_use_partition_function && part_spec != NULL &&
        part_spec->start_part == part_spec->end_part)
      op->setPartitionId(part_spec->start_part);
    m_active_cursor= op;
  } else {
    restart= TRUE;
    op= (NdbIndexScanOperation*)m_active_cursor;
    
    if (m_use_partition_function && part_spec != NULL &&
        part_spec->start_part == part_spec->end_part)
      op->setPartitionId(part_spec->start_part);
    DBUG_ASSERT(op->getSorted() == sorted);
    DBUG_ASSERT(op->getLockMode() == 
                (NdbOperation::LockMode)get_ndb_lock_type(m_lock.type));
    if (op->reset_bounds(m_force_send))
      DBUG_RETURN(ndb_err(m_active_trans));
  }
  
  {
    const key_range *keys[2]= { start_key, end_key };
    res= set_bounds(op, active_index, false, keys);
    if (res)
      DBUG_RETURN(res);
  }

  if (!restart)
  {
    if (generate_scan_filter(m_cond_stack, op))
      DBUG_RETURN(ndb_err(trans));

    if ((res= define_read_attrs(buf, op)))
    {
      DBUG_RETURN(res);
    }
    
    // If table has user defined partitioning
    // and no primary key, we need to read the partition id
    // to support ORDER BY queries
    if (m_use_partition_function &&
        (table_share->primary_key == MAX_KEY) && 
        (get_ndb_partition_id(op)))
      ERR_RETURN(trans->getNdbError());
  }

  if (execute_no_commit(this,trans) != 0)
    DBUG_RETURN(ndb_err(trans));
  
  DBUG_RETURN(next_result(buf));
}

/*
  Start full table scan in NDB
 */

int ha_ndbcluster::full_table_scan(byte *buf)
{
  int res;
  NdbScanOperation *op;
  NdbTransaction *trans= m_active_trans;
  part_id_range part_spec;

  DBUG_ENTER("full_table_scan");  
  DBUG_PRINT("enter", ("Starting new scan on %s", m_tabname));
  m_write_op= FALSE;

  NdbOperation::LockMode lm=
    (NdbOperation::LockMode)get_ndb_lock_type(m_lock.type);
  bool need_pk = (lm == NdbOperation::LM_Read);
  if (!(op=trans->getNdbScanOperation(m_table)) ||
      op->readTuples(lm, 
		     (need_pk)?NdbScanOperation::SF_KeyInfo:0, 
		     parallelism))
    ERR_RETURN(trans->getNdbError());
  m_active_cursor= op;

  if (m_use_partition_function)
  {
    part_spec.start_part= 0;
    part_spec.end_part= m_part_info->get_tot_partitions() - 1;
    prune_partition_set(table, &part_spec);
    DBUG_PRINT("info", ("part_spec.start_part = %u, part_spec.end_part = %u",
                        part_spec.start_part, part_spec.end_part));
    /*
      If partition pruning has found no partition in set
      we can return HA_ERR_END_OF_FILE
      If partition pruning has found exactly one partition in set
      we can optimize scan to run towards that partition only.
    */
    if (part_spec.start_part > part_spec.end_part)
    {
      DBUG_RETURN(HA_ERR_END_OF_FILE);
    }
    else if (part_spec.start_part == part_spec.end_part)
    {
      /*
        Only one partition is required to scan, if sorted is required we
        don't need it any more since output from one ordered partitioned
        index is always sorted.
      */
      m_active_cursor->setPartitionId(part_spec.start_part);
    }
    // If table has user defined partitioning
    // and no primary key, we need to read the partition id
    // to support ORDER BY queries
    if ((table_share->primary_key == MAX_KEY) && 
        (get_ndb_partition_id(op)))
      ERR_RETURN(trans->getNdbError());
  }

  if (generate_scan_filter(m_cond_stack, op))
    DBUG_RETURN(ndb_err(trans));
  if ((res= define_read_attrs(buf, op)))
    DBUG_RETURN(res);

  if (execute_no_commit(this,trans) != 0)
    DBUG_RETURN(ndb_err(trans));
  DBUG_PRINT("exit", ("Scan started successfully"));
  DBUG_RETURN(next_result(buf));
}

/*
  Insert one record into NDB
*/
int ha_ndbcluster::write_row(byte *record)
{
  bool has_auto_increment;
  uint i;
  NdbTransaction *trans= m_active_trans;
  NdbOperation *op;
  int res;
  THD *thd= current_thd;
  longlong func_value= 0;
  DBUG_ENTER("ha_ndbcluster::write_row");

  m_write_op= TRUE;
  has_auto_increment= (table->next_number_field && record == table->record[0]);
  if (table_share->primary_key != MAX_KEY)
  {
    /*
     * Increase any auto_incremented primary key
     */
    if (has_auto_increment) 
    {
      THD *thd= table->in_use;

      m_skip_auto_increment= FALSE;
      update_auto_increment();
      m_skip_auto_increment= (insert_id_for_cur_row == 0);
    }
  }

  /*
   * If IGNORE the ignore constraint violations on primary and unique keys
   */
  if (!m_use_write && m_ignore_dup_key)
  {
    /*
      compare if expression with that in start_bulk_insert()
      start_bulk_insert will set parameters to ensure that each
      write_row is committed individually
    */
    int peek_res= peek_indexed_rows(record);
    
    if (!peek_res) 
    {
      DBUG_RETURN(HA_ERR_FOUND_DUPP_KEY);
    }
    if (peek_res != HA_ERR_KEY_NOT_FOUND)
      DBUG_RETURN(peek_res);
  }

  statistic_increment(thd->status_var.ha_write_count, &LOCK_status);
  if (table->timestamp_field_type & TIMESTAMP_AUTO_SET_ON_INSERT)
    table->timestamp_field->set_time();

  if (!(op= trans->getNdbOperation(m_table)))
    ERR_RETURN(trans->getNdbError());

  res= (m_use_write) ? op->writeTuple() :op->insertTuple(); 
  if (res != 0)
    ERR_RETURN(trans->getNdbError());  
 
  if (m_use_partition_function)
  {
    uint32 part_id;
    int error;
    my_bitmap_map *old_map= dbug_tmp_use_all_columns(table, table->read_set);
    error= m_part_info->get_partition_id(m_part_info, &part_id, &func_value);
    dbug_tmp_restore_column_map(table->read_set, old_map);
    if (error)
      DBUG_RETURN(error);
    op->setPartitionId(part_id);
  }

  if (table_share->primary_key == MAX_KEY) 
  {
    // Table has hidden primary key
    Ndb *ndb= get_ndb();
    int ret;
    Uint64 auto_value;
    uint retries= NDB_AUTO_INCREMENT_RETRIES;
    do {
      Ndb_tuple_id_range_guard g(m_share);
      ret= ndb->getAutoIncrementValue(m_table, g.range, auto_value, 1);
    } while (ret == -1 && 
             --retries &&
             ndb->getNdbError().status == NdbError::TemporaryError);
    if (ret == -1)
      ERR_RETURN(ndb->getNdbError());
    if (set_hidden_key(op, table_share->fields, (const byte*)&auto_value))
      ERR_RETURN(op->getNdbError());
  } 
  else 
  {
    int error;
    if ((error= set_primary_key_from_record(op, record)))
      DBUG_RETURN(error);
  }

  // Set non-key attribute(s)
  bool set_blob_value= FALSE;
  my_bitmap_map *old_map= dbug_tmp_use_all_columns(table, table->read_set);
  for (i= 0; i < table_share->fields; i++) 
  {
    Field *field= table->field[i];
    if (!(field->flags & PRI_KEY_FLAG) &&
	(bitmap_is_set(table->write_set, i) || !m_use_write) &&
        set_ndb_value(op, field, i, record-table->record[0], &set_blob_value))
    {
      m_skip_auto_increment= TRUE;
      dbug_tmp_restore_column_map(table->read_set, old_map);
      ERR_RETURN(op->getNdbError());
    }
  }
  dbug_tmp_restore_column_map(table->read_set, old_map);

  if (m_use_partition_function)
  {
    /*
      We need to set the value of the partition function value in
      NDB since the NDB kernel doesn't have easy access to the function
      to calculate the value.
    */
    if (func_value >= INT_MAX32)
      func_value= INT_MAX32;
    uint32 part_func_value= (uint32)func_value;
    uint no_fields= table_share->fields;
    if (table_share->primary_key == MAX_KEY)
      no_fields++;
    op->setValue(no_fields, part_func_value);
  }

  m_rows_changed++;

  /*
    Execute write operation
    NOTE When doing inserts with many values in 
    each INSERT statement it should not be necessary
    to NoCommit the transaction between each row.
    Find out how this is detected!
  */
  m_rows_inserted++;
  no_uncommitted_rows_update(1);
  m_bulk_insert_not_flushed= TRUE;
  if ((m_rows_to_insert == (ha_rows) 1) || 
      ((m_rows_inserted % m_bulk_insert_rows) == 0) ||
      m_primary_key_update ||
      set_blob_value)
  {
    // Send rows to NDB
    DBUG_PRINT("info", ("Sending inserts to NDB, "\
                        "rows_inserted:%d, bulk_insert_rows: %d", 
                        (int)m_rows_inserted, (int)m_bulk_insert_rows));

    m_bulk_insert_not_flushed= FALSE;
    if (m_transaction_on)
    {
      if (execute_no_commit(this,trans) != 0)
      {
        m_skip_auto_increment= TRUE;
        no_uncommitted_rows_execute_failure();
        DBUG_RETURN(ndb_err(trans));
      }
    }
    else
    {
      if (execute_commit(this,trans) != 0)
      {
        m_skip_auto_increment= TRUE;
        no_uncommitted_rows_execute_failure();
        DBUG_RETURN(ndb_err(trans));
      }
      if (trans->restart() != 0)
      {
        DBUG_ASSERT(0);
        DBUG_RETURN(-1);
      }
    }
  }
  if ((has_auto_increment) && (m_skip_auto_increment))
  {
    Ndb *ndb= get_ndb();
    Uint64 next_val= (Uint64) table->next_number_field->val_int() + 1;
    char buff[22];
    DBUG_PRINT("info", 
               ("Trying to set next auto increment value to %s",
                llstr(next_val, buff)));
    Ndb_tuple_id_range_guard g(m_share);
    if (ndb->setAutoIncrementValue(m_table, g.range, next_val, TRUE)
        == -1)
      ERR_RETURN(ndb->getNdbError());
  }
  m_skip_auto_increment= TRUE;

  DBUG_PRINT("exit",("ok"));
  DBUG_RETURN(0);
}


/* Compare if a key in a row has changed */

int ha_ndbcluster::key_cmp(uint keynr, const byte * old_row,
                           const byte * new_row)
{
  KEY_PART_INFO *key_part=table->key_info[keynr].key_part;
  KEY_PART_INFO *end=key_part+table->key_info[keynr].key_parts;

  for (; key_part != end ; key_part++)
  {
    if (key_part->null_bit)
    {
      if ((old_row[key_part->null_offset] & key_part->null_bit) !=
          (new_row[key_part->null_offset] & key_part->null_bit))
        return 1;
    }
    if (key_part->key_part_flag & (HA_BLOB_PART | HA_VAR_LENGTH_PART))
    {

      if (key_part->field->cmp_binary((char*) (old_row + key_part->offset),
                                      (char*) (new_row + key_part->offset),
                                      (ulong) key_part->length))
        return 1;
    }
    else
    {
      if (memcmp(old_row+key_part->offset, new_row+key_part->offset,
                 key_part->length))
        return 1;
    }
  }
  return 0;
}

/*
  Update one record in NDB using primary key
*/

int ha_ndbcluster::update_row(const byte *old_data, byte *new_data)
{
  THD *thd= current_thd;
  NdbTransaction *trans= m_active_trans;
  NdbScanOperation* cursor= m_active_cursor;
  NdbOperation *op;
  uint i;
  uint32 old_part_id= 0, new_part_id= 0;
  int error;
  longlong func_value;
  DBUG_ENTER("update_row");
  m_write_op= TRUE;
  
  statistic_increment(thd->status_var.ha_update_count, &LOCK_status);
  if (table->timestamp_field_type & TIMESTAMP_AUTO_SET_ON_UPDATE)
  {
    table->timestamp_field->set_time();
    bitmap_set_bit(table->write_set, table->timestamp_field->field_index);
  }

  if (m_use_partition_function &&
      (error= get_parts_for_update(old_data, new_data, table->record[0],
                                   m_part_info, &old_part_id, &new_part_id,
                                   &func_value)))
  {
    DBUG_RETURN(error);
  }

  /*
   * Check for update of primary key or partition change
   * for special handling
   */  
  if (((table_share->primary_key != MAX_KEY) &&
       key_cmp(table_share->primary_key, old_data, new_data)) ||
      (old_part_id != new_part_id))
  {
    int read_res, insert_res, delete_res, undo_res;

    DBUG_PRINT("info", ("primary key update or partition change, "
                        "doing read+delete+insert"));
    // Get all old fields, since we optimize away fields not in query
    read_res= complemented_read(old_data, new_data, old_part_id);
    if (read_res)
    {
      DBUG_PRINT("info", ("read failed"));
      DBUG_RETURN(read_res);
    }
    // Delete old row
    m_primary_key_update= TRUE;
    delete_res= delete_row(old_data);
    m_primary_key_update= FALSE;
    if (delete_res)
    {
      DBUG_PRINT("info", ("delete failed"));
      DBUG_RETURN(delete_res);
    }     
    // Insert new row
    DBUG_PRINT("info", ("delete succeded"));
    m_primary_key_update= TRUE;
    insert_res= write_row(new_data);
    m_primary_key_update= FALSE;
    if (insert_res)
    {
      DBUG_PRINT("info", ("insert failed"));
      if (trans->commitStatus() == NdbConnection::Started)
      {
        // Undo delete_row(old_data)
        m_primary_key_update= TRUE;
        undo_res= write_row((byte *)old_data);
        if (undo_res)
          push_warning(current_thd, 
                       MYSQL_ERROR::WARN_LEVEL_WARN, 
                       undo_res, 
                       "NDB failed undoing delete at primary key update");
        m_primary_key_update= FALSE;
      }
      DBUG_RETURN(insert_res);
    }
    DBUG_PRINT("info", ("delete+insert succeeded"));
    DBUG_RETURN(0);
  }

  if (cursor)
  {
    /*
      We are scanning records and want to update the record
      that was just found, call updateTuple on the cursor 
      to take over the lock to a new update operation
      And thus setting the primary key of the record from 
      the active record in cursor
    */
    DBUG_PRINT("info", ("Calling updateTuple on cursor"));
    if (!(op= cursor->updateCurrentTuple()))
      ERR_RETURN(trans->getNdbError());
    m_lock_tuple= false;
    m_ops_pending++;
    if (uses_blob_value())
      m_blobs_pending= TRUE;
    if (m_use_partition_function)
      cursor->setPartitionId(new_part_id);
  }
  else
  {  
    if (!(op= trans->getNdbOperation(m_table)) ||
        op->updateTuple() != 0)
      ERR_RETURN(trans->getNdbError());  
    
    if (m_use_partition_function)
      op->setPartitionId(new_part_id);
    if (table_share->primary_key == MAX_KEY) 
    {
      // This table has no primary key, use "hidden" primary key
      DBUG_PRINT("info", ("Using hidden key"));
      
      // Require that the PK for this record has previously been 
      // read into m_ref
      DBUG_DUMP("key", m_ref, NDB_HIDDEN_PRIMARY_KEY_LENGTH);
      
      if (set_hidden_key(op, table->s->fields, m_ref))
        ERR_RETURN(op->getNdbError());
    } 
    else 
    {
      int res;
      if ((res= set_primary_key_from_record(op, old_data)))
        DBUG_RETURN(res);
    }
  }

  m_rows_changed++;

  // Set non-key attribute(s)
  my_bitmap_map *old_map= dbug_tmp_use_all_columns(table, table->read_set);
  for (i= 0; i < table_share->fields; i++) 
  {
    Field *field= table->field[i];
    if (bitmap_is_set(table->write_set, i) &&
        (!(field->flags & PRI_KEY_FLAG)) &&
        set_ndb_value(op, field, i, new_data - table->record[0]))
    {
      dbug_tmp_restore_column_map(table->read_set, old_map);
      ERR_RETURN(op->getNdbError());
    }
  }
  dbug_tmp_restore_column_map(table->read_set, old_map);

  if (m_use_partition_function)
  {
    if (func_value >= INT_MAX32)
      func_value= INT_MAX32;
    uint32 part_func_value= (uint32)func_value;
    uint no_fields= table_share->fields;
    if (table_share->primary_key == MAX_KEY)
      no_fields++;
    op->setValue(no_fields, part_func_value);
  }
  // Execute update operation
  if (!cursor && execute_no_commit(this,trans) != 0) {
    no_uncommitted_rows_execute_failure();
    DBUG_RETURN(ndb_err(trans));
  }
  
  DBUG_RETURN(0);
}


/*
  Delete one record from NDB, using primary key 
*/

int ha_ndbcluster::delete_row(const byte *record)
{
  THD *thd= current_thd;
  NdbTransaction *trans= m_active_trans;
  NdbScanOperation* cursor= m_active_cursor;
  NdbOperation *op;
  uint32 part_id;
  int error;
  DBUG_ENTER("delete_row");
  m_write_op= TRUE;

  statistic_increment(thd->status_var.ha_delete_count,&LOCK_status);
  m_rows_changed++;

  if (m_use_partition_function &&
      (error= get_part_for_delete(record, table->record[0], m_part_info,
                                  &part_id)))
  {
    DBUG_RETURN(error);
  }

  if (cursor)
  {
    /*
      We are scanning records and want to delete the record
      that was just found, call deleteTuple on the cursor 
      to take over the lock to a new delete operation
      And thus setting the primary key of the record from 
      the active record in cursor
    */
    DBUG_PRINT("info", ("Calling deleteTuple on cursor"));
    if (cursor->deleteCurrentTuple() != 0)
      ERR_RETURN(trans->getNdbError());     
    m_lock_tuple= false;
    m_ops_pending++;

    if (m_use_partition_function)
      cursor->setPartitionId(part_id);

    no_uncommitted_rows_update(-1);

    if (!m_primary_key_update)
      // If deleting from cursor, NoCommit will be handled in next_result
      DBUG_RETURN(0);
  }
  else
  {
    
    if (!(op=trans->getNdbOperation(m_table)) || 
        op->deleteTuple() != 0)
      ERR_RETURN(trans->getNdbError());
    
    if (m_use_partition_function)
      op->setPartitionId(part_id);

    no_uncommitted_rows_update(-1);
    
    if (table_share->primary_key == MAX_KEY) 
    {
      // This table has no primary key, use "hidden" primary key
      DBUG_PRINT("info", ("Using hidden key"));
      
      if (set_hidden_key(op, table->s->fields, m_ref))
        ERR_RETURN(op->getNdbError());
    } 
    else 
    {
      if ((error= set_primary_key_from_record(op, record)))
        DBUG_RETURN(error);
    }
  }

  // Execute delete operation
  if (execute_no_commit(this,trans) != 0) {
    no_uncommitted_rows_execute_failure();
    DBUG_RETURN(ndb_err(trans));
  }
  DBUG_RETURN(0);
}
  
/*
  Unpack a record read from NDB 

  SYNOPSIS
    unpack_record()
    buf                 Buffer to store read row

  NOTE
    The data for each row is read directly into the
    destination buffer. This function is primarily 
    called in order to check if any fields should be 
    set to null.
*/

void ndb_unpack_record(TABLE *table, NdbValue *value,
                       MY_BITMAP *defined, byte *buf)
{
  Field **p_field= table->field, *field= *p_field;
  my_ptrdiff_t row_offset= (my_ptrdiff_t) (buf - table->record[0]);
  my_bitmap_map *old_map= dbug_tmp_use_all_columns(table, table->write_set);
  DBUG_ENTER("ndb_unpack_record");

  // Set null flag(s)
  bzero(buf, table->s->null_bytes);
  for ( ; field;
       p_field++, value++, field= *p_field)
  {
    if ((*value).ptr)
    {
      if (!(field->flags & BLOB_FLAG))
      {
        int is_null= (*value).rec->isNULL();
        if (is_null)
        {
          if (is_null > 0)
          {
            DBUG_PRINT("info",("[%u] NULL",
                               (*value).rec->getColumn()->getColumnNo()));
            field->set_null(row_offset);
          }
          else
          {
            DBUG_PRINT("info",("[%u] UNDEFINED",
                               (*value).rec->getColumn()->getColumnNo()));
            bitmap_clear_bit(defined,
                             (*value).rec->getColumn()->getColumnNo());
          }
        }
        else if (field->type() == MYSQL_TYPE_BIT)
        {
          Field_bit *field_bit= static_cast<Field_bit*>(field);

          /*
            Move internal field pointer to point to 'buf'.  Calling
            the correct member function directly since we know the
            type of the object.
           */
          field_bit->Field_bit::move_field_offset(row_offset);
          if (field->pack_length() < 5)
          {
            DBUG_PRINT("info", ("bit field H'%.8X", 
                                (*value).rec->u_32_value()));
            field_bit->Field_bit::store((longlong) (*value).rec->u_32_value(),
                                        FALSE);
          }
          else
          {
            DBUG_PRINT("info", ("bit field H'%.8X%.8X",
                                *(Uint32*) (*value).rec->aRef(),
                                *((Uint32*) (*value).rec->aRef()+1)));
            field_bit->Field_bit::store((longlong) (*value).rec->u_64_value(), 
                                        TRUE);
          }
          /*
            Move back internal field pointer to point to original
            value (usually record[0]).
           */
          field_bit->Field_bit::move_field_offset(-row_offset);
          DBUG_PRINT("info",("[%u] SET",
                             (*value).rec->getColumn()->getColumnNo()));
          DBUG_DUMP("info", (const char*) field->ptr, field->pack_length());
        }
        else
        {
          DBUG_PRINT("info",("[%u] SET",
                             (*value).rec->getColumn()->getColumnNo()));
          DBUG_DUMP("info", (const char*) field->ptr, field->pack_length());
        }
      }
      else
      {
        NdbBlob *ndb_blob= (*value).blob;
        uint col_no = ndb_blob->getColumn()->getColumnNo();
        int isNull;
        ndb_blob->getDefined(isNull);
        if (isNull == 1)
        {
          DBUG_PRINT("info",("[%u] NULL", col_no));
          field->set_null(row_offset);
        }
        else if (isNull == -1)
        {
          DBUG_PRINT("info",("[%u] UNDEFINED", col_no));
          bitmap_clear_bit(defined, col_no);
        }
        else
        {
#ifndef DBUG_OFF
          // pointer vas set in get_ndb_blobs_value
          Field_blob *field_blob= (Field_blob*)field;
          char* ptr;
          field_blob->get_ptr(&ptr, row_offset);
          uint32 len= field_blob->get_length(row_offset);
          DBUG_PRINT("info",("[%u] SET ptr=%p len=%u", col_no, ptr, len));
#endif
        }
      }
    }
  }
  dbug_tmp_restore_column_map(table->write_set, old_map);
  DBUG_VOID_RETURN;
}

void ha_ndbcluster::unpack_record(byte *buf)
{
  ndb_unpack_record(table, m_value, 0, buf);
#ifndef DBUG_OFF
  // Read and print all values that was fetched
  if (table_share->primary_key == MAX_KEY)
  {
    // Table with hidden primary key
    int hidden_no= table_share->fields;
    const NDBTAB *tab= m_table;
    char buff[22];
    const NDBCOL *hidden_col= tab->getColumn(hidden_no);
    const NdbRecAttr* rec= m_value[hidden_no].rec;
    DBUG_ASSERT(rec);
    DBUG_PRINT("hidden", ("%d: %s \"%s\"", hidden_no,
			  hidden_col->getName(),
                          llstr(rec->u_64_value(), buff)));
  }
  //DBUG_EXECUTE("value", print_results(););
#endif
}

/*
  Utility function to print/dump the fetched field
  to avoid unnecessary work, wrap in DBUG_EXECUTE as in:

    DBUG_EXECUTE("value", print_results(););
 */

void ha_ndbcluster::print_results()
{
  DBUG_ENTER("print_results");

#ifndef DBUG_OFF

  char buf_type[MAX_FIELD_WIDTH], buf_val[MAX_FIELD_WIDTH];
  String type(buf_type, sizeof(buf_type), &my_charset_bin);
  String val(buf_val, sizeof(buf_val), &my_charset_bin);
  for (uint f= 0; f < table_share->fields; f++)
  {
    /* Use DBUG_PRINT since DBUG_FILE cannot be filtered out */
    char buf[2000];
    Field *field;
    void* ptr;
    NdbValue value;

    buf[0]= 0;
    field= table->field[f];
    if (!(value= m_value[f]).ptr)
    {
      strmov(buf, "not read");
      goto print_value;
    }

    ptr= field->ptr;

    if (! (field->flags & BLOB_FLAG))
    {
      if (value.rec->isNULL())
      {
        strmov(buf, "NULL");
        goto print_value;
      }
      type.length(0);
      val.length(0);
      field->sql_type(type);
      field->val_str(&val);
      my_snprintf(buf, sizeof(buf), "%s %s", type.c_ptr(), val.c_ptr());
    }
    else
    {
      NdbBlob *ndb_blob= value.blob;
      bool isNull= TRUE;
      ndb_blob->getNull(isNull);
      if (isNull)
        strmov(buf, "NULL");
    }

print_value:
    DBUG_PRINT("value", ("%u,%s: %s", f, field->field_name, buf));
  }
#endif
  DBUG_VOID_RETURN;
}


int ha_ndbcluster::index_init(uint index, bool sorted)
{
  DBUG_ENTER("ha_ndbcluster::index_init");
  DBUG_PRINT("enter", ("index: %u  sorted: %d", index, sorted));
  active_index= index;
  m_sorted= sorted;
  /*
    Locks are are explicitly released in scan
    unless m_lock.type == TL_READ_HIGH_PRIORITY
    and no sub-sequent call to unlock_row()
  */
  m_lock_tuple= false;
    m_lock_tuple= false;
  DBUG_RETURN(0);
}


int ha_ndbcluster::index_end()
{
  DBUG_ENTER("ha_ndbcluster::index_end");
  DBUG_RETURN(close_scan());
}

/**
 * Check if key contains null
 */
static
int
check_null_in_key(const KEY* key_info, const byte *key, uint key_len)
{
  KEY_PART_INFO *curr_part, *end_part;
  const byte* end_ptr= key + key_len;
  curr_part= key_info->key_part;
  end_part= curr_part + key_info->key_parts;
  

  for (; curr_part != end_part && key < end_ptr; curr_part++)
  {
    if (curr_part->null_bit && *key)
      return 1;

    key += curr_part->store_length;
  }
  return 0;
}

int ha_ndbcluster::index_read(byte *buf,
                              const byte *key, uint key_len, 
                              enum ha_rkey_function find_flag)
{
  key_range start_key;
  bool descending= FALSE;
  DBUG_ENTER("ha_ndbcluster::index_read");
  DBUG_PRINT("enter", ("active_index: %u, key_len: %u, find_flag: %d", 
                       active_index, key_len, find_flag));

  start_key.key= key;
  start_key.length= key_len;
  start_key.flag= find_flag;
  descending= FALSE;
  switch (find_flag) {
  case HA_READ_KEY_OR_PREV:
  case HA_READ_BEFORE_KEY:
  case HA_READ_PREFIX_LAST:
  case HA_READ_PREFIX_LAST_OR_PREV:
    descending= TRUE;
    break;
  default:
    break;
  }
  DBUG_RETURN(read_range_first_to_buf(&start_key, 0, descending,
                                      m_sorted, buf));
}


int ha_ndbcluster::index_read_idx(byte *buf, uint index_no, 
                              const byte *key, uint key_len, 
                              enum ha_rkey_function find_flag)
{
  statistic_increment(current_thd->status_var.ha_read_key_count, &LOCK_status);
  DBUG_ENTER("ha_ndbcluster::index_read_idx");
  DBUG_PRINT("enter", ("index_no: %u, key_len: %u", index_no, key_len));  
  close_scan();
  index_init(index_no, 0);  
  DBUG_RETURN(index_read(buf, key, key_len, find_flag));
}


int ha_ndbcluster::index_next(byte *buf)
{
  DBUG_ENTER("ha_ndbcluster::index_next");
  statistic_increment(current_thd->status_var.ha_read_next_count,
                      &LOCK_status);
  DBUG_RETURN(next_result(buf));
}


int ha_ndbcluster::index_prev(byte *buf)
{
  DBUG_ENTER("ha_ndbcluster::index_prev");
  statistic_increment(current_thd->status_var.ha_read_prev_count,
                      &LOCK_status);
  DBUG_RETURN(next_result(buf));
}


int ha_ndbcluster::index_first(byte *buf)
{
  DBUG_ENTER("ha_ndbcluster::index_first");
  statistic_increment(current_thd->status_var.ha_read_first_count,
                      &LOCK_status);
  // Start the ordered index scan and fetch the first row

  // Only HA_READ_ORDER indexes get called by index_first
  DBUG_RETURN(ordered_index_scan(0, 0, TRUE, FALSE, buf, NULL));
}


int ha_ndbcluster::index_last(byte *buf)
{
  DBUG_ENTER("ha_ndbcluster::index_last");
  statistic_increment(current_thd->status_var.ha_read_last_count,&LOCK_status);
  DBUG_RETURN(ordered_index_scan(0, 0, TRUE, TRUE, buf, NULL));
}

int ha_ndbcluster::index_read_last(byte * buf, const byte * key, uint key_len)
{
  DBUG_ENTER("ha_ndbcluster::index_read_last");
  DBUG_RETURN(index_read(buf, key, key_len, HA_READ_PREFIX_LAST));
}

int ha_ndbcluster::read_range_first_to_buf(const key_range *start_key,
                                           const key_range *end_key,
                                           bool desc, bool sorted,
                                           byte* buf)
{
  part_id_range part_spec;
  ndb_index_type type= get_index_type(active_index);
  const KEY* key_info= table->key_info+active_index;
  int error; 
  DBUG_ENTER("ha_ndbcluster::read_range_first_to_buf");
  DBUG_PRINT("info", ("desc: %d, sorted: %d", desc, sorted));

  if (m_use_partition_function)
  {
    get_partition_set(table, buf, active_index, start_key, &part_spec);
    DBUG_PRINT("info", ("part_spec.start_part = %u, part_spec.end_part = %u",
                        part_spec.start_part, part_spec.end_part));
    /*
      If partition pruning has found no partition in set
      we can return HA_ERR_END_OF_FILE
      If partition pruning has found exactly one partition in set
      we can optimize scan to run towards that partition only.
    */
    if (part_spec.start_part > part_spec.end_part)
    {
      DBUG_RETURN(HA_ERR_END_OF_FILE);
    }
    else if (part_spec.start_part == part_spec.end_part)
    {
      /*
        Only one partition is required to scan, if sorted is required we
        don't need it any more since output from one ordered partitioned
        index is always sorted.
      */
      sorted= FALSE;
    }
  }

  m_write_op= FALSE;
  switch (type){
  case PRIMARY_KEY_ORDERED_INDEX:
  case PRIMARY_KEY_INDEX:
    if (start_key && 
        start_key->length == key_info->key_length &&
        start_key->flag == HA_READ_KEY_EXACT)
    {
      if (m_active_cursor && (error= close_scan()))
        DBUG_RETURN(error);
      DBUG_RETURN(pk_read(start_key->key, start_key->length, buf,
                          part_spec.start_part));
    }
    break;
  case UNIQUE_ORDERED_INDEX:
  case UNIQUE_INDEX:
    if (start_key && start_key->length == key_info->key_length &&
        start_key->flag == HA_READ_KEY_EXACT && 
        !check_null_in_key(key_info, start_key->key, start_key->length))
    {
      if (m_active_cursor && (error= close_scan()))
        DBUG_RETURN(error);
      DBUG_RETURN(unique_index_read(start_key->key, start_key->length, buf));
    }
    break;
  default:
    break;
  }
  // Start the ordered index scan and fetch the first row
  DBUG_RETURN(ordered_index_scan(start_key, end_key, sorted, desc, buf,
                                 &part_spec));
}

int ha_ndbcluster::read_range_first(const key_range *start_key,
                                    const key_range *end_key,
                                    bool eq_r, bool sorted)
{
  byte* buf= table->record[0];
  DBUG_ENTER("ha_ndbcluster::read_range_first");
  DBUG_RETURN(read_range_first_to_buf(start_key, end_key, FALSE,
                                      sorted, buf));
}

int ha_ndbcluster::read_range_next()
{
  DBUG_ENTER("ha_ndbcluster::read_range_next");
  DBUG_RETURN(next_result(table->record[0]));
}


int ha_ndbcluster::rnd_init(bool scan)
{
  NdbScanOperation *cursor= m_active_cursor;
  DBUG_ENTER("rnd_init");
  DBUG_PRINT("enter", ("scan: %d", scan));
  // Check if scan is to be restarted
  if (cursor)
  {
    if (!scan)
      DBUG_RETURN(1);
    if (cursor->restart(m_force_send) != 0)
    {
      DBUG_ASSERT(0);
      DBUG_RETURN(-1);
    }
  }
  index_init(table_share->primary_key, 0);
  DBUG_RETURN(0);
}

int ha_ndbcluster::close_scan()
{
  NdbTransaction *trans= m_active_trans;
  DBUG_ENTER("close_scan");

  m_multi_cursor= 0;
  if (!m_active_cursor && !m_multi_cursor)
    DBUG_RETURN(1);

  NdbScanOperation *cursor= m_active_cursor ? m_active_cursor : m_multi_cursor;
  
  if (m_ops_pending)
  {
    /*
      Take over any pending transactions to the 
      deleteing/updating transaction before closing the scan    
    */
    DBUG_PRINT("info", ("ops_pending: %d", m_ops_pending));    
    if (execute_no_commit(this,trans) != 0) {
      no_uncommitted_rows_execute_failure();
      DBUG_RETURN(ndb_err(trans));
    }
    m_ops_pending= 0;
  }
  
  cursor->close(m_force_send, TRUE);
  m_active_cursor= m_multi_cursor= NULL;
  DBUG_RETURN(0);
}

int ha_ndbcluster::rnd_end()
{
  DBUG_ENTER("rnd_end");
  DBUG_RETURN(close_scan());
}


int ha_ndbcluster::rnd_next(byte *buf)
{
  DBUG_ENTER("rnd_next");
  statistic_increment(current_thd->status_var.ha_read_rnd_next_count,
                      &LOCK_status);

  if (!m_active_cursor)
    DBUG_RETURN(full_table_scan(buf));
  DBUG_RETURN(next_result(buf));
}


/*
  An "interesting" record has been found and it's pk 
  retrieved by calling position
  Now it's time to read the record from db once 
  again
*/

int ha_ndbcluster::rnd_pos(byte *buf, byte *pos)
{
  DBUG_ENTER("rnd_pos");
  statistic_increment(current_thd->status_var.ha_read_rnd_count,
                      &LOCK_status);
  // The primary key for the record is stored in pos
  // Perform a pk_read using primary key "index"
  {
    part_id_range part_spec;
    uint key_length= ref_length;
    if (m_use_partition_function)
    {
      if (table_share->primary_key == MAX_KEY)
      {
        /*
          The partition id has been fetched from ndb
          and has been stored directly after the hidden key
        */
        DBUG_DUMP("key+part", (char *)pos, key_length);
        key_length= ref_length - sizeof(m_part_id);
        part_spec.start_part= part_spec.end_part= *(uint32 *)(pos + key_length);
      }
      else
      {
        key_range key_spec;
        KEY *key_info= table->key_info + table_share->primary_key;
        key_spec.key= pos;
        key_spec.length= key_length;
        key_spec.flag= HA_READ_KEY_EXACT;
        get_full_part_id_from_key(table, buf, key_info, 
                                  &key_spec, &part_spec);
        DBUG_ASSERT(part_spec.start_part == part_spec.end_part);
      }
      DBUG_PRINT("info", ("partition id %u", part_spec.start_part));
    }
    DBUG_DUMP("key", (char *)pos, key_length);
    DBUG_RETURN(pk_read(pos, key_length, buf, part_spec.start_part));
  }
}


/*
  Store the primary key of this record in ref 
  variable, so that the row can be retrieved again later
  using "reference" in rnd_pos
*/

void ha_ndbcluster::position(const byte *record)
{
  KEY *key_info;
  KEY_PART_INFO *key_part;
  KEY_PART_INFO *end;
  byte *buff;
  uint key_length;

  DBUG_ENTER("position");

  if (table_share->primary_key != MAX_KEY) 
  {
    key_length= ref_length;
    key_info= table->key_info + table_share->primary_key;
    key_part= key_info->key_part;
    end= key_part + key_info->key_parts;
    buff= ref;
    
    for (; key_part != end; key_part++) 
    {
      if (key_part->null_bit) {
        /* Store 0 if the key part is a NULL part */      
        if (record[key_part->null_offset]
            & key_part->null_bit) {
          *buff++= 1;
          continue;
        }      
        *buff++= 0;
      }

      size_t len = key_part->length;
      const byte * ptr = record + key_part->offset;
      Field *field = key_part->field;
      if ((field->type() ==  MYSQL_TYPE_VARCHAR) &&
	  ((Field_varstring*)field)->length_bytes == 1)
      {
	/** 
	 * Keys always use 2 bytes length
	 */
	buff[0] = ptr[0];
	buff[1] = 0;
	memcpy(buff+2, ptr + 1, len);	
	len += 2;
      }
      else
      {
	memcpy(buff, ptr, len);
      }
      buff += len;
    }
  } 
  else 
  {
    // No primary key, get hidden key
    DBUG_PRINT("info", ("Getting hidden key"));
    // If table has user defined partition save the partition id as well
    if(m_use_partition_function)
    {
      DBUG_PRINT("info", ("Saving partition id %u", m_part_id));
      key_length= ref_length - sizeof(m_part_id);
      memcpy(ref+key_length, (void *)&m_part_id, sizeof(m_part_id));
    }
    else
      key_length= ref_length;
#ifndef DBUG_OFF
    int hidden_no= table->s->fields;
    const NDBTAB *tab= m_table;  
    const NDBCOL *hidden_col= tab->getColumn(hidden_no);
    DBUG_ASSERT(hidden_col->getPrimaryKey() && 
                hidden_col->getAutoIncrement() &&
                key_length == NDB_HIDDEN_PRIMARY_KEY_LENGTH);
#endif
    memcpy(ref, m_ref, key_length);
  }
#ifndef DBUG_OFF
  if (table_share->primary_key == MAX_KEY && m_use_partition_function) 
    DBUG_DUMP("key+part", (char*)ref, key_length+sizeof(m_part_id));
#endif
  DBUG_DUMP("ref", (char*)ref, key_length);
  DBUG_VOID_RETURN;
}


void ha_ndbcluster::info(uint flag)
{
  DBUG_ENTER("info");
  DBUG_PRINT("enter", ("flag: %d", flag));
  
  if (flag & HA_STATUS_POS)
    DBUG_PRINT("info", ("HA_STATUS_POS"));
  if (flag & HA_STATUS_NO_LOCK)
    DBUG_PRINT("info", ("HA_STATUS_NO_LOCK"));
  if (flag & HA_STATUS_TIME)
    DBUG_PRINT("info", ("HA_STATUS_TIME"));
  if (flag & HA_STATUS_VARIABLE)
  {
    DBUG_PRINT("info", ("HA_STATUS_VARIABLE"));
    if (m_table_info)
    {
      if (m_ha_not_exact_count)
        stats.records= 100;
      else
        records_update();
    }
    else
    {
      if ((my_errno= check_ndb_connection()))
        DBUG_VOID_RETURN;
      Ndb *ndb= get_ndb();
      ndb->setDatabaseName(m_dbname);
      struct Ndb_statistics stat;
      ndb->setDatabaseName(m_dbname);
      if (current_thd->variables.ndb_use_exact_count &&
          ndb_get_table_statistics(ndb, m_table, &stat) == 0)
      {
        stats.mean_rec_length= stat.row_size;
        stats.data_file_length= stat.fragment_memory;
        stats.records= stat.row_count;
      }
      else
      {
        stats.mean_rec_length= 0;
        stats.records= 100;
      }
    }
  }
  if (flag & HA_STATUS_CONST)
  {
    DBUG_PRINT("info", ("HA_STATUS_CONST"));
    set_rec_per_key();
  }
  if (flag & HA_STATUS_ERRKEY)
  {
    DBUG_PRINT("info", ("HA_STATUS_ERRKEY"));
    errkey= m_dupkey;
  }
  if (flag & HA_STATUS_AUTO)
  {
    DBUG_PRINT("info", ("HA_STATUS_AUTO"));
    if (m_table)
    {
      Ndb *ndb= get_ndb();
      Ndb_tuple_id_range_guard g(m_share);
      
      Uint64 auto_increment_value64;
      if (ndb->readAutoIncrementValue(m_table, g.range,
                                      auto_increment_value64) == -1)
      {
        const NdbError err= ndb->getNdbError();
        sql_print_error("Error %lu in readAutoIncrementValue(): %s",
                        (ulong) err.code, err.message);
        stats.auto_increment_value= ~(ulonglong)0;
      }
      else
        stats.auto_increment_value= (ulonglong)auto_increment_value64;
    }
  }
  DBUG_VOID_RETURN;
}


void ha_ndbcluster::get_dynamic_partition_info(PARTITION_INFO *stat_info,
                                               uint part_id)
{
  /* 
     This functions should be fixed. Suggested fix: to
     implement ndb function which retrives the statistics
     about ndb partitions.
  */
  bzero((char*) stat_info, sizeof(PARTITION_INFO));
  return;
}


int ha_ndbcluster::extra(enum ha_extra_function operation)
{
  DBUG_ENTER("extra");
  switch (operation) {
  case HA_EXTRA_IGNORE_DUP_KEY:       /* Dup keys don't rollback everything*/
    DBUG_PRINT("info", ("HA_EXTRA_IGNORE_DUP_KEY"));
    DBUG_PRINT("info", ("Ignoring duplicate key"));
    m_ignore_dup_key= TRUE;
    break;
  case HA_EXTRA_NO_IGNORE_DUP_KEY:
    DBUG_PRINT("info", ("HA_EXTRA_NO_IGNORE_DUP_KEY"));
    m_ignore_dup_key= FALSE;
    break;
  case HA_EXTRA_IGNORE_NO_KEY:
    DBUG_PRINT("info", ("HA_EXTRA_IGNORE_NO_KEY"));
    DBUG_PRINT("info", ("Turning on AO_IgnoreError at Commit/NoCommit"));
    m_ignore_no_key= TRUE;
    break;
  case HA_EXTRA_NO_IGNORE_NO_KEY:
    DBUG_PRINT("info", ("HA_EXTRA_NO_IGNORE_NO_KEY"));
    DBUG_PRINT("info", ("Turning on AO_IgnoreError at Commit/NoCommit"));
    m_ignore_no_key= FALSE;
    break;
  case HA_EXTRA_WRITE_CAN_REPLACE:
    DBUG_PRINT("info", ("HA_EXTRA_WRITE_CAN_REPLACE"));
    if (!m_has_unique_index)
    {
      DBUG_PRINT("info", ("Turning ON use of write instead of insert"));
      m_use_write= TRUE;
    }
    break;
  case HA_EXTRA_WRITE_CANNOT_REPLACE:
    DBUG_PRINT("info", ("HA_EXTRA_WRITE_CANNOT_REPLACE"));
    DBUG_PRINT("info", ("Turning OFF use of write instead of insert"));
    m_use_write= FALSE;
    break;
  default:
    break;
  }
  
  DBUG_RETURN(0);
}


int ha_ndbcluster::reset()
{
  DBUG_ENTER("ha_ndbcluster::reset");
  cond_clear();
  /*
    Regular partition pruning will set the bitmap appropriately.
    Some queries like ALTER TABLE doesn't use partition pruning and
    thus the 'used_partitions' bitmap needs to be initialized
  */
  if (m_part_info)
    bitmap_set_all(&m_part_info->used_partitions);
  DBUG_RETURN(0);
}


/* 
   Start of an insert, remember number of rows to be inserted, it will
   be used in write_row and get_autoincrement to send an optimal number
   of rows in each roundtrip to the server

   SYNOPSIS
   rows     number of rows to insert, 0 if unknown

*/

void ha_ndbcluster::start_bulk_insert(ha_rows rows)
{
  int bytes, batch;
  const NDBTAB *tab= m_table;    

  DBUG_ENTER("start_bulk_insert");
  DBUG_PRINT("enter", ("rows: %d", (int)rows));
  
  m_rows_inserted= (ha_rows) 0;
  if (!m_use_write && m_ignore_dup_key)
  {
    /*
      compare if expression with that in write_row
      we have a situation where peek_indexed_rows() will be called
      so we cannot batch
    */
    DBUG_PRINT("info", ("Batching turned off as duplicate key is "
                        "ignored by using peek_row"));
    m_rows_to_insert= 1;
    m_bulk_insert_rows= 1;
    DBUG_VOID_RETURN;
  }
  if (rows == (ha_rows) 0)
  {
    /* We don't know how many will be inserted, guess */
    m_rows_to_insert= m_autoincrement_prefetch;
  }
  else
    m_rows_to_insert= rows; 

  /* 
    Calculate how many rows that should be inserted
    per roundtrip to NDB. This is done in order to minimize the 
    number of roundtrips as much as possible. However performance will 
    degrade if too many bytes are inserted, thus it's limited by this 
    calculation.   
  */
  const int bytesperbatch= 8192;
  bytes= 12 + tab->getRowSizeInBytes() + 4 * tab->getNoOfColumns();
  batch= bytesperbatch/bytes;
  batch= batch == 0 ? 1 : batch;
  DBUG_PRINT("info", ("batch: %d, bytes: %d", batch, bytes));
  m_bulk_insert_rows= batch;

  DBUG_VOID_RETURN;
}

/*
  End of an insert
 */
int ha_ndbcluster::end_bulk_insert()
{
  int error= 0;

  DBUG_ENTER("end_bulk_insert");
  // Check if last inserts need to be flushed
  if (m_bulk_insert_not_flushed)
  {
    NdbTransaction *trans= m_active_trans;
    // Send rows to NDB
    DBUG_PRINT("info", ("Sending inserts to NDB, "\
                        "rows_inserted:%d, bulk_insert_rows: %d", 
                        (int) m_rows_inserted, (int) m_bulk_insert_rows)); 
    m_bulk_insert_not_flushed= FALSE;
    if (m_transaction_on)
    {
      if (execute_no_commit(this, trans) != 0)
      {
        no_uncommitted_rows_execute_failure();
        my_errno= error= ndb_err(trans);
      }
    }
    else
    {
      if (execute_commit(this, trans) != 0)
      {
        no_uncommitted_rows_execute_failure();
        my_errno= error= ndb_err(trans);
      }
      else
      {
        int res= trans->restart();
        DBUG_ASSERT(res == 0);
      }
    }
  }

  m_rows_inserted= (ha_rows) 0;
  m_rows_to_insert= (ha_rows) 1;
  DBUG_RETURN(error);
}


int ha_ndbcluster::extra_opt(enum ha_extra_function operation, ulong cache_size)
{
  DBUG_ENTER("extra_opt");
  DBUG_PRINT("enter", ("cache_size: %lu", cache_size));
  DBUG_RETURN(extra(operation));
}

static const char *ha_ndbcluster_exts[] = {
 ha_ndb_ext,
 NullS
};

const char** ha_ndbcluster::bas_ext() const
{
  return ha_ndbcluster_exts;
}

/*
  How many seeks it will take to read through the table
  This is to be comparable to the number returned by records_in_range so
  that we can decide if we should scan the table or use keys.
*/

double ha_ndbcluster::scan_time()
{
  DBUG_ENTER("ha_ndbcluster::scan_time()");
  double res= rows2double(stats.records*1000);
  DBUG_PRINT("exit", ("table: %s value: %f", 
                      m_tabname, res));
  DBUG_RETURN(res);
}

/*
  Convert MySQL table locks into locks supported by Ndb Cluster.
  Note that MySQL Cluster does currently not support distributed
  table locks, so to be safe one should set cluster in Single
  User Mode, before relying on table locks when updating tables
  from several MySQL servers
*/

THR_LOCK_DATA **ha_ndbcluster::store_lock(THD *thd,
                                          THR_LOCK_DATA **to,
                                          enum thr_lock_type lock_type)
{
  DBUG_ENTER("store_lock");
  if (lock_type != TL_IGNORE && m_lock.type == TL_UNLOCK) 
  {

    /* If we are not doing a LOCK TABLE, then allow multiple
       writers */
    
    /* Since NDB does not currently have table locks
       this is treated as a ordinary lock */

    if ((lock_type >= TL_WRITE_CONCURRENT_INSERT &&
         lock_type <= TL_WRITE) && !thd->in_lock_tables)      
      lock_type= TL_WRITE_ALLOW_WRITE;
    
    /* In queries of type INSERT INTO t1 SELECT ... FROM t2 ...
       MySQL would use the lock TL_READ_NO_INSERT on t2, and that
       would conflict with TL_WRITE_ALLOW_WRITE, blocking all inserts
       to t2. Convert the lock to a normal read lock to allow
       concurrent inserts to t2. */
    
    if (lock_type == TL_READ_NO_INSERT && !thd->in_lock_tables)
      lock_type= TL_READ;
    
    m_lock.type=lock_type;
  }
  *to++= &m_lock;

  DBUG_PRINT("exit", ("lock_type: %d", lock_type));
  
  DBUG_RETURN(to);
}

#ifndef DBUG_OFF
#define PRINT_OPTION_FLAGS(t) { \
      if (t->options & OPTION_NOT_AUTOCOMMIT) \
        DBUG_PRINT("thd->options", ("OPTION_NOT_AUTOCOMMIT")); \
      if (t->options & OPTION_BEGIN) \
        DBUG_PRINT("thd->options", ("OPTION_BEGIN")); \
      if (t->options & OPTION_TABLE_LOCK) \
        DBUG_PRINT("thd->options", ("OPTION_TABLE_LOCK")); \
}
#else
#define PRINT_OPTION_FLAGS(t)
#endif


/*
  As MySQL will execute an external lock for every new table it uses
  we can use this to start the transactions.
  If we are in auto_commit mode we just need to start a transaction
  for the statement, this will be stored in thd_ndb.stmt.
  If not, we have to start a master transaction if there doesn't exist
  one from before, this will be stored in thd_ndb.all
 
  When a table lock is held one transaction will be started which holds
  the table lock and for each statement a hupp transaction will be started  
  If we are locking the table then:
  - save the NdbDictionary::Table for easy access
  - save reference to table statistics
  - refresh list of the indexes for the table if needed (if altered)
 */

int ha_ndbcluster::external_lock(THD *thd, int lock_type)
{
  int error=0;
  NdbTransaction* trans= NULL;
  DBUG_ENTER("external_lock");

  /*
    Check that this handler instance has a connection
    set up to the Ndb object of thd
   */
  if (check_ndb_connection(thd))
    DBUG_RETURN(1);

  Thd_ndb *thd_ndb= get_thd_ndb(thd);
  Ndb *ndb= thd_ndb->ndb;

  DBUG_PRINT("enter", ("this: 0x%lx  thd: 0x%lx  thd_ndb: %lx  "
                       "thd_ndb->lock_count: %d",
                       (long) this, (long) thd, (long) thd_ndb,
                       thd_ndb->lock_count));

  if (lock_type != F_UNLCK)
  {
    DBUG_PRINT("info", ("lock_type != F_UNLCK"));
    if (!thd->transaction.on)
      m_transaction_on= FALSE;
    else
      m_transaction_on= thd->variables.ndb_use_transactions;
    if (!thd_ndb->lock_count++)
    {
      PRINT_OPTION_FLAGS(thd);
      if (!(thd->options & (OPTION_NOT_AUTOCOMMIT | OPTION_BEGIN))) 
      {
        // Autocommit transaction
        DBUG_ASSERT(!thd_ndb->stmt);
        DBUG_PRINT("trans",("Starting transaction stmt"));      

        trans= ndb->startTransaction();
        if (trans == NULL)
          ERR_RETURN(ndb->getNdbError());
        thd_ndb->init_open_tables();
        thd_ndb->stmt= trans;
        trans_register_ha(thd, FALSE, &ndbcluster_hton);
      } 
      else 
      { 
        if (!thd_ndb->all)
        {
          // Not autocommit transaction
          // A "master" transaction ha not been started yet
          DBUG_PRINT("trans",("starting transaction, all"));
          
          trans= ndb->startTransaction();
          if (trans == NULL)
            ERR_RETURN(ndb->getNdbError());
          thd_ndb->init_open_tables();
          thd_ndb->all= trans; 
          trans_register_ha(thd, TRUE, &ndbcluster_hton);

          /*
            If this is the start of a LOCK TABLE, a table look 
            should be taken on the table in NDB
           
            Check if it should be read or write lock
           */
          if (thd->options & (OPTION_TABLE_LOCK))
          {
            //lockThisTable();
            DBUG_PRINT("info", ("Locking the table..." ));
          }

        }
      }
    }
    /*
      This is the place to make sure this handler instance
      has a started transaction.
     
      The transaction is started by the first handler on which 
      MySQL Server calls external lock
     
      Other handlers in the same stmt or transaction should use 
      the same NDB transaction. This is done by setting up the m_active_trans
      pointer to point to the NDB transaction. 
     */

    // store thread specific data first to set the right context
    m_force_send=          thd->variables.ndb_force_send;
    m_ha_not_exact_count= !thd->variables.ndb_use_exact_count;
    m_autoincrement_prefetch= 
      (ha_rows) thd->variables.ndb_autoincrement_prefetch_sz;

    m_active_trans= thd_ndb->all ? thd_ndb->all : thd_ndb->stmt;
    DBUG_ASSERT(m_active_trans);
    // Start of transaction
    m_rows_changed= 0;
    m_ops_pending= 0;

    // TODO remove double pointers...
    m_thd_ndb_share= thd_ndb->get_open_table(thd, m_table);
    m_table_info= &m_thd_ndb_share->stat;
  }
  else
  {
    DBUG_PRINT("info", ("lock_type == F_UNLCK"));

    if (ndb_cache_check_time && m_rows_changed)
    {
      DBUG_PRINT("info", ("Rows has changed and util thread is running"));
      if (thd->options & (OPTION_NOT_AUTOCOMMIT | OPTION_BEGIN))
      {
        DBUG_PRINT("info", ("Add share to list of tables to be invalidated"));
        /* NOTE push_back allocates memory using transactions mem_root! */
        thd_ndb->changed_tables.push_back(m_share, &thd->transaction.mem_root);
      }

      pthread_mutex_lock(&m_share->mutex);
      DBUG_PRINT("info", ("Invalidating commit_count"));
      m_share->commit_count= 0;
      m_share->commit_count_lock++;
      pthread_mutex_unlock(&m_share->mutex);
    }

    if (!--thd_ndb->lock_count)
    {
      DBUG_PRINT("trans", ("Last external_lock"));
      PRINT_OPTION_FLAGS(thd);

      if (thd_ndb->stmt)
      {
        /*
          Unlock is done without a transaction commit / rollback.
          This happens if the thread didn't update any rows
          We must in this case close the transaction to release resources
        */
        DBUG_PRINT("trans",("ending non-updating transaction"));
        ndb->closeTransaction(m_active_trans);
        thd_ndb->stmt= NULL;
      }
    }
    m_table_info= NULL;

    /*
      This is the place to make sure this handler instance
      no longer are connected to the active transaction.

      And since the handler is no longer part of the transaction 
      it can't have open cursors, ops or blobs pending.
    */
    m_active_trans= NULL;    

    if (m_active_cursor)
      DBUG_PRINT("warning", ("m_active_cursor != NULL"));
    m_active_cursor= NULL;

    if (m_multi_cursor)
      DBUG_PRINT("warning", ("m_multi_cursor != NULL"));
    m_multi_cursor= NULL;
    
    if (m_blobs_pending)
      DBUG_PRINT("warning", ("blobs_pending != 0"));
    m_blobs_pending= 0;
    
    if (m_ops_pending)
      DBUG_PRINT("warning", ("ops_pending != 0L"));
    m_ops_pending= 0;
  }
  thd->set_current_stmt_binlog_row_based_if_mixed();
  DBUG_RETURN(error);
}

/*
  Unlock the last row read in an open scan.
  Rows are unlocked by default in ndb, but
  for SELECT FOR UPDATE and SELECT LOCK WIT SHARE MODE
  locks are kept if unlock_row() is not called.
*/

void ha_ndbcluster::unlock_row() 
{
  DBUG_ENTER("unlock_row");

  DBUG_PRINT("info", ("Unlocking row"));
  m_lock_tuple= false;
  DBUG_VOID_RETURN;
}

/*
  Start a transaction for running a statement if one is not
  already running in a transaction. This will be the case in
  a BEGIN; COMMIT; block
  When using LOCK TABLE's external_lock will start a transaction
  since ndb does not currently does not support table locking
*/

int ha_ndbcluster::start_stmt(THD *thd, thr_lock_type lock_type)
{
  int error=0;
  DBUG_ENTER("start_stmt");
  PRINT_OPTION_FLAGS(thd);

  Thd_ndb *thd_ndb= get_thd_ndb(thd);
  NdbTransaction *trans= (thd_ndb->stmt)?thd_ndb->stmt:thd_ndb->all;
  if (!trans){
    Ndb *ndb= thd_ndb->ndb;
    DBUG_PRINT("trans",("Starting transaction stmt"));  
    trans= ndb->startTransaction();
    if (trans == NULL)
      ERR_RETURN(ndb->getNdbError());
    no_uncommitted_rows_reset(thd);
    thd_ndb->stmt= trans;
    trans_register_ha(thd, FALSE, &ndbcluster_hton);
  }
  m_active_trans= trans;

  // Start of statement
  m_ops_pending= 0;    
  thd->set_current_stmt_binlog_row_based_if_mixed();

  DBUG_RETURN(error);
}


/*
  Commit a transaction started in NDB
 */

static int ndbcluster_commit(THD *thd, bool all)
{
  int res= 0;
  Thd_ndb *thd_ndb= get_thd_ndb(thd);
  Ndb *ndb= thd_ndb->ndb;
  NdbTransaction *trans= all ? thd_ndb->all : thd_ndb->stmt;

  DBUG_ENTER("ndbcluster_commit");
  DBUG_PRINT("transaction",("%s",
                            trans == thd_ndb->stmt ?
                            "stmt" : "all"));
  DBUG_ASSERT(ndb && trans);

  if (execute_commit(thd,trans) != 0)
  {
    const NdbError err= trans->getNdbError();
    const NdbOperation *error_op= trans->getNdbErrorOperation();
    ERR_PRINT(err);
    res= ndb_to_mysql_error(&err);
    if (res != -1)
      ndbcluster_print_error(res, error_op);
  }
  ndb->closeTransaction(trans);

  if (all)
    thd_ndb->all= NULL;
  else
    thd_ndb->stmt= NULL;

  /* Clear commit_count for tables changed by transaction */
  NDB_SHARE* share;
  List_iterator_fast<NDB_SHARE> it(thd_ndb->changed_tables);
  while ((share= it++))
  {
    pthread_mutex_lock(&share->mutex);
    DBUG_PRINT("info", ("Invalidate commit_count for %s, share->commit_count: %d ",
			share->key, share->commit_count));
    share->commit_count= 0;
    share->commit_count_lock++;
    pthread_mutex_unlock(&share->mutex);
  }
  thd_ndb->changed_tables.empty();

  DBUG_RETURN(res);
}


/*
  Rollback a transaction started in NDB
 */

static int ndbcluster_rollback(THD *thd, bool all)
{
  int res= 0;
  Thd_ndb *thd_ndb= get_thd_ndb(thd);
  Ndb *ndb= thd_ndb->ndb;
  NdbTransaction *trans= all ? thd_ndb->all : thd_ndb->stmt;

  DBUG_ENTER("ndbcluster_rollback");
  DBUG_PRINT("transaction",("%s",
                            trans == thd_ndb->stmt ? 
                            "stmt" : "all"));
  DBUG_ASSERT(ndb && trans);

  if (trans->execute(NdbTransaction::Rollback) != 0)
  {
    const NdbError err= trans->getNdbError();
    const NdbOperation *error_op= trans->getNdbErrorOperation();
    ERR_PRINT(err);     
    res= ndb_to_mysql_error(&err);
    if (res != -1) 
      ndbcluster_print_error(res, error_op);
  }
  ndb->closeTransaction(trans);

  if (all)
    thd_ndb->all= NULL;
  else
    thd_ndb->stmt= NULL;

  /* Clear list of tables changed by transaction */
  thd_ndb->changed_tables.empty();

  DBUG_RETURN(res);
}


/*
  Define NDB column based on Field.
  Returns 0 or mysql error code.
  Not member of ha_ndbcluster because NDBCOL cannot be declared.

  MySQL text types with character set "binary" are mapped to true
  NDB binary types without a character set.  This may change.
 */

static int create_ndb_column(NDBCOL &col,
                             Field *field,
                             HA_CREATE_INFO *info)
{
  // Set name
  col.setName(field->field_name);
  // Get char set
  CHARSET_INFO *cs= field->charset();
  // Set type and sizes
  const enum enum_field_types mysql_type= field->real_type();
  switch (mysql_type) {
  // Numeric types
  case MYSQL_TYPE_TINY:        
    if (field->flags & UNSIGNED_FLAG)
      col.setType(NDBCOL::Tinyunsigned);
    else
      col.setType(NDBCOL::Tinyint);
    col.setLength(1);
    break;
  case MYSQL_TYPE_SHORT:
    if (field->flags & UNSIGNED_FLAG)
      col.setType(NDBCOL::Smallunsigned);
    else
      col.setType(NDBCOL::Smallint);
    col.setLength(1);
    break;
  case MYSQL_TYPE_LONG:
    if (field->flags & UNSIGNED_FLAG)
      col.setType(NDBCOL::Unsigned);
    else
      col.setType(NDBCOL::Int);
    col.setLength(1);
    break;
  case MYSQL_TYPE_INT24:       
    if (field->flags & UNSIGNED_FLAG)
      col.setType(NDBCOL::Mediumunsigned);
    else
      col.setType(NDBCOL::Mediumint);
    col.setLength(1);
    break;
  case MYSQL_TYPE_LONGLONG:
    if (field->flags & UNSIGNED_FLAG)
      col.setType(NDBCOL::Bigunsigned);
    else
      col.setType(NDBCOL::Bigint);
    col.setLength(1);
    break;
  case MYSQL_TYPE_FLOAT:
    col.setType(NDBCOL::Float);
    col.setLength(1);
    break;
  case MYSQL_TYPE_DOUBLE:
    col.setType(NDBCOL::Double);
    col.setLength(1);
    break;
  case MYSQL_TYPE_DECIMAL:    
    {
      Field_decimal *f= (Field_decimal*)field;
      uint precision= f->pack_length();
      uint scale= f->decimals();
      if (field->flags & UNSIGNED_FLAG)
      {
        col.setType(NDBCOL::Olddecimalunsigned);
        precision-= (scale > 0);
      }
      else
      {
        col.setType(NDBCOL::Olddecimal);
        precision-= 1 + (scale > 0);
      }
      col.setPrecision(precision);
      col.setScale(scale);
      col.setLength(1);
    }
    break;
  case MYSQL_TYPE_NEWDECIMAL:    
    {
      Field_new_decimal *f= (Field_new_decimal*)field;
      uint precision= f->precision;
      uint scale= f->decimals();
      if (field->flags & UNSIGNED_FLAG)
      {
        col.setType(NDBCOL::Decimalunsigned);
      }
      else
      {
        col.setType(NDBCOL::Decimal);
      }
      col.setPrecision(precision);
      col.setScale(scale);
      col.setLength(1);
    }
    break;
  // Date types
  case MYSQL_TYPE_DATETIME:    
    col.setType(NDBCOL::Datetime);
    col.setLength(1);
    break;
  case MYSQL_TYPE_DATE: // ?
    col.setType(NDBCOL::Char);
    col.setLength(field->pack_length());
    break;
  case MYSQL_TYPE_NEWDATE:
    col.setType(NDBCOL::Date);
    col.setLength(1);
    break;
  case MYSQL_TYPE_TIME:        
    col.setType(NDBCOL::Time);
    col.setLength(1);
    break;
  case MYSQL_TYPE_YEAR:
    col.setType(NDBCOL::Year);
    col.setLength(1);
    break;
  case MYSQL_TYPE_TIMESTAMP:
    col.setType(NDBCOL::Timestamp);
    col.setLength(1);
    break;
  // Char types
  case MYSQL_TYPE_STRING:      
    if (field->pack_length() == 0)
    {
      col.setType(NDBCOL::Bit);
      col.setLength(1);
    }
    else if ((field->flags & BINARY_FLAG) && cs == &my_charset_bin)
    {
      col.setType(NDBCOL::Binary);
      col.setLength(field->pack_length());
    }
    else
    {
      col.setType(NDBCOL::Char);
      col.setCharset(cs);
      col.setLength(field->pack_length());
    }
    break;
  case MYSQL_TYPE_VAR_STRING: // ?
  case MYSQL_TYPE_VARCHAR:
    {
      Field_varstring* f= (Field_varstring*)field;
      if (f->length_bytes == 1)
      {
        if ((field->flags & BINARY_FLAG) && cs == &my_charset_bin)
          col.setType(NDBCOL::Varbinary);
        else {
          col.setType(NDBCOL::Varchar);
          col.setCharset(cs);
        }
      }
      else if (f->length_bytes == 2)
      {
        if ((field->flags & BINARY_FLAG) && cs == &my_charset_bin)
          col.setType(NDBCOL::Longvarbinary);
        else {
          col.setType(NDBCOL::Longvarchar);
          col.setCharset(cs);
        }
      }
      else
      {
        return HA_ERR_UNSUPPORTED;
      }
      col.setLength(field->field_length);
    }
    break;
  // Blob types (all come in as MYSQL_TYPE_BLOB)
  mysql_type_tiny_blob:
  case MYSQL_TYPE_TINY_BLOB:
    if ((field->flags & BINARY_FLAG) && cs == &my_charset_bin)
      col.setType(NDBCOL::Blob);
    else {
      col.setType(NDBCOL::Text);
      col.setCharset(cs);
    }
    col.setInlineSize(256);
    // No parts
    col.setPartSize(0);
    col.setStripeSize(0);
    break;
  //mysql_type_blob:
  case MYSQL_TYPE_GEOMETRY:
  case MYSQL_TYPE_BLOB:    
    if ((field->flags & BINARY_FLAG) && cs == &my_charset_bin)
      col.setType(NDBCOL::Blob);
    else {
      col.setType(NDBCOL::Text);
      col.setCharset(cs);
    }
    // Use "<=" even if "<" is the exact condition
    if (field->max_length() <= (1 << 8))
      goto mysql_type_tiny_blob;
    else if (field->max_length() <= (1 << 16))
    {
      col.setInlineSize(256);
      col.setPartSize(2000);
      col.setStripeSize(16);
    }
    else if (field->max_length() <= (1 << 24))
      goto mysql_type_medium_blob;
    else
      goto mysql_type_long_blob;
    break;
  mysql_type_medium_blob:
  case MYSQL_TYPE_MEDIUM_BLOB:   
    if ((field->flags & BINARY_FLAG) && cs == &my_charset_bin)
      col.setType(NDBCOL::Blob);
    else {
      col.setType(NDBCOL::Text);
      col.setCharset(cs);
    }
    col.setInlineSize(256);
    col.setPartSize(4000);
    col.setStripeSize(8);
    break;
  mysql_type_long_blob:
  case MYSQL_TYPE_LONG_BLOB:  
    if ((field->flags & BINARY_FLAG) && cs == &my_charset_bin)
      col.setType(NDBCOL::Blob);
    else {
      col.setType(NDBCOL::Text);
      col.setCharset(cs);
    }
    col.setInlineSize(256);
    col.setPartSize(8000);
    col.setStripeSize(4);
    break;
  // Other types
  case MYSQL_TYPE_ENUM:
    col.setType(NDBCOL::Char);
    col.setLength(field->pack_length());
    break;
  case MYSQL_TYPE_SET:         
    col.setType(NDBCOL::Char);
    col.setLength(field->pack_length());
    break;
  case MYSQL_TYPE_BIT:
  {
    int no_of_bits= field->field_length;
    col.setType(NDBCOL::Bit);
    if (!no_of_bits)
      col.setLength(1);
      else
        col.setLength(no_of_bits);
    break;
  }
  case MYSQL_TYPE_NULL:        
    goto mysql_type_unsupported;
  mysql_type_unsupported:
  default:
    return HA_ERR_UNSUPPORTED;
  }
  // Set nullable and pk
  col.setNullable(field->maybe_null());
  col.setPrimaryKey(field->flags & PRI_KEY_FLAG);
  // Set autoincrement
  if (field->flags & AUTO_INCREMENT_FLAG) 
  {
    char buff[22];
    col.setAutoIncrement(TRUE);
    ulonglong value= info->auto_increment_value ?
      info->auto_increment_value : (ulonglong) 1;
    DBUG_PRINT("info", ("Autoincrement key, initial: %s", llstr(value, buff)));
    col.setAutoIncrementInitialValue(value);
  }
  else
    col.setAutoIncrement(FALSE);
  return 0;
}

/*
  Create a table in NDB Cluster
*/

int ha_ndbcluster::create(const char *name, 
                          TABLE *form, 
                          HA_CREATE_INFO *info)
{
  THD *thd= current_thd;
  NDBTAB tab;
  NDBCOL col;
  uint pack_length, length, i, pk_length= 0;
  const void *data, *pack_data;
  bool create_from_engine= (info->table_options & HA_OPTION_CREATE_FROM_ENGINE);
  bool is_truncate= (thd->lex->sql_command == SQLCOM_TRUNCATE);

  DBUG_ENTER("ha_ndbcluster::create");
  DBUG_PRINT("enter", ("name: %s", name));

  DBUG_ASSERT(*fn_rext((char*)name) == 0);
  set_dbname(name);
  set_tabname(name);

  if (is_truncate)
  {
    DBUG_PRINT("info", ("Dropping and re-creating table for TRUNCATE"));
    if ((my_errno= delete_table(name)))
      DBUG_RETURN(my_errno);
  }
  table= form;
  if (create_from_engine)
  {
    /*
      Table already exists in NDB and frm file has been created by 
      caller.
      Do Ndb specific stuff, such as create a .ndb file
    */
    if ((my_errno= write_ndb_file(name)))
      DBUG_RETURN(my_errno);
#ifdef HAVE_NDB_BINLOG
    ndbcluster_create_binlog_setup(get_ndb(), name, strlen(name),
                                   m_dbname, m_tabname, FALSE);
#endif /* HAVE_NDB_BINLOG */
    DBUG_RETURN(my_errno);
  }

#ifdef HAVE_NDB_BINLOG
  /*
    Don't allow table creation unless
    schema distribution table is setup
    ( unless it is a creation of the schema dist table itself )
  */
  if (!schema_share &&
      !(strcmp(m_dbname, NDB_REP_DB) == 0 &&
        strcmp(m_tabname, NDB_SCHEMA_TABLE) == 0))
  {
    DBUG_PRINT("info", ("Schema distribution table not setup"));
    DBUG_RETURN(HA_ERR_NO_CONNECTION);
  }
#endif /* HAVE_NDB_BINLOG */

  DBUG_PRINT("table", ("name: %s", m_tabname));  
  tab.setName(m_tabname);
  tab.setLogging(!(info->options & HA_LEX_CREATE_TMP_TABLE));    
   
  // Save frm data for this table
  if (readfrm(name, &data, &length))
    DBUG_RETURN(1);
  if (packfrm(data, length, &pack_data, &pack_length))
  {
    my_free((char*)data, MYF(0));
    DBUG_RETURN(2);
  }

  DBUG_PRINT("info", ("setFrm data=%lx  len=%d", pack_data, pack_length));
  tab.setFrm(pack_data, pack_length);      
  my_free((char*)data, MYF(0));
  my_free((char*)pack_data, MYF(0));
  
  for (i= 0; i < form->s->fields; i++) 
  {
    Field *field= form->field[i];
    DBUG_PRINT("info", ("name: %s, type: %u, pack_length: %d", 
                        field->field_name, field->real_type(),
                        field->pack_length()));
    if ((my_errno= create_ndb_column(col, field, info)))
      DBUG_RETURN(my_errno);
 
    if (info->store_on_disk || getenv("NDB_DEFAULT_DISK"))
      col.setStorageType(NdbDictionary::Column::StorageTypeDisk);
    else
      col.setStorageType(NdbDictionary::Column::StorageTypeMemory);

    tab.addColumn(col);
    if (col.getPrimaryKey())
      pk_length += (field->pack_length() + 3) / 4;
  }

  KEY* key_info;
  for (i= 0, key_info= form->key_info; i < form->s->keys; i++, key_info++)
  {
    KEY_PART_INFO *key_part= key_info->key_part;
    KEY_PART_INFO *end= key_part + key_info->key_parts;
    for (; key_part != end; key_part++)
      tab.getColumn(key_part->fieldnr-1)->setStorageType(
                             NdbDictionary::Column::StorageTypeMemory);
  }

  if (info->store_on_disk)
    if (info->tablespace)
      tab.setTablespace(info->tablespace);
    else
      tab.setTablespace("DEFAULT-TS");
  // No primary key, create shadow key as 64 bit, auto increment  
  if (form->s->primary_key == MAX_KEY) 
  {
    DBUG_PRINT("info", ("Generating shadow key"));
    col.setName("$PK");
    col.setType(NdbDictionary::Column::Bigunsigned);
    col.setLength(1);
    col.setNullable(FALSE);
    col.setPrimaryKey(TRUE);
    col.setAutoIncrement(TRUE);
    tab.addColumn(col);
    pk_length += 2;
  }
 
  // Make sure that blob tables don't have to big part size
  for (i= 0; i < form->s->fields; i++) 
  {
    /**
     * The extra +7 concists
     * 2 - words from pk in blob table
     * 5 - from extra words added by tup/dict??
     */
    switch (form->field[i]->real_type()) {
    case MYSQL_TYPE_GEOMETRY:
    case MYSQL_TYPE_BLOB:    
    case MYSQL_TYPE_MEDIUM_BLOB:   
    case MYSQL_TYPE_LONG_BLOB: 
    {
      NdbDictionary::Column * col= tab.getColumn(i);
      int size= pk_length + (col->getPartSize()+3)/4 + 7;
      if (size > NDB_MAX_TUPLE_SIZE_IN_WORDS && 
         (pk_length+7) < NDB_MAX_TUPLE_SIZE_IN_WORDS)
      {
        size= NDB_MAX_TUPLE_SIZE_IN_WORDS - pk_length - 7;
        col->setPartSize(4*size);
      }
      /**
       * If size > NDB_MAX and pk_length+7 >= NDB_MAX
       *   then the table can't be created anyway, so skip
       *   changing part size, and have error later
       */ 
    }
    default:
      break;
    }
  }

  // Check partition info
  partition_info *part_info= form->part_info;
  if ((my_errno= set_up_partition_info(part_info, form, (void*)&tab)))
  {
    DBUG_RETURN(my_errno);
  }

  if ((my_errno= check_ndb_connection()))
    DBUG_RETURN(my_errno);
  
  // Create the table in NDB     
  Ndb *ndb= get_ndb();
  NDBDICT *dict= ndb->getDictionary();
  if (dict->createTable(tab) != 0) 
  {
    const NdbError err= dict->getNdbError();
    ERR_PRINT(err);
    my_errno= ndb_to_mysql_error(&err);
    DBUG_RETURN(my_errno);
  }

  Ndb_table_guard ndbtab_g(dict, m_tabname);
  // temporary set m_table during create
  // reset at return
  m_table= ndbtab_g.get_table();
  // TODO check also that we have the same frm...
  if (!m_table)
  {
    /* purecov: begin deadcode */
    const NdbError err= dict->getNdbError();
    ERR_PRINT(err);
    my_errno= ndb_to_mysql_error(&err);
    DBUG_RETURN(my_errno);
    /* purecov: end */
  }

  DBUG_PRINT("info", ("Table %s/%s created successfully", 
                      m_dbname, m_tabname));

  // Create secondary indexes
  my_errno= create_indexes(ndb, form);

  if (!my_errno)
    my_errno= write_ndb_file(name);
  else
  {
    /*
      Failed to create an index,
      drop the table (and all it's indexes)
    */
    while (dict->dropTableGlobal(*m_table))
    {
      switch (dict->getNdbError().status)
      {
        case NdbError::TemporaryError:
          if (!thd->killed) 
            continue; // retry indefinitly
          break;
        default:
          break;
      }
      break;
    }
    m_table = 0;
    DBUG_RETURN(my_errno);
  }

#ifdef HAVE_NDB_BINLOG
  if (!my_errno)
  {
    NDB_SHARE *share= 0;
    pthread_mutex_lock(&ndbcluster_mutex);
    /*
      First make sure we get a "fresh" share here, not an old trailing one...
    */
    {
      uint length= (uint) strlen(name);
      if ((share= (NDB_SHARE*) hash_search(&ndbcluster_open_tables,
                                           (byte*) name, length)))
        handle_trailing_share(share);
    }
    /*
      get a new share
    */

    if (!(share= get_share(name, form, true, true)))
    {
      sql_print_error("NDB: allocating table share for %s failed", name);
      /* my_errno is set */
    }
    pthread_mutex_unlock(&ndbcluster_mutex);

    while (!IS_TMP_PREFIX(m_tabname))
    {
      String event_name(INJECTOR_EVENT_LEN);
      ndb_rep_event_name(&event_name,m_dbname,m_tabname);
      int do_event_op= ndb_binlog_running;

      if (!schema_share &&
          strcmp(share->db, NDB_REP_DB) == 0 &&
          strcmp(share->table_name, NDB_SCHEMA_TABLE) == 0)
        do_event_op= 1;

      /*
        Always create an event for the table, as other mysql servers
        expect it to be there.
      */
      if (!ndbcluster_create_event(ndb, m_table, event_name.c_ptr(), share,
                                   share && do_event_op ? 2 : 1/* push warning */))
      {
        if (ndb_extra_logging)
          sql_print_information("NDB Binlog: CREATE TABLE Event: %s",
                                event_name.c_ptr());
        if (share && do_event_op &&
            ndbcluster_create_event_ops(share, m_table, event_name.c_ptr()))
        {
          sql_print_error("NDB Binlog: FAILED CREATE TABLE event operations."
                          " Event: %s", name);
          /* a warning has been issued to the client */
        }
      }
      /*
        warning has been issued if ndbcluster_create_event failed
        and (share && do_event_op)
      */
      if (share && !do_event_op)
        share->flags|= NSF_NO_BINLOG;
      ndbcluster_log_schema_op(thd, share,
                               thd->query, thd->query_length,
                               share->db, share->table_name,
                               m_table->getObjectId(),
                               m_table->getObjectVersion(),
                               (is_truncate) ?
			       SOT_TRUNCATE_TABLE : SOT_CREATE_TABLE, 
			       0, 0, 1);
      break;
    }
  }
#endif /* HAVE_NDB_BINLOG */

  m_table= 0;
  DBUG_RETURN(my_errno);
}

int ha_ndbcluster::create_handler_files(const char *file,
                                        const char *old_name,
                                        int action_flag,
                                        HA_CREATE_INFO *info) 
{ 
  char path[FN_REFLEN];
  const char *name;
  Ndb* ndb;
  const NDBTAB *tab;
  const void *data, *pack_data;
  uint length, pack_length;
  int error= 0;

  DBUG_ENTER("create_handler_files");

  if (action_flag != CHF_INDEX_FLAG)
  {
    DBUG_RETURN(FALSE);
  }
  DBUG_PRINT("enter", ("file: %s", file));
  if (!(ndb= get_ndb()))
    DBUG_RETURN(HA_ERR_NO_CONNECTION);

  NDBDICT *dict= ndb->getDictionary();
  if (!info->frm_only)
    DBUG_RETURN(0); // Must be a create, ignore since frm is saved in create

  // TODO handle this
  DBUG_ASSERT(m_table != 0);

  set_dbname(file);
  set_tabname(file);
  Ndb_table_guard ndbtab_g(dict, m_tabname);
  DBUG_PRINT("info", ("m_dbname: %s, m_tabname: %s", m_dbname, m_tabname));
  if (!(tab= ndbtab_g.get_table()))
    DBUG_RETURN(0); // Unkown table, must be temporary table

  DBUG_ASSERT(get_ndb_share_state(m_share) == NSS_ALTERED);
  if (readfrm(file, &data, &length) ||
      packfrm(data, length, &pack_data, &pack_length))
  {
    DBUG_PRINT("info", ("Missing frm for %s", m_tabname));
    my_free((char*)data, MYF(MY_ALLOW_ZERO_PTR));
    my_free((char*)pack_data, MYF(MY_ALLOW_ZERO_PTR));
    error= 1;
  }
  else
  {
    DBUG_PRINT("info", ("Table %s has changed, altering frm in ndb", 
                        m_tabname));
    NdbDictionary::Table new_tab= *tab;
    new_tab.setFrm(pack_data, pack_length);
    if (dict->alterTableGlobal(*tab, new_tab))
    {
      error= ndb_to_mysql_error(&dict->getNdbError());
    }
    my_free((char*)data, MYF(MY_ALLOW_ZERO_PTR));
    my_free((char*)pack_data, MYF(MY_ALLOW_ZERO_PTR));
  }
  
  set_ndb_share_state(m_share, NSS_INITIAL);
  free_share(&m_share); // Decrease ref_count

  DBUG_RETURN(error);
}

int ha_ndbcluster::create_index(const char *name, KEY *key_info, 
                                NDB_INDEX_TYPE idx_type, uint idx_no)
{
  int error= 0;
  char unique_name[FN_LEN];
  static const char* unique_suffix= "$unique";
  DBUG_ENTER("ha_ndbcluster::create_ordered_index");
  DBUG_PRINT("info", ("Creating index %u: %s", idx_no, name));  

  if (idx_type == UNIQUE_ORDERED_INDEX || idx_type == UNIQUE_INDEX)
  {
    strxnmov(unique_name, FN_LEN, name, unique_suffix, NullS);
    DBUG_PRINT("info", ("Created unique index name \'%s\' for index %d",
                        unique_name, idx_no));
  }
    
  switch (idx_type){
  case PRIMARY_KEY_INDEX:
    // Do nothing, already created
    break;
  case PRIMARY_KEY_ORDERED_INDEX:
    error= create_ordered_index(name, key_info);
    break;
  case UNIQUE_ORDERED_INDEX:
    if (!(error= create_ordered_index(name, key_info)))
      error= create_unique_index(unique_name, key_info);
    break;
  case UNIQUE_INDEX:
    if (!(error= check_index_fields_not_null(idx_no)))
      error= create_unique_index(unique_name, key_info);
    break;
  case ORDERED_INDEX:
    error= create_ordered_index(name, key_info);
    break;
  default:
    DBUG_ASSERT(FALSE);
    break;
  }
  
  DBUG_RETURN(error);
}

int ha_ndbcluster::create_ordered_index(const char *name, 
                                        KEY *key_info)
{
  DBUG_ENTER("ha_ndbcluster::create_ordered_index");
  DBUG_RETURN(create_ndb_index(name, key_info, FALSE));
}

int ha_ndbcluster::create_unique_index(const char *name, 
                                       KEY *key_info)
{

  DBUG_ENTER("ha_ndbcluster::create_unique_index");
  DBUG_RETURN(create_ndb_index(name, key_info, TRUE));
}


/*
  Create an index in NDB Cluster
 */

int ha_ndbcluster::create_ndb_index(const char *name, 
                                     KEY *key_info,
                                     bool unique)
{
  Ndb *ndb= get_ndb();
  NdbDictionary::Dictionary *dict= ndb->getDictionary();
  KEY_PART_INFO *key_part= key_info->key_part;
  KEY_PART_INFO *end= key_part + key_info->key_parts;
  
  DBUG_ENTER("ha_ndbcluster::create_index");
  DBUG_PRINT("enter", ("name: %s ", name));

  NdbDictionary::Index ndb_index(name);
  if (unique)
    ndb_index.setType(NdbDictionary::Index::UniqueHashIndex);
  else 
  {
    ndb_index.setType(NdbDictionary::Index::OrderedIndex);
    // TODO Only temporary ordered indexes supported
    ndb_index.setLogging(FALSE); 
  }
  ndb_index.setTable(m_tabname);

  for (; key_part != end; key_part++) 
  {
    Field *field= key_part->field;
    DBUG_PRINT("info", ("attr: %s", field->field_name));
    ndb_index.addColumnName(field->field_name);
  }
  
  if (dict->createIndex(ndb_index, *m_table))
    ERR_RETURN(dict->getNdbError());

  // Success
  DBUG_PRINT("info", ("Created index %s", name));
  DBUG_RETURN(0);  
}

/*
 Prepare for an on-line alter table
*/ 
void ha_ndbcluster::prepare_for_alter()
{
  ndbcluster_get_share(m_share); // Increase ref_count
  set_ndb_share_state(m_share, NSS_ALTERED);
}

/*
  Add an index on-line to a table
*/
int ha_ndbcluster::add_index(TABLE *table_arg, 
                             KEY *key_info, uint num_of_keys)
{
  DBUG_ENTER("ha_ndbcluster::add_index");
  DBUG_PRINT("info", ("ha_ndbcluster::add_index to table %s", 
                      table_arg->s->table_name));
  int error= 0;
  uint idx;

  DBUG_ASSERT(m_share->state == NSS_ALTERED);
  for (idx= 0; idx < num_of_keys; idx++)
  {
    KEY *key= key_info + idx;
    KEY_PART_INFO *key_part= key->key_part;
    KEY_PART_INFO *end= key_part + key->key_parts;
    NDB_INDEX_TYPE idx_type= get_index_type_from_key(idx, key, false);
    DBUG_PRINT("info", ("Adding index: '%s'", key_info[idx].name));
    // Add fields to key_part struct
    for (; key_part != end; key_part++)
      key_part->field= table->field[key_part->fieldnr];
    // Check index type
    // Create index in ndb
    if((error= create_index(key_info[idx].name, key, idx_type, idx)))
      break;
  }
  if (error)
  {
    set_ndb_share_state(m_share, NSS_INITIAL);
    free_share(&m_share); // Decrease ref_count
  }
  DBUG_RETURN(error);  
}

/*
  Mark one or several indexes for deletion. and
  renumber the remaining indexes
*/
int ha_ndbcluster::prepare_drop_index(TABLE *table_arg, 
                                      uint *key_num, uint num_of_keys)
{
  DBUG_ENTER("ha_ndbcluster::prepare_drop_index");
  DBUG_ASSERT(m_share->state == NSS_ALTERED);
  // Mark indexes for deletion
  uint idx;
  for (idx= 0; idx < num_of_keys; idx++)
  {
    DBUG_PRINT("info", ("ha_ndbcluster::prepare_drop_index %u", *key_num));
    m_index[*key_num++].status= TO_BE_DROPPED;
  }
  // Renumber indexes
  THD *thd= current_thd;
  Thd_ndb *thd_ndb= get_thd_ndb(thd);
  Ndb *ndb= thd_ndb->ndb;
  renumber_indexes(ndb, table_arg);
  DBUG_RETURN(0);
}
 
/*
  Really drop all indexes marked for deletion
*/
int ha_ndbcluster::final_drop_index(TABLE *table_arg)
{
  int error;
  DBUG_ENTER("ha_ndbcluster::final_drop_index");
  DBUG_PRINT("info", ("ha_ndbcluster::final_drop_index"));
  // Really drop indexes
  THD *thd= current_thd;
  Thd_ndb *thd_ndb= get_thd_ndb(thd);
  Ndb *ndb= thd_ndb->ndb;
  if((error= drop_indexes(ndb, table_arg)))
  {
    m_share->state= NSS_INITIAL;
    free_share(&m_share); // Decrease ref_count
  }
  DBUG_RETURN(error);
}

/*
  Rename a table in NDB Cluster
*/

int ha_ndbcluster::rename_table(const char *from, const char *to)
{
  NDBDICT *dict;
  char old_dbname[FN_HEADLEN];
  char new_dbname[FN_HEADLEN];
  char new_tabname[FN_HEADLEN];
  const NDBTAB *orig_tab;
  int result;
  bool recreate_indexes= FALSE;
  NDBDICT::List index_list;

  DBUG_ENTER("ha_ndbcluster::rename_table");
  DBUG_PRINT("info", ("Renaming %s to %s", from, to));
  set_dbname(from, old_dbname);
  set_dbname(to, new_dbname);
  set_tabname(from);
  set_tabname(to, new_tabname);

  if (check_ndb_connection())
    DBUG_RETURN(my_errno= HA_ERR_NO_CONNECTION);

  Ndb *ndb= get_ndb();
  ndb->setDatabaseName(old_dbname);
  dict= ndb->getDictionary();
  Ndb_table_guard ndbtab_g(dict, m_tabname);
  if (!(orig_tab= ndbtab_g.get_table()))
    ERR_RETURN(dict->getNdbError());

#ifdef HAVE_NDB_BINLOG
  int ndb_table_id= orig_tab->getObjectId();
  int ndb_table_version= orig_tab->getObjectVersion();

  NDB_SHARE *share= get_share(from, 0, false);
  if (share)
  {
    int r= rename_share(share, to);
    DBUG_ASSERT(r == 0);
  }
#endif
  if (my_strcasecmp(system_charset_info, new_dbname, old_dbname))
  {
    dict->listIndexes(index_list, *orig_tab);    
    recreate_indexes= TRUE;
  }
  // Change current database to that of target table
  set_dbname(to);
  ndb->setDatabaseName(m_dbname);

  NdbDictionary::Table new_tab= *orig_tab;
  new_tab.setName(new_tabname);
  if (dict->alterTableGlobal(*orig_tab, new_tab) != 0)
  {
    NdbError ndb_error= dict->getNdbError();
#ifdef HAVE_NDB_BINLOG
    if (share)
    {
      int r= rename_share(share, from);
      DBUG_ASSERT(r == 0);
      free_share(&share);
    }
#endif
    ERR_RETURN(ndb_error);
  }
  
  // Rename .ndb file
  if ((result= handler::rename_table(from, to)))
  {
    // ToDo in 4.1 should rollback alter table...
#ifdef HAVE_NDB_BINLOG
    if (share)
      free_share(&share);
#endif
    DBUG_RETURN(result);
  }

#ifdef HAVE_NDB_BINLOG
  int is_old_table_tmpfile= 1;
  if (share && share->op)
    dict->forceGCPWait();

  /* handle old table */
  if (!IS_TMP_PREFIX(m_tabname))
  {
    is_old_table_tmpfile= 0;
    String event_name(INJECTOR_EVENT_LEN);
    ndb_rep_event_name(&event_name, from + sizeof(share_prefix) - 1, 0);
    ndbcluster_handle_drop_table(ndb, event_name.c_ptr(), share,
                                 "rename table");
  }

  if (!result && !IS_TMP_PREFIX(new_tabname))
  {
    /* always create an event for the table */
    String event_name(INJECTOR_EVENT_LEN);
    ndb_rep_event_name(&event_name, to + sizeof(share_prefix) - 1, 0);
    Ndb_table_guard ndbtab_g2(dict, new_tabname);
    const NDBTAB *ndbtab= ndbtab_g2.get_table();

    if (!ndbcluster_create_event(ndb, ndbtab, event_name.c_ptr(), share,
                                 share && ndb_binlog_running ? 2 : 1/* push warning */))
    {
      if (ndb_extra_logging)
        sql_print_information("NDB Binlog: RENAME Event: %s",
                              event_name.c_ptr());
      if (share && ndb_binlog_running &&
          ndbcluster_create_event_ops(share, ndbtab, event_name.c_ptr()))
      {
        sql_print_error("NDB Binlog: FAILED create event operations "
                        "during RENAME. Event %s", event_name.c_ptr());
        /* a warning has been issued to the client */
      }
    }
    /*
      warning has been issued if ndbcluster_create_event failed
      and (share && ndb_binlog_running)
    */
    if (!is_old_table_tmpfile)
      ndbcluster_log_schema_op(current_thd, share,
                               current_thd->query, current_thd->query_length,
                               old_dbname, m_tabname,
                               ndb_table_id, ndb_table_version,
                               SOT_RENAME_TABLE,
                               m_dbname, new_tabname, 1);
  }

  // If we are moving tables between databases, we need to recreate
  // indexes
  if (recreate_indexes)
  {
    for (unsigned i = 0; i < index_list.count; i++) 
    {
        NDBDICT::List::Element& index_el = index_list.elements[i];
	// Recreate any indexes not stored in the system database
	if (my_strcasecmp(system_charset_info, 
			  index_el.database, NDB_SYSTEM_DATABASE))
	{
	  set_dbname(from);
	  ndb->setDatabaseName(m_dbname);
	  const NDBINDEX * index= dict->getIndexGlobal(index_el.name,  new_tab);
	  DBUG_PRINT("info", ("Creating index %s/%s",
			      index_el.database, index->getName()));
	  dict->createIndex(*index, new_tab);
	  DBUG_PRINT("info", ("Dropping index %s/%s",
			      index_el.database, index->getName()));
	  set_dbname(from);
	  ndb->setDatabaseName(m_dbname);
	  dict->dropIndexGlobal(*index);
	}
    }
  }
  if (share)
    free_share(&share);
#endif

  DBUG_RETURN(result);
}


/*
  Delete table from NDB Cluster

 */

/* static version which does not need a handler */

int
ha_ndbcluster::delete_table(ha_ndbcluster *h, Ndb *ndb,
                            const char *path,
                            const char *db,
                            const char *table_name)
{
  THD *thd= current_thd;
  DBUG_ENTER("ha_ndbcluster::ndbcluster_delete_table");
  NDBDICT *dict= ndb->getDictionary();
  int ndb_table_id= 0;
  int ndb_table_version= 0;
#ifdef HAVE_NDB_BINLOG
  /*
    Don't allow drop table unless
    schema distribution table is setup
  */
  if (!schema_share)
  {
    DBUG_PRINT("info", ("Schema distribution table not setup"));
    DBUG_RETURN(HA_ERR_NO_CONNECTION);
  }
  NDB_SHARE *share= get_share(path, 0, false);
#endif

  /* Drop the table from NDB */
  
  int res= 0;
  if (h && h->m_table)
  {
retry_temporary_error1:
    if (dict->dropTableGlobal(*h->m_table) == 0)
    {
      ndb_table_id= h->m_table->getObjectId();
      ndb_table_version= h->m_table->getObjectVersion();
    }
    else
    {
      switch (dict->getNdbError().status)
      {
        case NdbError::TemporaryError:
          if (!thd->killed) 
            goto retry_temporary_error1; // retry indefinitly
          break;
        default:
          break;
      }
      res= ndb_to_mysql_error(&dict->getNdbError());
    }
    h->release_metadata(thd, ndb);
  }
  else
  {
    ndb->setDatabaseName(db);
    while (1)
    {
      Ndb_table_guard ndbtab_g(dict, table_name);
      if (ndbtab_g.get_table())
      {
    retry_temporary_error2:
        if (dict->dropTableGlobal(*ndbtab_g.get_table()) == 0)
        {
          ndb_table_id= ndbtab_g.get_table()->getObjectId();
          ndb_table_version= ndbtab_g.get_table()->getObjectVersion();
        }
        else
        {
          switch (dict->getNdbError().status)
          {
            case NdbError::TemporaryError:
              if (!thd->killed) 
                goto retry_temporary_error2; // retry indefinitly
              break;
            default:
              if (dict->getNdbError().code == NDB_INVALID_SCHEMA_OBJECT)
              {
                ndbtab_g.invalidate();
                continue;
              }
              break;
          }
        }
      }
      else
        res= ndb_to_mysql_error(&dict->getNdbError());
      break;
    }
  }

  if (res)
  {
#ifdef HAVE_NDB_BINLOG
    /* the drop table failed for some reason, drop the share anyways */
    if (share)
    {
      pthread_mutex_lock(&ndbcluster_mutex);
      if (share->state != NSS_DROPPED)
      {
        /*
          The share kept by the server has not been freed, free it
        */
        share->state= NSS_DROPPED;
        free_share(&share, TRUE);
      }
      /* free the share taken above */
      free_share(&share, TRUE);
      pthread_mutex_unlock(&ndbcluster_mutex);
    }
#endif
    DBUG_RETURN(res);
  }

#ifdef HAVE_NDB_BINLOG
  /* stop the logging of the dropped table, and cleanup */

  /*
    drop table is successful even if table does not exist in ndb
    and in case table was actually not dropped, there is no need
    to force a gcp, and setting the event_name to null will indicate
    that there is no event to be dropped
  */
  int table_dropped= dict->getNdbError().code != 709;

  if (!IS_TMP_PREFIX(table_name) && share &&
      current_thd->lex->sql_command != SQLCOM_TRUNCATE)
  {
    ndbcluster_log_schema_op(thd, share,
                             thd->query, thd->query_length,
                             share->db, share->table_name,
                             ndb_table_id, ndb_table_version,
                             SOT_DROP_TABLE, 0, 0, 1);
  }
  else if (table_dropped && share && share->op) /* ndbcluster_log_schema_op
                                                   will do a force GCP */
    dict->forceGCPWait();

  if (!IS_TMP_PREFIX(table_name))
  {
    String event_name(INJECTOR_EVENT_LEN);
    ndb_rep_event_name(&event_name, path + sizeof(share_prefix) - 1, 0);
    ndbcluster_handle_drop_table(ndb,
                                 table_dropped ? event_name.c_ptr() : 0,
                                 share, "delete table");
  }

  if (share)
  {
    pthread_mutex_lock(&ndbcluster_mutex);
    if (share->state != NSS_DROPPED)
    {
      /*
        The share kept by the server has not been freed, free it
      */
      share->state= NSS_DROPPED;
      free_share(&share, TRUE);
    }
    /* free the share taken above */
    free_share(&share, TRUE);
    pthread_mutex_unlock(&ndbcluster_mutex);
  }
#endif
  DBUG_RETURN(0);
}

int ha_ndbcluster::delete_table(const char *name)
{
  DBUG_ENTER("ha_ndbcluster::delete_table");
  DBUG_PRINT("enter", ("name: %s", name));
  set_dbname(name);
  set_tabname(name);

#ifdef HAVE_NDB_BINLOG
  /*
    Don't allow drop table unless
    schema distribution table is setup
  */
  if (!schema_share)
  {
    DBUG_PRINT("info", ("Schema distribution table not setup"));
    DBUG_RETURN(HA_ERR_NO_CONNECTION);
  }
#endif

  if (check_ndb_connection())
    DBUG_RETURN(HA_ERR_NO_CONNECTION);

  /* Call ancestor function to delete .ndb file */
  handler::delete_table(name);

  DBUG_RETURN(delete_table(this, get_ndb(),name, m_dbname, m_tabname));
}


void ha_ndbcluster::get_auto_increment(ulonglong offset, ulonglong increment,
                                       ulonglong nb_desired_values,
                                       ulonglong *first_value,
                                       ulonglong *nb_reserved_values)
{  
  int cache_size;
  Uint64 auto_value;
  DBUG_ENTER("get_auto_increment");
  DBUG_PRINT("enter", ("m_tabname: %s", m_tabname));
  Ndb *ndb= get_ndb();
   
  if (m_rows_inserted > m_rows_to_insert)
  {
    /* We guessed too low */
    m_rows_to_insert+= m_autoincrement_prefetch;
  }
  cache_size= 
    (int) ((m_rows_to_insert - m_rows_inserted < m_autoincrement_prefetch) ?
           m_rows_to_insert - m_rows_inserted :
           ((m_rows_to_insert > m_autoincrement_prefetch) ?
            m_rows_to_insert : m_autoincrement_prefetch));
  int ret;
  uint retries= NDB_AUTO_INCREMENT_RETRIES;
  do {
    Ndb_tuple_id_range_guard g(m_share);
    ret=
      m_skip_auto_increment ? 
      ndb->readAutoIncrementValue(m_table, g.range, auto_value) :
      ndb->getAutoIncrementValue(m_table, g.range, auto_value, cache_size);
  } while (ret == -1 && 
           --retries &&
           ndb->getNdbError().status == NdbError::TemporaryError);
  if (ret == -1)
  {
    const NdbError err= ndb->getNdbError();
    sql_print_error("Error %lu in ::get_auto_increment(): %s",
                    (ulong) err.code, err.message);
    *first_value= ~(ulonglong) 0;
    DBUG_VOID_RETURN;
  }
  *first_value= (longlong)auto_value;
  /* From the point of view of MySQL, NDB reserves one row at a time */
  *nb_reserved_values= 1;
  DBUG_VOID_RETURN;
}


/*
  Constructor for the NDB Cluster table handler 
 */

#define HA_NDBCLUSTER_TABLE_FLAGS \
                HA_REC_NOT_IN_SEQ | \
                HA_NULL_IN_KEY | \
                HA_AUTO_PART_KEY | \
                HA_NO_PREFIX_CHAR_KEYS | \
                HA_NEED_READ_RANGE_BUFFER | \
                HA_CAN_GEOMETRY | \
                HA_CAN_BIT_FIELD | \
                HA_PRIMARY_KEY_REQUIRED_FOR_POSITION | \
                HA_PRIMARY_KEY_REQUIRED_FOR_DELETE | \
                HA_PARTIAL_COLUMN_READ | \
                HA_HAS_OWN_BINLOGGING | \
                HA_HAS_RECORDS

ha_ndbcluster::ha_ndbcluster(TABLE_SHARE *table_arg):
  handler(&ndbcluster_hton, table_arg),
  m_active_trans(NULL),
  m_active_cursor(NULL),
  m_table(NULL),
  m_table_info(NULL),
  m_table_flags(HA_NDBCLUSTER_TABLE_FLAGS),
  m_share(0),
  m_part_info(NULL),
  m_use_partition_function(FALSE),
  m_sorted(FALSE),
  m_use_write(FALSE),
  m_ignore_dup_key(FALSE),
  m_has_unique_index(FALSE),
  m_primary_key_update(FALSE),
  m_ignore_no_key(FALSE),
  m_rows_to_insert((ha_rows) 1),
  m_rows_inserted((ha_rows) 0),
  m_bulk_insert_rows((ha_rows) 1024),
  m_rows_changed((ha_rows) 0),
  m_bulk_insert_not_flushed(FALSE),
  m_ops_pending(0),
  m_skip_auto_increment(TRUE),
  m_blobs_pending(0),
  m_blobs_offset(0),
  m_blobs_buffer(0),
  m_blobs_buffer_size(0),
  m_dupkey((uint) -1),
  m_ha_not_exact_count(FALSE),
  m_force_send(TRUE),
  m_autoincrement_prefetch((ha_rows) 32),
  m_transaction_on(TRUE),
  m_cond_stack(NULL),
  m_multi_cursor(NULL)
{
  int i;
 
  DBUG_ENTER("ha_ndbcluster");

  m_tabname[0]= '\0';
  m_dbname[0]= '\0';

  stats.records= ~(ha_rows)0; // uninitialized
  stats.block_size= 1024;

  for (i= 0; i < MAX_KEY; i++)
    ndb_init_index(m_index[i]);

  DBUG_VOID_RETURN;
}


int ha_ndbcluster::ha_initialise()
{
  DBUG_ENTER("ha_ndbcluster::ha_initialise");
  if (check_ndb_in_thd(current_thd))
  {
    DBUG_RETURN(FALSE);
  }
  DBUG_RETURN(TRUE);
}

/*
  Destructor for NDB Cluster table handler
 */

ha_ndbcluster::~ha_ndbcluster() 
{
  THD *thd= current_thd;
  Ndb *ndb= thd ? check_ndb_in_thd(thd) : g_ndb;
  DBUG_ENTER("~ha_ndbcluster");

  if (m_share)
  {
    free_share(&m_share);
  }
  release_metadata(thd, ndb);
  my_free(m_blobs_buffer, MYF(MY_ALLOW_ZERO_PTR));
  m_blobs_buffer= 0;

  // Check for open cursor/transaction
  if (m_active_cursor) {
  }
  DBUG_ASSERT(m_active_cursor == NULL);
  if (m_active_trans) {
  }
  DBUG_ASSERT(m_active_trans == NULL);

  // Discard the condition stack
  DBUG_PRINT("info", ("Clearing condition stack"));
  cond_clear();

  DBUG_VOID_RETURN;
}



/*
  Open a table for further use
  - fetch metadata for this table from NDB
  - check that table exists

  RETURN
    0    ok
    < 0  Table has changed
*/

int ha_ndbcluster::open(const char *name, int mode, uint test_if_locked)
{
  int res;
  KEY *key;
  DBUG_ENTER("ha_ndbcluster::open");
  DBUG_PRINT("enter", ("name: %s  mode: %d  test_if_locked: %d",
                       name, mode, test_if_locked));
  
  /*
    Setup ref_length to make room for the whole 
    primary key to be written in the ref variable
  */
  
  if (table_share->primary_key != MAX_KEY) 
  {
    key= table->key_info+table_share->primary_key;
    ref_length= key->key_length;
  }
  else // (table_share->primary_key == MAX_KEY) 
  {
    if (m_use_partition_function)
    {
      ref_length+= sizeof(m_part_id);
    }
  }

  DBUG_PRINT("info", ("ref_length: %d", ref_length));

  // Init table lock structure 
  if (!(m_share=get_share(name, table)))
    DBUG_RETURN(1);
  thr_lock_data_init(&m_share->lock,&m_lock,(void*) 0);
  
  set_dbname(name);
  set_tabname(name);
  
  if (check_ndb_connection()) {
    free_share(&m_share);
    m_share= 0;
    DBUG_RETURN(HA_ERR_NO_CONNECTION);
  }
  
  res= get_metadata(name);
  if (!res)
    info(HA_STATUS_VARIABLE | HA_STATUS_CONST);

#ifdef HAVE_NDB_BINLOG
  if (!ndb_binlog_tables_inited && ndb_binlog_running)
    table->db_stat|= HA_READ_ONLY;
#endif

  DBUG_RETURN(res);
}

/*
  Set partition info

  SYNOPSIS
    set_part_info()
    part_info

  RETURN VALUE
    NONE

  DESCRIPTION
    Set up partition info when handler object created
*/

void ha_ndbcluster::set_part_info(partition_info *part_info)
{
  m_part_info= part_info;
  if (!(m_part_info->part_type == HASH_PARTITION &&
        m_part_info->list_of_part_fields &&
        !m_part_info->is_sub_partitioned()))
    m_use_partition_function= TRUE;
}

/*
  Close the table
  - release resources setup by open()
 */

int ha_ndbcluster::close(void)
{
  DBUG_ENTER("close");
  THD *thd= current_thd;
  Ndb *ndb= thd ? check_ndb_in_thd(thd) : g_ndb;
  free_share(&m_share);
  m_share= 0;
  release_metadata(thd, ndb);
  DBUG_RETURN(0);
}


Thd_ndb* ha_ndbcluster::seize_thd_ndb()
{
  Thd_ndb *thd_ndb;
  DBUG_ENTER("seize_thd_ndb");

  thd_ndb= new Thd_ndb();
  if (thd_ndb->ndb->init(max_transactions) != 0)
  {
    ERR_PRINT(thd_ndb->ndb->getNdbError());
    /*
      TODO 
      Alt.1 If init fails because to many allocated Ndb 
      wait on condition for a Ndb object to be released.
      Alt.2 Seize/release from pool, wait until next release 
    */
    delete thd_ndb;
    thd_ndb= NULL;
  }
  DBUG_RETURN(thd_ndb);
}


void ha_ndbcluster::release_thd_ndb(Thd_ndb* thd_ndb)
{
  DBUG_ENTER("release_thd_ndb");
  delete thd_ndb;
  DBUG_VOID_RETURN;
}


/*
  If this thread already has a Thd_ndb object allocated
  in current THD, reuse it. Otherwise
  seize a Thd_ndb object, assign it to current THD and use it.
 
*/

Ndb* check_ndb_in_thd(THD* thd)
{
  Thd_ndb *thd_ndb= get_thd_ndb(thd);
  if (!thd_ndb)
  {
    if (!(thd_ndb= ha_ndbcluster::seize_thd_ndb()))
      return NULL;
    set_thd_ndb(thd, thd_ndb);
  }
  return thd_ndb->ndb;
}



int ha_ndbcluster::check_ndb_connection(THD* thd)
{
  Ndb *ndb;
  DBUG_ENTER("check_ndb_connection");
  
  if (!(ndb= check_ndb_in_thd(thd)))
    DBUG_RETURN(HA_ERR_NO_CONNECTION);
  ndb->setDatabaseName(m_dbname);
  DBUG_RETURN(0);
}


static int ndbcluster_close_connection(THD *thd)
{
  Thd_ndb *thd_ndb= get_thd_ndb(thd);
  DBUG_ENTER("ndbcluster_close_connection");
  if (thd_ndb)
  {
    ha_ndbcluster::release_thd_ndb(thd_ndb);
    set_thd_ndb(thd, NULL); // not strictly required but does not hurt either
  }
  DBUG_RETURN(0);
}


/*
  Try to discover one table from NDB
 */

int ndbcluster_discover(THD* thd, const char *db, const char *name,
                        const void** frmblob, uint* frmlen)
{
  int error= 0;
  NdbError ndb_error;
  uint len;
  const void* data;
  Ndb* ndb;
  char key[FN_REFLEN];
  DBUG_ENTER("ndbcluster_discover");
  DBUG_PRINT("enter", ("db: %s, name: %s", db, name)); 

  if (!(ndb= check_ndb_in_thd(thd)))
    DBUG_RETURN(HA_ERR_NO_CONNECTION);  
  ndb->setDatabaseName(db);
  NDBDICT* dict= ndb->getDictionary();
  build_table_filename(key, sizeof(key), db, name, "", 0);
  NDB_SHARE *share= get_share(key, 0, false);
  if (share && get_ndb_share_state(share) == NSS_ALTERED)
  {
    // Frm has been altered on disk, but not yet written to ndb
    if (readfrm(key, &data, &len))
    {
      DBUG_PRINT("error", ("Could not read frm"));
      error= 1;
      goto err;
    }
  }
  else
  {
    Ndb_table_guard ndbtab_g(dict, name);
    const NDBTAB *tab= ndbtab_g.get_table();
    if (!tab)
    {
      const NdbError err= dict->getNdbError();
      if (err.code == 709 || err.code == 723)
        error= -1;
      else
        ndb_error= err;
      goto err;
    }
    DBUG_PRINT("info", ("Found table %s", tab->getName()));
    
    len= tab->getFrmLength();  
    if (len == 0 || tab->getFrmData() == NULL)
    {
      DBUG_PRINT("error", ("No frm data found."));
      error= 1;
      goto err;
    }
    
    if (unpackfrm(&data, &len, tab->getFrmData()))
    {
      DBUG_PRINT("error", ("Could not unpack table"));
      error= 1;
      goto err;
    }
  }

  *frmlen= len;
  *frmblob= data;
  
  if (share)
    free_share(&share);

  DBUG_RETURN(0);
err:
  if (share)
    free_share(&share);
  if (ndb_error.code)
  {
    ERR_RETURN(ndb_error);
  }
  DBUG_RETURN(error);
}

/*
  Check if a table exists in NDB

 */

int ndbcluster_table_exists_in_engine(THD* thd, const char *db,
                                      const char *name)
{
  Ndb* ndb;
  DBUG_ENTER("ndbcluster_table_exists_in_engine");
  DBUG_PRINT("enter", ("db: %s  name: %s", db, name));

  if (!(ndb= check_ndb_in_thd(thd)))
    DBUG_RETURN(HA_ERR_NO_CONNECTION);

  NDBDICT* dict= ndb->getDictionary();
  NdbDictionary::Dictionary::List list;
  if (dict->listObjects(list, NdbDictionary::Object::UserTable) != 0)
    ERR_RETURN(dict->getNdbError());
  for (uint i= 0 ; i < list.count ; i++)
  {
    NdbDictionary::Dictionary::List::Element& elmt= list.elements[i];
    if (my_strcasecmp(system_charset_info, elmt.database, db))
      continue;
    if (my_strcasecmp(system_charset_info, elmt.name, name))
      continue;
    DBUG_PRINT("info", ("Found table"));
    DBUG_RETURN(1);
  }
  DBUG_RETURN(0);
}



extern "C" byte* tables_get_key(const char *entry, uint *length,
                                my_bool not_used __attribute__((unused)))
{
  *length= strlen(entry);
  return (byte*) entry;
}


/*
  Drop a database in NDB Cluster
  NOTE add a dummy void function, since stupid handlerton is returning void instead of int...
*/

int ndbcluster_drop_database_impl(const char *path)
{
  DBUG_ENTER("ndbcluster_drop_database");
  THD *thd= current_thd;
  char dbname[FN_HEADLEN];
  Ndb* ndb;
  NdbDictionary::Dictionary::List list;
  uint i;
  char *tabname;
  List<char> drop_list;
  int ret= 0;
  ha_ndbcluster::set_dbname(path, (char *)&dbname);
  DBUG_PRINT("enter", ("db: %s", dbname));
  
  if (!(ndb= check_ndb_in_thd(thd)))
    DBUG_RETURN(-1);
  
  // List tables in NDB
  NDBDICT *dict= ndb->getDictionary();
  if (dict->listObjects(list, 
                        NdbDictionary::Object::UserTable) != 0)
    DBUG_RETURN(-1);
  for (i= 0 ; i < list.count ; i++)
  {
    NdbDictionary::Dictionary::List::Element& elmt= list.elements[i];
    DBUG_PRINT("info", ("Found %s/%s in NDB", elmt.database, elmt.name));     
    
    // Add only tables that belongs to db
    if (my_strcasecmp(system_charset_info, elmt.database, dbname))
      continue;
    DBUG_PRINT("info", ("%s must be dropped", elmt.name));     
    drop_list.push_back(thd->strdup(elmt.name));
  }
  // Drop any tables belonging to database
  char full_path[FN_REFLEN];
  char *tmp= full_path +
    build_table_filename(full_path, sizeof(full_path), dbname, "", "", 0);

  ndb->setDatabaseName(dbname);
  List_iterator_fast<char> it(drop_list);
  while ((tabname=it++))
  {
    tablename_to_filename(tabname, tmp, FN_REFLEN - (tmp - full_path)-1);
    VOID(pthread_mutex_lock(&LOCK_open));
    if (ha_ndbcluster::delete_table(0, ndb, full_path, dbname, tabname))
    {
      const NdbError err= dict->getNdbError();
      if (err.code != 709 && err.code != 723)
      {
        ERR_PRINT(err);
        ret= ndb_to_mysql_error(&err);
      }
    }
    VOID(pthread_mutex_unlock(&LOCK_open));
  }
  DBUG_RETURN(ret);      
}

static void ndbcluster_drop_database(char *path)
{
  THD *thd= current_thd;
  DBUG_ENTER("ndbcluster_drop_database");
#ifdef HAVE_NDB_BINLOG
  /*
    Don't allow drop database unless
    schema distribution table is setup
  */
  if (!schema_share)
  {
    DBUG_PRINT("info", ("Schema distribution table not setup"));
    DBUG_VOID_RETURN;
    //DBUG_RETURN(HA_ERR_NO_CONNECTION);
  }
#endif
  ndbcluster_drop_database_impl(path);
#ifdef HAVE_NDB_BINLOG
  char db[FN_REFLEN];
  ha_ndbcluster::set_dbname(path, db);
  ndbcluster_log_schema_op(thd, 0,
                           thd->query, thd->query_length,
                           db, "", 0, 0, SOT_DROP_DB, 0, 0, 0);
#endif
  DBUG_VOID_RETURN;
}
/*
  find all tables in ndb and discover those needed
*/
int ndb_create_table_from_engine(THD *thd, const char *db,
                                 const char *table_name)
{
  LEX *old_lex= thd->lex, newlex;
  thd->lex= &newlex;
  newlex.current_select= NULL;
  lex_start(thd, (const uchar*) "", 0);
  int res= ha_create_table_from_engine(thd, db, table_name);
  thd->lex= old_lex;
  return res;
}

int ndbcluster_find_all_files(THD *thd)
{
  DBUG_ENTER("ndbcluster_find_all_files");
  Ndb* ndb;
  char key[FN_REFLEN];

  if (!(ndb= check_ndb_in_thd(thd)))
    DBUG_RETURN(HA_ERR_NO_CONNECTION);

  NDBDICT *dict= ndb->getDictionary();

  int unhandled, retries= 5, skipped;
  LINT_INIT(unhandled);
  LINT_INIT(skipped);
  do
  {
    NdbDictionary::Dictionary::List list;
    if (dict->listObjects(list, NdbDictionary::Object::UserTable) != 0)
      ERR_RETURN(dict->getNdbError());
    unhandled= 0;
    skipped= 0;
    retries--;
    for (uint i= 0 ; i < list.count ; i++)
    {
      NDBDICT::List::Element& elmt= list.elements[i];
      if (IS_TMP_PREFIX(elmt.name) || IS_NDB_BLOB_PREFIX(elmt.name))
      {
        DBUG_PRINT("info", ("Skipping %s.%s in NDB", elmt.database, elmt.name));
        continue;
      }
      DBUG_PRINT("info", ("Found %s.%s in NDB", elmt.database, elmt.name));
      if (elmt.state != NDBOBJ::StateOnline &&
          elmt.state != NDBOBJ::StateBackup &&
          elmt.state != NDBOBJ::StateBuilding)
      {
        sql_print_information("NDB: skipping setup table %s.%s, in state %d",
                              elmt.database, elmt.name, elmt.state);
        skipped++;
        continue;
      }

      ndb->setDatabaseName(elmt.database);
      Ndb_table_guard ndbtab_g(dict, elmt.name);
      const NDBTAB *ndbtab= ndbtab_g.get_table();
      if (!ndbtab)
      {
        if (retries == 0)
          sql_print_error("NDB: failed to setup table %s.%s, error: %d, %s",
                          elmt.database, elmt.name,
                          dict->getNdbError().code,
                          dict->getNdbError().message);
        unhandled++;
        continue;
      }

      if (ndbtab->getFrmLength() == 0)
        continue;
    
      /* check if database exists */
      char *end= key +
        build_table_filename(key, sizeof(key), elmt.database, "", "", 0);
      if (my_access(key, F_OK))
      {
        /* no such database defined, skip table */
        continue;
      }
      /* finalize construction of path */
      end+= tablename_to_filename(elmt.name, end,
                                  sizeof(key)-(end-key));
      const void *data= 0, *pack_data= 0;
      uint length, pack_length;
      int discover= 0;
      if (readfrm(key, &data, &length) ||
          packfrm(data, length, &pack_data, &pack_length))
      {
        discover= 1;
        sql_print_information("NDB: missing frm for %s.%s, discovering...",
                              elmt.database, elmt.name);
      }
      else if (cmp_frm(ndbtab, pack_data, pack_length))
      {
        NDB_SHARE *share= get_share(key, 0, false);
        if (!share || get_ndb_share_state(share) != NSS_ALTERED)
        {
          discover= 1;
          sql_print_information("NDB: mismatch in frm for %s.%s, discovering...",
                                elmt.database, elmt.name);
        }
        if (share)
          free_share(&share);
      }
      my_free((char*) data, MYF(MY_ALLOW_ZERO_PTR));
      my_free((char*) pack_data, MYF(MY_ALLOW_ZERO_PTR));

      pthread_mutex_lock(&LOCK_open);
      if (discover)
      {
        /* ToDo 4.1 database needs to be created if missing */
        if (ndb_create_table_from_engine(thd, elmt.database, elmt.name))
        {
          /* ToDo 4.1 handle error */
        }
      }
#ifdef HAVE_NDB_BINLOG
      else
      {
        /* set up replication for this table */
        ndbcluster_create_binlog_setup(ndb, key, end-key,
                                       elmt.database, elmt.name,
                                       TRUE);
      }
#endif
      pthread_mutex_unlock(&LOCK_open);
    }
  }
  while (unhandled && retries);

  DBUG_RETURN(-(skipped + unhandled));
}

int ndbcluster_find_files(THD *thd,const char *db,const char *path,
                          const char *wild, bool dir, List<char> *files)
{
  DBUG_ENTER("ndbcluster_find_files");
  DBUG_PRINT("enter", ("db: %s", db));
  { // extra bracket to avoid gcc 2.95.3 warning
  uint i;
  Ndb* ndb;
  char name[FN_REFLEN];
  HASH ndb_tables, ok_tables;
  NDBDICT::List list;

  if (!(ndb= check_ndb_in_thd(thd)))
    DBUG_RETURN(HA_ERR_NO_CONNECTION);

  if (dir)
    DBUG_RETURN(0); // Discover of databases not yet supported

  // List tables in NDB
  NDBDICT *dict= ndb->getDictionary();
  if (dict->listObjects(list, 
                        NdbDictionary::Object::UserTable) != 0)
    ERR_RETURN(dict->getNdbError());

  if (hash_init(&ndb_tables, system_charset_info,list.count,0,0,
                (hash_get_key)tables_get_key,0,0))
  {
    DBUG_PRINT("error", ("Failed to init HASH ndb_tables"));
    DBUG_RETURN(-1);
  }

  if (hash_init(&ok_tables, system_charset_info,32,0,0,
                (hash_get_key)tables_get_key,0,0))
  {
    DBUG_PRINT("error", ("Failed to init HASH ok_tables"));
    hash_free(&ndb_tables);
    DBUG_RETURN(-1);
  }  

  for (i= 0 ; i < list.count ; i++)
  {
    NDBDICT::List::Element& elmt= list.elements[i];
    if (IS_TMP_PREFIX(elmt.name) || IS_NDB_BLOB_PREFIX(elmt.name))
    {
      DBUG_PRINT("info", ("Skipping %s.%s in NDB", elmt.database, elmt.name));
      continue;
    }
    DBUG_PRINT("info", ("Found %s/%s in NDB", elmt.database, elmt.name));

    // Add only tables that belongs to db
    if (my_strcasecmp(system_charset_info, elmt.database, db))
      continue;

    // Apply wildcard to list of tables in NDB
    if (wild)
    {
      if (lower_case_table_names)
      {
        if (wild_case_compare(files_charset_info, elmt.name, wild))
          continue;
      }
      else if (wild_compare(elmt.name,wild,0))
        continue;
    }
    DBUG_PRINT("info", ("Inserting %s into ndb_tables hash", elmt.name));     
    my_hash_insert(&ndb_tables, (byte*)thd->strdup(elmt.name));
  }

  char *file_name;
  List_iterator<char> it(*files);
  List<char> delete_list;
  while ((file_name=it++))
  {
    DBUG_PRINT("info", ("%s", file_name));     
    if (hash_search(&ndb_tables, file_name, strlen(file_name)))
    {
      DBUG_PRINT("info", ("%s existed in NDB _and_ on disk ", file_name));
      // File existed in NDB and as frm file, put in ok_tables list
      my_hash_insert(&ok_tables, (byte*)file_name);
      continue;
    }
    
    // File is not in NDB, check for .ndb file with this name
    build_table_filename(name, sizeof(name), db, file_name, ha_ndb_ext, 0);
    DBUG_PRINT("info", ("Check access for %s", name));
    if (my_access(name, F_OK))
    {
      DBUG_PRINT("info", ("%s did not exist on disk", name));     
      // .ndb file did not exist on disk, another table type
      continue;
    }

    DBUG_PRINT("info", ("%s existed on disk", name));     
    // The .ndb file exists on disk, but it's not in list of tables in ndb
    // Verify that handler agrees table is gone.
    if (ndbcluster_table_exists_in_engine(thd, db, file_name) == 0)    
    {
      DBUG_PRINT("info", ("NDB says %s does not exists", file_name));     
      it.remove();
      // Put in list of tables to remove from disk
      delete_list.push_back(thd->strdup(file_name));
    }
  }

#ifdef HAVE_NDB_BINLOG
  /* setup logging to binlog for all discovered tables */
  {
    char *end, *end1= name +
      build_table_filename(name, sizeof(name), db, "", "", 0);
    for (i= 0; i < ok_tables.records; i++)
    {
      file_name= (char*)hash_element(&ok_tables, i);
      end= end1 +
        tablename_to_filename(file_name, end1, sizeof(name) - (end1 - name));
      pthread_mutex_lock(&LOCK_open);
      ndbcluster_create_binlog_setup(ndb, name, end-name,
                                     db, file_name, TRUE);
      pthread_mutex_unlock(&LOCK_open);
    }
  }
#endif

  // Check for new files to discover
  DBUG_PRINT("info", ("Checking for new files to discover"));       
  List<char> create_list;
  for (i= 0 ; i < ndb_tables.records ; i++)
  {
    file_name= hash_element(&ndb_tables, i);
    if (!hash_search(&ok_tables, file_name, strlen(file_name)))
    {
      build_table_filename(name, sizeof(name), db, file_name, reg_ext, 0);
      if (my_access(name, F_OK))
      {
        DBUG_PRINT("info", ("%s must be discovered", file_name));
        // File is in list of ndb tables and not in ok_tables
        // This table need to be created
        create_list.push_back(thd->strdup(file_name));
      }
    }
  }

  // Lock mutex before deleting and creating frm files
  pthread_mutex_lock(&LOCK_open);

  if (!global_read_lock)
  {
    // Delete old files
    List_iterator_fast<char> it3(delete_list);
    while ((file_name=it3++))
    {
      DBUG_PRINT("info", ("Remove table %s/%s", db, file_name));
      // Delete the table and all related files
      TABLE_LIST table_list;
      bzero((char*) &table_list,sizeof(table_list));
      table_list.db= (char*) db;
      table_list.alias= table_list.table_name= (char*)file_name;
      (void)mysql_rm_table_part2(thd, &table_list,
                                                                 /* if_exists */ FALSE,
                                                                 /* drop_temporary */ FALSE,
                                                                 /* drop_view */ FALSE,
                                                                 /* dont_log_query*/ TRUE);
      /* Clear error message that is returned when table is deleted */
      thd->clear_error();
    }
  }

  // Create new files
  List_iterator_fast<char> it2(create_list);
  while ((file_name=it2++))
  {  
    DBUG_PRINT("info", ("Table %s need discovery", file_name));
    if (ndb_create_table_from_engine(thd, db, file_name) == 0)
      files->push_back(thd->strdup(file_name)); 
  }

  pthread_mutex_unlock(&LOCK_open);
  
  hash_free(&ok_tables);
  hash_free(&ndb_tables);
  } // extra bracket to avoid gcc 2.95.3 warning
  DBUG_RETURN(0);    
}


/*
  Initialise all gloal variables before creating 
  a NDB Cluster table handler
 */

/* Call back after cluster connect */
static int connect_callback()
{
  update_status_variables(g_ndb_cluster_connection);

  uint node_id, i= 0;
  Ndb_cluster_connection_node_iter node_iter;
  memset((void *)g_node_id_map, 0xFFFF, sizeof(g_node_id_map));
  while ((node_id= g_ndb_cluster_connection->get_next_node(node_iter)))
    g_node_id_map[node_id]= i++;

  pthread_cond_signal(&COND_ndb_util_thread);
  return 0;
}

extern int ndb_dictionary_is_mysqld;

static int ndbcluster_init()
{
  int res;
  DBUG_ENTER("ndbcluster_init");

  ndb_dictionary_is_mysqld= 1;

  {
    handlerton &h= ndbcluster_hton;
    h.state=            have_ndbcluster;
    h.db_type=          DB_TYPE_NDBCLUSTER;
    h.close_connection= ndbcluster_close_connection;
    h.commit=           ndbcluster_commit;
    h.rollback=         ndbcluster_rollback;
    h.create=           ndbcluster_create_handler; /* Create a new handler */
    h.drop_database=    ndbcluster_drop_database;  /* Drop a database */
    h.panic=            ndbcluster_end;            /* Panic call */
    h.show_status=      ndbcluster_show_status;    /* Show status */
    h.alter_tablespace= ndbcluster_alter_tablespace;    /* Show status */
    h.partition_flags=  ndbcluster_partition_flags; /* Partition flags */
    h.alter_table_flags=ndbcluster_alter_table_flags; /* Alter table flags */
    h.fill_files_table= ndbcluster_fill_files_table;
#ifdef HAVE_NDB_BINLOG
    ndbcluster_binlog_init_handlerton();
#endif
    h.flags=            HTON_CAN_RECREATE | HTON_TEMPORARY_NOT_SUPPORTED;
  }

  if (have_ndbcluster != SHOW_OPTION_YES)
    DBUG_RETURN(0); // nothing else to do

  // Set connectstring if specified
  if (opt_ndbcluster_connectstring != 0)
    DBUG_PRINT("connectstring", ("%s", opt_ndbcluster_connectstring));     
  if ((g_ndb_cluster_connection=
       new Ndb_cluster_connection(opt_ndbcluster_connectstring)) == 0)
  {
    DBUG_PRINT("error",("Ndb_cluster_connection(%s)",
                        opt_ndbcluster_connectstring));
    goto ndbcluster_init_error;
  }
  {
    char buf[128];
    my_snprintf(buf, sizeof(buf), "mysqld --server-id=%d", server_id);
    g_ndb_cluster_connection->set_name(buf);
  }
  g_ndb_cluster_connection->set_optimized_node_selection
    (opt_ndb_optimized_node_selection);

  // Create a Ndb object to open the connection  to NDB
  if ( (g_ndb= new Ndb(g_ndb_cluster_connection, "sys")) == 0 )
  {
    DBUG_PRINT("error", ("failed to create global ndb object"));
    goto ndbcluster_init_error;
  }
  if (g_ndb->init() != 0)
  {
    ERR_PRINT (g_ndb->getNdbError());
    goto ndbcluster_init_error;
  }

  if ((res= g_ndb_cluster_connection->connect(0,0,0)) == 0)
  {
    connect_callback();
    DBUG_PRINT("info",("NDBCLUSTER storage engine at %s on port %d",
                       g_ndb_cluster_connection->get_connected_host(),
                       g_ndb_cluster_connection->get_connected_port()));
    g_ndb_cluster_connection->wait_until_ready(10,3);
  } 
  else if (res == 1)
  {
    if (g_ndb_cluster_connection->start_connect_thread(connect_callback)) 
    {
      DBUG_PRINT("error", ("g_ndb_cluster_connection->start_connect_thread()"));
      goto ndbcluster_init_error;
    }
#ifndef DBUG_OFF
    {
      char buf[1024];
      DBUG_PRINT("info",
                 ("NDBCLUSTER storage engine not started, "
                  "will connect using %s",
                  g_ndb_cluster_connection->
                  get_connectstring(buf,sizeof(buf))));
    }
#endif
  }
  else
  {
    DBUG_ASSERT(res == -1);
    DBUG_PRINT("error", ("permanent error"));
    goto ndbcluster_init_error;
  }
  
  (void) hash_init(&ndbcluster_open_tables,system_charset_info,32,0,0,
                   (hash_get_key) ndbcluster_get_key,0,0);
  pthread_mutex_init(&ndbcluster_mutex,MY_MUTEX_INIT_FAST);
#ifdef HAVE_NDB_BINLOG
  /* start the ndb injector thread */
  if (ndbcluster_binlog_start())
    goto ndbcluster_init_error;
#endif /* HAVE_NDB_BINLOG */

  pthread_mutex_init(&LOCK_ndb_util_thread, MY_MUTEX_INIT_FAST);
  pthread_cond_init(&COND_ndb_util_thread, NULL);


  // Create utility thread
  pthread_t tmp;
  if (pthread_create(&tmp, &connection_attrib, ndb_util_thread_func, 0))
  {
    DBUG_PRINT("error", ("Could not create ndb utility thread"));
    hash_free(&ndbcluster_open_tables);
    pthread_mutex_destroy(&ndbcluster_mutex);
    pthread_mutex_destroy(&LOCK_ndb_util_thread);
    pthread_cond_destroy(&COND_ndb_util_thread);
    goto ndbcluster_init_error;
  }

  ndbcluster_inited= 1;
  DBUG_RETURN(FALSE);

ndbcluster_init_error:
  if (g_ndb)
    delete g_ndb;
  g_ndb= NULL;
  if (g_ndb_cluster_connection)
    delete g_ndb_cluster_connection;
  g_ndb_cluster_connection= NULL;
  have_ndbcluster= SHOW_OPTION_DISABLED;	// If we couldn't use handler
  DBUG_RETURN(TRUE);
}

static int ndbcluster_end(ha_panic_function type)
{
  DBUG_ENTER("ndbcluster_end");

  if (!ndbcluster_inited)
    DBUG_RETURN(0);

#ifdef HAVE_NDB_BINLOG
  {
    pthread_mutex_lock(&ndbcluster_mutex);
    while (ndbcluster_open_tables.records)
    {
      NDB_SHARE *share=
        (NDB_SHARE*) hash_element(&ndbcluster_open_tables, 0);
#ifndef DBUG_OFF
      fprintf(stderr, "NDB: table share %s with use_count %d not freed\n",
              share->key, share->use_count);
#endif
      real_free_share(&share);
    }
    pthread_mutex_unlock(&ndbcluster_mutex);
  }
#endif
  hash_free(&ndbcluster_open_tables);

  if (g_ndb)
  {
#ifndef DBUG_OFF
    Ndb::Free_list_usage tmp;
    tmp.m_name= 0;
    while (g_ndb->get_free_list_usage(&tmp))
    {
      uint leaked= (uint) tmp.m_created - tmp.m_free;
      if (leaked)
        fprintf(stderr, "NDB: Found %u %s%s that %s not been released\n",
                leaked, tmp.m_name,
                (leaked == 1)?"":"'s",
                (leaked == 1)?"has":"have");
    }
#endif
    delete g_ndb;
    g_ndb= NULL;
  }
  delete g_ndb_cluster_connection;
  g_ndb_cluster_connection= NULL;

  pthread_mutex_destroy(&ndbcluster_mutex);
  pthread_mutex_destroy(&LOCK_ndb_util_thread);
  pthread_cond_destroy(&COND_ndb_util_thread);
  ndbcluster_inited= 0;
  DBUG_RETURN(0);
}

void ha_ndbcluster::print_error(int error, myf errflag)
{
  DBUG_ENTER("ha_ndbcluster::print_error");
  DBUG_PRINT("enter", ("error = %d", error));

  if (error == HA_ERR_NO_PARTITION_FOUND)
    m_part_info->print_no_partition_found(table);
  else
    handler::print_error(error, errflag);
  DBUG_VOID_RETURN;
}


/*
  Static error print function called from
  static handler method ndbcluster_commit
  and ndbcluster_rollback
*/

void ndbcluster_print_error(int error, const NdbOperation *error_op)
{
  DBUG_ENTER("ndbcluster_print_error");
  TABLE_SHARE share;
  const char *tab_name= (error_op) ? error_op->getTableName() : "";
  share.db.str= (char*) "";
  share.db.length= 0;
  share.table_name.str= (char *) tab_name;
  share.table_name.length= strlen(tab_name);
  ha_ndbcluster error_handler(&share);
  error_handler.print_error(error, MYF(0));
  DBUG_VOID_RETURN;
}

/**
 * Set a given location from full pathname to database name
 *
 */
void ha_ndbcluster::set_dbname(const char *path_name, char *dbname)
{
  char *end, *ptr, *tmp_name;
  char tmp_buff[FN_REFLEN];
 
  tmp_name= tmp_buff;
  /* Scan name from the end */
  ptr= strend(path_name)-1;
  while (ptr >= path_name && *ptr != '\\' && *ptr != '/') {
    ptr--;
  }
  ptr--;
  end= ptr;
  while (ptr >= path_name && *ptr != '\\' && *ptr != '/') {
    ptr--;
  }
  uint name_len= end - ptr;
  memcpy(tmp_name, ptr + 1, name_len);
  tmp_name[name_len]= '\0';
#ifdef __WIN__
  /* Put to lower case */
  
  ptr= tmp_name;
  
  while (*ptr != '\0') {
    *ptr= tolower(*ptr);
    ptr++;
  }
#endif
  filename_to_tablename(tmp_name, dbname, FN_REFLEN);
}

/*
  Set m_dbname from full pathname to table file
 */

void ha_ndbcluster::set_dbname(const char *path_name)
{
  set_dbname(path_name, m_dbname);
}

/**
 * Set a given location from full pathname to table file
 *
 */
void
ha_ndbcluster::set_tabname(const char *path_name, char * tabname)
{
  char *end, *ptr, *tmp_name;
  char tmp_buff[FN_REFLEN];

  tmp_name= tmp_buff;
  /* Scan name from the end */
  end= strend(path_name)-1;
  ptr= end;
  while (ptr >= path_name && *ptr != '\\' && *ptr != '/') {
    ptr--;
  }
  uint name_len= end - ptr;
  memcpy(tmp_name, ptr + 1, end - ptr);
  tmp_name[name_len]= '\0';
#ifdef __WIN__
  /* Put to lower case */
  ptr= tmp_name;
  
  while (*ptr != '\0') {
    *ptr= tolower(*ptr);
    ptr++;
  }
#endif
  filename_to_tablename(tmp_name, tabname, FN_REFLEN);
}

/*
  Set m_tabname from full pathname to table file 
 */

void ha_ndbcluster::set_tabname(const char *path_name)
{
  set_tabname(path_name, m_tabname);
}


ha_rows 
ha_ndbcluster::records_in_range(uint inx, key_range *min_key,
                                key_range *max_key)
{
  KEY *key_info= table->key_info + inx;
  uint key_length= key_info->key_length;
  NDB_INDEX_TYPE idx_type= get_index_type(inx);  

  DBUG_ENTER("records_in_range");
  // Prevent partial read of hash indexes by returning HA_POS_ERROR
  if ((idx_type == UNIQUE_INDEX || idx_type == PRIMARY_KEY_INDEX) &&
      ((min_key && min_key->length < key_length) ||
       (max_key && max_key->length < key_length)))
    DBUG_RETURN(HA_POS_ERROR);
  
  // Read from hash index with full key
  // This is a "const" table which returns only one record!      
  if ((idx_type != ORDERED_INDEX) &&
      ((min_key && min_key->length == key_length) || 
       (max_key && max_key->length == key_length)))
    DBUG_RETURN(1);
  
  if ((idx_type == PRIMARY_KEY_ORDERED_INDEX ||
       idx_type == UNIQUE_ORDERED_INDEX ||
       idx_type == ORDERED_INDEX) &&
    m_index[inx].index_stat != NULL)
  {
    NDB_INDEX_DATA& d=m_index[inx];
    const NDBINDEX* index= d.index;
    Ndb* ndb=get_ndb();
    NdbTransaction* trans=NULL;
    NdbIndexScanOperation* op=NULL;
    int res=0;
    Uint64 rows;

    do
    {
      // We must provide approx table rows
      Uint64 table_rows=0;
      Ndb_local_table_statistics *info= m_table_info;
      if (info->records != ~(ha_rows)0 && info->records != 0)
      {
        table_rows = info->records;
        DBUG_PRINT("info", ("use info->records: %llu", table_rows));
      }
      else
      {
        Ndb_statistics stat;
        if ((res=ndb_get_table_statistics(ndb, m_table, &stat)) != 0)
          break;
        table_rows=stat.row_count;
        DBUG_PRINT("info", ("use db row_count: %llu", table_rows));
        if (table_rows == 0) {
          // Problem if autocommit=0
#ifdef ndb_get_table_statistics_uses_active_trans
          rows=0;
          break;
#endif
        }
      }

      // Define scan op for the range
      if ((trans=m_active_trans) == NULL || 
	  trans->commitStatus() != NdbTransaction::Started)
      {
        DBUG_PRINT("info", ("no active trans"));
        if (! (trans=ndb->startTransaction()))
          ERR_BREAK(ndb->getNdbError(), res);
      }
      if (! (op=trans->getNdbIndexScanOperation(index, (NDBTAB*)m_table)))
        ERR_BREAK(trans->getNdbError(), res);
      if ((op->readTuples(NdbOperation::LM_CommittedRead)) == -1)
        ERR_BREAK(op->getNdbError(), res);
      const key_range *keys[2]={ min_key, max_key };
      if ((res=set_bounds(op, inx, true, keys)) != 0)
        break;

      // Decide if db should be contacted
      int flags=0;
      if (d.index_stat_query_count < d.index_stat_cache_entries ||
          (d.index_stat_update_freq != 0 &&
           d.index_stat_query_count % d.index_stat_update_freq == 0))
      {
        DBUG_PRINT("info", ("force stat from db"));
        flags|=NdbIndexStat::RR_UseDb;
      }
      if (d.index_stat->records_in_range(index, op, table_rows, &rows, flags) == -1)
        ERR_BREAK(d.index_stat->getNdbError(), res);
      d.index_stat_query_count++;
    } while (0);

    if (trans != m_active_trans && rows == 0)
      rows = 1;
    if (trans != m_active_trans && trans != NULL)
      ndb->closeTransaction(trans);
    if (res != 0)
      DBUG_RETURN(HA_POS_ERROR);
    DBUG_RETURN(rows);
  }

  DBUG_RETURN(10); /* Good guess when you don't know anything */
}

ulonglong ha_ndbcluster::table_flags(void) const
{
  if (m_ha_not_exact_count)
    return m_table_flags & ~HA_STATS_RECORDS_IS_EXACT;
  return m_table_flags;
}
const char * ha_ndbcluster::table_type() const 
{
  return("NDBCLUSTER");
}
uint ha_ndbcluster::max_supported_record_length() const
{ 
  return NDB_MAX_TUPLE_SIZE;
}
uint ha_ndbcluster::max_supported_keys() const
{
  return MAX_KEY;
}
uint ha_ndbcluster::max_supported_key_parts() const 
{
  return NDB_MAX_NO_OF_ATTRIBUTES_IN_KEY;
}
uint ha_ndbcluster::max_supported_key_length() const
{
  return NDB_MAX_KEY_SIZE;
}
uint ha_ndbcluster::max_supported_key_part_length() const
{
  return NDB_MAX_KEY_SIZE;
}
bool ha_ndbcluster::low_byte_first() const
{ 
#ifdef WORDS_BIGENDIAN
  return FALSE;
#else
  return TRUE;
#endif
}
const char* ha_ndbcluster::index_type(uint key_number)
{
  switch (get_index_type(key_number)) {
  case ORDERED_INDEX:
  case UNIQUE_ORDERED_INDEX:
  case PRIMARY_KEY_ORDERED_INDEX:
    return "BTREE";
  case UNIQUE_INDEX:
  case PRIMARY_KEY_INDEX:
  default:
    return "HASH";
  }
}

uint8 ha_ndbcluster::table_cache_type()
{
  DBUG_ENTER("ha_ndbcluster::table_cache_type=HA_CACHE_TBL_ASKTRANSACT");
  DBUG_RETURN(HA_CACHE_TBL_ASKTRANSACT);
}


uint ndb_get_commitcount(THD *thd, char *dbname, char *tabname,
                         Uint64 *commit_count)
{
  char name[FN_REFLEN];
  NDB_SHARE *share;
  DBUG_ENTER("ndb_get_commitcount");

  build_table_filename(name, sizeof(name), dbname, tabname, "", 0);
  DBUG_PRINT("enter", ("name: %s", name));
  pthread_mutex_lock(&ndbcluster_mutex);
  if (!(share=(NDB_SHARE*) hash_search(&ndbcluster_open_tables,
                                       (byte*) name,
                                       strlen(name))))
  {
    pthread_mutex_unlock(&ndbcluster_mutex);
    DBUG_PRINT("info", ("Table %s not found in ndbcluster_open_tables", name));
    DBUG_RETURN(1);
  }
  share->use_count++;
  pthread_mutex_unlock(&ndbcluster_mutex);

  pthread_mutex_lock(&share->mutex);
  if (ndb_cache_check_time > 0)
  {
    if (share->commit_count != 0)
    {
      *commit_count= share->commit_count;
      char buff[22];
      DBUG_PRINT("info", ("Getting commit_count: %s from share",
                          llstr(share->commit_count, buff)));
      pthread_mutex_unlock(&share->mutex);
      free_share(&share);
      DBUG_RETURN(0);
    }
  }
  DBUG_PRINT("info", ("Get commit_count from NDB"));
  Ndb *ndb;
  if (!(ndb= check_ndb_in_thd(thd)))
    DBUG_RETURN(1);
  ndb->setDatabaseName(dbname);
  uint lock= share->commit_count_lock;
  pthread_mutex_unlock(&share->mutex);

  struct Ndb_statistics stat;
  {
    Ndb_table_guard ndbtab_g(ndb->getDictionary(), tabname);
    if (ndbtab_g.get_table() == 0
        || ndb_get_table_statistics(ndb, ndbtab_g.get_table(), &stat))
    {
      free_share(&share);
      DBUG_RETURN(1);
    }
  }

  pthread_mutex_lock(&share->mutex);
  if (share->commit_count_lock == lock)
  {
    char buff[22];
    DBUG_PRINT("info", ("Setting commit_count to %s",
                        llstr(stat.commit_count, buff)));
    share->commit_count= stat.commit_count;
    *commit_count= stat.commit_count;
  }
  else
  {
    DBUG_PRINT("info", ("Discarding commit_count, comit_count_lock changed"));
    *commit_count= 0;
  }
  pthread_mutex_unlock(&share->mutex);
  free_share(&share);
  DBUG_RETURN(0);
}


/*
  Check if a cached query can be used.
  This is done by comparing the supplied engine_data to commit_count of
  the table.
  The commit_count is either retrieved from the share for the table, where
  it has been cached by the util thread. If the util thread is not started,
  NDB has to be contacetd to retrieve the commit_count, this will introduce
  a small delay while waiting for NDB to answer.


  SYNOPSIS
  ndbcluster_cache_retrieval_allowed
    thd            thread handle
    full_name      concatenation of database name,
                   the null character '\0', and the table
                   name
    full_name_len  length of the full name,
                   i.e. len(dbname) + len(tablename) + 1

    engine_data    parameter retrieved when query was first inserted into
                   the cache. If the value of engine_data is changed,
                   all queries for this table should be invalidated.

  RETURN VALUE
    TRUE  Yes, use the query from cache
    FALSE No, don't use the cached query, and if engine_data
          has changed, all queries for this table should be invalidated

*/

static my_bool
ndbcluster_cache_retrieval_allowed(THD *thd,
                                   char *full_name, uint full_name_len,
                                   ulonglong *engine_data)
{
  Uint64 commit_count;
  bool is_autocommit= !(thd->options & (OPTION_NOT_AUTOCOMMIT | OPTION_BEGIN));
  char *dbname= full_name;
  char *tabname= dbname+strlen(dbname)+1;
  char buff[22], buff2[22];
  DBUG_ENTER("ndbcluster_cache_retrieval_allowed");
  DBUG_PRINT("enter", ("dbname: %s, tabname: %s, is_autocommit: %d",
                       dbname, tabname, is_autocommit));

  if (!is_autocommit)
  {
    DBUG_PRINT("exit", ("No, don't use cache in transaction"));
    DBUG_RETURN(FALSE);
  }

  if (ndb_get_commitcount(thd, dbname, tabname, &commit_count))
  {
    *engine_data= 0; /* invalidate */
    DBUG_PRINT("exit", ("No, could not retrieve commit_count"));
    DBUG_RETURN(FALSE);
  }
  DBUG_PRINT("info", ("*engine_data: %s, commit_count: %s",
                      llstr(*engine_data, buff), llstr(commit_count, buff2)));
  if (commit_count == 0)
  {
    *engine_data= 0; /* invalidate */
    DBUG_PRINT("exit", ("No, local commit has been performed"));
    DBUG_RETURN(FALSE);
  }
  else if (*engine_data != commit_count)
  {
    *engine_data= commit_count; /* invalidate */
     DBUG_PRINT("exit", ("No, commit_count has changed"));
     DBUG_RETURN(FALSE);
   }

  DBUG_PRINT("exit", ("OK to use cache, engine_data: %s",
                      llstr(*engine_data, buff)));
  DBUG_RETURN(TRUE);
}


/**
   Register a table for use in the query cache. Fetch the commit_count
   for the table and return it in engine_data, this will later be used
   to check if the table has changed, before the cached query is reused.

   SYNOPSIS
   ha_ndbcluster::can_query_cache_table
    thd            thread handle
    full_name      concatenation of database name,
                   the null character '\0', and the table
                   name
    full_name_len  length of the full name,
                   i.e. len(dbname) + len(tablename) + 1
    qc_engine_callback  function to be called before using cache on this table
    engine_data    out, commit_count for this table

  RETURN VALUE
    TRUE  Yes, it's ok to cahce this query
    FALSE No, don't cach the query

*/

my_bool
ha_ndbcluster::register_query_cache_table(THD *thd,
                                          char *full_name, uint full_name_len,
                                          qc_engine_callback *engine_callback,
                                          ulonglong *engine_data)
{
  Uint64 commit_count;
  char buff[22];
  bool is_autocommit= !(thd->options & (OPTION_NOT_AUTOCOMMIT | OPTION_BEGIN));
  DBUG_ENTER("ha_ndbcluster::register_query_cache_table");
  DBUG_PRINT("enter",("dbname: %s, tabname: %s, is_autocommit: %d",
		      m_dbname, m_tabname, is_autocommit));

  if (!is_autocommit)
  {
    DBUG_PRINT("exit", ("Can't register table during transaction"));
    DBUG_RETURN(FALSE);
  }

  if (ndb_get_commitcount(thd, m_dbname, m_tabname, &commit_count))
  {
    *engine_data= 0;
    DBUG_PRINT("exit", ("Error, could not get commitcount"));
    DBUG_RETURN(FALSE);
  }
  *engine_data= commit_count;
  *engine_callback= ndbcluster_cache_retrieval_allowed;
  DBUG_PRINT("exit", ("commit_count: %s", llstr(commit_count, buff)));
  DBUG_RETURN(commit_count > 0);
}


/*
  Handling the shared NDB_SHARE structure that is needed to
  provide table locking.
  It's also used for sharing data with other NDB handlers
  in the same MySQL Server. There is currently not much
  data we want to or can share.
 */

static byte *ndbcluster_get_key(NDB_SHARE *share,uint *length,
                                my_bool not_used __attribute__((unused)))
{
  *length= share->key_length;
  return (byte*) share->key;
}

#ifndef DBUG_OFF
static void dbug_print_open_tables()
{
  DBUG_ENTER("dbug_print_open_tables");
  for (uint i= 0; i < ndbcluster_open_tables.records; i++)
  {
    NDB_SHARE *share= (NDB_SHARE*) hash_element(&ndbcluster_open_tables, i);
    DBUG_PRINT("share",
               ("[%d] 0x%lx key: %s  key_length: %d",
                i, share, share->key, share->key_length));
    DBUG_PRINT("share",
               ("db.tablename: %s.%s  use_count: %d  commit_count: %d",
                share->db, share->table_name,
                share->use_count, share->commit_count));
#ifdef HAVE_NDB_BINLOG
    if (share->table)
      DBUG_PRINT("share",
                 ("table->s->db.table_name: %s.%s",
                  share->table->s->db.str, share->table->s->table_name.str));
#endif
  }
  DBUG_VOID_RETURN;
}
#else
#define dbug_print_open_tables()
#endif

#ifdef HAVE_NDB_BINLOG
/*
  For some reason a share is still around, try to salvage the situation
  by closing all cached tables. If the share still exists, there is an
  error somewhere but only report this to the error log.  Keep this
  "trailing share" but rename it since there are still references to it
  to avoid segmentation faults.  There is a risk that the memory for
  this trailing share leaks.
  
  Must be called with previous pthread_mutex_lock(&ndbcluster_mutex)
*/
int handle_trailing_share(NDB_SHARE *share)
{
  THD *thd= current_thd;
  static ulong trailing_share_id= 0;
  DBUG_ENTER("handle_trailing_share");

  ++share->use_count;
  pthread_mutex_unlock(&ndbcluster_mutex);

  TABLE_LIST table_list;
  bzero((char*) &table_list,sizeof(table_list));
  table_list.db= share->db;
  table_list.alias= table_list.table_name= share->table_name;
  close_cached_tables(thd, 0, &table_list, TRUE);

  pthread_mutex_lock(&ndbcluster_mutex);
  if (!--share->use_count)
  {
    DBUG_PRINT("info", ("NDB_SHARE: close_cashed_tables %s freed share.",
               share->key)); 
    real_free_share(&share);
    DBUG_RETURN(0);
  }

  /*
    share still exists, if share has not been dropped by server
    release that share
  */
  if (share->state != NSS_DROPPED && !--share->use_count)
  {
    DBUG_PRINT("info", ("NDB_SHARE: %s already exists, "
                        "use_count=%d  state != NSS_DROPPED.",
                        share->key, share->use_count)); 
    real_free_share(&share);
    DBUG_RETURN(0);
  }
  DBUG_PRINT("error", ("NDB_SHARE: %s already exists  use_count=%d.",
                       share->key, share->use_count));

  sql_print_error("NDB_SHARE: %s already exists  use_count=%d."
                  " Moving away for safety, but possible memleak.",
                  share->key, share->use_count);
  dbug_print_open_tables();

  /*
    Ndb share has not been released as it should
  */
  DBUG_ASSERT(FALSE);

  /*
    This is probably an error.  We can however save the situation
    at the cost of a possible mem leak, by "renaming" the share
    - First remove from hash
  */
  hash_delete(&ndbcluster_open_tables, (byte*) share);

  /*
    now give it a new name, just a running number
    if space is not enough allocate some more
  */
  {
    const uint min_key_length= 10;
    if (share->key_length < min_key_length)
    {
      share->key= alloc_root(&share->mem_root, min_key_length + 1);
      share->key_length= min_key_length;
    }
    share->key_length=
      my_snprintf(share->key, min_key_length + 1, "#leak%d",
                  trailing_share_id++);
  }
  /* Keep it for possible the future trailing free */
  my_hash_insert(&ndbcluster_open_tables, (byte*) share);

  DBUG_RETURN(0);
}

/*
  Rename share is used during rename table.
*/
static int rename_share(NDB_SHARE *share, const char *new_key)
{
  NDB_SHARE *tmp;
  pthread_mutex_lock(&ndbcluster_mutex);
  uint new_length= (uint) strlen(new_key);
  DBUG_PRINT("rename_share", ("old_key: %s  old__length: %d",
                              share->key, share->key_length));
  if ((tmp= (NDB_SHARE*) hash_search(&ndbcluster_open_tables,
                                     (byte*) new_key, new_length)))
    handle_trailing_share(tmp);

  /* remove the share from hash */
  hash_delete(&ndbcluster_open_tables, (byte*) share);
  dbug_print_open_tables();

  /* save old stuff if insert should fail */
  uint old_length= share->key_length;
  char *old_key= share->key;

  /*
    now allocate and set the new key, db etc
    enough space for key, db, and table_name
  */
  share->key= alloc_root(&share->mem_root, 2 * (new_length + 1));
  strmov(share->key, new_key);
  share->key_length= new_length;

  if (my_hash_insert(&ndbcluster_open_tables, (byte*) share))
  {
    // ToDo free the allocated stuff above?
    DBUG_PRINT("error", ("rename_share: my_hash_insert %s failed",
                         share->key));
    share->key= old_key;
    share->key_length= old_length;
    if (my_hash_insert(&ndbcluster_open_tables, (byte*) share))
    {
      sql_print_error("rename_share: failed to recover %s", share->key);
      DBUG_PRINT("error", ("rename_share: my_hash_insert %s failed",
                           share->key));
    }
    dbug_print_open_tables();
    pthread_mutex_unlock(&ndbcluster_mutex);
    return -1;
  }
  dbug_print_open_tables();

  share->db= share->key + new_length + 1;
  ha_ndbcluster::set_dbname(new_key, share->db);
  share->table_name= share->db + strlen(share->db) + 1;
  ha_ndbcluster::set_tabname(new_key, share->table_name);

  DBUG_PRINT("rename_share",
             ("0x%lx key: %s  key_length: %d",
              share, share->key, share->key_length));
  DBUG_PRINT("rename_share",
             ("db.tablename: %s.%s  use_count: %d  commit_count: %d",
              share->db, share->table_name,
              share->use_count, share->commit_count));
  if (share->table)
  {
    DBUG_PRINT("rename_share",
               ("table->s->db.table_name: %s.%s",
                share->table->s->db.str, share->table->s->table_name.str));

    if (share->op == 0)
    {
      share->table->s->db.str= share->db;
      share->table->s->db.length= strlen(share->db);
      share->table->s->table_name.str= share->table_name;
      share->table->s->table_name.length= strlen(share->table_name);
    }
  }
  /* else rename will be handled when the ALTER event comes */
  share->old_names= old_key;
  // ToDo free old_names after ALTER EVENT

  pthread_mutex_unlock(&ndbcluster_mutex);
  return 0;
}
#endif

/*
  Increase refcount on existing share.
  Always returns share and cannot fail.
*/
NDB_SHARE *ndbcluster_get_share(NDB_SHARE *share)
{
  pthread_mutex_lock(&ndbcluster_mutex);
  share->use_count++;

  dbug_print_open_tables();

  DBUG_PRINT("get_share",
             ("0x%lx key: %s  key_length: %d",
              share, share->key, share->key_length));
  DBUG_PRINT("get_share",
             ("db.tablename: %s.%s  use_count: %d  commit_count: %d",
              share->db, share->table_name,
              share->use_count, share->commit_count));
  pthread_mutex_unlock(&ndbcluster_mutex);
  return share;
}


/*
  Get a share object for key

  Returns share for key, and increases the refcount on the share.

  create_if_not_exists == TRUE:
    creates share if it does not alreade exist
    returns 0 only due to out of memory, and then sets my_error

  create_if_not_exists == FALSE:
    returns 0 if share does not exist

  have_lock == TRUE, pthread_mutex_lock(&ndbcluster_mutex) already taken
*/

NDB_SHARE *ndbcluster_get_share(const char *key, TABLE *table,
                                bool create_if_not_exists,
                                bool have_lock)
{
  THD *thd= current_thd;
  NDB_SHARE *share;
  uint length= (uint) strlen(key);
  DBUG_ENTER("ndbcluster_get_share");
  DBUG_PRINT("enter", ("key: '%s'", key));

  if (!have_lock)
    pthread_mutex_lock(&ndbcluster_mutex);
  if (!(share= (NDB_SHARE*) hash_search(&ndbcluster_open_tables,
                                        (byte*) key,
                                        length)))
  {
    if (!create_if_not_exists)
    {
      DBUG_PRINT("error", ("get_share: %s does not exist", key));
      if (!have_lock)
        pthread_mutex_unlock(&ndbcluster_mutex);
      DBUG_RETURN(0);
    }
    if ((share= (NDB_SHARE*) my_malloc(sizeof(*share),
                                       MYF(MY_WME | MY_ZEROFILL))))
    {
      MEM_ROOT **root_ptr=
        my_pthread_getspecific_ptr(MEM_ROOT**, THR_MALLOC);
      MEM_ROOT *old_root= *root_ptr;
      init_sql_alloc(&share->mem_root, 1024, 0);
      *root_ptr= &share->mem_root; // remember to reset before return
      share->state= NSS_INITIAL;
      /* enough space for key, db, and table_name */
      share->key= alloc_root(*root_ptr, 2 * (length + 1));
      share->key_length= length;
      strmov(share->key, key);
      if (my_hash_insert(&ndbcluster_open_tables, (byte*) share))
      {
        free_root(&share->mem_root, MYF(0));
        my_free((gptr) share, 0);
        *root_ptr= old_root;
        if (!have_lock)
          pthread_mutex_unlock(&ndbcluster_mutex);
        DBUG_RETURN(0);
      }
      thr_lock_init(&share->lock);
      pthread_mutex_init(&share->mutex, MY_MUTEX_INIT_FAST);
      share->commit_count= 0;
      share->commit_count_lock= 0;
      share->db= share->key + length + 1;
      ha_ndbcluster::set_dbname(key, share->db);
      share->table_name= share->db + strlen(share->db) + 1;
      ha_ndbcluster::set_tabname(key, share->table_name);
#ifdef HAVE_NDB_BINLOG
      ndbcluster_binlog_init_share(share, table);
#endif
      *root_ptr= old_root;
    }
    else
    {
      DBUG_PRINT("error", ("get_share: failed to alloc share"));
      if (!have_lock)
        pthread_mutex_unlock(&ndbcluster_mutex);
      my_error(ER_OUTOFMEMORY, MYF(0), sizeof(*share));
      DBUG_RETURN(0);
    }
  }
  share->use_count++;

  dbug_print_open_tables();

  DBUG_PRINT("info",
             ("0x%lx key: %s  key_length: %d  key: %s",
              share, share->key, share->key_length, key));
  DBUG_PRINT("info",
             ("db.tablename: %s.%s  use_count: %d  commit_count: %d",
              share->db, share->table_name,
              share->use_count, share->commit_count));
  if (!have_lock)
    pthread_mutex_unlock(&ndbcluster_mutex);
  DBUG_RETURN(share);
}


void ndbcluster_real_free_share(NDB_SHARE **share)
{
  DBUG_ENTER("ndbcluster_real_free_share");
  DBUG_PRINT("real_free_share",
             ("0x%lx key: %s  key_length: %d",
              (*share), (*share)->key, (*share)->key_length));
  DBUG_PRINT("real_free_share",
             ("db.tablename: %s.%s  use_count: %d  commit_count: %d",
              (*share)->db, (*share)->table_name,
              (*share)->use_count, (*share)->commit_count));

  hash_delete(&ndbcluster_open_tables, (byte*) *share);
  thr_lock_delete(&(*share)->lock);
  pthread_mutex_destroy(&(*share)->mutex);

#ifdef HAVE_NDB_BINLOG
  if ((*share)->table)
  {
    // (*share)->table->mem_root is freed by closefrm
    closefrm((*share)->table, 0);
    // (*share)->table_share->mem_root is freed by free_table_share
    free_table_share((*share)->table_share);
#ifndef DBUG_OFF
    bzero((gptr)(*share)->table_share, sizeof(*(*share)->table_share));
    bzero((gptr)(*share)->table, sizeof(*(*share)->table));
    (*share)->table_share= 0;
    (*share)->table= 0;
#endif
  }
#endif
  free_root(&(*share)->mem_root, MYF(0));
  my_free((gptr) *share, MYF(0));
  *share= 0;

  dbug_print_open_tables();
  DBUG_VOID_RETURN;
}

/*
  decrease refcount of share
  calls real_free_share when refcount reaches 0

  have_lock == TRUE, pthread_mutex_lock(&ndbcluster_mutex) already taken
*/
void ndbcluster_free_share(NDB_SHARE **share, bool have_lock)
{
  if (!have_lock)
    pthread_mutex_lock(&ndbcluster_mutex);
  if ((*share)->util_lock == current_thd)
    (*share)->util_lock= 0;
  if (!--(*share)->use_count)
  {
    real_free_share(share);
  }
  else
  {
    dbug_print_open_tables();
    DBUG_PRINT("free_share",
               ("0x%lx key: %s  key_length: %d",
                *share, (*share)->key, (*share)->key_length));
    DBUG_PRINT("free_share",
               ("db.tablename: %s.%s  use_count: %d  commit_count: %d",
                (*share)->db, (*share)->table_name,
                (*share)->use_count, (*share)->commit_count));
  }
  if (!have_lock)
    pthread_mutex_unlock(&ndbcluster_mutex);
}


static 
int
ndb_get_table_statistics(Ndb* ndb, const NDBTAB *ndbtab,
                         struct Ndb_statistics * ndbstat)
{
  NdbTransaction* pTrans;
  NdbError error;
  int retries= 10;
  int retry_sleep= 30 * 1000; /* 30 milliseconds */
  char buff[22], buff2[22], buff3[22], buff4[22];
  DBUG_ENTER("ndb_get_table_statistics");
  DBUG_PRINT("enter", ("table: %s", ndbtab->getName()));

  DBUG_ASSERT(ndbtab != 0);

  do
  {
    Uint64 rows, commits, fixed_mem, var_mem;
    Uint32 size;
    Uint32 count= 0;
    Uint64 sum_rows= 0;
    Uint64 sum_commits= 0;
    Uint64 sum_row_size= 0;
    Uint64 sum_mem= 0;
    NdbScanOperation*pOp;
    NdbResultSet *rs;
    int check;

    if ((pTrans= ndb->startTransaction()) == NULL)
    {
      error= ndb->getNdbError();
      goto retry;
    }
      
    if ((pOp= pTrans->getNdbScanOperation(ndbtab)) == NULL)
    {
      error= pTrans->getNdbError();
      goto retry;
    }
    
    if (pOp->readTuples(NdbOperation::LM_CommittedRead))
    {
      error= pOp->getNdbError();
      goto retry;
    }
    
    if (pOp->interpret_exit_last_row() == -1)
    {
      error= pOp->getNdbError();
      goto retry;
    }
    
    pOp->getValue(NdbDictionary::Column::ROW_COUNT, (char*)&rows);
    pOp->getValue(NdbDictionary::Column::COMMIT_COUNT, (char*)&commits);
    pOp->getValue(NdbDictionary::Column::ROW_SIZE, (char*)&size);
    pOp->getValue(NdbDictionary::Column::FRAGMENT_FIXED_MEMORY, 
		  (char*)&fixed_mem);
    pOp->getValue(NdbDictionary::Column::FRAGMENT_VARSIZED_MEMORY, 
		  (char*)&var_mem);
    
    if (pTrans->execute(NdbTransaction::NoCommit,
                        NdbTransaction::AbortOnError,
                        TRUE) == -1)
    {
      error= pTrans->getNdbError();
      goto retry;
    }
    
    while ((check= pOp->nextResult(TRUE, TRUE)) == 0)
    {
      sum_rows+= rows;
      sum_commits+= commits;
      if (sum_row_size < size)
        sum_row_size= size;
      sum_mem+= fixed_mem + var_mem;
      count++;
    }
    
    if (check == -1)
    {
      error= pOp->getNdbError();
      goto retry;
    }

    pOp->close(TRUE);

    ndb->closeTransaction(pTrans);

    ndbstat->row_count= sum_rows;
    ndbstat->commit_count= sum_commits;
    ndbstat->row_size= sum_row_size;
    ndbstat->fragment_memory= sum_mem;

    DBUG_PRINT("exit", ("records: %s  commits: %s "
                        "row_size: %s  mem: %s count: %u",
			llstr(sum_rows, buff),
                        llstr(sum_commits, buff2),
                        llstr(sum_row_size, buff3),
                        llstr(sum_mem, buff4),
                        count));

    DBUG_RETURN(0);
retry:
    if (pTrans)
    {
      ndb->closeTransaction(pTrans);
      pTrans= NULL;
    }
    if (error.status == NdbError::TemporaryError && retries--)
    {
      my_sleep(retry_sleep);
      continue;
    }
    break;
  } while(1);
  DBUG_PRINT("exit", ("failed, error %u(%s)", error.code, error.message));
  ERR_RETURN(error);
}

/*
  Create a .ndb file to serve as a placeholder indicating 
  that the table with this name is a ndb table
*/

int ha_ndbcluster::write_ndb_file(const char *name)
{
  File file;
  bool error=1;
  char path[FN_REFLEN];
  
  DBUG_ENTER("write_ndb_file");
  DBUG_PRINT("enter", ("name: %s", name));

  (void)strxnmov(path, FN_REFLEN-1, 
                 mysql_data_home,"/",name,ha_ndb_ext,NullS);

  if ((file=my_create(path, CREATE_MODE,O_RDWR | O_TRUNC,MYF(MY_WME))) >= 0)
  {
    // It's an empty file
    error=0;
    my_close(file,MYF(0));
  }
  DBUG_RETURN(error);
}

int
ha_ndbcluster::read_multi_range_first(KEY_MULTI_RANGE **found_range_p,
                                      KEY_MULTI_RANGE *ranges, 
                                      uint range_count,
                                      bool sorted, 
                                      HANDLER_BUFFER *buffer)
{
  DBUG_ENTER("ha_ndbcluster::read_multi_range_first");
  m_write_op= FALSE;
  
  int res;
  KEY* key_info= table->key_info + active_index;
  NDB_INDEX_TYPE index_type= get_index_type(active_index);
  ulong reclength= table_share->reclength;
  NdbOperation* op;

  if (uses_blob_value())
  {
    /**
     * blobs can't be batched currently
     */
    m_disable_multi_read= TRUE;
    DBUG_RETURN(handler::read_multi_range_first(found_range_p, 
                                                ranges, 
                                                range_count,
                                                sorted, 
                                                buffer));
  }

  m_disable_multi_read= FALSE;

  /**
   * Copy arguments into member variables
   */
  m_multi_ranges= ranges;
  multi_range_curr= ranges;
  multi_range_end= ranges+range_count;
  multi_range_sorted= sorted;
  multi_range_buffer= buffer;

  /**
   * read multi range will read ranges as follows (if not ordered)
   *
   * input    read order
   * ======   ==========
   * pk-op 1  pk-op 1
   * pk-op 2  pk-op 2
   * range 3  range (3,5) NOTE result rows will be intermixed
   * pk-op 4  pk-op 4
   * range 5
   * pk-op 6  pk-ok 6
   */   

  /**
   * Variables for loop
   */
  byte *curr= (byte*)buffer->buffer;
  byte *end_of_buffer= (byte*)buffer->buffer_end;
  NdbOperation::LockMode lm= 
    (NdbOperation::LockMode)get_ndb_lock_type(m_lock.type);
  bool need_pk = (lm == NdbOperation::LM_Read);
  const NDBTAB *tab= m_table;
  const NDBINDEX *unique_idx= m_index[active_index].unique_index;
  const NDBINDEX *idx= m_index[active_index].index; 
  const NdbOperation* lastOp= m_active_trans->getLastDefinedOperation();
  NdbIndexScanOperation* scanOp= 0;
  for (; multi_range_curr<multi_range_end && curr+reclength <= end_of_buffer; 
       multi_range_curr++)
  {
    part_id_range part_spec;
    if (m_use_partition_function)
    {
      get_partition_set(table, curr, active_index,
                        &multi_range_curr->start_key,
                        &part_spec);
      DBUG_PRINT("info", ("part_spec.start_part = %u, part_spec.end_part = %u",
                          part_spec.start_part, part_spec.end_part));
      /*
        If partition pruning has found no partition in set
        we can skip this scan
      */
      if (part_spec.start_part > part_spec.end_part)
      {
        /*
          We can skip this partition since the key won't fit into any
          partition
        */
        curr += reclength;
        multi_range_curr->range_flag |= SKIP_RANGE;
        continue;
      }
    }
    switch(index_type){
    case PRIMARY_KEY_ORDERED_INDEX:
      if (!(multi_range_curr->start_key.length == key_info->key_length &&
          multi_range_curr->start_key.flag == HA_READ_KEY_EXACT))
        goto range;
      // else fall through
    case PRIMARY_KEY_INDEX:
    {
      multi_range_curr->range_flag |= UNIQUE_RANGE;
      if ((op= m_active_trans->getNdbOperation(tab)) && 
          !op->readTuple(lm) && 
          !set_primary_key(op, multi_range_curr->start_key.key) &&
          !define_read_attrs(curr, op) &&
          (op->setAbortOption(AO_IgnoreError), TRUE) &&
          (!m_use_partition_function ||
           (op->setPartitionId(part_spec.start_part), true)))
        curr += reclength;
      else
        ERR_RETURN(op ? op->getNdbError() : m_active_trans->getNdbError());
      break;
    }
    break;
    case UNIQUE_ORDERED_INDEX:
      if (!(multi_range_curr->start_key.length == key_info->key_length &&
          multi_range_curr->start_key.flag == HA_READ_KEY_EXACT &&
          !check_null_in_key(key_info, multi_range_curr->start_key.key,
                             multi_range_curr->start_key.length)))
        goto range;
      // else fall through
    case UNIQUE_INDEX:
    {
      multi_range_curr->range_flag |= UNIQUE_RANGE;
      if ((op= m_active_trans->getNdbIndexOperation(unique_idx, tab)) && 
          !op->readTuple(lm) && 
          !set_index_key(op, key_info, multi_range_curr->start_key.key) &&
          !define_read_attrs(curr, op) &&
          (op->setAbortOption(AO_IgnoreError), TRUE))
        curr += reclength;
      else
        ERR_RETURN(op ? op->getNdbError() : m_active_trans->getNdbError());
      break;
    }
    case ORDERED_INDEX: {
  range:
      multi_range_curr->range_flag &= ~(uint)UNIQUE_RANGE;
      if (scanOp == 0)
      {
        if (m_multi_cursor)
        {
          scanOp= m_multi_cursor;
          DBUG_ASSERT(scanOp->getSorted() == sorted);
          DBUG_ASSERT(scanOp->getLockMode() == 
                      (NdbOperation::LockMode)get_ndb_lock_type(m_lock.type));
          if (scanOp->reset_bounds(m_force_send))
            DBUG_RETURN(ndb_err(m_active_trans));
          
          end_of_buffer -= reclength;
        }
        else if ((scanOp= m_active_trans->getNdbIndexScanOperation(idx, tab)) 
                 &&!scanOp->readTuples(lm, 0, parallelism, sorted, 
				       FALSE, TRUE, need_pk)
                 &&!generate_scan_filter(m_cond_stack, scanOp)
                 &&!define_read_attrs(end_of_buffer-reclength, scanOp))
        {
          m_multi_cursor= scanOp;
          m_multi_range_cursor_result_ptr= end_of_buffer-reclength;
        }
        else
        {
          ERR_RETURN(scanOp ? scanOp->getNdbError() : 
                     m_active_trans->getNdbError());
        }
      }

      const key_range *keys[2]= { &multi_range_curr->start_key, 
                                  &multi_range_curr->end_key };
      if ((res= set_bounds(scanOp, active_index, false, keys,
                           multi_range_curr-ranges)))
        DBUG_RETURN(res);
      break;
    }
    case UNDEFINED_INDEX:
      DBUG_ASSERT(FALSE);
      DBUG_RETURN(1);
      break;
    }
  }
  
  if (multi_range_curr != multi_range_end)
  {
    /**
     * Mark that we're using entire buffer (even if might not) as
     *   we haven't read all ranges for some reason
     * This as we don't want mysqld to reuse the buffer when we read
     *   the remaining ranges
     */
    buffer->end_of_used_area= (byte*)buffer->buffer_end;
  }
  else
  {
    buffer->end_of_used_area= curr;
  }
  
  /**
   * Set first operation in multi range
   */
  m_current_multi_operation= 
    lastOp ? lastOp->next() : m_active_trans->getFirstDefinedOperation();
  if (!(res= execute_no_commit_ie(this, m_active_trans)))
  {
    m_multi_range_defined= multi_range_curr;
    multi_range_curr= ranges;
    m_multi_range_result_ptr= (byte*)buffer->buffer;
    DBUG_RETURN(read_multi_range_next(found_range_p));
  }
  ERR_RETURN(m_active_trans->getNdbError());
}

#if 0
#define DBUG_MULTI_RANGE(x) DBUG_PRINT("info", ("read_multi_range_next: case %d\n", x));
#else
#define DBUG_MULTI_RANGE(x)
#endif

int
ha_ndbcluster::read_multi_range_next(KEY_MULTI_RANGE ** multi_range_found_p)
{
  DBUG_ENTER("ha_ndbcluster::read_multi_range_next");
  if (m_disable_multi_read)
  {
    DBUG_MULTI_RANGE(11);
    DBUG_RETURN(handler::read_multi_range_next(multi_range_found_p));
  }
  
  int res;
  int range_no;
  ulong reclength= table_share->reclength;
  const NdbOperation* op= m_current_multi_operation;
  for (;multi_range_curr < m_multi_range_defined; multi_range_curr++)
  {
    DBUG_MULTI_RANGE(12);
    if (multi_range_curr->range_flag & SKIP_RANGE)
      continue;
    if (multi_range_curr->range_flag & UNIQUE_RANGE)
    {
      if (op->getNdbError().code == 0)
      {
        DBUG_MULTI_RANGE(13);
        goto found_next;
      }
      
      op= m_active_trans->getNextCompletedOperation(op);
      m_multi_range_result_ptr += reclength;
      continue;
    } 
    else if (m_multi_cursor && !multi_range_sorted)
    {
      DBUG_MULTI_RANGE(1);
      if ((res= fetch_next(m_multi_cursor)) == 0)
      {
        DBUG_MULTI_RANGE(2);
        range_no= m_multi_cursor->get_range_no();
        goto found;
      } 
      else
      {
        DBUG_MULTI_RANGE(14);
        goto close_scan;
      }
    }
    else if (m_multi_cursor && multi_range_sorted)
    {
      if (m_active_cursor && (res= fetch_next(m_multi_cursor)))
      {
        DBUG_MULTI_RANGE(3);
        goto close_scan;
      }
      
      range_no= m_multi_cursor->get_range_no();
      uint current_range_no= multi_range_curr - m_multi_ranges;
      if ((uint) range_no == current_range_no)
      {
        DBUG_MULTI_RANGE(4);
        // return current row
        goto found;
      }
      else if (range_no > (int)current_range_no)
      {
        DBUG_MULTI_RANGE(5);
        // wait with current row
        m_active_cursor= 0;
        continue;
      }
      else 
      {
        DBUG_MULTI_RANGE(6);
        // First fetch from cursor
        DBUG_ASSERT(range_no == -1);
        if ((res= m_multi_cursor->nextResult(true)))
        {
          DBUG_MULTI_RANGE(15);
          goto close_scan;
        }
        multi_range_curr--; // Will be increased in for-loop
        continue;
      }
    }
    else /** m_multi_cursor == 0 */
    {
      DBUG_MULTI_RANGE(7);
      /**
       * Corresponds to range 5 in example in read_multi_range_first
       */
      (void)1;
      continue;
    }
    
    DBUG_ASSERT(FALSE); // Should only get here via goto's
close_scan:
    if (res == 1)
    {
      m_multi_cursor->close(FALSE, TRUE);
      m_active_cursor= m_multi_cursor= 0;
      DBUG_MULTI_RANGE(8);
      continue;
    } 
    else 
    {
      DBUG_MULTI_RANGE(9);
      DBUG_RETURN(ndb_err(m_active_trans));
    }
  }
  
  if (multi_range_curr == multi_range_end)
  {
    DBUG_MULTI_RANGE(16);
    DBUG_RETURN(HA_ERR_END_OF_FILE);
  }
  
  /**
   * Read remaining ranges
   */
  DBUG_RETURN(read_multi_range_first(multi_range_found_p, 
                                     multi_range_curr,
                                     multi_range_end - multi_range_curr, 
                                     multi_range_sorted,
                                     multi_range_buffer));
  
found:
  /**
   * Found a record belonging to a scan
   */
  m_active_cursor= m_multi_cursor;
  * multi_range_found_p= m_multi_ranges + range_no;
  memcpy(table->record[0], m_multi_range_cursor_result_ptr, reclength);
  setup_recattr(m_active_cursor->getFirstRecAttr());
  unpack_record(table->record[0]);
  table->status= 0;     
  DBUG_RETURN(0);
  
found_next:
  /**
   * Found a record belonging to a pk/index op,
   *   copy result and move to next to prepare for next call
   */
  * multi_range_found_p= multi_range_curr;
  memcpy(table->record[0], m_multi_range_result_ptr, reclength);
  setup_recattr(op->getFirstRecAttr());
  unpack_record(table->record[0]);
  table->status= 0;
  
  multi_range_curr++;
  m_current_multi_operation= m_active_trans->getNextCompletedOperation(op);
  m_multi_range_result_ptr += reclength;
  DBUG_RETURN(0);
}

int
ha_ndbcluster::setup_recattr(const NdbRecAttr* curr)
{
  DBUG_ENTER("setup_recattr");

  Field **field, **end;
  NdbValue *value= m_value;
  
  end= table->field + table_share->fields;
  
  for (field= table->field; field < end; field++, value++)
  {
    if ((* value).ptr)
    {
      DBUG_ASSERT(curr != 0);
      NdbValue* val= m_value + curr->getColumn()->getColumnNo();
      DBUG_ASSERT(val->ptr);
      val->rec= curr;
      curr= curr->next();
    }
  }
  
  DBUG_RETURN(0);
}

char*
ha_ndbcluster::update_table_comment(
                                /* out: table comment + additional */
        const char*     comment)/* in:  table comment defined by user */
{
  uint length= strlen(comment);
  if (length > 64000 - 3)
  {
    return((char*)comment); /* string too long */
  }

  Ndb* ndb;
  if (!(ndb= get_ndb()))
  {
    return((char*)comment);
  }

  ndb->setDatabaseName(m_dbname);
  NDBDICT* dict= ndb->getDictionary();
  const NDBTAB* tab= m_table;
  DBUG_ASSERT(tab != NULL);

  char *str;
  const char *fmt="%s%snumber_of_replicas: %d";
  const unsigned fmt_len_plus_extra= length + strlen(fmt);
  if ((str= my_malloc(fmt_len_plus_extra, MYF(0))) == NULL)
  {
    return (char*)comment;
  }

  my_snprintf(str,fmt_len_plus_extra,fmt,comment,
              length > 0 ? " ":"",
              tab->getReplicaCount());
  return str;
}


// Utility thread main loop
pthread_handler_t ndb_util_thread_func(void *arg __attribute__((unused)))
{
  THD *thd; /* needs to be first for thread_stack */
  Ndb* ndb;
  struct timespec abstime;
  List<NDB_SHARE> util_open_tables;

  my_thread_init();
  DBUG_ENTER("ndb_util_thread");
  DBUG_PRINT("enter", ("ndb_cache_check_time: %d", ndb_cache_check_time));

  thd= new THD; /* note that contructor of THD uses DBUG_ */
  THD_CHECK_SENTRY(thd);
  ndb= new Ndb(g_ndb_cluster_connection, "");

  pthread_detach_this_thread();
  ndb_util_thread= pthread_self();

  thd->thread_stack= (char*)&thd; /* remember where our stack is */
  if (thd->store_globals() || (ndb->init() != 0))
  {
    thd->cleanup();
    delete thd;
    delete ndb;
    DBUG_RETURN(NULL);
  }
  thd->init_for_queries();
  thd->version=refresh_version;
  thd->set_time();
  thd->main_security_ctx.host_or_ip= "";
  thd->client_capabilities = 0;
  my_net_init(&thd->net, 0);
  thd->main_security_ctx.master_access= ~0;
  thd->main_security_ctx.priv_user = 0;
  thd->current_stmt_binlog_row_based= TRUE;     // If in mixed mode

  /*
    wait for mysql server to start
  */
  pthread_mutex_lock(&LOCK_server_started);
  while (!mysqld_server_started)
    pthread_cond_wait(&COND_server_started, &LOCK_server_started);
  pthread_mutex_unlock(&LOCK_server_started);

  ndbcluster_util_inited= 1;

  /*
    Wait for cluster to start
  */
  pthread_mutex_lock(&LOCK_ndb_util_thread);
  while (!ndb_cluster_node_id && (ndbcluster_hton.slot != ~(uint)0))
  {
    /* ndb not connected yet */
    set_timespec(abstime, 1);
    pthread_cond_timedwait(&COND_ndb_util_thread,
                           &LOCK_ndb_util_thread,
                           &abstime);
    if (abort_loop)
    {
      pthread_mutex_unlock(&LOCK_ndb_util_thread);
      goto ndb_util_thread_end;
    }
  }
  pthread_mutex_unlock(&LOCK_ndb_util_thread);

  {
    Thd_ndb *thd_ndb;
    if (!(thd_ndb= ha_ndbcluster::seize_thd_ndb()))
    {
      sql_print_error("Could not allocate Thd_ndb object");
      goto ndb_util_thread_end;
    }
    set_thd_ndb(thd, thd_ndb);
    thd_ndb->options|= TNO_NO_LOG_SCHEMA_OP;
  }

#ifdef HAVE_NDB_BINLOG
  if (ndb_extra_logging && ndb_binlog_running)
    sql_print_information("NDB Binlog: Ndb tables initially read only.");
  /* create tables needed by the replication */
  ndbcluster_setup_binlog_table_shares(thd);
#else
  /*
    Get all table definitions from the storage node
  */
  ndbcluster_find_all_files(thd);
#endif

  set_timespec(abstime, 0);
  for (;!abort_loop;)
  {
    pthread_mutex_lock(&LOCK_ndb_util_thread);
    pthread_cond_timedwait(&COND_ndb_util_thread,
                           &LOCK_ndb_util_thread,
                           &abstime);
    pthread_mutex_unlock(&LOCK_ndb_util_thread);
#ifdef NDB_EXTRA_DEBUG_UTIL_THREAD
    DBUG_PRINT("ndb_util_thread", ("Started, ndb_cache_check_time: %d",
                                   ndb_cache_check_time));
#endif
    if (abort_loop)
      break; /* Shutting down server */

#ifdef HAVE_NDB_BINLOG
    /*
      Check that the apply_status_share and schema_share has been created.
      If not try to create it
    */
    if (!ndb_binlog_tables_inited)
      ndbcluster_setup_binlog_table_shares(thd);
#endif

    if (ndb_cache_check_time == 0)
    {
      /* Wake up in 1 second to check if value has changed */
      set_timespec(abstime, 1);
      continue;
    }

    /* Lock mutex and fill list with pointers to all open tables */
    NDB_SHARE *share;
    pthread_mutex_lock(&ndbcluster_mutex);
    for (uint i= 0; i < ndbcluster_open_tables.records; i++)
    {
      share= (NDB_SHARE *)hash_element(&ndbcluster_open_tables, i);
#ifdef HAVE_NDB_BINLOG
      if ((share->use_count - (int) (share->op != 0) - (int) (share->op != 0))
          <= 0)
        continue; // injector thread is the only user, skip statistics
      share->util_lock= current_thd; // Mark that util thread has lock
#endif /* HAVE_NDB_BINLOG */
      share->use_count++; /* Make sure the table can't be closed */
      DBUG_PRINT("ndb_util_thread",
                 ("Found open table[%d]: %s, use_count: %d",
                  i, share->table_name, share->use_count));

      /* Store pointer to table */
      util_open_tables.push_back(share);
    }
    pthread_mutex_unlock(&ndbcluster_mutex);

    /* Iterate through the  open files list */
    List_iterator_fast<NDB_SHARE> it(util_open_tables);
    while ((share= it++))
    {
#ifdef HAVE_NDB_BINLOG
      if ((share->use_count - (int) (share->op != 0) - (int) (share->op != 0))
          <= 1)
      {
        /*
          Util thread and injector thread is the only user, skip statistics
	*/
        free_share(&share);
        continue;
      }
#endif /* HAVE_NDB_BINLOG */
      DBUG_PRINT("ndb_util_thread",
                 ("Fetching commit count for: %s",
                  share->key));

      /* Contact NDB to get commit count for table */
      ndb->setDatabaseName(share->db);
      struct Ndb_statistics stat;

      uint lock;
      pthread_mutex_lock(&share->mutex);
      lock= share->commit_count_lock;
      pthread_mutex_unlock(&share->mutex);

      {
        Ndb_table_guard ndbtab_g(ndb->getDictionary(), share->table_name);
        if (ndbtab_g.get_table() &&
            ndb_get_table_statistics(ndb, ndbtab_g.get_table(), &stat) == 0)
        {
          char buff[22], buff2[22];
          DBUG_PRINT("ndb_util_thread",
                     ("Table: %s, commit_count: %llu, rows: %llu",
                      share->key,
                      llstr(stat.commit_count, buff),
                      llstr(stat.row_count, buff2)));
        }
        else
        {
          DBUG_PRINT("ndb_util_thread",
                     ("Error: Could not get commit count for table %s",
                      share->key));
          stat.commit_count= 0;
        }
      }

      pthread_mutex_lock(&share->mutex);
      if (share->commit_count_lock == lock)
        share->commit_count= stat.commit_count;
      pthread_mutex_unlock(&share->mutex);

      /* Decrease the use count and possibly free share */
      free_share(&share);
    }

    /* Clear the list of open tables */
    util_open_tables.empty();

    /* Calculate new time to wake up */
    int secs= 0;
    int msecs= ndb_cache_check_time;

    struct timeval tick_time;
    gettimeofday(&tick_time, 0);
    abstime.tv_sec=  tick_time.tv_sec;
    abstime.tv_nsec= tick_time.tv_usec * 1000;

    if (msecs >= 1000){
      secs=  msecs / 1000;
      msecs= msecs % 1000;
    }

    abstime.tv_sec+=  secs;
    abstime.tv_nsec+= msecs * 1000000;
    if (abstime.tv_nsec >= 1000000000) {
      abstime.tv_sec+=  1;
      abstime.tv_nsec-= 1000000000;
    }
  }
ndb_util_thread_end:
  sql_print_information("Stopping Cluster Utility thread");
  net_end(&thd->net);
  thd->cleanup();
  delete thd;
  delete ndb;
  DBUG_PRINT("exit", ("ndb_util_thread"));
  my_thread_end();
  pthread_exit(0);
  DBUG_RETURN(NULL);
}

/*
  Condition pushdown
*/
/*
  Push a condition to ndbcluster storage engine for evaluation 
  during table   and index scans. The conditions will be stored on a stack
  for possibly storing several conditions. The stack can be popped
  by calling cond_pop, handler::extra(HA_EXTRA_RESET) (handler::reset())
  will clear the stack.
  The current implementation supports arbitrary AND/OR nested conditions
  with comparisons between columns and constants (including constant
  expressions and function calls) and the following comparison operators:
  =, !=, >, >=, <, <=, "is null", and "is not null".
  
  RETURN
    NULL The condition was supported and will be evaluated for each 
    row found during the scan
    cond The condition was not supported and all rows will be returned from
         the scan for evaluation (and thus not saved on stack)
*/
const 
COND* 
ha_ndbcluster::cond_push(const COND *cond) 
{ 
  DBUG_ENTER("cond_push");
  Ndb_cond_stack *ndb_cond = new Ndb_cond_stack();
  DBUG_EXECUTE("where",print_where((COND *)cond, m_tabname););
  if (m_cond_stack)
    ndb_cond->next= m_cond_stack;
  else
    ndb_cond->next= NULL;
  m_cond_stack= ndb_cond;
  
  if (serialize_cond(cond, ndb_cond))
  {
    DBUG_RETURN(NULL);
  }
  else
  {
    cond_pop();
  }
  DBUG_RETURN(cond); 
}

/*
  Pop the top condition from the condition stack of the handler instance.
*/
void 
ha_ndbcluster::cond_pop() 
{ 
  Ndb_cond_stack *ndb_cond_stack= m_cond_stack;  
  if (ndb_cond_stack)
  {
    m_cond_stack= ndb_cond_stack->next;
    delete ndb_cond_stack;
  }
}

/*
  Clear the condition stack
*/
void
ha_ndbcluster::cond_clear()
{
  DBUG_ENTER("cond_clear");
  while (m_cond_stack)
    cond_pop();

  DBUG_VOID_RETURN;
}

/*
  Serialize the item tree into a linked list represented by Ndb_cond
  for fast generation of NbdScanFilter. Adds information such as
  position of fields that is not directly available in the Item tree.
  Also checks if condition is supported.
*/
void ndb_serialize_cond(const Item *item, void *arg)
{
  Ndb_cond_traverse_context *context= (Ndb_cond_traverse_context *) arg;
  DBUG_ENTER("ndb_serialize_cond");  

  // Check if we are skipping arguments to a function to be evaluated
  if (context->skip)
  {
    DBUG_PRINT("info", ("Skiping argument %d", context->skip));
    context->skip--;
    switch (item->type()) {
    case Item::FUNC_ITEM:
    {
      Item_func *func_item= (Item_func *) item;
      context->skip+= func_item->argument_count();
      break;
    }
    case Item::INT_ITEM:
    case Item::REAL_ITEM:
    case Item::STRING_ITEM:
    case Item::VARBIN_ITEM:
    case Item::DECIMAL_ITEM:
      break;
    default:
      context->supported= FALSE;
      break;
    }
    
    DBUG_VOID_RETURN;
  }
  
  if (context->supported)
  {
    Ndb_rewrite_context *rewrite_context= context->rewrite_stack;
    const Item_func *func_item;
    // Check if we are rewriting some unsupported function call
    if (rewrite_context &&
        (func_item= rewrite_context->func_item) &&
        rewrite_context->count++ == 0)
    {
      switch (func_item->functype()) {
      case Item_func::BETWEEN:
        /*
          Rewrite 
          <field>|<const> BETWEEN <const1>|<field1> AND <const2>|<field2>
          to <field>|<const> > <const1>|<field1> AND 
          <field>|<const> < <const2>|<field2>
          or actually in prefix format
          BEGIN(AND) GT(<field>|<const>, <const1>|<field1>), 
          LT(<field>|<const>, <const2>|<field2>), END()
        */
      case Item_func::IN_FUNC:
      {
        /*
          Rewrite <field>|<const> IN(<const1>|<field1>, <const2>|<field2>,..)
          to <field>|<const> = <const1>|<field1> OR 
          <field> = <const2>|<field2> ...
          or actually in prefix format
          BEGIN(OR) EQ(<field>|<const>, <const1><field1>), 
          EQ(<field>|<const>, <const2>|<field2>), ... END()
          Each part of the disjunction is added for each call
          to ndb_serialize_cond and end of rewrite statement 
          is wrapped in end of ndb_serialize_cond
        */
        if (context->expecting(item->type()))
        {
          // This is the <field>|<const> item, save it in the rewrite context
          rewrite_context->left_hand_item= item;
          if (item->type() == Item::FUNC_ITEM)
          {
            Item_func *func_item= (Item_func *) item;
            if (func_item->functype() == Item_func::UNKNOWN_FUNC &&
                func_item->const_item())
            {
              // Skip any arguments since we will evaluate function instead
              DBUG_PRINT("info", ("Skip until end of arguments marker"));
              context->skip= func_item->argument_count();
            }
            else
            {
              DBUG_PRINT("info", ("Found unsupported functional expression in BETWEEN|IN"));
              context->supported= FALSE;
              DBUG_VOID_RETURN;
              
            }
          }
        }
        else
        {
          // Non-supported BETWEEN|IN expression
          DBUG_PRINT("info", ("Found unexpected item of type %u in BETWEEN|IN",
                              item->type()));
          context->supported= FALSE;
          DBUG_VOID_RETURN;
        }
        break;
      }
      default:
        context->supported= FALSE;
        break;
      }
      DBUG_VOID_RETURN;
    }
    else
    {
      Ndb_cond_stack *ndb_stack= context->stack_ptr;
      Ndb_cond *prev_cond= context->cond_ptr;
      Ndb_cond *curr_cond= context->cond_ptr= new Ndb_cond();
      if (!ndb_stack->ndb_cond)
        ndb_stack->ndb_cond= curr_cond;
      curr_cond->prev= prev_cond;
      if (prev_cond) prev_cond->next= curr_cond;
    // Check if we are rewriting some unsupported function call
      if (context->rewrite_stack)
      {
        Ndb_rewrite_context *rewrite_context= context->rewrite_stack;
        const Item_func *func_item= rewrite_context->func_item;
        switch (func_item->functype()) {
        case Item_func::BETWEEN:
        {
          /*
            Rewrite 
            <field>|<const> BETWEEN <const1>|<field1> AND <const2>|<field2>
            to <field>|<const> > <const1>|<field1> AND 
            <field>|<const> < <const2>|<field2>
            or actually in prefix format
            BEGIN(AND) GT(<field>|<const>, <const1>|<field1>), 
            LT(<field>|<const>, <const2>|<field2>), END()
          */
          if (rewrite_context->count == 2)
          {
            // Lower limit of BETWEEN
            DBUG_PRINT("info", ("GE_FUNC"));      
            curr_cond->ndb_item= new Ndb_item(Item_func::GE_FUNC, 2);
          }
          else if (rewrite_context->count == 3)
          {
            // Upper limit of BETWEEN
            DBUG_PRINT("info", ("LE_FUNC"));      
            curr_cond->ndb_item= new Ndb_item(Item_func::LE_FUNC, 2);
          }
          else
          {
            // Illegal BETWEEN expression
            DBUG_PRINT("info", ("Illegal BETWEEN expression"));
            context->supported= FALSE;
            DBUG_VOID_RETURN;
          }
          break;
        }
        case Item_func::IN_FUNC:
        {
          /*
            Rewrite <field>|<const> IN(<const1>|<field1>, <const2>|<field2>,..)
            to <field>|<const> = <const1>|<field1> OR 
            <field> = <const2>|<field2> ...
            or actually in prefix format
            BEGIN(OR) EQ(<field>|<const>, <const1><field1>), 
            EQ(<field>|<const>, <const2>|<field2>), ... END()
            Each part of the disjunction is added for each call
            to ndb_serialize_cond and end of rewrite statement 
            is wrapped in end of ndb_serialize_cond
          */
          DBUG_PRINT("info", ("EQ_FUNC"));      
          curr_cond->ndb_item= new Ndb_item(Item_func::EQ_FUNC, 2);
          break;
        }
        default:
          context->supported= FALSE;
        }
        // Handle left hand <field>|<const>
        context->rewrite_stack= NULL; // Disable rewrite mode
        context->expect_only(Item::FIELD_ITEM);
        context->expect_field_result(STRING_RESULT);
        context->expect_field_result(REAL_RESULT);
        context->expect_field_result(INT_RESULT);
        context->expect_field_result(DECIMAL_RESULT);
        context->expect(Item::INT_ITEM);
        context->expect(Item::STRING_ITEM);
        context->expect(Item::VARBIN_ITEM);
        context->expect(Item::FUNC_ITEM);
        ndb_serialize_cond(rewrite_context->left_hand_item, arg);
        context->skip= 0; // Any FUNC_ITEM expression has already been parsed
        context->rewrite_stack= rewrite_context; // Enable rewrite mode
        if (!context->supported)
          DBUG_VOID_RETURN;

        prev_cond= context->cond_ptr;
        curr_cond= context->cond_ptr= new Ndb_cond();
        prev_cond->next= curr_cond;
      }
      
      // Check for end of AND/OR expression
      if (!item)
      {
        // End marker for condition group
        DBUG_PRINT("info", ("End of condition group"));
        curr_cond->ndb_item= new Ndb_item(NDB_END_COND);
      }
      else
      {
        switch (item->type()) {
        case Item::FIELD_ITEM:
        {
          Item_field *field_item= (Item_field *) item;
          Field *field= field_item->field;
          enum_field_types type= field->type();
          /*
            Check that the field is part of the table of the handler
            instance and that we expect a field with of this result type.
          */
          if (context->table == field->table)
          {       
            const NDBTAB *tab= (const NDBTAB *) context->ndb_table;
            DBUG_PRINT("info", ("FIELD_ITEM"));
            DBUG_PRINT("info", ("table %s", tab->getName()));
            DBUG_PRINT("info", ("column %s", field->field_name));
            DBUG_PRINT("info", ("result type %d", field->result_type()));
            
            // Check that we are expecting a field and with the correct
            // result type
            if (context->expecting(Item::FIELD_ITEM) &&
                (context->expecting_field_result(field->result_type()) ||
                 // Date and year can be written as string or int
                 ((type == MYSQL_TYPE_TIME ||
                   type == MYSQL_TYPE_DATE || 
                   type == MYSQL_TYPE_YEAR ||
                   type == MYSQL_TYPE_DATETIME)
                  ? (context->expecting_field_result(STRING_RESULT) ||
                     context->expecting_field_result(INT_RESULT))
                  : true)) &&
                // Bit fields no yet supported in scan filter
                type != MYSQL_TYPE_BIT &&
                // No BLOB support in scan filter
                type != MYSQL_TYPE_TINY_BLOB &&
                type != MYSQL_TYPE_MEDIUM_BLOB &&
                type != MYSQL_TYPE_LONG_BLOB &&
                type != MYSQL_TYPE_BLOB)
            {
              const NDBCOL *col= tab->getColumn(field->field_name);
              DBUG_ASSERT(col);
              curr_cond->ndb_item= new Ndb_item(field, col->getColumnNo());
              context->dont_expect(Item::FIELD_ITEM);
              context->expect_no_field_result();
              if (context->expect_mask)
              {
                // We have not seen second argument yet
                if (type == MYSQL_TYPE_TIME ||
                    type == MYSQL_TYPE_DATE || 
                    type == MYSQL_TYPE_YEAR ||
                    type == MYSQL_TYPE_DATETIME)
                {
                  context->expect_only(Item::STRING_ITEM);
                  context->expect(Item::INT_ITEM);
                }
                else
                  switch (field->result_type()) {
                  case STRING_RESULT:
                    // Expect char string or binary string
                    context->expect_only(Item::STRING_ITEM);
                    context->expect(Item::VARBIN_ITEM);
                    context->expect_collation(field_item->collation.collation);
                    break;
                  case REAL_RESULT:
                    context->expect_only(Item::REAL_ITEM);
                    context->expect(Item::DECIMAL_ITEM);
                    context->expect(Item::INT_ITEM);
                    break;
                  case INT_RESULT:
                    context->expect_only(Item::INT_ITEM);
                    context->expect(Item::VARBIN_ITEM);
                    break;
                  case DECIMAL_RESULT:
                    context->expect_only(Item::DECIMAL_ITEM);
                    context->expect(Item::REAL_ITEM);
                    context->expect(Item::INT_ITEM);
                    break;
                  default:
                    break;
                  }    
              }
              else
              {
                // Expect another logical expression
                context->expect_only(Item::FUNC_ITEM);
                context->expect(Item::COND_ITEM);
                // Check that field and string constant collations are the same
                if ((field->result_type() == STRING_RESULT) &&
                    !context->expecting_collation(item->collation.collation)
                    && type != MYSQL_TYPE_TIME
                    && type != MYSQL_TYPE_DATE
                    && type != MYSQL_TYPE_YEAR
                    && type != MYSQL_TYPE_DATETIME)
                {
                  DBUG_PRINT("info", ("Found non-matching collation %s",  
                                      item->collation.collation->name)); 
                  context->supported= FALSE;                
                }
              }
              break;
            }
            else
            {
              DBUG_PRINT("info", ("Was not expecting field of type %u(%u)",
                                  field->result_type(), type));
              context->supported= FALSE;
            }
          }
          else
          {
            DBUG_PRINT("info", ("Was not expecting field from table %s (%s)",
                                context->table->s->table_name.str, 
                                field->table->s->table_name.str));
            context->supported= FALSE;
          }
          break;
        }
        case Item::FUNC_ITEM:
        {
          Item_func *func_item= (Item_func *) item;
          // Check that we expect a function or functional expression here
          if (context->expecting(Item::FUNC_ITEM) || 
              func_item->functype() == Item_func::UNKNOWN_FUNC)
            context->expect_nothing();
          else
          {
            // Did not expect function here
            context->supported= FALSE;
            break;
          }
          
          switch (func_item->functype()) {
          case Item_func::EQ_FUNC:
          {
            DBUG_PRINT("info", ("EQ_FUNC"));      
            curr_cond->ndb_item= new Ndb_item(func_item->functype(), 
                                              func_item);      
            context->expect(Item::STRING_ITEM);
            context->expect(Item::INT_ITEM);
            context->expect(Item::REAL_ITEM);
            context->expect(Item::DECIMAL_ITEM);
            context->expect(Item::VARBIN_ITEM);
            context->expect(Item::FIELD_ITEM);
            context->expect_field_result(STRING_RESULT);
            context->expect_field_result(REAL_RESULT);
            context->expect_field_result(INT_RESULT);
            context->expect_field_result(DECIMAL_RESULT);
            break;
          }
          case Item_func::NE_FUNC:
          {
            DBUG_PRINT("info", ("NE_FUNC"));      
            curr_cond->ndb_item= new Ndb_item(func_item->functype(),
                                              func_item);      
            context->expect(Item::STRING_ITEM);
            context->expect(Item::INT_ITEM);
            context->expect(Item::REAL_ITEM);
            context->expect(Item::DECIMAL_ITEM);
            context->expect(Item::VARBIN_ITEM);
            context->expect(Item::FIELD_ITEM);
            context->expect_field_result(STRING_RESULT);
            context->expect_field_result(REAL_RESULT);
            context->expect_field_result(INT_RESULT);
            context->expect_field_result(DECIMAL_RESULT);
            break;
          }
          case Item_func::LT_FUNC:
          {
            DBUG_PRINT("info", ("LT_FUNC"));      
            curr_cond->ndb_item= new Ndb_item(func_item->functype(),
                                              func_item);      
            context->expect(Item::STRING_ITEM);
            context->expect(Item::INT_ITEM);
            context->expect(Item::REAL_ITEM);
            context->expect(Item::DECIMAL_ITEM);
            context->expect(Item::VARBIN_ITEM);
            context->expect(Item::FIELD_ITEM);
            context->expect_field_result(STRING_RESULT);
            context->expect_field_result(REAL_RESULT);
            context->expect_field_result(INT_RESULT);
            context->expect_field_result(DECIMAL_RESULT);
            break;
          }
          case Item_func::LE_FUNC:
          {
            DBUG_PRINT("info", ("LE_FUNC"));      
            curr_cond->ndb_item= new Ndb_item(func_item->functype(),
                                              func_item);      
            context->expect(Item::STRING_ITEM);
            context->expect(Item::INT_ITEM);
            context->expect(Item::REAL_ITEM);
            context->expect(Item::DECIMAL_ITEM);
            context->expect(Item::VARBIN_ITEM);
            context->expect(Item::FIELD_ITEM);
            context->expect_field_result(STRING_RESULT);
            context->expect_field_result(REAL_RESULT);
            context->expect_field_result(INT_RESULT);
            context->expect_field_result(DECIMAL_RESULT);
            break;
          }
          case Item_func::GE_FUNC:
          {
            DBUG_PRINT("info", ("GE_FUNC"));      
            curr_cond->ndb_item= new Ndb_item(func_item->functype(),
                                              func_item);      
            context->expect(Item::STRING_ITEM);
            context->expect(Item::INT_ITEM);
            context->expect(Item::REAL_ITEM);
            context->expect(Item::DECIMAL_ITEM);
            context->expect(Item::VARBIN_ITEM);
            context->expect(Item::FIELD_ITEM);
            context->expect_field_result(STRING_RESULT);
            context->expect_field_result(REAL_RESULT);
            context->expect_field_result(INT_RESULT);
            context->expect_field_result(DECIMAL_RESULT);
            break;
          }
          case Item_func::GT_FUNC:
          {
            DBUG_PRINT("info", ("GT_FUNC"));      
            curr_cond->ndb_item= new Ndb_item(func_item->functype(),
                                              func_item);      
            context->expect(Item::STRING_ITEM);
            context->expect(Item::REAL_ITEM);
            context->expect(Item::DECIMAL_ITEM);
            context->expect(Item::INT_ITEM);
            context->expect(Item::VARBIN_ITEM);
            context->expect(Item::FIELD_ITEM);
            context->expect_field_result(STRING_RESULT);
            context->expect_field_result(REAL_RESULT);
            context->expect_field_result(INT_RESULT);
            context->expect_field_result(DECIMAL_RESULT);
            break;
          }
          case Item_func::LIKE_FUNC:
          {
            DBUG_PRINT("info", ("LIKE_FUNC"));      
            curr_cond->ndb_item= new Ndb_item(func_item->functype(),
                                              func_item);      
            context->expect(Item::STRING_ITEM);
            context->expect(Item::FIELD_ITEM);
            context->expect_field_result(STRING_RESULT);
            context->expect(Item::FUNC_ITEM);
            break;
          }
          case Item_func::ISNULL_FUNC:
          {
            DBUG_PRINT("info", ("ISNULL_FUNC"));      
            curr_cond->ndb_item= new Ndb_item(func_item->functype(),
                                              func_item);      
            context->expect(Item::FIELD_ITEM);
            context->expect_field_result(STRING_RESULT);
            context->expect_field_result(REAL_RESULT);
            context->expect_field_result(INT_RESULT);
            context->expect_field_result(DECIMAL_RESULT);
            break;
          }
          case Item_func::ISNOTNULL_FUNC:
          {
            DBUG_PRINT("info", ("ISNOTNULL_FUNC"));      
            curr_cond->ndb_item= new Ndb_item(func_item->functype(),
                                              func_item);     
            context->expect(Item::FIELD_ITEM);
            context->expect_field_result(STRING_RESULT);
            context->expect_field_result(REAL_RESULT);
            context->expect_field_result(INT_RESULT);
            context->expect_field_result(DECIMAL_RESULT);
            break;
          }
          case Item_func::NOT_FUNC:
          {
            DBUG_PRINT("info", ("NOT_FUNC"));      
            curr_cond->ndb_item= new Ndb_item(func_item->functype(),
                                              func_item);     
            context->expect(Item::FUNC_ITEM);
            context->expect(Item::COND_ITEM);
            break;
          }
          case Item_func::BETWEEN:
          {
            DBUG_PRINT("info", ("BETWEEN, rewriting using AND"));
            Item_func_between *between_func= (Item_func_between *) func_item;
            Ndb_rewrite_context *rewrite_context= 
              new Ndb_rewrite_context(func_item);
            rewrite_context->next= context->rewrite_stack;
            context->rewrite_stack= rewrite_context;
            if (between_func->negated)
            {
              DBUG_PRINT("info", ("NOT_FUNC"));
              curr_cond->ndb_item= new Ndb_item(Item_func::NOT_FUNC, 1);
              prev_cond= curr_cond;
              curr_cond= context->cond_ptr= new Ndb_cond();
              curr_cond->prev= prev_cond;
              prev_cond->next= curr_cond;
            }
            DBUG_PRINT("info", ("COND_AND_FUNC"));
            curr_cond->ndb_item= 
              new Ndb_item(Item_func::COND_AND_FUNC, 
                           func_item->argument_count() - 1);
            context->expect_only(Item::FIELD_ITEM);
            context->expect(Item::INT_ITEM);
            context->expect(Item::STRING_ITEM);
            context->expect(Item::VARBIN_ITEM);
            context->expect(Item::FUNC_ITEM);
            break;
          }
          case Item_func::IN_FUNC:
          {
            DBUG_PRINT("info", ("IN_FUNC, rewriting using OR"));
            Item_func_in *in_func= (Item_func_in *) func_item;
            Ndb_rewrite_context *rewrite_context= 
              new Ndb_rewrite_context(func_item);
            rewrite_context->next= context->rewrite_stack;
            context->rewrite_stack= rewrite_context;
            if (in_func->negated)
            {
              DBUG_PRINT("info", ("NOT_FUNC"));
              curr_cond->ndb_item= new Ndb_item(Item_func::NOT_FUNC, 1);
              prev_cond= curr_cond;
              curr_cond= context->cond_ptr= new Ndb_cond();
              curr_cond->prev= prev_cond;
              prev_cond->next= curr_cond;
            }
            DBUG_PRINT("info", ("COND_OR_FUNC"));
            curr_cond->ndb_item= new Ndb_item(Item_func::COND_OR_FUNC, 
                                              func_item->argument_count() - 1);
            context->expect_only(Item::FIELD_ITEM);
            context->expect(Item::INT_ITEM);
            context->expect(Item::STRING_ITEM);
            context->expect(Item::VARBIN_ITEM);
            context->expect(Item::FUNC_ITEM);
            break;
          }
          case Item_func::UNKNOWN_FUNC:
          {
            DBUG_PRINT("info", ("UNKNOWN_FUNC %s", 
                                func_item->const_item()?"const":""));  
            DBUG_PRINT("info", ("result type %d", func_item->result_type()));
            if (func_item->const_item())
            {
              switch (func_item->result_type()) {
              case STRING_RESULT:
              {
                NDB_ITEM_QUALIFICATION q;
                q.value_type= Item::STRING_ITEM;
                curr_cond->ndb_item= new Ndb_item(NDB_VALUE, q, item); 
                if (context->expect_field_result_mask)
                {
                  // We have not seen the field argument yet
                  context->expect_only(Item::FIELD_ITEM);
                  context->expect_only_field_result(STRING_RESULT);
                  context->expect_collation(func_item->collation.collation);
                }
                else
                {
                  // Expect another logical expression
                  context->expect_only(Item::FUNC_ITEM);
                  context->expect(Item::COND_ITEM);
                  // Check that string result have correct collation
                  if (!context->expecting_collation(item->collation.collation))
                  {
                    DBUG_PRINT("info", ("Found non-matching collation %s",  
                                        item->collation.collation->name));
                    context->supported= FALSE;
                  }
                }
                // Skip any arguments since we will evaluate function instead
                DBUG_PRINT("info", ("Skip until end of arguments marker"));
                context->skip= func_item->argument_count();
                break;
              }
              case REAL_RESULT:
              {
                NDB_ITEM_QUALIFICATION q;
                q.value_type= Item::REAL_ITEM;
                curr_cond->ndb_item= new Ndb_item(NDB_VALUE, q, item);
                if (context->expect_field_result_mask) 
                {
                  // We have not seen the field argument yet
                  context->expect_only(Item::FIELD_ITEM);
                  context->expect_only_field_result(REAL_RESULT);
                }
                else
                {
                  // Expect another logical expression
                  context->expect_only(Item::FUNC_ITEM);
                  context->expect(Item::COND_ITEM);
                }
                
                // Skip any arguments since we will evaluate function instead
                DBUG_PRINT("info", ("Skip until end of arguments marker"));
                context->skip= func_item->argument_count();
                break;
              }
              case INT_RESULT:
              {
                NDB_ITEM_QUALIFICATION q;
                q.value_type= Item::INT_ITEM;
                curr_cond->ndb_item= new Ndb_item(NDB_VALUE, q, item);
                if (context->expect_field_result_mask) 
                {
                  // We have not seen the field argument yet
                  context->expect_only(Item::FIELD_ITEM);
                  context->expect_only_field_result(INT_RESULT);
                }
                else
                {
                  // Expect another logical expression
                  context->expect_only(Item::FUNC_ITEM);
                  context->expect(Item::COND_ITEM);
                }
                
                // Skip any arguments since we will evaluate function instead
                DBUG_PRINT("info", ("Skip until end of arguments marker"));
                context->skip= func_item->argument_count();
                break;
              }
              case DECIMAL_RESULT:
              {
                NDB_ITEM_QUALIFICATION q;
                q.value_type= Item::DECIMAL_ITEM;
                curr_cond->ndb_item= new Ndb_item(NDB_VALUE, q, item);
                if (context->expect_field_result_mask) 
                {
                  // We have not seen the field argument yet
                  context->expect_only(Item::FIELD_ITEM);
                  context->expect_only_field_result(DECIMAL_RESULT);
                }
                else
                {
                  // Expect another logical expression
                  context->expect_only(Item::FUNC_ITEM);
                  context->expect(Item::COND_ITEM);
                }
                // Skip any arguments since we will evaluate function instead
                DBUG_PRINT("info", ("Skip until end of arguments marker"));
                context->skip= func_item->argument_count();
                break;
              }
              default:
                break;
              }
            }
            else
              // Function does not return constant expression
              context->supported= FALSE;
            break;
          }
          default:
          {
            DBUG_PRINT("info", ("Found func_item of type %d", 
                                func_item->functype()));
            context->supported= FALSE;
          }
          }
          break;
        }
        case Item::STRING_ITEM:
          DBUG_PRINT("info", ("STRING_ITEM")); 
          if (context->expecting(Item::STRING_ITEM)) 
          {
#ifndef DBUG_OFF
            char buff[256];
            String str(buff,(uint32) sizeof(buff), system_charset_info);
            str.length(0);
            Item_string *string_item= (Item_string *) item;
            DBUG_PRINT("info", ("value \"%s\"", 
                                string_item->val_str(&str)->ptr()));
#endif
            NDB_ITEM_QUALIFICATION q;
            q.value_type= Item::STRING_ITEM;
            curr_cond->ndb_item= new Ndb_item(NDB_VALUE, q, item);      
            if (context->expect_field_result_mask)
            {
              // We have not seen the field argument yet
              context->expect_only(Item::FIELD_ITEM);
              context->expect_only_field_result(STRING_RESULT);
              context->expect_collation(item->collation.collation);
            }
            else 
            {
              // Expect another logical expression
              context->expect_only(Item::FUNC_ITEM);
              context->expect(Item::COND_ITEM);
              // Check that we are comparing with a field with same collation
              if (!context->expecting_collation(item->collation.collation))
              {
                DBUG_PRINT("info", ("Found non-matching collation %s",  
                                    item->collation.collation->name));
                context->supported= FALSE;
              }
            }
          }
          else
            context->supported= FALSE;
          break;
        case Item::INT_ITEM:
          DBUG_PRINT("info", ("INT_ITEM"));
          if (context->expecting(Item::INT_ITEM)) 
          {
            Item_int *int_item= (Item_int *) item;      
            DBUG_PRINT("info", ("value %d", int_item->value));
            NDB_ITEM_QUALIFICATION q;
            q.value_type= Item::INT_ITEM;
            curr_cond->ndb_item= new Ndb_item(NDB_VALUE, q, item);
            if (context->expect_field_result_mask) 
            {
              // We have not seen the field argument yet
              context->expect_only(Item::FIELD_ITEM);
              context->expect_only_field_result(INT_RESULT);
              context->expect_field_result(REAL_RESULT);
              context->expect_field_result(DECIMAL_RESULT);
            }
            else
            {
              // Expect another logical expression
              context->expect_only(Item::FUNC_ITEM);
              context->expect(Item::COND_ITEM);
            }
          }
          else
            context->supported= FALSE;
          break;
        case Item::REAL_ITEM:
          DBUG_PRINT("info", ("REAL_ITEM %s"));
          if (context->expecting(Item::REAL_ITEM)) 
          {
            Item_float *float_item= (Item_float *) item;      
            DBUG_PRINT("info", ("value %f", float_item->value));
            NDB_ITEM_QUALIFICATION q;
            q.value_type= Item::REAL_ITEM;
            curr_cond->ndb_item= new Ndb_item(NDB_VALUE, q, item);
            if (context->expect_field_result_mask) 
            {
              // We have not seen the field argument yet
              context->expect_only(Item::FIELD_ITEM);
              context->expect_only_field_result(REAL_RESULT);
            }
            else
            {
              // Expect another logical expression
              context->expect_only(Item::FUNC_ITEM);
              context->expect(Item::COND_ITEM);
            }
          }
          else
            context->supported= FALSE;
          break;
        case Item::VARBIN_ITEM:
          DBUG_PRINT("info", ("VARBIN_ITEM"));
          if (context->expecting(Item::VARBIN_ITEM)) 
          {
            NDB_ITEM_QUALIFICATION q;
            q.value_type= Item::VARBIN_ITEM;
            curr_cond->ndb_item= new Ndb_item(NDB_VALUE, q, item);      
            if (context->expect_field_result_mask)
            {
              // We have not seen the field argument yet
              context->expect_only(Item::FIELD_ITEM);
              context->expect_only_field_result(STRING_RESULT);
            }
            else
            {
              // Expect another logical expression
              context->expect_only(Item::FUNC_ITEM);
              context->expect(Item::COND_ITEM);
            }
          }
          else
            context->supported= FALSE;
          break;
        case Item::DECIMAL_ITEM:
          DBUG_PRINT("info", ("DECIMAL_ITEM %s"));
          if (context->expecting(Item::DECIMAL_ITEM)) 
          {
            Item_decimal *decimal_item= (Item_decimal *) item;      
            DBUG_PRINT("info", ("value %f", decimal_item->val_real()));
            NDB_ITEM_QUALIFICATION q;
            q.value_type= Item::DECIMAL_ITEM;
            curr_cond->ndb_item= new Ndb_item(NDB_VALUE, q, item);
            if (context->expect_field_result_mask) 
            {
              // We have not seen the field argument yet
              context->expect_only(Item::FIELD_ITEM);
              context->expect_only_field_result(REAL_RESULT);
              context->expect_field_result(DECIMAL_RESULT);
            }
            else
            {
              // Expect another logical expression
              context->expect_only(Item::FUNC_ITEM);
              context->expect(Item::COND_ITEM);
            }
          }
          else
            context->supported= FALSE;
          break;
        case Item::COND_ITEM:
        {
          Item_cond *cond_item= (Item_cond *) item;
          
          if (context->expecting(Item::COND_ITEM))
          {
            switch (cond_item->functype()) {
            case Item_func::COND_AND_FUNC:
              DBUG_PRINT("info", ("COND_AND_FUNC"));
              curr_cond->ndb_item= new Ndb_item(cond_item->functype(),
                                                cond_item);      
              break;
            case Item_func::COND_OR_FUNC:
              DBUG_PRINT("info", ("COND_OR_FUNC"));
              curr_cond->ndb_item= new Ndb_item(cond_item->functype(),
                                                cond_item);      
              break;
            default:
              DBUG_PRINT("info", ("COND_ITEM %d", cond_item->functype()));
              context->supported= FALSE;
              break;
            }
          }
          else
          {
            /* Did not expect condition */
            context->supported= FALSE;          
          }
          break;
        }
        default:
        {
          DBUG_PRINT("info", ("Found item of type %d", item->type()));
          context->supported= FALSE;
        }
        }
      }
      if (context->supported && context->rewrite_stack)
      {
        Ndb_rewrite_context *rewrite_context= context->rewrite_stack;
        if (rewrite_context->count == 
            rewrite_context->func_item->argument_count())
        {
          // Rewrite is done, wrap an END() at the en
          DBUG_PRINT("info", ("End of condition group"));
          prev_cond= curr_cond;
          curr_cond= context->cond_ptr= new Ndb_cond();
          curr_cond->prev= prev_cond;
          prev_cond->next= curr_cond;
          curr_cond->ndb_item= new Ndb_item(NDB_END_COND);
          // Pop rewrite stack
          context->rewrite_stack=  rewrite_context->next;
          rewrite_context->next= NULL;
          delete(rewrite_context);
        }
      }
    }
  }
 
  DBUG_VOID_RETURN;
}

bool
ha_ndbcluster::serialize_cond(const COND *cond, Ndb_cond_stack *ndb_cond)
{
  DBUG_ENTER("serialize_cond");
  Item *item= (Item *) cond;
  Ndb_cond_traverse_context context(table, (void *)m_table, ndb_cond);
  // Expect a logical expression
  context.expect(Item::FUNC_ITEM);
  context.expect(Item::COND_ITEM);
  item->traverse_cond(&ndb_serialize_cond, (void *) &context, Item::PREFIX);
  DBUG_PRINT("info", ("The pushed condition is %ssupported", (context.supported)?"":"not "));

  DBUG_RETURN(context.supported);
}

int
ha_ndbcluster::build_scan_filter_predicate(Ndb_cond * &cond, 
                                           NdbScanFilter *filter,
                                           bool negated)
{
  DBUG_ENTER("build_scan_filter_predicate");  
  switch (cond->ndb_item->type) {
  case NDB_FUNCTION:
  {
    if (!cond->next)
      break;
    Ndb_item *a= cond->next->ndb_item;
    Ndb_item *b, *field, *value= NULL;
    LINT_INIT(field);

    switch (cond->ndb_item->argument_count()) {
    case 1:
      field= 
        (a->type == NDB_FIELD)? a : NULL;
      break;
    case 2:
      if (!cond->next->next)
        break;
      b= cond->next->next->ndb_item;
      value= 
        (a->type == NDB_VALUE)? a
        : (b->type == NDB_VALUE)? b
        : NULL;
      field= 
        (a->type == NDB_FIELD)? a
        : (b->type == NDB_FIELD)? b
        : NULL;
      break;
    default:
      field= NULL; //Keep compiler happy
      DBUG_ASSERT(0);
      break;
    }
    switch ((negated) ? 
            Ndb_item::negate(cond->ndb_item->qualification.function_type)
            : cond->ndb_item->qualification.function_type) {
    case NDB_EQ_FUNC:
    {
      if (!value || !field) break;
      // Save value in right format for the field type
      value->save_in_field(field);
      DBUG_PRINT("info", ("Generating EQ filter"));
      if (filter->cmp(NdbScanFilter::COND_EQ, 
                      field->get_field_no(),
                      field->get_val(),
                      field->pack_length()) == -1)
        DBUG_RETURN(1);
      cond= cond->next->next->next;
      DBUG_RETURN(0);
    }
    case NDB_NE_FUNC:
    {
      if (!value || !field) break;
      // Save value in right format for the field type
      value->save_in_field(field);
      DBUG_PRINT("info", ("Generating NE filter"));
      if (filter->cmp(NdbScanFilter::COND_NE, 
                      field->get_field_no(),
                      field->get_val(),
                      field->pack_length()) == -1)
        DBUG_RETURN(1);
      cond= cond->next->next->next;
      DBUG_RETURN(0);
    }
    case NDB_LT_FUNC:
    {
      if (!value || !field) break;
      // Save value in right format for the field type
      value->save_in_field(field);
      if (a == field)
      {
        DBUG_PRINT("info", ("Generating LT filter")); 
        if (filter->cmp(NdbScanFilter::COND_LT, 
                        field->get_field_no(),
                        field->get_val(),
                        field->pack_length()) == -1)
          DBUG_RETURN(1);
      }
      else
      {
        DBUG_PRINT("info", ("Generating GT filter")); 
        if (filter->cmp(NdbScanFilter::COND_GT, 
                        field->get_field_no(),
                        field->get_val(),
                        field->pack_length()) == -1)
          DBUG_RETURN(1);
      }
      cond= cond->next->next->next;
      DBUG_RETURN(0);
    }
    case NDB_LE_FUNC:
    {
      if (!value || !field) break;
      // Save value in right format for the field type
      value->save_in_field(field);
      if (a == field)
      {
        DBUG_PRINT("info", ("Generating LE filter")); 
        if (filter->cmp(NdbScanFilter::COND_LE, 
                        field->get_field_no(),
                        field->get_val(),
                        field->pack_length()) == -1)
          DBUG_RETURN(1);       
      }
      else
      {
        DBUG_PRINT("info", ("Generating GE filter")); 
        if (filter->cmp(NdbScanFilter::COND_GE, 
                        field->get_field_no(),
                        field->get_val(),
                        field->pack_length()) == -1)
          DBUG_RETURN(1);
      }
      cond= cond->next->next->next;
      DBUG_RETURN(0);
    }
    case NDB_GE_FUNC:
    {
      if (!value || !field) break;
      // Save value in right format for the field type
      value->save_in_field(field);
      if (a == field)
      {
        DBUG_PRINT("info", ("Generating GE filter")); 
        if (filter->cmp(NdbScanFilter::COND_GE, 
                        field->get_field_no(),
                        field->get_val(),
                        field->pack_length()) == -1)
          DBUG_RETURN(1);
      }
      else
      {
        DBUG_PRINT("info", ("Generating LE filter")); 
        if (filter->cmp(NdbScanFilter::COND_LE, 
                        field->get_field_no(),
                        field->get_val(),
                        field->pack_length()) == -1)
          DBUG_RETURN(1);
      }
      cond= cond->next->next->next;
      DBUG_RETURN(0);
    }
    case NDB_GT_FUNC:
    {
      if (!value || !field) break;
      // Save value in right format for the field type
      value->save_in_field(field);
      if (a == field)
      {
        DBUG_PRINT("info", ("Generating GT filter"));
        if (filter->cmp(NdbScanFilter::COND_GT, 
                        field->get_field_no(),
                        field->get_val(),
                        field->pack_length()) == -1)
          DBUG_RETURN(1);
      }
      else
      {
        DBUG_PRINT("info", ("Generating LT filter"));
        if (filter->cmp(NdbScanFilter::COND_LT, 
                        field->get_field_no(),
                        field->get_val(),
                        field->pack_length()) == -1)
          DBUG_RETURN(1);
      }
      cond= cond->next->next->next;
      DBUG_RETURN(0);
    }
    case NDB_LIKE_FUNC:
    {
      if (!value || !field) break;
      if ((value->qualification.value_type != Item::STRING_ITEM) &&
          (value->qualification.value_type != Item::VARBIN_ITEM))
          break;
      // Save value in right format for the field type
      value->save_in_field(field);
      DBUG_PRINT("info", ("Generating LIKE filter: like(%d,%s,%d)", 
                          field->get_field_no(), value->get_val(), 
                          value->pack_length()));
      if (filter->cmp(NdbScanFilter::COND_LIKE, 
                      field->get_field_no(),
                      value->get_val(),
                      value->pack_length()) == -1)
        DBUG_RETURN(1);
      cond= cond->next->next->next;
      DBUG_RETURN(0);
    }
    case NDB_NOTLIKE_FUNC:
    {
      if (!value || !field) break;
      if ((value->qualification.value_type != Item::STRING_ITEM) &&
          (value->qualification.value_type != Item::VARBIN_ITEM))
          break;
      // Save value in right format for the field type
      value->save_in_field(field);
      DBUG_PRINT("info", ("Generating NOTLIKE filter: notlike(%d,%s,%d)", 
                          field->get_field_no(), value->get_val(), 
                          value->pack_length()));
      if (filter->cmp(NdbScanFilter::COND_NOT_LIKE, 
                      field->get_field_no(),
                      value->get_val(),
                      value->pack_length()) == -1)
        DBUG_RETURN(1);
      cond= cond->next->next->next;
      DBUG_RETURN(0);
    }
    case NDB_ISNULL_FUNC:
      if (!field)
        break;
      DBUG_PRINT("info", ("Generating ISNULL filter"));
      if (filter->isnull(field->get_field_no()) == -1)
        DBUG_RETURN(1);
      cond= cond->next->next;
      DBUG_RETURN(0);
    case NDB_ISNOTNULL_FUNC:
    {
      if (!field)
        break;
      DBUG_PRINT("info", ("Generating ISNOTNULL filter"));
      if (filter->isnotnull(field->get_field_no()) == -1)
        DBUG_RETURN(1);         
      cond= cond->next->next;
      DBUG_RETURN(0);
    }
    default:
      break;
    }
    break;
  }
  default:
    break;
  }
  DBUG_PRINT("info", ("Found illegal condition"));
  DBUG_RETURN(1);
}

int
ha_ndbcluster::build_scan_filter_group(Ndb_cond* &cond, NdbScanFilter *filter)
{
  uint level=0;
  bool negated= FALSE;
  DBUG_ENTER("build_scan_filter_group");

  do
  {
    if (!cond)
      DBUG_RETURN(1);
    switch (cond->ndb_item->type) {
    case NDB_FUNCTION:
    {
      switch (cond->ndb_item->qualification.function_type) {
      case NDB_COND_AND_FUNC:
      {
        level++;
        DBUG_PRINT("info", ("Generating %s group %u", (negated)?"NAND":"AND",
                            level));
        if ((negated) ? filter->begin(NdbScanFilter::NAND)
            : filter->begin(NdbScanFilter::AND) == -1)
          DBUG_RETURN(1);
        negated= FALSE;
        cond= cond->next;
        break;
      }
      case NDB_COND_OR_FUNC:
      {
        level++;
        DBUG_PRINT("info", ("Generating %s group %u", (negated)?"NOR":"OR",
                            level));
        if ((negated) ? filter->begin(NdbScanFilter::NOR)
            : filter->begin(NdbScanFilter::OR) == -1)
          DBUG_RETURN(1);
        negated= FALSE;
        cond= cond->next;
        break;
      }
      case NDB_NOT_FUNC:
      {
        DBUG_PRINT("info", ("Generating negated query"));
        cond= cond->next;
        negated= TRUE;
        break;
      }
      default:
        if (build_scan_filter_predicate(cond, filter, negated))
          DBUG_RETURN(1);
        negated= FALSE;
        break;
      }
      break;
    }
    case NDB_END_COND:
      DBUG_PRINT("info", ("End of group %u", level));
      level--;
      if (cond) cond= cond->next;
      if (filter->end() == -1)
        DBUG_RETURN(1);
      if (!negated)
        break;
      // else fall through (NOT END is an illegal condition)
    default:
    {
      DBUG_PRINT("info", ("Illegal scan filter"));
    }
    }
  }  while (level > 0 || negated);
  
  DBUG_RETURN(0);
}

int
ha_ndbcluster::build_scan_filter(Ndb_cond * &cond, NdbScanFilter *filter)
{
  bool simple_cond= TRUE;
  DBUG_ENTER("build_scan_filter");  

    switch (cond->ndb_item->type) {
    case NDB_FUNCTION:
      switch (cond->ndb_item->qualification.function_type) {
      case NDB_COND_AND_FUNC:
      case NDB_COND_OR_FUNC:
        simple_cond= FALSE;
        break;
      default:
        break;
      }
      break;
    default:
      break;
    }
  if (simple_cond && filter->begin() == -1)
    DBUG_RETURN(1);
  if (build_scan_filter_group(cond, filter))
    DBUG_RETURN(1);
  if (simple_cond && filter->end() == -1)
    DBUG_RETURN(1);

  DBUG_RETURN(0);
}

int
ha_ndbcluster::generate_scan_filter(Ndb_cond_stack *ndb_cond_stack,
                                    NdbScanOperation *op)
{
  DBUG_ENTER("generate_scan_filter");
  if (ndb_cond_stack)
  {
    DBUG_PRINT("info", ("Generating scan filter"));
    NdbScanFilter filter(op);
    bool multiple_cond= FALSE;
    // Wrap an AND group around multiple conditions
    if (ndb_cond_stack->next) {
      multiple_cond= TRUE;
      if (filter.begin() == -1)
        DBUG_RETURN(1); 
    }
    for (Ndb_cond_stack *stack= ndb_cond_stack; 
         (stack); 
         stack= stack->next)
      {
        Ndb_cond *cond= stack->ndb_cond;

        if (build_scan_filter(cond, &filter))
        {
          DBUG_PRINT("info", ("build_scan_filter failed"));
          DBUG_RETURN(1);
        }
      }
    if (multiple_cond && filter.end() == -1)
      DBUG_RETURN(1);
  }
  else
  {  
    DBUG_PRINT("info", ("Empty stack"));
  }

  DBUG_RETURN(0);
}

/*
  get table space info for SHOW CREATE TABLE
*/
char* ha_ndbcluster::get_tablespace_name(THD *thd)
{
  Ndb *ndb= check_ndb_in_thd(thd);
  NDBDICT *ndbdict= ndb->getDictionary();
  NdbError ndberr;
  Uint32 id;
  ndb->setDatabaseName(m_dbname);
  const NDBTAB *ndbtab= m_table;
  DBUG_ASSERT(ndbtab != NULL);
  if (!ndbtab->getTablespace(&id))
  {
    return 0;
  }
  {
    NdbDictionary::Tablespace ts= ndbdict->getTablespace(id);
    ndberr= ndbdict->getNdbError();
    if(ndberr.classification != NdbError::NoError)
      goto err;
    return (my_strdup(ts.getName(), MYF(0)));
  }
err:
  if (ndberr.status == NdbError::TemporaryError)
    push_warning_printf(thd, MYSQL_ERROR::WARN_LEVEL_ERROR,
			ER_GET_TEMPORARY_ERRMSG, ER(ER_GET_TEMPORARY_ERRMSG),
			ndberr.code, ndberr.message, "NDB");
  else
    push_warning_printf(thd, MYSQL_ERROR::WARN_LEVEL_ERROR,
			ER_GET_ERRMSG, ER(ER_GET_ERRMSG),
			ndberr.code, ndberr.message, "NDB");
  return 0;
}

/*
  Implements the SHOW NDB STATUS command.
*/
bool
ndbcluster_show_status(THD* thd, stat_print_fn *stat_print,
                       enum ha_stat_type stat_type)
{
  char buf[IO_SIZE];
  uint buflen;
  DBUG_ENTER("ndbcluster_show_status");
  
  if (have_ndbcluster != SHOW_OPTION_YES) 
  {
    DBUG_RETURN(FALSE);
  }
  if (stat_type != HA_ENGINE_STATUS)
  {
    DBUG_RETURN(FALSE);
  }

  update_status_variables(g_ndb_cluster_connection);
  buflen=
    my_snprintf(buf, sizeof(buf),
                "cluster_node_id=%u, "
                "connected_host=%s, "
                "connected_port=%u, "
                "number_of_storage_nodes=%u, "
                "number_of_ready_storage_nodes=%u, "
                "connect_count=%u",
                ndb_cluster_node_id,
                ndb_connected_host,
                ndb_connected_port,
                ndb_number_of_storage_nodes,
                ndb_number_of_ready_storage_nodes,
                ndb_connect_count);
  if (stat_print(thd, ndbcluster_hton_name, ndbcluster_hton_name_length,
                 STRING_WITH_LEN("connection"), buf, buflen))
    DBUG_RETURN(TRUE);

  if (get_thd_ndb(thd) && get_thd_ndb(thd)->ndb)
  {
    Ndb* ndb= (get_thd_ndb(thd))->ndb;
    Ndb::Free_list_usage tmp;
    tmp.m_name= 0;
    while (ndb->get_free_list_usage(&tmp))
    {
      buflen=
        my_snprintf(buf, sizeof(buf),
                  "created=%u, free=%u, sizeof=%u",
                  tmp.m_created, tmp.m_free, tmp.m_sizeof);
      if (stat_print(thd, ndbcluster_hton_name, ndbcluster_hton_name_length,
                     tmp.m_name, strlen(tmp.m_name), buf, buflen))
        DBUG_RETURN(TRUE);
    }
  }
#ifdef HAVE_NDB_BINLOG
  ndbcluster_show_status_binlog(thd, stat_print, stat_type);
#endif

  DBUG_RETURN(FALSE);
}


/*
  Create a table in NDB Cluster
 */
static uint get_no_fragments(ulonglong max_rows)
{
#if MYSQL_VERSION_ID >= 50000
  uint acc_row_size= 25 + /*safety margin*/ 2;
#else
  uint acc_row_size= pk_length*4;
  /* add acc overhead */
  if (pk_length <= 8)  /* main page will set the limit */
    acc_row_size+= 25 + /*safety margin*/ 2;
  else                /* overflow page will set the limit */
    acc_row_size+= 4 + /*safety margin*/ 4;
#endif
  ulonglong acc_fragment_size= 512*1024*1024;
#if MYSQL_VERSION_ID >= 50100
  return (max_rows*acc_row_size)/acc_fragment_size+1;
#else
  return ((max_rows*acc_row_size)/acc_fragment_size+1
	  +1/*correct rounding*/)/2;
#endif
}


/*
  Routine to adjust default number of partitions to always be a multiple
  of number of nodes and never more than 4 times the number of nodes.

*/
static bool adjusted_frag_count(uint no_fragments, uint no_nodes,
                                uint &reported_frags)
{
  uint i= 0;
  reported_frags= no_nodes;
  while (reported_frags < no_fragments && ++i < 4 &&
         (reported_frags + no_nodes) < MAX_PARTITIONS) 
    reported_frags+= no_nodes;
  return (reported_frags < no_fragments);
}

int ha_ndbcluster::get_default_no_partitions(HA_CREATE_INFO *info)
{
  ha_rows max_rows, min_rows;
  if (info)
  {
    max_rows= info->max_rows;
    min_rows= info->min_rows;
  }
  else
  {
    max_rows= table_share->max_rows;
    min_rows= table_share->min_rows;
  }
  uint reported_frags;
  uint no_fragments=
    get_no_fragments(max_rows >= min_rows ? max_rows : min_rows);
  uint no_nodes= g_ndb_cluster_connection->no_db_nodes();
  if (adjusted_frag_count(no_fragments, no_nodes, reported_frags))
  {
    push_warning(current_thd,
                 MYSQL_ERROR::WARN_LEVEL_WARN, ER_UNKNOWN_ERROR,
    "Ndb might have problems storing the max amount of rows specified");
  }
  return (int)reported_frags;
}


/*
  Set-up auto-partitioning for NDB Cluster

  SYNOPSIS
    set_auto_partitions()
    part_info                  Partition info struct to set-up
 
  RETURN VALUE
    NONE

  DESCRIPTION
    Set-up auto partitioning scheme for tables that didn't define any
    partitioning. We'll use PARTITION BY KEY() in this case which
    translates into partition by primary key if a primary key exists
    and partition by hidden key otherwise.
*/

void ha_ndbcluster::set_auto_partitions(partition_info *part_info)
{
  DBUG_ENTER("ha_ndbcluster::set_auto_partitions");
  part_info->list_of_part_fields= TRUE;
  part_info->part_type= HASH_PARTITION;
  switch (opt_ndb_distribution_id)
  {
  case ND_KEYHASH:
    part_info->linear_hash_ind= FALSE;
    break;
  case ND_LINHASH:
    part_info->linear_hash_ind= TRUE;
    break;
  }
  DBUG_VOID_RETURN;
}


int ha_ndbcluster::set_range_data(void *tab_ref, partition_info *part_info)
{
  NDBTAB *tab= (NDBTAB*)tab_ref;
  int32 *range_data= (int32*)my_malloc(part_info->no_parts*sizeof(int32),
                                       MYF(0));
  uint i;
  int error= 0;
  bool unsigned_flag= part_info->part_expr->unsigned_flag;
  DBUG_ENTER("set_range_data");

  if (!range_data)
  {
    mem_alloc_error(part_info->no_parts*sizeof(int32));
    DBUG_RETURN(1);
  }
  for (i= 0; i < part_info->no_parts; i++)
  {
    longlong range_val= part_info->range_int_array[i];
    if (unsigned_flag)
      range_val-= 0x8000000000000000ULL;
    if (range_val < INT_MIN32 || range_val >= INT_MAX32)
    {
      if ((i != part_info->no_parts - 1) ||
          (range_val != LONGLONG_MAX))
      {
        my_error(ER_LIMITED_PART_RANGE, MYF(0), "NDB");
        error= 1;
        goto error;
      }
      range_val= INT_MAX32;
    }
    range_data[i]= (int32)range_val;
  }
  tab->setRangeListData(range_data, sizeof(int32)*part_info->no_parts);
error:
  my_free((char*)range_data, MYF(0));
  DBUG_RETURN(error);
}

int ha_ndbcluster::set_list_data(void *tab_ref, partition_info *part_info)
{
  NDBTAB *tab= (NDBTAB*)tab_ref;
  int32 *list_data= (int32*)my_malloc(part_info->no_list_values * 2
                                      * sizeof(int32), MYF(0));
  uint32 *part_id, i;
  int error= 0;
  bool unsigned_flag= part_info->part_expr->unsigned_flag;
  DBUG_ENTER("set_list_data");

  if (!list_data)
  {
    mem_alloc_error(part_info->no_list_values*2*sizeof(int32));
    DBUG_RETURN(1);
  }
  for (i= 0; i < part_info->no_list_values; i++)
  {
    LIST_PART_ENTRY *list_entry= &part_info->list_array[i];
    longlong list_val= list_entry->list_value;
    if (unsigned_flag)
      list_val-= 0x8000000000000000ULL;
    if (list_val < INT_MIN32 || list_val > INT_MAX32)
    {
      my_error(ER_LIMITED_PART_RANGE, MYF(0), "NDB");
      error= 1;
      goto error;
    }
    list_data[2*i]= (int32)list_val;
    part_id= (uint32*)&list_data[2*i+1];
    *part_id= list_entry->partition_id;
  }
  tab->setRangeListData(list_data, 2*sizeof(int32)*part_info->no_list_values);
error:
  my_free((char*)list_data, MYF(0));
  DBUG_RETURN(error);
}

/*
  User defined partitioning set-up. We need to check how many fragments the
  user wants defined and which node groups to put those into. Later we also
  want to attach those partitions to a tablespace.

  All the functionality of the partition function, partition limits and so
  forth are entirely handled by the MySQL Server. There is one exception to
  this rule for PARTITION BY KEY where NDB handles the hash function and
  this type can thus be handled transparently also by NDB API program.
  For RANGE, HASH and LIST and subpartitioning the NDB API programs must
  implement the function to map to a partition.
*/

uint ha_ndbcluster::set_up_partition_info(partition_info *part_info,
                                          TABLE *table,
                                          void *tab_par)
{
  uint16 frag_data[MAX_PARTITIONS];
  char *ts_names[MAX_PARTITIONS];
  ulong ts_index= 0, fd_index= 0, i, j;
  NDBTAB *tab= (NDBTAB*)tab_par;
  NDBTAB::FragmentType ftype= NDBTAB::UserDefined;
  partition_element *part_elem;
  bool first= TRUE;
  uint ts_id, ts_version, part_count= 0, tot_ts_name_len;
  List_iterator<partition_element> part_it(part_info->partitions);
  int error;
  char *name_ptr;
  DBUG_ENTER("ha_ndbcluster::set_up_partition_info");

  if (part_info->part_type == HASH_PARTITION &&
      part_info->list_of_part_fields == TRUE)
  {
    Field **fields= part_info->part_field_array;

    if (part_info->linear_hash_ind)
      ftype= NDBTAB::DistrKeyLin;
    else
      ftype= NDBTAB::DistrKeyHash;

    for (i= 0; i < part_info->part_field_list.elements; i++)
    {
      NDBCOL *col= tab->getColumn(fields[i]->field_index);
      DBUG_PRINT("info",("setting dist key on %s", col->getName()));
      col->setPartitionKey(TRUE);
    }
  }
  else 
  {
    if (!current_thd->variables.new_mode)
    {
      push_warning_printf(current_thd, MYSQL_ERROR::WARN_LEVEL_ERROR,
                          ER_ILLEGAL_HA_CREATE_OPTION,
                          ER(ER_ILLEGAL_HA_CREATE_OPTION),
                          ndbcluster_hton_name,
                          "LIST, RANGE and HASH partition disabled by default,"
                          " use --new option to enable");
      DBUG_RETURN(HA_ERR_UNSUPPORTED);
    }
   /*
      Create a shadow field for those tables that have user defined
      partitioning. This field stores the value of the partition
      function such that NDB can handle reorganisations of the data
      even when the MySQL Server isn't available to assist with
      calculation of the partition function value.
    */
    NDBCOL col;
    DBUG_PRINT("info", ("Generating partition func value field"));
    col.setName("$PART_FUNC_VALUE");
    col.setType(NdbDictionary::Column::Int);
    col.setLength(1);
    col.setNullable(FALSE);
    col.setPrimaryKey(FALSE);
    col.setAutoIncrement(FALSE);
    tab->addColumn(col);
    if (part_info->part_type == RANGE_PARTITION)
    {
      if ((error= set_range_data((void*)tab, part_info)))
      {
        DBUG_RETURN(error);
      }
    }
    else if (part_info->part_type == LIST_PARTITION)
    {
      if ((error= set_list_data((void*)tab, part_info)))
      {
        DBUG_RETURN(error);
      }
    }
  }
  tab->setFragmentType(ftype);
  i= 0;
  tot_ts_name_len= 0;
  do
  {
    uint ng;
    part_elem= part_it++;
    if (!part_info->is_sub_partitioned())
    {
      ng= part_elem->nodegroup_id;
      if (first && ng == UNDEF_NODEGROUP)
        ng= 0;
      ts_names[fd_index]= part_elem->tablespace_name;
      frag_data[fd_index++]= ng;
    }
    else
    {
      List_iterator<partition_element> sub_it(part_elem->subpartitions);
      j= 0;
      do
      {
        part_elem= sub_it++;
        ng= part_elem->nodegroup_id;
        if (first && ng == UNDEF_NODEGROUP)
          ng= 0;
        ts_names[fd_index]= part_elem->tablespace_name;
        frag_data[fd_index++]= ng;
      } while (++j < part_info->no_subparts);
    }
    first= FALSE;
  } while (++i < part_info->no_parts);
  tab->setDefaultNoPartitionsFlag(part_info->use_default_no_partitions);
  tab->setLinearFlag(part_info->linear_hash_ind);
  {
    ha_rows max_rows= table_share->max_rows;
    ha_rows min_rows= table_share->min_rows;
    if (max_rows < min_rows)
      max_rows= min_rows;
    if (max_rows != (ha_rows)0) /* default setting, don't set fragmentation */
    {
      tab->setMaxRows(max_rows);
      tab->setMinRows(min_rows);
    }
  }
  tab->setTablespaceNames(ts_names, fd_index*sizeof(char*));
  tab->setFragmentCount(fd_index);
  tab->setFragmentData(&frag_data, fd_index*2);
  DBUG_RETURN(0);
}


bool ha_ndbcluster::check_if_incompatible_data(HA_CREATE_INFO *info,
					       uint table_changes)
{
  DBUG_ENTER("ha_ndbcluster::check_if_incompatible_data");
  uint i;
  const NDBTAB *tab= (const NDBTAB *) m_table;

  if (current_thd->variables.ndb_use_copying_alter_table)
  {
    DBUG_PRINT("info", ("On-line alter table disabled"));
    DBUG_RETURN(COMPATIBLE_DATA_NO);
  }

  for (i= 0; i < table->s->fields; i++) 
  {
    Field *field= table->field[i];
    const NDBCOL *col= tab->getColumn(i);
    if (field->flags & FIELD_IS_RENAMED)
    {
      DBUG_PRINT("info", ("Field has been renamed, copy table"));
      DBUG_RETURN(COMPATIBLE_DATA_NO);
    }
    if ((field->flags & FIELD_IN_ADD_INDEX) &&
        col->getStorageType() == NdbDictionary::Column::StorageTypeDisk)
    {
      DBUG_PRINT("info", ("add/drop index not supported for disk stored column"));
      DBUG_RETURN(COMPATIBLE_DATA_NO);
    }
  }
  if (table_changes != IS_EQUAL_YES)
    DBUG_RETURN(COMPATIBLE_DATA_NO);
  
  /* Check that auto_increment value was not changed */
  if ((info->used_fields & HA_CREATE_USED_AUTO) &&
      info->auto_increment_value != 0)
    DBUG_RETURN(COMPATIBLE_DATA_NO);
  
  /* Check that row format didn't change */
  if ((info->used_fields & HA_CREATE_USED_AUTO) &&
      get_row_type() != info->row_type)
    DBUG_RETURN(COMPATIBLE_DATA_NO);

  DBUG_RETURN(COMPATIBLE_DATA_YES);
}

bool set_up_tablespace(st_alter_tablespace *info,
                       NdbDictionary::Tablespace *ndb_ts)
{
  ndb_ts->setName(info->tablespace_name);
  ndb_ts->setExtentSize(info->extent_size);
  ndb_ts->setDefaultLogfileGroup(info->logfile_group_name);
  return false;
}

bool set_up_datafile(st_alter_tablespace *info,
                     NdbDictionary::Datafile *ndb_df)
{
  if (info->max_size > 0)
  {
    my_error(ER_TABLESPACE_AUTO_EXTEND_ERROR, MYF(0));
    return true;
  }
  ndb_df->setPath(info->data_file_name);
  ndb_df->setSize(info->initial_size);
  ndb_df->setTablespace(info->tablespace_name);
  return false;
}

bool set_up_logfile_group(st_alter_tablespace *info,
                          NdbDictionary::LogfileGroup *ndb_lg)
{
  ndb_lg->setName(info->logfile_group_name);
  ndb_lg->setUndoBufferSize(info->undo_buffer_size);
  return false;
}

bool set_up_undofile(st_alter_tablespace *info,
                     NdbDictionary::Undofile *ndb_uf)
{
  ndb_uf->setPath(info->undo_file_name);
  ndb_uf->setSize(info->initial_size);
  ndb_uf->setLogfileGroup(info->logfile_group_name);
  return false;
}

int ndbcluster_alter_tablespace(THD* thd, st_alter_tablespace *info)
{
  DBUG_ENTER("ha_ndbcluster::alter_tablespace");

  int is_tablespace= 0;
  Ndb *ndb= check_ndb_in_thd(thd);
  if (ndb == NULL)
  {
    DBUG_RETURN(HA_ERR_NO_CONNECTION);
  }

  NdbError err;
  NDBDICT *dict= ndb->getDictionary();
  int error;
  const char * errmsg;
  LINT_INIT(errmsg);

  switch (info->ts_cmd_type){
  case (CREATE_TABLESPACE):
  {
    error= ER_CREATE_FILEGROUP_FAILED;
    
    NdbDictionary::Tablespace ndb_ts;
    NdbDictionary::Datafile ndb_df;
    NdbDictionary::ObjectId objid;
    if (set_up_tablespace(info, &ndb_ts))
    {
      DBUG_RETURN(1);
    }
    if (set_up_datafile(info, &ndb_df))
    {
      DBUG_RETURN(1);
    }
    errmsg= "TABLESPACE";
    if (dict->createTablespace(ndb_ts, &objid))
    {
      DBUG_PRINT("error", ("createTablespace returned %d", error));
      goto ndberror;
    }
    DBUG_PRINT("info", ("Successfully created Tablespace"));
    errmsg= "DATAFILE";
    if (dict->createDatafile(ndb_df))
    {
      err= dict->getNdbError();
      NdbDictionary::Tablespace tmp= dict->getTablespace(ndb_ts.getName());
      if (dict->getNdbError().code == 0 &&
	  tmp.getObjectId() == objid.getObjectId() &&
	  tmp.getObjectVersion() == objid.getObjectVersion())
      {
	dict->dropTablespace(tmp);
      }
      
      DBUG_PRINT("error", ("createDatafile returned %d", error));
      goto ndberror2;
    }
    is_tablespace= 1;
    break;
  }
  case (ALTER_TABLESPACE):
  {
    error= ER_ALTER_FILEGROUP_FAILED;
    if (info->ts_alter_tablespace_type == ALTER_TABLESPACE_ADD_FILE)
    {
      NdbDictionary::Datafile ndb_df;
      if (set_up_datafile(info, &ndb_df))
      {
	DBUG_RETURN(1);
      }
      errmsg= " CREATE DATAFILE";
      if (dict->createDatafile(ndb_df))
      {
	goto ndberror;
      }
    }
    else if(info->ts_alter_tablespace_type == ALTER_TABLESPACE_DROP_FILE)
    {
      NdbDictionary::Tablespace ts= dict->getTablespace(info->tablespace_name);
      NdbDictionary::Datafile df= dict->getDatafile(0, info->data_file_name);
      NdbDictionary::ObjectId objid;
      df.getTablespaceId(&objid);
      if (ts.getObjectId() == objid.getObjectId() && 
	  strcmp(df.getPath(), info->data_file_name) == 0)
      {
	errmsg= " DROP DATAFILE";
	if (dict->dropDatafile(df))
	{
	  goto ndberror;
	}
      }
      else
      {
	DBUG_PRINT("error", ("No such datafile"));
	my_error(ER_ALTER_FILEGROUP_FAILED, MYF(0), " NO SUCH FILE");
	DBUG_RETURN(1);
      }
    }
    else
    {
      DBUG_PRINT("error", ("Unsupported alter tablespace: %d", 
			   info->ts_alter_tablespace_type));
      DBUG_RETURN(HA_ADMIN_NOT_IMPLEMENTED);
    }
    is_tablespace= 1;
    break;
  }
  case (CREATE_LOGFILE_GROUP):
  {
    error= ER_CREATE_FILEGROUP_FAILED;
    NdbDictionary::LogfileGroup ndb_lg;
    NdbDictionary::Undofile ndb_uf;
    NdbDictionary::ObjectId objid;
    if (info->undo_file_name == NULL)
    {
      /*
	REDO files in LOGFILE GROUP not supported yet
      */
      DBUG_RETURN(HA_ADMIN_NOT_IMPLEMENTED);
    }
    if (set_up_logfile_group(info, &ndb_lg))
    {
      DBUG_RETURN(1);
    }
    errmsg= "LOGFILE GROUP";
    if (dict->createLogfileGroup(ndb_lg, &objid))
    {
      goto ndberror;
    }
    DBUG_PRINT("info", ("Successfully created Logfile Group"));
    if (set_up_undofile(info, &ndb_uf))
    {
      DBUG_RETURN(1);
    }
    errmsg= "UNDOFILE";
    if (dict->createUndofile(ndb_uf))
    {
      err= dict->getNdbError();
      NdbDictionary::LogfileGroup tmp= dict->getLogfileGroup(ndb_lg.getName());
      if (dict->getNdbError().code == 0 &&
	  tmp.getObjectId() == objid.getObjectId() &&
	  tmp.getObjectVersion() == objid.getObjectVersion())
      {
	dict->dropLogfileGroup(tmp);
      }
      goto ndberror2;
    }
    break;
  }
  case (ALTER_LOGFILE_GROUP):
  {
    error= ER_ALTER_FILEGROUP_FAILED;
    if (info->undo_file_name == NULL)
    {
      /*
	REDO files in LOGFILE GROUP not supported yet
      */
      DBUG_RETURN(HA_ADMIN_NOT_IMPLEMENTED);
    }
    NdbDictionary::Undofile ndb_uf;
    if (set_up_undofile(info, &ndb_uf))
    {
      DBUG_RETURN(1);
    }
    errmsg= "CREATE UNDOFILE";
    if (dict->createUndofile(ndb_uf))
    {
      goto ndberror;
    }
    break;
  }
  case (DROP_TABLESPACE):
  {
    error= ER_DROP_FILEGROUP_FAILED;
    errmsg= "TABLESPACE";
    if (dict->dropTablespace(dict->getTablespace(info->tablespace_name)))
    {
      goto ndberror;
    }
    is_tablespace= 1;
    break;
  }
  case (DROP_LOGFILE_GROUP):
  {
    error= ER_DROP_FILEGROUP_FAILED;
    errmsg= "LOGFILE GROUP";
    if (dict->dropLogfileGroup(dict->getLogfileGroup(info->logfile_group_name)))
    {
      goto ndberror;
    }
    break;
  }
  case (CHANGE_FILE_TABLESPACE):
  {
    DBUG_RETURN(HA_ADMIN_NOT_IMPLEMENTED);
  }
  case (ALTER_ACCESS_MODE_TABLESPACE):
  {
    DBUG_RETURN(HA_ADMIN_NOT_IMPLEMENTED);
  }
  default:
  {
    DBUG_RETURN(HA_ADMIN_NOT_IMPLEMENTED);
  }
  }
#ifdef HAVE_NDB_BINLOG
  if (is_tablespace)
    ndbcluster_log_schema_op(thd, 0,
                             thd->query, thd->query_length,
                             "", info->tablespace_name,
                             0, 0,
                             SOT_TABLESPACE, 0, 0, 0);
  else
    ndbcluster_log_schema_op(thd, 0,
                             thd->query, thd->query_length,
                             "", info->logfile_group_name,
                             0, 0,
                             SOT_LOGFILE_GROUP, 0, 0, 0);
#endif
  DBUG_RETURN(FALSE);

ndberror:
  err= dict->getNdbError();
ndberror2:
  ERR_PRINT(err);
  ndb_to_mysql_error(&err);
  
  my_error(error, MYF(0), errmsg);
  DBUG_RETURN(1);
}


bool ha_ndbcluster::get_no_parts(const char *name, uint *no_parts)
{
  Ndb *ndb;
  NDBDICT *dict;
  const NDBTAB *tab;
  int err;
  DBUG_ENTER("ha_ndbcluster::get_no_parts");
  LINT_INIT(err);

  set_dbname(name);
  set_tabname(name);
  for (;;)
  {
    if (check_ndb_connection())
    {
      err= HA_ERR_NO_CONNECTION;
      break;
    }
    ndb= get_ndb();
    ndb->setDatabaseName(m_dbname);
    Ndb_table_guard ndbtab_g(dict= ndb->getDictionary(), m_tabname);
    if (!ndbtab_g.get_table())
      ERR_BREAK(dict->getNdbError(), err);
    *no_parts= ndbtab_g.get_table()->getFragmentCount();
    DBUG_RETURN(FALSE);
  }

  print_error(err, MYF(0));
  DBUG_RETURN(TRUE);
}

static int ndbcluster_fill_files_table(THD *thd, TABLE_LIST *tables,
                                       COND *cond)
{
  TABLE* table= tables->table;
  Ndb *ndb= check_ndb_in_thd(thd);
  NdbDictionary::Dictionary* dict= ndb->getDictionary();
  NdbDictionary::Dictionary::List dflist;
  NdbError ndberr;
  uint i;
  DBUG_ENTER("ndbcluster_fill_files_table");

  dict->listObjects(dflist, NdbDictionary::Object::Datafile);
  ndberr= dict->getNdbError();
  if (ndberr.classification != NdbError::NoError)
    ERR_RETURN(ndberr);

  for (i= 0; i < dflist.count; i++)
  {
    NdbDictionary::Dictionary::List::Element& elt = dflist.elements[i];
    Ndb_cluster_connection_node_iter iter;
    uint id;
    
    g_ndb_cluster_connection->init_get_next_node(iter);

    while ((id= g_ndb_cluster_connection->get_next_node(iter)))
    {
      uint c= 0;
      NdbDictionary::Datafile df= dict->getDatafile(id, elt.name);
      ndberr= dict->getNdbError();
      if(ndberr.classification != NdbError::NoError)
      {
        if (ndberr.classification == NdbError::SchemaError)
          continue;
        ERR_RETURN(ndberr);
      }
      NdbDictionary::Tablespace ts= dict->getTablespace(df.getTablespace());
      ndberr= dict->getNdbError();
      if (ndberr.classification != NdbError::NoError)
      {
        if (ndberr.classification == NdbError::SchemaError)
          continue;
        ERR_RETURN(ndberr);
      }

      table->field[c++]->set_null(); // FILE_ID
      table->field[c++]->store(elt.name, strlen(elt.name),
                               system_charset_info);
      table->field[c++]->store("DATAFILE",8,system_charset_info);
      table->field[c++]->store(df.getTablespace(), strlen(df.getTablespace()),
                               system_charset_info);
      table->field[c++]->set_null(); // TABLE_CATALOG
      table->field[c++]->set_null(); // TABLE_SCHEMA
      table->field[c++]->set_null(); // TABLE_NAME

      // LOGFILE_GROUP_NAME
      table->field[c++]->store(ts.getDefaultLogfileGroup(),
                               strlen(ts.getDefaultLogfileGroup()),
                               system_charset_info);
      table->field[c++]->set_null(); // LOGFILE_GROUP_NUMBER
      table->field[c++]->store(ndbcluster_hton_name,
                               ndbcluster_hton_name_length,
                               system_charset_info); // ENGINE

      table->field[c++]->set_null(); // FULLTEXT_KEYS
      table->field[c++]->set_null(); // DELETED_ROWS
      table->field[c++]->set_null(); // UPDATE_COUNT
      table->field[c++]->store(df.getFree() / ts.getExtentSize()); // FREE_EXTENTS
      table->field[c++]->store(df.getSize() / ts.getExtentSize()); // TOTAL_EXTENTS
      table->field[c++]->store(ts.getExtentSize()); // EXTENT_SIZE

      table->field[c++]->store(df.getSize()); // INITIAL_SIZE
      table->field[c++]->store(df.getSize()); // MAXIMUM_SIZE
      table->field[c++]->set_null(); // AUTOEXTEND_SIZE

      table->field[c++]->set_null(); // CREATION_TIME
      table->field[c++]->set_null(); // LAST_UPDATE_TIME
      table->field[c++]->set_null(); // LAST_ACCESS_TIME
      table->field[c++]->set_null(); // RECOVER_TIME
      table->field[c++]->set_null(); // TRANSACTION_COUNTER

      table->field[c++]->store(df.getObjectVersion()); // VERSION

      table->field[c++]->store("FIXED", 5, system_charset_info); // ROW_FORMAT

      table->field[c++]->set_null(); // TABLE_ROWS
      table->field[c++]->set_null(); // AVG_ROW_LENGTH
      table->field[c++]->set_null(); // DATA_LENGTH
      table->field[c++]->set_null(); // MAX_DATA_LENGTH
      table->field[c++]->set_null(); // INDEX_LENGTH
      table->field[c++]->set_null(); // DATA_FREE
      table->field[c++]->set_null(); // CREATE_TIME
      table->field[c++]->set_null(); // UPDATE_TIME
      table->field[c++]->set_null(); // CHECK_TIME
      table->field[c++]->set_null(); // CHECKSUM

      table->field[c++]->store("NORMAL", 6, system_charset_info);

      char extra[30];
      int len= my_snprintf(extra, sizeof(extra), "CLUSTER_NODE=%u", id);
      table->field[c]->store(extra, len, system_charset_info);
      schema_table_store_record(thd, table);
    }
  }

  NdbDictionary::Dictionary::List uflist;
  dict->listObjects(uflist, NdbDictionary::Object::Undofile);
  ndberr= dict->getNdbError();
  if (ndberr.classification != NdbError::NoError)
    ERR_RETURN(ndberr);

  for (i= 0; i < uflist.count; i++)
  {
    NdbDictionary::Dictionary::List::Element& elt= uflist.elements[i];
    Ndb_cluster_connection_node_iter iter;
    unsigned id;

    g_ndb_cluster_connection->init_get_next_node(iter);

    while ((id= g_ndb_cluster_connection->get_next_node(iter)))
    {
      NdbDictionary::Undofile uf= dict->getUndofile(id, elt.name);
      ndberr= dict->getNdbError();
      if (ndberr.classification != NdbError::NoError)
      {
        if (ndberr.classification == NdbError::SchemaError)
          continue;
        ERR_RETURN(ndberr);
      }
      NdbDictionary::LogfileGroup lfg=
        dict->getLogfileGroup(uf.getLogfileGroup());
      ndberr= dict->getNdbError();
      if (ndberr.classification != NdbError::NoError)
      {
        if (ndberr.classification == NdbError::SchemaError)
          continue;
        ERR_RETURN(ndberr);
      }

      int c= 0;
      table->field[c++]->set_null(); // FILE_ID
      table->field[c++]->store(elt.name, strlen(elt.name),
                               system_charset_info);
      table->field[c++]->store("UNDO LOG", 8, system_charset_info);
      table->field[c++]->set_null(); // TABLESPACE NAME
      table->field[c++]->set_null(); // TABLE_CATALOG
      table->field[c++]->set_null(); // TABLE_SCHEMA
      table->field[c++]->set_null(); // TABLE_NAME

      // LOGFILE_GROUP_NAME
      NdbDictionary::ObjectId objid;
      uf.getLogfileGroupId(&objid);
      table->field[c++]->store(uf.getLogfileGroup(),
                               strlen(uf.getLogfileGroup()),
                               system_charset_info);
      table->field[c++]->store(objid.getObjectId()); // LOGFILE_GROUP_NUMBER
      table->field[c++]->store(ndbcluster_hton_name,
                               ndbcluster_hton_name_length,
                               system_charset_info); // ENGINE

      table->field[c++]->set_null(); // FULLTEXT_KEYS
      table->field[c++]->set_null(); // DELETED_ROWS
      table->field[c++]->set_null(); // UPDATE_COUNT
      table->field[c++]->store(lfg.getUndoFreeWords()); // FREE_EXTENTS
      table->field[c++]->store(uf.getSize()/4); // TOTAL_EXTENTS
      table->field[c++]->store(4); // EXTENT_SIZE

      table->field[c++]->store(uf.getSize()); // INITIAL_SIZE
      table->field[c++]->store(uf.getSize()); // MAXIMUM_SIZE
      table->field[c++]->set_null(); // AUTOEXTEND_SIZE

      table->field[c++]->set_null(); // CREATION_TIME
      table->field[c++]->set_null(); // LAST_UPDATE_TIME
      table->field[c++]->set_null(); // LAST_ACCESS_TIME
      table->field[c++]->set_null(); // RECOVER_TIME
      table->field[c++]->set_null(); // TRANSACTION_COUNTER

      table->field[c++]->store(uf.getObjectVersion()); // VERSION

      table->field[c++]->set_null(); // ROW FORMAT

      table->field[c++]->set_null(); // TABLE_ROWS
      table->field[c++]->set_null(); // AVG_ROW_LENGTH
      table->field[c++]->set_null(); // DATA_LENGTH
      table->field[c++]->set_null(); // MAX_DATA_LENGTH
      table->field[c++]->set_null(); // INDEX_LENGTH
      table->field[c++]->set_null(); // DATA_FREE
      table->field[c++]->set_null(); // CREATE_TIME
      table->field[c++]->set_null(); // UPDATE_TIME
      table->field[c++]->set_null(); // CHECK_TIME
      table->field[c++]->set_null(); // CHECKSUM

      table->field[c++]->store("NORMAL", 6, system_charset_info);

      char extra[100];
      int len= my_snprintf(extra,sizeof(extra),"CLUSTER_NODE=%u;UNDO_BUFFER_SIZE=%lu",id,lfg.getUndoBufferSize());
      table->field[c]->store(extra, len, system_charset_info);
      schema_table_store_record(thd, table);
    }
  }
  DBUG_RETURN(0);
}

struct st_mysql_storage_engine ndbcluster_storage_engine=
{ MYSQL_HANDLERTON_INTERFACE_VERSION, &ndbcluster_hton };

mysql_declare_plugin(ndbcluster)
{
  MYSQL_STORAGE_ENGINE_PLUGIN,
  &ndbcluster_storage_engine,
  ndbcluster_hton_name,
  "MySQL AB",
  "Clustered, fault-tolerant tables",
  ndbcluster_init, /* Plugin Init */
  NULL, /* Plugin Deinit */
  0x0100 /* 1.0 */,
  0
}
mysql_declare_plugin_end;

#endif<|MERGE_RESOLUTION|>--- conflicted
+++ resolved
@@ -168,13 +168,9 @@
 static const char * ndb_connected_host= 0;
 static long ndb_connected_port= 0;
 static long ndb_number_of_replicas= 0;
-<<<<<<< HEAD
-long ndb_number_of_storage_nodes= 0;
-long ndb_number_of_ready_storage_nodes= 0;
+long ndb_number_of_data_nodes= 0;
+long ndb_number_of_ready_data_nodes= 0;
 long ndb_connect_count= 0;
-=======
-static long ndb_number_of_data_nodes= 0;
->>>>>>> 265b9cf6
 
 static int update_status_variables(Ndb_cluster_connection *c)
 {
@@ -182,13 +178,8 @@
   ndb_connected_port=          c->get_connected_port();
   ndb_connected_host=          c->get_connected_host();
   ndb_number_of_replicas=      0;
-<<<<<<< HEAD
-  ndb_number_of_storage_nodes= c->no_db_nodes();
-  ndb_number_of_ready_storage_nodes= c->get_no_ready();
+  ndb_number_of_ready_data_nodes= c->get_no_ready();
   ndb_connect_count= c->get_connect_count();
-=======
-  ndb_number_of_data_nodes= c->no_db_nodes();
->>>>>>> 265b9cf6
   return 0;
 }
 
