/* Copyright (C) 2000-2003 MySQL AB, 2008-2009 Sun Microsystems, Inc

   This program is free software; you can redistribute it and/or modify
   it under the terms of the GNU General Public License as published by
   the Free Software Foundation; version 2 of the License.

   This program is distributed in the hope that it will be useful,
   but WITHOUT ANY WARRANTY; without even the implied warranty of
   MERCHANTABILITY or FITNESS FOR A PARTICULAR PURPOSE.  See the
   GNU General Public License for more details.

   You should have received a copy of the GNU General Public License
   along with this program; if not, write to the Free Software
   Foundation, Inc., 59 Temple Place, Suite 330, Boston, MA  02111-1307  USA */


/**
  @addtogroup Replication
  @{

  @file

  @brief Code to run the io thread and the sql thread on the
  replication slave.
*/

#include "sql_priv.h"
#include "my_global.h"
#include "slave.h"
#include "sql_parse.h"                         // execute_init_command
#include "sql_table.h"                         // mysql_rm_table
#include "rpl_mi.h"
#include "rpl_rli.h"
#include "sql_repl.h"
#include "rpl_filter.h"
#include "repl_failsafe.h"
#include "transaction.h"
#include <thr_alarm.h>
#include <my_dir.h>
#include <sql_common.h>
#include <errmsg.h>
#include <mysqld_error.h>
#include <mysys_err.h>
#include "rpl_handler.h"
#include <signal.h>
#include <mysql.h>
#include <myisam.h>

#include "sql_base.h"                           // close_thread_tables
#include "tztime.h"                             // struct Time_zone
#include "log_event.h"                          // Rotate_log_event,
                                                // Create_file_log_event,
                                                // Format_description_log_event

#ifdef HAVE_REPLICATION

#include "rpl_tblmap.h"
#include "debug_sync.h"

#define FLAGSTR(V,F) ((V)&(F)?#F" ":"")

#define MAX_SLAVE_RETRY_PAUSE 5
/*
  a parameter of sql_slave_killed() to defer the killed status
*/
#define SLAVE_WAIT_GROUP_DONE 60
bool use_slave_mask = 0;
MY_BITMAP slave_error_mask;
char slave_skip_error_names[SHOW_VAR_FUNC_BUFF_SIZE];

typedef bool (*CHECK_KILLED_FUNC)(THD*,void*);

char* slave_load_tmpdir = 0;
Master_info *active_mi= 0;
my_bool replicate_same_server_id;
ulonglong relay_log_space_limit = 0;

/*
  When slave thread exits, we need to remember the temporary tables so we
  can re-use them on slave start.

  TODO: move the vars below under Master_info
*/

int disconnect_slave_event_count = 0, abort_slave_event_count = 0;

static pthread_key(Master_info*, RPL_MASTER_INFO);

enum enum_slave_reconnect_actions
{
  SLAVE_RECON_ACT_REG= 0,
  SLAVE_RECON_ACT_DUMP= 1,
  SLAVE_RECON_ACT_EVENT= 2,
  SLAVE_RECON_ACT_MAX
};

enum enum_slave_reconnect_messages
{
  SLAVE_RECON_MSG_WAIT= 0,
  SLAVE_RECON_MSG_KILLED_WAITING= 1,
  SLAVE_RECON_MSG_AFTER= 2,
  SLAVE_RECON_MSG_FAILED= 3,
  SLAVE_RECON_MSG_COMMAND= 4,
  SLAVE_RECON_MSG_KILLED_AFTER= 5,
  SLAVE_RECON_MSG_MAX
};

static const char *reconnect_messages[SLAVE_RECON_ACT_MAX][SLAVE_RECON_MSG_MAX]=
{
  {
    "Waiting to reconnect after a failed registration on master",
    "Slave I/O thread killed while waitnig to reconnect after a failed \
registration on master",
    "Reconnecting after a failed registration on master",
    "failed registering on master, reconnecting to try again, \
log '%s' at postion %s",
    "COM_REGISTER_SLAVE",
    "Slave I/O thread killed during or after reconnect"
  },
  {
    "Waiting to reconnect after a failed binlog dump request",
    "Slave I/O thread killed while retrying master dump",
    "Reconnecting after a failed binlog dump request",
    "failed dump request, reconnecting to try again, log '%s' at postion %s",
    "COM_BINLOG_DUMP",
    "Slave I/O thread killed during or after reconnect"
  },
  {
    "Waiting to reconnect after a failed master event read",
    "Slave I/O thread killed while waiting to reconnect after a failed read",
    "Reconnecting after a failed master event read",
    "Slave I/O thread: Failed reading log event, reconnecting to retry, \
log '%s' at postion %s",
    "",
    "Slave I/O thread killed during or after a reconnect done to recover from \
failed read"
  }
};
 

typedef enum { SLAVE_THD_IO, SLAVE_THD_SQL} SLAVE_THD_TYPE;

static int process_io_rotate(Master_info* mi, Rotate_log_event* rev);
static int process_io_create_file(Master_info* mi, Create_file_log_event* cev);
static bool wait_for_relay_log_space(Relay_log_info* rli);
static inline bool io_slave_killed(THD* thd,Master_info* mi);
static inline bool sql_slave_killed(THD* thd,Relay_log_info* rli);
static int init_slave_thread(THD* thd, SLAVE_THD_TYPE thd_type);
static void print_slave_skip_errors(void);
static int safe_connect(THD* thd, MYSQL* mysql, Master_info* mi);
static int safe_reconnect(THD* thd, MYSQL* mysql, Master_info* mi,
                          bool suppress_warnings);
static int connect_to_master(THD* thd, MYSQL* mysql, Master_info* mi,
                             bool reconnect, bool suppress_warnings);
static int safe_sleep(THD* thd, int sec, CHECK_KILLED_FUNC thread_killed,
                      void* thread_killed_arg);
static int get_master_version_and_clock(MYSQL* mysql, Master_info* mi);
static Log_event* next_event(Relay_log_info* rli);
static int queue_event(Master_info* mi,const char* buf,ulong event_len);
static int terminate_slave_thread(THD *thd,
                                  mysql_mutex_t *term_lock,
                                  mysql_cond_t *term_cond,
                                  volatile uint *slave_running,
                                  bool skip_lock);
static bool check_io_slave_killed(THD *thd, Master_info *mi, const char *info);

/*
  Find out which replications threads are running

  SYNOPSIS
    init_thread_mask()
    mask                Return value here
    mi                  master_info for slave
    inverse             If set, returns which threads are not running

  IMPLEMENTATION
    Get a bit mask for which threads are running so that we can later restart
    these threads.

  RETURN
    mask        If inverse == 0, running threads
                If inverse == 1, stopped threads
*/

void init_thread_mask(int* mask,Master_info* mi,bool inverse)
{
  bool set_io = mi->slave_running, set_sql = mi->rli.slave_running;
  register int tmp_mask=0;
  DBUG_ENTER("init_thread_mask");

  if (set_io)
    tmp_mask |= SLAVE_IO;
  if (set_sql)
    tmp_mask |= SLAVE_SQL;
  if (inverse)
    tmp_mask^= (SLAVE_IO | SLAVE_SQL);
  *mask = tmp_mask;
  DBUG_VOID_RETURN;
}


/*
  lock_slave_threads()
*/

void lock_slave_threads(Master_info* mi)
{
  DBUG_ENTER("lock_slave_threads");

  //TODO: see if we can do this without dual mutex
  mysql_mutex_lock(&mi->run_lock);
  mysql_mutex_lock(&mi->rli.run_lock);
  DBUG_VOID_RETURN;
}


/*
  unlock_slave_threads()
*/

void unlock_slave_threads(Master_info* mi)
{
  DBUG_ENTER("unlock_slave_threads");

  //TODO: see if we can do this without dual mutex
  mysql_mutex_unlock(&mi->rli.run_lock);
  mysql_mutex_unlock(&mi->run_lock);
  DBUG_VOID_RETURN;
}

#ifdef HAVE_PSI_INTERFACE
static PSI_thread_key key_thread_slave_io, key_thread_slave_sql;

static PSI_thread_info all_slave_threads[]=
{
  { &key_thread_slave_io, "slave_io", PSI_FLAG_GLOBAL},
  { &key_thread_slave_sql, "slave_sql", PSI_FLAG_GLOBAL}
};

static void init_slave_psi_keys(void)
{
  const char* category= "sql";
  int count;

  if (PSI_server == NULL)
    return;

  count= array_elements(all_slave_threads);
  PSI_server->register_thread(category, all_slave_threads, count);
}
#endif /* HAVE_PSI_INTERFACE */

/* Initialize slave structures */

int init_slave()
{
  DBUG_ENTER("init_slave");
  int error= 0;

#ifdef HAVE_PSI_INTERFACE
  init_slave_psi_keys();
#endif

  /*
    This is called when mysqld starts. Before client connections are
    accepted. However bootstrap may conflict with us if it does START SLAVE.
    So it's safer to take the lock.
  */
  mysql_mutex_lock(&LOCK_active_mi);
  /*
    TODO: re-write this to interate through the list of files
    for multi-master
  */
  active_mi= new Master_info(relay_log_recovery);

  if (pthread_key_create(&RPL_MASTER_INFO, NULL))
    goto err;

  /*
    If --slave-skip-errors=... was not used, the string value for the
    system variable has not been set up yet. Do it now.
  */
  if (!use_slave_mask)
  {
    print_slave_skip_errors();
  }

  /*
    If master_host is not specified, try to read it from the master_info file.
    If master_host is specified, create the master_info file if it doesn't
    exists.
  */
  if (!active_mi)
  {
    sql_print_error("Failed to allocate memory for the master info structure");
    error= 1;
    goto err;
  }

  if (init_master_info(active_mi,master_info_file,relay_log_info_file,
                       1, (SLAVE_IO | SLAVE_SQL)))
  {
    sql_print_error("Failed to initialize the master info structure");
    error= 1;
    goto err;
  }

  /* If server id is not set, start_slave_thread() will say it */

  if (active_mi->host[0] && !opt_skip_slave_start)
  {
    if (start_slave_threads(1 /* need mutex */,
                            0 /* no wait for start*/,
                            active_mi,
                            master_info_file,
                            relay_log_info_file,
                            SLAVE_IO | SLAVE_SQL))
    {
      sql_print_error("Failed to create slave threads");
      error= 1;
      goto err;
    }
  }

err:
  mysql_mutex_unlock(&LOCK_active_mi);
  DBUG_RETURN(error);
}

/*
  Updates the master info based on the information stored in the
  relay info and ignores relay logs previously retrieved by the IO 
  thread, which thus starts fetching again based on to the  
  group_master_log_pos and group_master_log_name. Eventually, the old
  relay logs will be purged by the normal purge mechanism.

  In the feature, we should improve this routine in order to avoid throwing
  away logs that are safely stored in the disk. Note also that this recovery 
  routine relies on the correctness of the relay-log.info and only tolerates 
  coordinate problems in master.info.
  
  In this function, there is no need for a mutex as the caller 
  (i.e. init_slave) already has one acquired.
  
  Specifically, the following structures are updated:
 
  1 - mi->master_log_pos  <-- rli->group_master_log_pos
  2 - mi->master_log_name <-- rli->group_master_log_name
  3 - It moves the relay log to the new relay log file, by
      rli->group_relay_log_pos  <-- BIN_LOG_HEADER_SIZE;
      rli->event_relay_log_pos  <-- BIN_LOG_HEADER_SIZE;
      rli->group_relay_log_name <-- rli->relay_log.get_log_fname();
      rli->event_relay_log_name <-- rli->relay_log.get_log_fname();
  
   If there is an error, it returns (1), otherwise returns (0).
 */
int init_recovery(Master_info* mi, const char** errmsg)
{
  DBUG_ENTER("init_recovery");
 
  Relay_log_info *rli= &mi->rli;
  if (rli->group_master_log_name[0])
  {
    mi->master_log_pos= max(BIN_LOG_HEADER_SIZE,
                             rli->group_master_log_pos);
    strmake(mi->master_log_name, rli->group_master_log_name,
            sizeof(mi->master_log_name)-1);
 
    sql_print_warning("Recovery from master pos %ld and file %s.",
                      (ulong) mi->master_log_pos, mi->master_log_name);
 
    strmake(rli->group_relay_log_name, rli->relay_log.get_log_fname(),
            sizeof(rli->group_relay_log_name)-1);
    strmake(rli->event_relay_log_name, rli->relay_log.get_log_fname(),
            sizeof(mi->rli.event_relay_log_name)-1);
 
    rli->group_relay_log_pos= rli->event_relay_log_pos= BIN_LOG_HEADER_SIZE;
  }

  DBUG_RETURN(0);
}
 
/**
  Convert slave skip errors bitmap into a printable string.
*/

static void print_slave_skip_errors(void)
{
  /*
    To be safe, we want 10 characters of room in the buffer for a number
    plus terminators. Also, we need some space for constant strings.
    10 characters must be sufficient for a number plus {',' | '...'}
    plus a NUL terminator. That is a max 6 digit number.
  */
  const size_t MIN_ROOM= 10;
  DBUG_ENTER("print_slave_skip_errors");
  DBUG_ASSERT(sizeof(slave_skip_error_names) > MIN_ROOM);
  DBUG_ASSERT(MAX_SLAVE_ERROR <= 999999); // 6 digits

  /* Make @@slave_skip_errors show the nice human-readable value.  */
  opt_slave_skip_errors= slave_skip_error_names;

  if (!use_slave_mask || bitmap_is_clear_all(&slave_error_mask))
  {
    /* purecov: begin tested */
    memcpy(slave_skip_error_names, STRING_WITH_LEN("OFF"));
    /* purecov: end */
  }
  else if (bitmap_is_set_all(&slave_error_mask))
  {
    /* purecov: begin tested */
    memcpy(slave_skip_error_names, STRING_WITH_LEN("ALL"));
    /* purecov: end */
  }
  else
  {
    char *buff= slave_skip_error_names;
    char *bend= buff + sizeof(slave_skip_error_names);
    int  errnum;

    for (errnum= 0; errnum < MAX_SLAVE_ERROR; errnum++)
    {
      if (bitmap_is_set(&slave_error_mask, errnum))
      {
        if (buff + MIN_ROOM >= bend)
          break; /* purecov: tested */
        buff= int10_to_str(errnum, buff, 10);
        *buff++= ',';
      }
    }
    if (buff != slave_skip_error_names)
      buff--; // Remove last ','
    if (errnum < MAX_SLAVE_ERROR)
    {
      /* Couldn't show all errors */
      buff= strmov(buff, "..."); /* purecov: tested */
    }
    *buff=0;
  }
  DBUG_PRINT("init", ("error_names: '%s'", slave_skip_error_names));
  DBUG_VOID_RETURN;
}

/*
  Init function to set up array for errors that should be skipped for slave

  SYNOPSIS
    init_slave_skip_errors()
    arg         List of errors numbers to skip, separated with ','

  NOTES
    Called from get_options() in mysqld.cc on start-up
*/

void init_slave_skip_errors(const char* arg)
{
  const char *p;
  DBUG_ENTER("init_slave_skip_errors");

  if (bitmap_init(&slave_error_mask,0,MAX_SLAVE_ERROR,0))
  {
    fprintf(stderr, "Badly out of memory, please check your system status\n");
    exit(1);
  }
  use_slave_mask = 1;
  for (;my_isspace(system_charset_info,*arg);++arg)
    /* empty */;
  if (!my_strnncoll(system_charset_info,(uchar*)arg,4,(const uchar*)"all",4))
  {
    bitmap_set_all(&slave_error_mask);
    print_slave_skip_errors();
    DBUG_VOID_RETURN;
  }
  for (p= arg ; *p; )
  {
    long err_code;
    if (!(p= str2int(p, 10, 0, LONG_MAX, &err_code)))
      break;
    if (err_code < MAX_SLAVE_ERROR)
       bitmap_set_bit(&slave_error_mask,(uint)err_code);
    while (!my_isdigit(system_charset_info,*p) && *p)
      p++;
  }
  /* Convert slave skip errors bitmap into a printable string. */
  print_slave_skip_errors();
  DBUG_VOID_RETURN;
}

static void set_thd_in_use_temporary_tables(Relay_log_info *rli)
{
  TABLE *table;

  for (table= rli->save_temporary_tables ; table ; table= table->next)
    table->in_use= rli->sql_thd;
}

int terminate_slave_threads(Master_info* mi,int thread_mask,bool skip_lock)
{
  DBUG_ENTER("terminate_slave_threads");

  if (!mi->inited)
    DBUG_RETURN(0); /* successfully do nothing */
  int error,force_all = (thread_mask & SLAVE_FORCE_ALL);
  mysql_mutex_t *sql_lock = &mi->rli.run_lock, *io_lock = &mi->run_lock;
  mysql_mutex_t *log_lock= mi->rli.relay_log.get_log_lock();

  if (thread_mask & (SLAVE_IO|SLAVE_FORCE_ALL))
  {
    DBUG_PRINT("info",("Terminating IO thread"));
    mi->abort_slave=1;
    if ((error=terminate_slave_thread(mi->io_thd, io_lock,
                                      &mi->stop_cond,
                                      &mi->slave_running,
                                      skip_lock)) &&
        !force_all)
      DBUG_RETURN(error);

    mysql_mutex_lock(log_lock);

    DBUG_PRINT("info",("Flushing relay log and master info file."));
    if (current_thd)
      thd_proc_info(current_thd, "Flushing relay log and master info files.");
    if (flush_master_info(mi, TRUE, FALSE))
      DBUG_RETURN(ER_ERROR_DURING_FLUSH_LOGS);

    if (my_sync(mi->rli.relay_log.get_log_file()->file, MYF(MY_WME)))
      DBUG_RETURN(ER_ERROR_DURING_FLUSH_LOGS);

    if (my_sync(mi->fd, MYF(MY_WME)))
      DBUG_RETURN(ER_ERROR_DURING_FLUSH_LOGS);

    mysql_mutex_unlock(log_lock);
  }
  if (thread_mask & (SLAVE_SQL|SLAVE_FORCE_ALL))
  {
    DBUG_PRINT("info",("Terminating SQL thread"));
    mi->rli.abort_slave=1;
    if ((error=terminate_slave_thread(mi->rli.sql_thd, sql_lock,
                                      &mi->rli.stop_cond,
                                      &mi->rli.slave_running,
                                      skip_lock)) &&
        !force_all)
      DBUG_RETURN(error);

    mysql_mutex_lock(log_lock);

    DBUG_PRINT("info",("Flushing relay-log info file."));
    if (current_thd)
      thd_proc_info(current_thd, "Flushing relay-log info file.");
    if (flush_relay_log_info(&mi->rli))
      DBUG_RETURN(ER_ERROR_DURING_FLUSH_LOGS);
    
    if (my_sync(mi->rli.info_fd, MYF(MY_WME)))
      DBUG_RETURN(ER_ERROR_DURING_FLUSH_LOGS);

    mysql_mutex_unlock(log_lock);
  }
  DBUG_RETURN(0); 
}


/**
   Wait for a slave thread to terminate.

   This function is called after requesting the thread to terminate
   (by setting @c abort_slave member of @c Relay_log_info or @c
   Master_info structure to 1). Termination of the thread is
   controlled with the the predicate <code>*slave_running</code>.

   Function will acquire @c term_lock before waiting on the condition
   unless @c skip_lock is true in which case the mutex should be owned
   by the caller of this function and will remain acquired after
   return from the function.

   @param term_lock
          Associated lock to use when waiting for @c term_cond

   @param term_cond
          Condition that is signalled when the thread has terminated

   @param slave_running
          Pointer to predicate to check for slave thread termination

   @param skip_lock
          If @c true the lock will not be acquired before waiting on
          the condition. In this case, it is assumed that the calling
          function acquires the lock before calling this function.

   @retval 0 All OK ER_SLAVE_NOT_RUNNING otherwise.

   @note  If the executing thread has to acquire term_lock (skip_lock
          is false), the negative running status does not represent
          any issue therefore no error is reported.

 */
static int
terminate_slave_thread(THD *thd,
                       mysql_mutex_t *term_lock,
                       mysql_cond_t *term_cond,
                       volatile uint *slave_running,
                       bool skip_lock)
{
  DBUG_ENTER("terminate_slave_thread");
  if (!skip_lock)
  {
    mysql_mutex_lock(term_lock);
  }
  else
  {
    mysql_mutex_assert_owner(term_lock);
  }
  if (!*slave_running)
  {
    if (!skip_lock)
    {
      /*
        if run_lock (term_lock) is acquired locally then either
        slave_running status is fine
      */
      mysql_mutex_unlock(term_lock);
      DBUG_RETURN(0);
    }
    else
    {
      DBUG_RETURN(ER_SLAVE_NOT_RUNNING);
    }
  }
  DBUG_ASSERT(thd != 0);
  THD_CHECK_SENTRY(thd);

  /*
    Is is critical to test if the slave is running. Otherwise, we might
    be referening freed memory trying to kick it
  */

  while (*slave_running)                        // Should always be true
  {
    int error;
    DBUG_PRINT("loop", ("killing slave thread"));

    mysql_mutex_lock(&thd->LOCK_thd_data);
#ifndef DONT_USE_THR_ALARM
    /*
      Error codes from pthread_kill are:
      EINVAL: invalid signal number (can't happen)
      ESRCH: thread already killed (can happen, should be ignored)
    */
    int err __attribute__((unused))= pthread_kill(thd->real_id, thr_client_alarm);
    DBUG_ASSERT(err != EINVAL);
#endif
    thd->awake(THD::NOT_KILLED);
    mysql_mutex_unlock(&thd->LOCK_thd_data);

    /*
      There is a small chance that slave thread might miss the first
      alarm. To protect againts it, resend the signal until it reacts
    */
    struct timespec abstime;
    set_timespec(abstime,2);
    error= mysql_cond_timedwait(term_cond, term_lock, &abstime);
    DBUG_ASSERT(error == ETIMEDOUT || error == 0);
  }

  DBUG_ASSERT(*slave_running == 0);

  if (!skip_lock)
    mysql_mutex_unlock(term_lock);
  DBUG_RETURN(0);
}


int start_slave_thread(
#ifdef HAVE_PSI_INTERFACE
                       PSI_thread_key thread_key,
#endif
                       pthread_handler h_func, mysql_mutex_t *start_lock,
                       mysql_mutex_t *cond_lock,
                       mysql_cond_t *start_cond,
                       volatile uint *slave_running,
                       volatile ulong *slave_run_id,
                       Master_info* mi)
{
  pthread_t th;
  ulong start_id;
  DBUG_ENTER("start_slave_thread");

  DBUG_ASSERT(mi->inited);

  if (start_lock)
    mysql_mutex_lock(start_lock);
  if (!server_id)
  {
    if (start_cond)
      mysql_cond_broadcast(start_cond);
    if (start_lock)
      mysql_mutex_unlock(start_lock);
    sql_print_error("Server id not set, will not start slave");
    DBUG_RETURN(ER_BAD_SLAVE);
  }

  if (*slave_running)
  {
    if (start_cond)
      mysql_cond_broadcast(start_cond);
    if (start_lock)
      mysql_mutex_unlock(start_lock);
    DBUG_RETURN(ER_SLAVE_MUST_STOP);
  }
  start_id= *slave_run_id;
  DBUG_PRINT("info",("Creating new slave thread"));
  if (mysql_thread_create(thread_key,
                          &th, &connection_attrib, h_func, (void*)mi))
  {
    if (start_lock)
      mysql_mutex_unlock(start_lock);
    DBUG_RETURN(ER_SLAVE_THREAD);
  }
  if (start_cond && cond_lock) // caller has cond_lock
  {
    THD* thd = current_thd;
    while (start_id == *slave_run_id)
    {
      DBUG_PRINT("sleep",("Waiting for slave thread to start"));
      const char* old_msg = thd->enter_cond(start_cond,cond_lock,
                                            "Waiting for slave thread to start");
      mysql_cond_wait(start_cond, cond_lock);
      thd->exit_cond(old_msg);
      mysql_mutex_lock(cond_lock); // re-acquire it as exit_cond() released
      if (thd->killed)
      {
        if (start_lock)
          mysql_mutex_unlock(start_lock);
        DBUG_RETURN(thd->killed_errno());
      }
    }
  }
  if (start_lock)
    mysql_mutex_unlock(start_lock);
  DBUG_RETURN(0);
}


/*
  start_slave_threads()

  NOTES
    SLAVE_FORCE_ALL is not implemented here on purpose since it does not make
    sense to do that for starting a slave--we always care if it actually
    started the threads that were not previously running
*/

int start_slave_threads(bool need_slave_mutex, bool wait_for_start,
                        Master_info* mi, const char* master_info_fname,
                        const char* slave_info_fname, int thread_mask)
{
  mysql_mutex_t *lock_io=0, *lock_sql=0, *lock_cond_io=0, *lock_cond_sql=0;
  mysql_cond_t* cond_io=0, *cond_sql=0;
  int error=0;
  DBUG_ENTER("start_slave_threads");

  if (need_slave_mutex)
  {
    lock_io = &mi->run_lock;
    lock_sql = &mi->rli.run_lock;
  }
  if (wait_for_start)
  {
    cond_io = &mi->start_cond;
    cond_sql = &mi->rli.start_cond;
    lock_cond_io = &mi->run_lock;
    lock_cond_sql = &mi->rli.run_lock;
  }

  if (thread_mask & SLAVE_IO)
    error= start_slave_thread(
#ifdef HAVE_PSI_INTERFACE
                              key_thread_slave_io,
#endif
                              handle_slave_io, lock_io, lock_cond_io,
                              cond_io,
                              &mi->slave_running, &mi->slave_run_id,
                              mi);
  if (!error && (thread_mask & SLAVE_SQL))
  {
    error= start_slave_thread(
#ifdef HAVE_PSI_INTERFACE
                              key_thread_slave_sql,
#endif
                              handle_slave_sql, lock_sql, lock_cond_sql,
                              cond_sql,
                              &mi->rli.slave_running, &mi->rli.slave_run_id,
                              mi);
    if (error)
      terminate_slave_threads(mi, thread_mask & SLAVE_IO, !need_slave_mutex);
  }
  DBUG_RETURN(error);
}


/*
  Release slave threads at time of executing shutdown.

  SYNOPSIS
    end_slave()
*/

void end_slave()
{
  DBUG_ENTER("end_slave");

  /*
    This is called when the server terminates, in close_connections().
    It terminates slave threads. However, some CHANGE MASTER etc may still be
    running presently. If a START SLAVE was in progress, the mutex lock below
    will make us wait until slave threads have started, and START SLAVE
    returns, then we terminate them here.
  */
  mysql_mutex_lock(&LOCK_active_mi);
  if (active_mi)
  {
    /*
      TODO: replace the line below with
      list_walk(&master_list, (list_walk_action)end_slave_on_walk,0);
      once multi-master code is ready.
    */
    terminate_slave_threads(active_mi,SLAVE_FORCE_ALL);
  }
  mysql_mutex_unlock(&LOCK_active_mi);
  DBUG_VOID_RETURN;
}

/**
   Free all resources used by slave threads at time of executing shutdown.
   The routine must be called after all possible users of @c active_mi
   have left.

   SYNOPSIS
     close_active_mi()

*/
void close_active_mi()
{
  mysql_mutex_lock(&LOCK_active_mi);
  if (active_mi)
  {
    end_master_info(active_mi);
    delete active_mi;
    active_mi= 0;
  }
  mysql_mutex_unlock(&LOCK_active_mi);
}

static bool io_slave_killed(THD* thd, Master_info* mi)
{
  DBUG_ENTER("io_slave_killed");

  DBUG_ASSERT(mi->io_thd == thd);
  DBUG_ASSERT(mi->slave_running); // tracking buffer overrun
  DBUG_RETURN(mi->abort_slave || abort_loop || thd->killed);
}

/**
   The function analyzes a possible killed status and makes
   a decision whether to accept it or not.
   Normally upon accepting the sql thread goes to shutdown.
   In the event of deffering decision @rli->last_event_start_time waiting
   timer is set to force the killed status be accepted upon its expiration.

   @param thd   pointer to a THD instance
   @param rli   pointer to Relay_log_info instance

   @return TRUE the killed status is recognized, FALSE a possible killed
           status is deferred.
*/
static bool sql_slave_killed(THD* thd, Relay_log_info* rli)
{
  bool ret= FALSE;
  DBUG_ENTER("sql_slave_killed");

  DBUG_ASSERT(rli->sql_thd == thd);
  DBUG_ASSERT(rli->slave_running == 1);// tracking buffer overrun
  if (abort_loop || thd->killed || rli->abort_slave)
  {
    if (thd->transaction.all.modified_non_trans_table && rli->is_in_group())
    {
      char msg_stopped[]=
        "... The slave SQL is stopped, leaving the current group "
        "of events unfinished with a non-transaction table changed. "
        "If the group consists solely of Row-based events, you can try "
        "restarting the slave with --slave-exec-mode=IDEMPOTENT, which "
        "ignores duplicate key, key not found, and similar errors (see "
        "documentation for details).";

      if (rli->abort_slave)
      {
        DBUG_PRINT("info", ("Slave SQL thread is being stopped in the middle of"
                            " a group having updated a non-trans table, giving"
                            " it some grace period"));

        /*
          Slave sql thread shutdown in face of unfinished group modified 
          Non-trans table is handled via a timer. The slave may eventually
          give out to complete the current group and in that case there
          might be issues at consequent slave restart, see the error message.
          WL#2975 offers a robust solution requiring to store the last exectuted
          event's coordinates along with the group's coordianates
          instead of waiting with @c last_event_start_time the timer.
        */

        if (rli->last_event_start_time == 0)
          rli->last_event_start_time= my_time(0);
        ret= difftime(my_time(0), rli->last_event_start_time) <=
          SLAVE_WAIT_GROUP_DONE ? FALSE : TRUE;

        DBUG_EXECUTE_IF("stop_slave_middle_group", 
                        DBUG_EXECUTE_IF("incomplete_group_in_relay_log",
                                        ret= TRUE;);); // time is over

        if (ret == 0)
        {
          rli->report(WARNING_LEVEL, 0,
                      "slave SQL thread is being stopped in the middle "
                      "of applying of a group having updated a non-transaction "
                      "table; waiting for the group completion ... ");
        }
        else
        {
          rli->report(ERROR_LEVEL, ER_SLAVE_FATAL_ERROR,
                      ER(ER_SLAVE_FATAL_ERROR), msg_stopped);
        }
      }
      else
      {
        ret= TRUE;
        rli->report(ERROR_LEVEL, ER_SLAVE_FATAL_ERROR, ER(ER_SLAVE_FATAL_ERROR),
                    msg_stopped);
      }
    }
    else
    {
      ret= TRUE;
    }
  }
  if (ret)
    rli->last_event_start_time= 0;
  
  DBUG_RETURN(ret);
}


/*
  skip_load_data_infile()

  NOTES
    This is used to tell a 3.23 master to break send_file()
*/

void skip_load_data_infile(NET *net)
{
  DBUG_ENTER("skip_load_data_infile");

  (void)net_request_file(net, "/dev/null");
  (void)my_net_read(net);                               // discard response
  (void)net_write_command(net, 0, (uchar*) "", 0, (uchar*) "", 0); // ok
  DBUG_VOID_RETURN;
}


bool net_request_file(NET* net, const char* fname)
{
  DBUG_ENTER("net_request_file");
  DBUG_RETURN(net_write_command(net, 251, (uchar*) fname, strlen(fname),
                                (uchar*) "", 0));
}

/*
  From other comments and tests in code, it looks like
  sometimes Query_log_event and Load_log_event can have db == 0
  (see rewrite_db() above for example)
  (cases where this happens are unclear; it may be when the master is 3.23).
*/

const char *print_slave_db_safe(const char* db)
{
  DBUG_ENTER("*print_slave_db_safe");

  DBUG_RETURN((db ? db : ""));
}

int init_strvar_from_file(char *var, int max_size, IO_CACHE *f,
                                 const char *default_val)
{
  uint length;
  DBUG_ENTER("init_strvar_from_file");

  if ((length=my_b_gets(f,var, max_size)))
  {
    char* last_p = var + length -1;
    if (*last_p == '\n')
      *last_p = 0; // if we stopped on newline, kill it
    else
    {
      /*
        If we truncated a line or stopped on last char, remove all chars
        up to and including newline.
      */
      int c;
      while (((c=my_b_get(f)) != '\n' && c != my_b_EOF)) ;
    }
    DBUG_RETURN(0);
  }
  else if (default_val)
  {
    strmake(var,  default_val, max_size-1);
    DBUG_RETURN(0);
  }
  DBUG_RETURN(1);
}


int init_intvar_from_file(int* var, IO_CACHE* f, int default_val)
{
  char buf[32];
  DBUG_ENTER("init_intvar_from_file");


  if (my_b_gets(f, buf, sizeof(buf)))
  {
    *var = atoi(buf);
    DBUG_RETURN(0);
  }
  else if (default_val)
  {
    *var = default_val;
    DBUG_RETURN(0);
  }
  DBUG_RETURN(1);
}

int init_floatvar_from_file(float* var, IO_CACHE* f, float default_val)
{
  char buf[16];
  DBUG_ENTER("init_floatvar_from_file");


  if (my_b_gets(f, buf, sizeof(buf)))
  {
    if (sscanf(buf, "%f", var) != 1)
      DBUG_RETURN(1);
    else
      DBUG_RETURN(0);
  }
  else if (default_val != 0.0)
  {
    *var = default_val;
    DBUG_RETURN(0);
  }
  DBUG_RETURN(1);
}


/**
   A master info read method

   This function is called from @c init_master_info() along with
   relatives to restore some of @c active_mi members.
   Particularly, this function is responsible for restoring
   IGNORE_SERVER_IDS list of servers whose events the slave is
   going to ignore (to not log them in the relay log).
   Items being read are supposed to be decimal output of values of a
   type shorter or equal of @c long and separated by the single space.

   @param arr         @c DYNAMIC_ARRAY pointer to storage for servers id
   @param f           @c IO_CACHE pointer to the source file

   @retval 0         All OK
   @retval non-zero  An error
*/

int init_dynarray_intvar_from_file(DYNAMIC_ARRAY* arr, IO_CACHE* f)
{
  int ret= 0;
  char buf[16 * (sizeof(long)*4 + 1)]; // static buffer to use most of times
  char *buf_act= buf; // actual buffer can be dynamic if static is short
  char *token, *last;
  uint num_items;     // number of items of `arr'
  size_t read_size;
  DBUG_ENTER("init_dynarray_intvar_from_file");

  if ((read_size= my_b_gets(f, buf_act, sizeof(buf))) == 0)
  {
    return 0; // no line in master.info
  }
  if (read_size + 1 == sizeof(buf) && buf[sizeof(buf) - 2] != '\n')
  {
    /*
      short read happend; allocate sufficient memory and make the 2nd read
    */
    char buf_work[(sizeof(long)*3 + 1)*16];
    memcpy(buf_work, buf, sizeof(buf_work));
    num_items= atoi(strtok_r(buf_work, " ", &last));
    size_t snd_size;
    /*
      max size lower bound approximate estimation bases on the formula:
      (the items number + items themselves) * 
          (decimal size + space) - 1 + `\n' + '\0'
    */
    size_t max_size= (1 + num_items) * (sizeof(long)*3 + 1) + 1;
    buf_act= (char*) my_malloc(max_size, MYF(MY_WME));
    memcpy(buf_act, buf, read_size);
    snd_size= my_b_gets(f, buf_act + read_size, max_size - read_size);
    if (snd_size == 0 ||
        ((snd_size + 1 == max_size - read_size) &&  buf[max_size - 2] != '\n'))
    {
      /*
        failure to make the 2nd read or short read again
      */
      ret= 1;
      goto err;
    }
  }
  token= strtok_r(buf_act, " ", &last);
  if (token == NULL)
  {
    ret= 1;
    goto err;
  }
  num_items= atoi(token);
  for (uint i=0; i < num_items; i++)
  {
    token= strtok_r(NULL, " ", &last);
    if (token == NULL)
    {
      ret= 1;
      goto err;
    }
    else
    {
      ulong val= atol(token);
      insert_dynamic(arr, (uchar *) &val);
    }
  }
err:
  if (buf_act != buf)
    my_free(buf_act);
  DBUG_RETURN(ret);
}


/*
  Check if the error is caused by network.
  @param[in]   errorno   Number of the error.
  RETURNS:
  TRUE         network error
  FALSE        not network error
*/

bool is_network_error(uint errorno)
{ 
  if (errorno == CR_CONNECTION_ERROR || 
      errorno == CR_CONN_HOST_ERROR ||
      errorno == CR_SERVER_GONE_ERROR ||
      errorno == CR_SERVER_LOST ||
      errorno == ER_CON_COUNT_ERROR ||
      errorno == ER_SERVER_SHUTDOWN)
    return TRUE;

  return FALSE;   
}


/*
  Note that we rely on the master's version (3.23, 4.0.14 etc) instead of
  relying on the binlog's version. This is not perfect: imagine an upgrade
  of the master without waiting that all slaves are in sync with the master;
  then a slave could be fooled about the binlog's format. This is what happens
  when people upgrade a 3.23 master to 4.0 without doing RESET MASTER: 4.0
  slaves are fooled. So we do this only to distinguish between 3.23 and more
  recent masters (it's too late to change things for 3.23).

  RETURNS
  0       ok
  1       error
  2       transient network problem, the caller should try to reconnect
*/

static int get_master_version_and_clock(MYSQL* mysql, Master_info* mi)
{
  char err_buff[MAX_SLAVE_ERRMSG];
  const char* errmsg= 0;
  int err_code= 0;
  MYSQL_RES *master_res= 0;
  MYSQL_ROW master_row;
  DBUG_ENTER("get_master_version_and_clock");

  /*
    Free old description_event_for_queue (that is needed if we are in
    a reconnection).
  */
  delete mi->rli.relay_log.description_event_for_queue;
  mi->rli.relay_log.description_event_for_queue= 0;

  if (!my_isdigit(&my_charset_bin,*mysql->server_version))
  {
    errmsg = "Master reported unrecognized MySQL version";
    err_code= ER_SLAVE_FATAL_ERROR;
    sprintf(err_buff, ER(err_code), errmsg);
  }
  else
  {
    /*
      Note the following switch will bug when we have MySQL branch 30 ;)
    */
    switch (*mysql->server_version)
    {
    case '0':
    case '1':
    case '2':
      errmsg = "Master reported unrecognized MySQL version";
      err_code= ER_SLAVE_FATAL_ERROR;
      sprintf(err_buff, ER(err_code), errmsg);
      break;
    case '3':
      mi->rli.relay_log.description_event_for_queue= new
        Format_description_log_event(1, mysql->server_version);
      break;
    case '4':
      mi->rli.relay_log.description_event_for_queue= new
        Format_description_log_event(3, mysql->server_version);
      break;
    default:
      /*
        Master is MySQL >=5.0. Give a default Format_desc event, so that we can
        take the early steps (like tests for "is this a 3.23 master") which we
        have to take before we receive the real master's Format_desc which will
        override this one. Note that the Format_desc we create below is garbage
        (it has the format of the *slave*); it's only good to help know if the
        master is 3.23, 4.0, etc.
      */
      mi->rli.relay_log.description_event_for_queue= new
        Format_description_log_event(4, mysql->server_version);
      break;
    }
  }

  /*
     This does not mean that a 5.0 slave will be able to read a 6.0 master; but
     as we don't know yet, we don't want to forbid this for now. If a 5.0 slave
     can't read a 6.0 master, this will show up when the slave can't read some
     events sent by the master, and there will be error messages.
  */

  if (errmsg)
    goto err;

  /* as we are here, we tried to allocate the event */
  if (!mi->rli.relay_log.description_event_for_queue)
  {
    errmsg= "default Format_description_log_event";
    err_code= ER_SLAVE_CREATE_EVENT_FAILURE;
    sprintf(err_buff, ER(err_code), errmsg);
    goto err;
  }

  /*
    Compare the master and slave's clock. Do not die if master's clock is
    unavailable (very old master not supporting UNIX_TIMESTAMP()?).
  */

  DBUG_EXECUTE_IF("dbug.before_get_UNIX_TIMESTAMP",
                  {
                    const char act[]=
                      "now "
                      "wait_for signal.get_unix_timestamp";
                    DBUG_ASSERT(opt_debug_sync_timeout > 0);
                    DBUG_ASSERT(!debug_sync_set_action(current_thd,
                                                       STRING_WITH_LEN(act)));
                  };);

  master_res= NULL;
  if (!mysql_real_query(mysql, STRING_WITH_LEN("SELECT UNIX_TIMESTAMP()")) &&
      (master_res= mysql_store_result(mysql)) &&
      (master_row= mysql_fetch_row(master_res)))
  {
    mi->clock_diff_with_master=
      (long) (time((time_t*) 0) - strtoul(master_row[0], 0, 10));
  }
  else if (check_io_slave_killed(mi->io_thd, mi, NULL))
    goto slave_killed_err;
  else if (is_network_error(mysql_errno(mysql)))
  {
    mi->report(WARNING_LEVEL, mysql_errno(mysql),
               "Get master clock failed with error: %s", mysql_error(mysql));
    goto network_err;
  }
  else 
  {
    mi->clock_diff_with_master= 0; /* The "most sensible" value */
    sql_print_warning("\"SELECT UNIX_TIMESTAMP()\" failed on master, "
                      "do not trust column Seconds_Behind_Master of SHOW "
                      "SLAVE STATUS. Error: %s (%d)",
                      mysql_error(mysql), mysql_errno(mysql));
  }
  if (master_res)
  {
    mysql_free_result(master_res);
    master_res= NULL;
  }

  /*
    Check that the master's server id and ours are different. Because if they
    are equal (which can result from a simple copy of master's datadir to slave,
    thus copying some my.cnf), replication will work but all events will be
    skipped.
    Do not die if SHOW VARIABLES LIKE 'SERVER_ID' fails on master (very old
    master?).
    Note: we could have put a @@SERVER_ID in the previous SELECT
    UNIX_TIMESTAMP() instead, but this would not have worked on 3.23 masters.
  */
  DBUG_EXECUTE_IF("dbug.before_get_SERVER_ID",
                  {
                    const char act[]=
                      "now "
                      "wait_for signal.get_server_id";
                    DBUG_ASSERT(opt_debug_sync_timeout > 0);
                    DBUG_ASSERT(!debug_sync_set_action(current_thd, 
                                                       STRING_WITH_LEN(act)));
                  };);
  master_res= NULL;
  master_row= NULL;
  if (!mysql_real_query(mysql,
                        STRING_WITH_LEN("SHOW VARIABLES LIKE 'SERVER_ID'")) &&
      (master_res= mysql_store_result(mysql)) &&
      (master_row= mysql_fetch_row(master_res)))
  {
    if ((::server_id == (mi->master_id= strtoul(master_row[1], 0, 10))) &&
        !mi->rli.replicate_same_server_id)
    {
      errmsg= "The slave I/O thread stops because master and slave have equal \
MySQL server ids; these ids must be different for replication to work (or \
the --replicate-same-server-id option must be used on slave but this does \
not always make sense; please check the manual before using it).";
      err_code= ER_SLAVE_FATAL_ERROR;
      sprintf(err_buff, ER(err_code), errmsg);
      goto err;
    }
  }
  else if (mysql_errno(mysql))
  {
    if (check_io_slave_killed(mi->io_thd, mi, NULL))
      goto slave_killed_err;
    else if (is_network_error(mysql_errno(mysql)))
    {
      mi->report(WARNING_LEVEL, mysql_errno(mysql),
                 "Get master SERVER_ID failed with error: %s", mysql_error(mysql));
      goto network_err;
    }
    /* Fatal error */
    errmsg= "The slave I/O thread stops because a fatal error is encountered \
when it try to get the value of SERVER_ID variable from master.";
    err_code= mysql_errno(mysql);
    sprintf(err_buff, "%s Error: %s", errmsg, mysql_error(mysql));
    goto err;
  }
  else if (!master_row && master_res)
  {
    mi->report(WARNING_LEVEL, ER_UNKNOWN_SYSTEM_VARIABLE,
               "Unknown system variable 'SERVER_ID' on master, \
maybe it is a *VERY OLD MASTER*.");
  }
  if (master_res)
  {
    mysql_free_result(master_res);
    master_res= NULL;
  }
  if (mi->master_id == 0 && mi->ignore_server_ids.elements > 0)
  {
    errmsg= "Slave configured with server id filtering could not detect the master server id.";
    err_code= ER_SLAVE_FATAL_ERROR;
    sprintf(err_buff, ER(err_code), errmsg);
    goto err;
  }

  /*
    Check that the master's global character_set_server and ours are the same.
    Not fatal if query fails (old master?).
    Note that we don't check for equality of global character_set_client and
    collation_connection (neither do we prevent their setting in
    set_var.cc). That's because from what I (Guilhem) have tested, the global
    values of these 2 are never used (new connections don't use them).
    We don't test equality of global collation_database either as it's is
    going to be deprecated (made read-only) in 4.1 very soon.
    The test is only relevant if master < 5.0.3 (we'll test only if it's older
    than the 5 branch; < 5.0.3 was alpha...), as >= 5.0.3 master stores
    charset info in each binlog event.
    We don't do it for 3.23 because masters <3.23.50 hang on
    SELECT @@unknown_var (BUG#7965 - see changelog of 3.23.50). So finally we
    test only if master is 4.x.
  */

  /* redundant with rest of code but safer against later additions */
  if (*mysql->server_version == '3')
    goto err;

  if (*mysql->server_version == '4')
  {
    master_res= NULL;
    if (!mysql_real_query(mysql,
                          STRING_WITH_LEN("SELECT @@GLOBAL.COLLATION_SERVER")) &&
        (master_res= mysql_store_result(mysql)) &&
        (master_row= mysql_fetch_row(master_res)))
    {
      if (strcmp(master_row[0], global_system_variables.collation_server->name))
      {
        errmsg= "The slave I/O thread stops because master and slave have \
different values for the COLLATION_SERVER global variable. The values must \
be equal for the Statement-format replication to work";
        err_code= ER_SLAVE_FATAL_ERROR;
        sprintf(err_buff, ER(err_code), errmsg);
        goto err;
      }
    }
    else if (check_io_slave_killed(mi->io_thd, mi, NULL))
      goto slave_killed_err;
    else if (is_network_error(mysql_errno(mysql)))
    {
      mi->report(WARNING_LEVEL, mysql_errno(mysql),
                 "Get master COLLATION_SERVER failed with error: %s", mysql_error(mysql));
      goto network_err;
    }
    else if (mysql_errno(mysql) != ER_UNKNOWN_SYSTEM_VARIABLE)
    {
      /* Fatal error */
      errmsg= "The slave I/O thread stops because a fatal error is encountered \
when it try to get the value of COLLATION_SERVER global variable from master.";
      err_code= mysql_errno(mysql);
      sprintf(err_buff, "%s Error: %s", errmsg, mysql_error(mysql));
      goto err;
    }
    else
      mi->report(WARNING_LEVEL, ER_UNKNOWN_SYSTEM_VARIABLE,
                 "Unknown system variable 'COLLATION_SERVER' on master, \
maybe it is a *VERY OLD MASTER*. *NOTE*: slave may experience \
inconsistency if replicated data deals with collation.");

    if (master_res)
    {
      mysql_free_result(master_res);
      master_res= NULL;
    }
  }

  /*
    Perform analogous check for time zone. Theoretically we also should
    perform check here to verify that SYSTEM time zones are the same on
    slave and master, but we can't rely on value of @@system_time_zone
    variable (it is time zone abbreviation) since it determined at start
    time and so could differ for slave and master even if they are really
    in the same system time zone. So we are omiting this check and just
    relying on documentation. Also according to Monty there are many users
    who are using replication between servers in various time zones. Hence
    such check will broke everything for them. (And now everything will
    work for them because by default both their master and slave will have
    'SYSTEM' time zone).
    This check is only necessary for 4.x masters (and < 5.0.4 masters but
    those were alpha).
  */
  if (*mysql->server_version == '4')
  {
    master_res= NULL;
    if (!mysql_real_query(mysql, STRING_WITH_LEN("SELECT @@GLOBAL.TIME_ZONE")) &&
        (master_res= mysql_store_result(mysql)) &&
        (master_row= mysql_fetch_row(master_res)))
    {
      if (strcmp(master_row[0],
                 global_system_variables.time_zone->get_name()->ptr()))
      {
        errmsg= "The slave I/O thread stops because master and slave have \
different values for the TIME_ZONE global variable. The values must \
be equal for the Statement-format replication to work";
        err_code= ER_SLAVE_FATAL_ERROR;
        sprintf(err_buff, ER(err_code), errmsg);
        goto err;
      }
    }
    else if (check_io_slave_killed(mi->io_thd, mi, NULL))
      goto slave_killed_err;
    else if (is_network_error(mysql_errno(mysql)))
    {
      mi->report(WARNING_LEVEL, mysql_errno(mysql),
                 "Get master TIME_ZONE failed with error: %s", mysql_error(mysql));
      goto network_err;
    } 
    else
    {
      /* Fatal error */
      errmsg= "The slave I/O thread stops because a fatal error is encountered \
when it try to get the value of TIME_ZONE global variable from master.";
      err_code= mysql_errno(mysql);
      sprintf(err_buff, "%s Error: %s", errmsg, mysql_error(mysql));
      goto err;
    }
    if (master_res)
    {
      mysql_free_result(master_res);
      master_res= NULL;
    }
  }

  if (mi->heartbeat_period != 0.0)
  {
    char llbuf[22];
    const char query_format[]= "SET @master_heartbeat_period= %s";
    char query[sizeof(query_format) - 2 + sizeof(llbuf)];
    /* 
       the period is an ulonglong of nano-secs. 
    */
    llstr((ulonglong) (mi->heartbeat_period*1000000000UL), llbuf);
    sprintf(query, query_format, llbuf);

    if (mysql_real_query(mysql, query, strlen(query))
        && !check_io_slave_killed(mi->io_thd, mi, NULL))
    {
      errmsg= "The slave I/O thread stops because SET @master_heartbeat_period "
        "on master failed.";
      err_code= ER_SLAVE_FATAL_ERROR;
      sprintf(err_buff, "%s Error: %s", errmsg, mysql_error(mysql));
      mysql_free_result(mysql_store_result(mysql));
      goto err;
    }
    mysql_free_result(mysql_store_result(mysql));
  }
 

err:
  if (errmsg)
  {
    if (master_res)
      mysql_free_result(master_res);
    DBUG_ASSERT(err_code != 0);
    mi->report(ERROR_LEVEL, err_code, "%s", err_buff);
    DBUG_RETURN(1);
  }

  DBUG_RETURN(0);

network_err:
  if (master_res)
    mysql_free_result(master_res);
  DBUG_RETURN(2);

slave_killed_err:
  if (master_res)
    mysql_free_result(master_res);
  DBUG_RETURN(2);
}

static bool wait_for_relay_log_space(Relay_log_info* rli)
{
  bool slave_killed=0;
  Master_info* mi = rli->mi;
  const char *save_proc_info;
  THD* thd = mi->io_thd;
  DBUG_ENTER("wait_for_relay_log_space");

  mysql_mutex_lock(&rli->log_space_lock);
  save_proc_info= thd->enter_cond(&rli->log_space_cond,
                                  &rli->log_space_lock,
                                  "\
Waiting for the slave SQL thread to free enough relay log space");
  while (rli->log_space_limit < rli->log_space_total &&
         !(slave_killed=io_slave_killed(thd,mi)) &&
         !rli->ignore_log_space_limit)
    mysql_cond_wait(&rli->log_space_cond, &rli->log_space_lock);
  thd->exit_cond(save_proc_info);
  DBUG_RETURN(slave_killed);
}


/*
  Builds a Rotate from the ignored events' info and writes it to relay log.

  SYNOPSIS
  write_ignored_events_info_to_relay_log()
    thd             pointer to I/O thread's thd
    mi

  DESCRIPTION
    Slave I/O thread, going to die, must leave a durable trace of the
    ignored events' end position for the use of the slave SQL thread, by
    calling this function. Only that thread can call it (see assertion).
 */
static void write_ignored_events_info_to_relay_log(THD *thd, Master_info *mi)
{
  Relay_log_info *rli= &mi->rli;
  mysql_mutex_t *log_lock= rli->relay_log.get_log_lock();
  DBUG_ENTER("write_ignored_events_info_to_relay_log");

  DBUG_ASSERT(thd == mi->io_thd);
  mysql_mutex_lock(log_lock);
  if (rli->ign_master_log_name_end[0])
  {
    DBUG_PRINT("info",("writing a Rotate event to track down ignored events"));
    Rotate_log_event *ev= new Rotate_log_event(rli->ign_master_log_name_end,
                                               0, rli->ign_master_log_pos_end,
                                               Rotate_log_event::DUP_NAME);
    rli->ign_master_log_name_end[0]= 0;
    /* can unlock before writing as slave SQL thd will soon see our Rotate */
    mysql_mutex_unlock(log_lock);
    if (likely((bool)ev))
    {
      ev->server_id= 0; // don't be ignored by slave SQL thread
      if (unlikely(rli->relay_log.append(ev)))
        mi->report(ERROR_LEVEL, ER_SLAVE_RELAY_LOG_WRITE_FAILURE,
                   ER(ER_SLAVE_RELAY_LOG_WRITE_FAILURE),
                   "failed to write a Rotate event"
                   " to the relay log, SHOW SLAVE STATUS may be"
                   " inaccurate");
      rli->relay_log.harvest_bytes_written(&rli->log_space_total);
      if (flush_master_info(mi, TRUE, TRUE))
        sql_print_error("Failed to flush master info file");
      delete ev;
    }
    else
      mi->report(ERROR_LEVEL, ER_SLAVE_CREATE_EVENT_FAILURE,
                 ER(ER_SLAVE_CREATE_EVENT_FAILURE),
                 "Rotate_event (out of memory?),"
                 " SHOW SLAVE STATUS may be inaccurate");
  }
  else
    mysql_mutex_unlock(log_lock);
  DBUG_VOID_RETURN;
}


int register_slave_on_master(MYSQL* mysql, Master_info *mi,
                             bool *suppress_warnings)
{
  uchar buf[1024], *pos= buf;
  uint report_host_len=0, report_user_len=0, report_password_len=0;
  DBUG_ENTER("register_slave_on_master");

  *suppress_warnings= FALSE;
  if (report_host)
    report_host_len= strlen(report_host);
  if (report_host_len > HOSTNAME_LENGTH)
  {
    sql_print_warning("The length of report_host is %d. "
                      "It is larger than the max length(%d), so this "
                      "slave cannot be registered to the master.",
                      report_host_len, HOSTNAME_LENGTH);
    DBUG_RETURN(0);
  }

  if (report_user)
    report_user_len= strlen(report_user);
  if (report_user_len > USERNAME_LENGTH)
  {
    sql_print_warning("The length of report_user is %d. "
                      "It is larger than the max length(%d), so this "
                      "slave cannot be registered to the master.",
                      report_user_len, USERNAME_LENGTH);
    DBUG_RETURN(0);
  }

  if (report_password)
    report_password_len= strlen(report_password);
  if (report_password_len > MAX_PASSWORD_LENGTH)
  {
    sql_print_warning("The length of report_password is %d. "
                      "It is larger than the max length(%d), so this "
                      "slave cannot be registered to the master.",
                      report_password_len, MAX_PASSWORD_LENGTH);
    DBUG_RETURN(0);
  }

  int4store(pos, server_id); pos+= 4;
  pos= net_store_data(pos, (uchar*) report_host, report_host_len);
  pos= net_store_data(pos, (uchar*) report_user, report_user_len);
  pos= net_store_data(pos, (uchar*) report_password, report_password_len);
  int2store(pos, (uint16) report_port); pos+= 2;
  /* 
    Fake rpl_recovery_rank, which was removed in BUG#13963,
    so that this server can register itself on old servers,
    see BUG#49259.
   */
  int4store(pos, /* rpl_recovery_rank */ 0);    pos+= 4;
  /* The master will fill in master_id */
  int4store(pos, 0);                    pos+= 4;

  if (simple_command(mysql, COM_REGISTER_SLAVE, buf, (size_t) (pos- buf), 0))
  {
    if (mysql_errno(mysql) == ER_NET_READ_INTERRUPTED)
    {
      *suppress_warnings= TRUE;                 // Suppress reconnect warning
    }
    else if (!check_io_slave_killed(mi->io_thd, mi, NULL))
    {
      char buf[256];
      my_snprintf(buf, sizeof(buf), "%s (Errno: %d)", mysql_error(mysql), 
                  mysql_errno(mysql));
      mi->report(ERROR_LEVEL, ER_SLAVE_MASTER_COM_FAILURE,
                 ER(ER_SLAVE_MASTER_COM_FAILURE), "COM_REGISTER_SLAVE", buf);
    }
    DBUG_RETURN(1);
  }
  DBUG_RETURN(0);
}


/**
  Execute a SHOW SLAVE STATUS statement.

  @param thd Pointer to THD object for the client thread executing the
  statement.

  @param mi Pointer to Master_info object for the IO thread.

  @retval FALSE success
  @retval TRUE failure
*/
bool show_master_info(THD* thd, Master_info* mi)
{
  // TODO: fix this for multi-master
  List<Item> field_list;
  Protocol *protocol= thd->protocol;
  DBUG_ENTER("show_master_info");

  field_list.push_back(new Item_empty_string("Slave_IO_State",
                                                     14));
  field_list.push_back(new Item_empty_string("Master_Host",
                                                     sizeof(mi->host)));
  field_list.push_back(new Item_empty_string("Master_User",
                                                     sizeof(mi->user)));
  field_list.push_back(new Item_return_int("Master_Port", 7,
                                           MYSQL_TYPE_LONG));
  field_list.push_back(new Item_return_int("Connect_Retry", 10,
                                           MYSQL_TYPE_LONG));
  field_list.push_back(new Item_empty_string("Master_Log_File",
                                             FN_REFLEN));
  field_list.push_back(new Item_return_int("Read_Master_Log_Pos", 10,
                                           MYSQL_TYPE_LONGLONG));
  field_list.push_back(new Item_empty_string("Relay_Log_File",
                                             FN_REFLEN));
  field_list.push_back(new Item_return_int("Relay_Log_Pos", 10,
                                           MYSQL_TYPE_LONGLONG));
  field_list.push_back(new Item_empty_string("Relay_Master_Log_File",
                                             FN_REFLEN));
  field_list.push_back(new Item_empty_string("Slave_IO_Running", 3));
  field_list.push_back(new Item_empty_string("Slave_SQL_Running", 3));
  field_list.push_back(new Item_empty_string("Replicate_Do_DB", 20));
  field_list.push_back(new Item_empty_string("Replicate_Ignore_DB", 20));
  field_list.push_back(new Item_empty_string("Replicate_Do_Table", 20));
  field_list.push_back(new Item_empty_string("Replicate_Ignore_Table", 23));
  field_list.push_back(new Item_empty_string("Replicate_Wild_Do_Table", 24));
  field_list.push_back(new Item_empty_string("Replicate_Wild_Ignore_Table",
                                             28));
  field_list.push_back(new Item_return_int("Last_Errno", 4, MYSQL_TYPE_LONG));
  field_list.push_back(new Item_empty_string("Last_Error", 20));
  field_list.push_back(new Item_return_int("Skip_Counter", 10,
                                           MYSQL_TYPE_LONG));
  field_list.push_back(new Item_return_int("Exec_Master_Log_Pos", 10,
                                           MYSQL_TYPE_LONGLONG));
  field_list.push_back(new Item_return_int("Relay_Log_Space", 10,
                                           MYSQL_TYPE_LONGLONG));
  field_list.push_back(new Item_empty_string("Until_Condition", 6));
  field_list.push_back(new Item_empty_string("Until_Log_File", FN_REFLEN));
  field_list.push_back(new Item_return_int("Until_Log_Pos", 10,
                                           MYSQL_TYPE_LONGLONG));
  field_list.push_back(new Item_empty_string("Master_SSL_Allowed", 7));
  field_list.push_back(new Item_empty_string("Master_SSL_CA_File",
                                             sizeof(mi->ssl_ca)));
  field_list.push_back(new Item_empty_string("Master_SSL_CA_Path",
                                             sizeof(mi->ssl_capath)));
  field_list.push_back(new Item_empty_string("Master_SSL_Cert",
                                             sizeof(mi->ssl_cert)));
  field_list.push_back(new Item_empty_string("Master_SSL_Cipher",
                                             sizeof(mi->ssl_cipher)));
  field_list.push_back(new Item_empty_string("Master_SSL_Key",
                                             sizeof(mi->ssl_key)));
  field_list.push_back(new Item_return_int("Seconds_Behind_Master", 10,
                                           MYSQL_TYPE_LONGLONG));
  field_list.push_back(new Item_empty_string("Master_SSL_Verify_Server_Cert",
                                             3));
  field_list.push_back(new Item_return_int("Last_IO_Errno", 4, MYSQL_TYPE_LONG));
  field_list.push_back(new Item_empty_string("Last_IO_Error", 20));
  field_list.push_back(new Item_return_int("Last_SQL_Errno", 4, MYSQL_TYPE_LONG));
  field_list.push_back(new Item_empty_string("Last_SQL_Error", 20));
  field_list.push_back(new Item_empty_string("Replicate_Ignore_Server_Ids",
                                             FN_REFLEN));
  field_list.push_back(new Item_return_int("Master_Server_Id", sizeof(ulong),
                                           MYSQL_TYPE_LONG));

  if (protocol->send_result_set_metadata(&field_list,
                            Protocol::SEND_NUM_ROWS | Protocol::SEND_EOF))
    DBUG_RETURN(TRUE);

  if (mi->host[0])
  {
    DBUG_PRINT("info",("host is set: '%s'", mi->host));
    String *packet= &thd->packet;
    protocol->prepare_for_resend();

    /*
      slave_running can be accessed without run_lock but not other
      non-volotile members like mi->io_thd, which is guarded by the mutex.
    */
    mysql_mutex_lock(&mi->run_lock);
    protocol->store(mi->io_thd ? mi->io_thd->proc_info : "", &my_charset_bin);
    mysql_mutex_unlock(&mi->run_lock);

    mysql_mutex_lock(&mi->data_lock);
    mysql_mutex_lock(&mi->rli.data_lock);
    mysql_mutex_lock(&mi->err_lock);
    mysql_mutex_lock(&mi->rli.err_lock);
    protocol->store(mi->host, &my_charset_bin);
    protocol->store(mi->user, &my_charset_bin);
    protocol->store((uint32) mi->port);
    protocol->store((uint32) mi->connect_retry);
    protocol->store(mi->master_log_name, &my_charset_bin);
    protocol->store((ulonglong) mi->master_log_pos);
    protocol->store(mi->rli.group_relay_log_name +
                    dirname_length(mi->rli.group_relay_log_name),
                    &my_charset_bin);
    protocol->store((ulonglong) mi->rli.group_relay_log_pos);
    protocol->store(mi->rli.group_master_log_name, &my_charset_bin);
    protocol->store(mi->slave_running == MYSQL_SLAVE_RUN_CONNECT ?
                    "Yes" : (mi->slave_running == MYSQL_SLAVE_RUN_NOT_CONNECT ?
                             "Connecting" : "No"), &my_charset_bin);
    protocol->store(mi->rli.slave_running ? "Yes":"No", &my_charset_bin);
    protocol->store(rpl_filter->get_do_db());
    protocol->store(rpl_filter->get_ignore_db());

    char buf[256];
    String tmp(buf, sizeof(buf), &my_charset_bin);
    rpl_filter->get_do_table(&tmp);
    protocol->store(&tmp);
    rpl_filter->get_ignore_table(&tmp);
    protocol->store(&tmp);
    rpl_filter->get_wild_do_table(&tmp);
    protocol->store(&tmp);
    rpl_filter->get_wild_ignore_table(&tmp);
    protocol->store(&tmp);

    protocol->store(mi->rli.last_error().number);
    protocol->store(mi->rli.last_error().message, &my_charset_bin);
    protocol->store((uint32) mi->rli.slave_skip_counter);
    protocol->store((ulonglong) mi->rli.group_master_log_pos);
    protocol->store((ulonglong) mi->rli.log_space_total);

    protocol->store(
      mi->rli.until_condition==Relay_log_info::UNTIL_NONE ? "None":
        ( mi->rli.until_condition==Relay_log_info::UNTIL_MASTER_POS? "Master":
          "Relay"), &my_charset_bin);
    protocol->store(mi->rli.until_log_name, &my_charset_bin);
    protocol->store((ulonglong) mi->rli.until_log_pos);

#ifdef HAVE_OPENSSL
    protocol->store(mi->ssl? "Yes":"No", &my_charset_bin);
#else
    protocol->store(mi->ssl? "Ignored":"No", &my_charset_bin);
#endif
    protocol->store(mi->ssl_ca, &my_charset_bin);
    protocol->store(mi->ssl_capath, &my_charset_bin);
    protocol->store(mi->ssl_cert, &my_charset_bin);
    protocol->store(mi->ssl_cipher, &my_charset_bin);
    protocol->store(mi->ssl_key, &my_charset_bin);

    /*
      Seconds_Behind_Master: if SQL thread is running and I/O thread is
      connected, we can compute it otherwise show NULL (i.e. unknown).
    */
    if ((mi->slave_running == MYSQL_SLAVE_RUN_CONNECT) &&
        mi->rli.slave_running)
    {
      long time_diff= ((long)(time(0) - mi->rli.last_master_timestamp)
                       - mi->clock_diff_with_master);
      /*
        Apparently on some systems time_diff can be <0. Here are possible
        reasons related to MySQL:
        - the master is itself a slave of another master whose time is ahead.
        - somebody used an explicit SET TIMESTAMP on the master.
        Possible reason related to granularity-to-second of time functions
        (nothing to do with MySQL), which can explain a value of -1:
        assume the master's and slave's time are perfectly synchronized, and
        that at slave's connection time, when the master's timestamp is read,
        it is at the very end of second 1, and (a very short time later) when
        the slave's timestamp is read it is at the very beginning of second
        2. Then the recorded value for master is 1 and the recorded value for
        slave is 2. At SHOW SLAVE STATUS time, assume that the difference
        between timestamp of slave and rli->last_master_timestamp is 0
        (i.e. they are in the same second), then we get 0-(2-1)=-1 as a result.
        This confuses users, so we don't go below 0: hence the max().

        last_master_timestamp == 0 (an "impossible" timestamp 1970) is a
        special marker to say "consider we have caught up".
      */
      protocol->store((longlong)(mi->rli.last_master_timestamp ?
                                 max(0, time_diff) : 0));
    }
    else
    {
      protocol->store_null();
    }
    protocol->store(mi->ssl_verify_server_cert? "Yes":"No", &my_charset_bin);

    // Last_IO_Errno
    protocol->store(mi->last_error().number);
    // Last_IO_Error
    protocol->store(mi->last_error().message, &my_charset_bin);
    // Last_SQL_Errno
    protocol->store(mi->rli.last_error().number);
    // Last_SQL_Error
    protocol->store(mi->rli.last_error().message, &my_charset_bin);
    // Replicate_Ignore_Server_Ids
    {
      char buff[FN_REFLEN];
      ulong i, cur_len;
      for (i= 0, buff[0]= 0, cur_len= 0;
           i < mi->ignore_server_ids.elements; i++)
      {
        ulong s_id, slen;
        char sbuff[FN_REFLEN];
        get_dynamic(&mi->ignore_server_ids, (uchar*) &s_id, i);
        slen= sprintf(sbuff, (i==0? "%lu" : ", %lu"), s_id);
        if (cur_len + slen + 4 > FN_REFLEN)
        {
          /*
            break the loop whenever remained space could not fit
            ellipses on the next cycle
          */
          sprintf(buff + cur_len, "...");
          break;
        }
        cur_len += sprintf(buff + cur_len, "%s", sbuff);
      }
      protocol->store(buff, &my_charset_bin);
    }
    // Master_Server_id
    protocol->store((uint32) mi->master_id);

    mysql_mutex_unlock(&mi->rli.err_lock);
    mysql_mutex_unlock(&mi->err_lock);
    mysql_mutex_unlock(&mi->rli.data_lock);
    mysql_mutex_unlock(&mi->data_lock);

    if (my_net_write(&thd->net, (uchar*) thd->packet.ptr(), packet->length()))
      DBUG_RETURN(TRUE);
  }
  my_eof(thd);
  DBUG_RETURN(FALSE);
}


void set_slave_thread_options(THD* thd)
{
  DBUG_ENTER("set_slave_thread_options");
  /*
     It's nonsense to constrain the slave threads with max_join_size; if a
     query succeeded on master, we HAVE to execute it. So set
     OPTION_BIG_SELECTS. Setting max_join_size to HA_POS_ERROR is not enough
     (and it's not needed if we have OPTION_BIG_SELECTS) because an INSERT
     SELECT examining more than 4 billion rows would still fail (yes, because
     when max_join_size is 4G, OPTION_BIG_SELECTS is automatically set, but
     only for client threads.
  */
  ulonglong options= thd->variables.option_bits | OPTION_BIG_SELECTS;
  if (opt_log_slave_updates)
    options|= OPTION_BIN_LOG;
  else
    options&= ~OPTION_BIN_LOG;
  thd->variables.option_bits= options;
  thd->variables.completion_type= 0;
  DBUG_VOID_RETURN;
}

void set_slave_thread_default_charset(THD* thd, Relay_log_info const *rli)
{
  DBUG_ENTER("set_slave_thread_default_charset");

  thd->variables.character_set_client=
    global_system_variables.character_set_client;
  thd->variables.collation_connection=
    global_system_variables.collation_connection;
  thd->variables.collation_server=
    global_system_variables.collation_server;
  thd->update_charset();

  /*
    We use a const cast here since the conceptual (and externally
    visible) behavior of the function is to set the default charset of
    the thread.  That the cache has to be invalidated is a secondary
    effect.
   */
  const_cast<Relay_log_info*>(rli)->cached_charset_invalidate();
  DBUG_VOID_RETURN;
}

/*
  init_slave_thread()
*/

static int init_slave_thread(THD* thd, SLAVE_THD_TYPE thd_type)
{
  DBUG_ENTER("init_slave_thread");
#if !defined(DBUG_OFF)
  int simulate_error= 0;
#endif
  thd->system_thread = (thd_type == SLAVE_THD_SQL) ?
    SYSTEM_THREAD_SLAVE_SQL : SYSTEM_THREAD_SLAVE_IO;
  thd->security_ctx->skip_grants();
  my_net_init(&thd->net, 0);
/*
  Adding MAX_LOG_EVENT_HEADER_LEN to the max_allowed_packet on all
  slave threads, since a replication event can become this much larger
  than the corresponding packet (query) sent from client to master.
*/
  thd->variables.max_allowed_packet= global_system_variables.max_allowed_packet
    + MAX_LOG_EVENT_HEADER;  /* note, incr over the global not session var */
  thd->slave_thread = 1;
  thd->enable_slow_log= opt_log_slow_slave_statements;
  set_slave_thread_options(thd);
  thd->client_capabilities = CLIENT_LOCAL_FILES;
  mysql_mutex_lock(&LOCK_thread_count);
  thd->thread_id= thd->variables.pseudo_thread_id= thread_id++;
  mysql_mutex_unlock(&LOCK_thread_count);

  DBUG_EXECUTE_IF("simulate_io_slave_error_on_init",
                  simulate_error|= (1 << SLAVE_THD_IO););
  DBUG_EXECUTE_IF("simulate_sql_slave_error_on_init",
                  simulate_error|= (1 << SLAVE_THD_SQL););
#if !defined(DBUG_OFF)
  if (init_thr_lock() || thd->store_globals() || simulate_error & (1<< thd_type))
#else
  if (init_thr_lock() || thd->store_globals())
#endif
  {
    thd->cleanup();
    DBUG_RETURN(-1);
  }

  if (thd_type == SLAVE_THD_SQL)
    thd_proc_info(thd, "Waiting for the next event in relay log");
  else
    thd_proc_info(thd, "Waiting for master update");
  thd->set_time();
  /* Do not use user-supplied timeout value for system threads. */
  thd->variables.lock_wait_timeout= LONG_TIMEOUT;
  DBUG_RETURN(0);
}


static int safe_sleep(THD* thd, int sec, CHECK_KILLED_FUNC thread_killed,
                      void* thread_killed_arg)
{
  int nap_time;
  thr_alarm_t alarmed;
  DBUG_ENTER("safe_sleep");

  thr_alarm_init(&alarmed);
  time_t start_time= my_time(0);
  time_t end_time= start_time+sec;

  while ((nap_time= (int) (end_time - start_time)) > 0)
  {
    ALARM alarm_buff;
    /*
      The only reason we are asking for alarm is so that
      we will be woken up in case of murder, so if we do not get killed,
      set the alarm so it goes off after we wake up naturally
    */
    thr_alarm(&alarmed, 2 * nap_time, &alarm_buff);
    sleep(nap_time);
    thr_end_alarm(&alarmed);

    if ((*thread_killed)(thd,thread_killed_arg))
      DBUG_RETURN(1);
    start_time= my_time(0);
  }
  DBUG_RETURN(0);
}


static int request_dump(THD *thd, MYSQL* mysql, Master_info* mi,
			bool *suppress_warnings)
{
  uchar buf[FN_REFLEN + 10];
  int len;
  ushort binlog_flags = 0; // for now
  char* logname = mi->master_log_name;
  DBUG_ENTER("request_dump");
  
  *suppress_warnings= FALSE;

  if (RUN_HOOK(binlog_relay_io,
               before_request_transmit,
               (thd, mi, binlog_flags)))
    DBUG_RETURN(1);
  
  // TODO if big log files: Change next to int8store()
  int4store(buf, (ulong) mi->master_log_pos);
  int2store(buf + 4, binlog_flags);
  int4store(buf + 6, server_id);
  len = (uint) strlen(logname);
  memcpy(buf + 10, logname,len);
  if (simple_command(mysql, COM_BINLOG_DUMP, buf, len + 10, 1))
  {
    /*
      Something went wrong, so we will just reconnect and retry later
      in the future, we should do a better error analysis, but for
      now we just fill up the error log :-)
    */
    if (mysql_errno(mysql) == ER_NET_READ_INTERRUPTED)
      *suppress_warnings= TRUE;                 // Suppress reconnect warning
    else
      sql_print_error("Error on COM_BINLOG_DUMP: %d  %s, will retry in %d secs",
                      mysql_errno(mysql), mysql_error(mysql),
                      mi->connect_retry);
    DBUG_RETURN(1);
  }

  DBUG_RETURN(0);
}


/*
  Read one event from the master

  SYNOPSIS
    read_event()
    mysql               MySQL connection
    mi                  Master connection information
    suppress_warnings   TRUE when a normal net read timeout has caused us to
                        try a reconnect.  We do not want to print anything to
                        the error log in this case because this a anormal
                        event in an idle server.

    RETURN VALUES
    'packet_error'      Error
    number              Length of packet
*/

static ulong read_event(MYSQL* mysql, Master_info *mi, bool* suppress_warnings)
{
  ulong len;
  DBUG_ENTER("read_event");

  *suppress_warnings= FALSE;
  /*
    my_real_read() will time us out
    We check if we were told to die, and if not, try reading again
  */
#ifndef DBUG_OFF
  if (disconnect_slave_event_count && !(mi->events_till_disconnect--))
    DBUG_RETURN(packet_error);
#endif

  len = cli_safe_read(mysql);
  if (len == packet_error || (long) len < 1)
  {
    if (mysql_errno(mysql) == ER_NET_READ_INTERRUPTED)
    {
      /*
        We are trying a normal reconnect after a read timeout;
        we suppress prints to .err file as long as the reconnect
        happens without problems
      */
      *suppress_warnings= TRUE;
    }
    else
      sql_print_error("Error reading packet from server: %s ( server_errno=%d)",
                      mysql_error(mysql), mysql_errno(mysql));
    DBUG_RETURN(packet_error);
  }

  /* Check if eof packet */
  if (len < 8 && mysql->net.read_pos[0] == 254)
  {
    sql_print_information("Slave: received end packet from server, apparent "
                          "master shutdown: %s",
                     mysql_error(mysql));
     DBUG_RETURN(packet_error);
  }

  DBUG_PRINT("exit", ("len: %lu  net->read_pos[4]: %d",
                      len, mysql->net.read_pos[4]));
  DBUG_RETURN(len - 1);
}

/*
  Check if the current error is of temporary nature of not.
  Some errors are temporary in nature, such as
  ER_LOCK_DEADLOCK and ER_LOCK_WAIT_TIMEOUT.  Ndb also signals
  that the error is temporary by pushing a warning with the error code
  ER_GET_TEMPORARY_ERRMSG, if the originating error is temporary.
*/
static int has_temporary_error(THD *thd)
{
  DBUG_ENTER("has_temporary_error");

  DBUG_EXECUTE_IF("all_errors_are_temporary_errors",
                  if (thd->stmt_da->is_error())
                  {
                    thd->clear_error();
                    my_error(ER_LOCK_DEADLOCK, MYF(0));
                  });

  /*
    If there is no message in THD, we can't say if it's a temporary
    error or not. This is currently the case for Incident_log_event,
    which sets no message. Return FALSE.
  */
  if (!thd->is_error())
    DBUG_RETURN(0);

  /*
    Temporary error codes:
    currently, InnoDB deadlock detected by InnoDB or lock
    wait timeout (innodb_lock_wait_timeout exceeded
  */
  if (thd->stmt_da->sql_errno() == ER_LOCK_DEADLOCK ||
      thd->stmt_da->sql_errno() == ER_LOCK_WAIT_TIMEOUT)
    DBUG_RETURN(1);

#ifdef HAVE_NDB_BINLOG
  /*
    currently temporary error set in ndbcluster
  */
  List_iterator_fast<MYSQL_ERROR> it(thd->warning_info->warn_list());
  MYSQL_ERROR *err;
  while ((err= it++))
  {
    DBUG_PRINT("info", ("has condition %d %s", err->get_sql_errno(),
                        err->get_message_text()));
    switch (err->get_sql_errno())
    {
    case ER_GET_TEMPORARY_ERRMSG:
      DBUG_RETURN(1);
    default:
      break;
    }
  }
#endif
  DBUG_RETURN(0);
}


/**
  Applies the given event and advances the relay log position.

  In essence, this function does:

  @code
    ev->apply_event(rli);
    ev->update_pos(rli);
  @endcode

  But it also does some maintainance, such as skipping events if
  needed and reporting errors.

  If the @c skip flag is set, then it is tested whether the event
  should be skipped, by looking at the slave_skip_counter and the
  server id.  The skip flag should be set when calling this from a
  replication thread but not set when executing an explicit BINLOG
  statement.

  @retval 0 OK.

  @retval 1 Error calling ev->apply_event().

  @retval 2 No error calling ev->apply_event(), but error calling
  ev->update_pos().
*/
int apply_event_and_update_pos(Log_event* ev, THD* thd, Relay_log_info* rli)
{
  int exec_res= 0;

  DBUG_ENTER("apply_event_and_update_pos");

  DBUG_PRINT("exec_event",("%s(type_code: %d; server_id: %d)",
                           ev->get_type_str(), ev->get_type_code(),
                           ev->server_id));
  DBUG_PRINT("info", ("thd->options: %s%s; rli->last_event_start_time: %lu",
                      FLAGSTR(thd->variables.option_bits, OPTION_NOT_AUTOCOMMIT),
                      FLAGSTR(thd->variables.option_bits, OPTION_BEGIN),
                      (ulong) rli->last_event_start_time));

  /*
    Execute the event to change the database and update the binary
    log coordinates, but first we set some data that is needed for
    the thread.

    The event will be executed unless it is supposed to be skipped.

    Queries originating from this server must be skipped.  Low-level
    events (Format_description_log_event, Rotate_log_event,
    Stop_log_event) from this server must also be skipped. But for
    those we don't want to modify 'group_master_log_pos', because
    these events did not exist on the master.
    Format_description_log_event is not completely skipped.

    Skip queries specified by the user in 'slave_skip_counter'.  We
    can't however skip events that has something to do with the log
    files themselves.

    Filtering on own server id is extremely important, to ignore
    execution of events created by the creation/rotation of the relay
    log (remember that now the relay log starts with its Format_desc,
    has a Rotate etc).
  */

  thd->server_id = ev->server_id; // use the original server id for logging
  thd->set_time();                            // time the query
  thd->lex->current_select= 0;
  if (!ev->when)
    ev->when= my_time(0);
  ev->thd = thd; // because up to this point, ev->thd == 0

  int reason= ev->shall_skip(rli);
  if (reason == Log_event::EVENT_SKIP_COUNT)
    sql_slave_skip_counter= --rli->slave_skip_counter;
  mysql_mutex_unlock(&rli->data_lock);
  if (reason == Log_event::EVENT_SKIP_NOT)
    exec_res= ev->apply_event(rli);

#ifndef DBUG_OFF
  /*
    This only prints information to the debug trace.

    TODO: Print an informational message to the error log?
  */
  static const char *const explain[] = {
    // EVENT_SKIP_NOT,
    "not skipped",
    // EVENT_SKIP_IGNORE,
    "skipped because event should be ignored",
    // EVENT_SKIP_COUNT
    "skipped because event skip counter was non-zero"
  };
  DBUG_PRINT("info", ("OPTION_BEGIN: %d; IN_STMT: %d",
                      test(thd->variables.option_bits & OPTION_BEGIN),
                      rli->get_flag(Relay_log_info::IN_STMT)));
  DBUG_PRINT("skip_event", ("%s event was %s",
                            ev->get_type_str(), explain[reason]));
#endif

  DBUG_PRINT("info", ("apply_event error = %d", exec_res));
  if (exec_res == 0)
  {
    int error= ev->update_pos(rli);
#ifdef HAVE_purify
    if (!rli->is_fake)
#endif
    {
#ifndef DBUG_OFF
      char buf[22];
#endif
      DBUG_PRINT("info", ("update_pos error = %d", error));
      DBUG_PRINT("info", ("group %s %s",
                          llstr(rli->group_relay_log_pos, buf),
                          rli->group_relay_log_name));
      DBUG_PRINT("info", ("event %s %s",
                          llstr(rli->event_relay_log_pos, buf),
                          rli->event_relay_log_name));
    }
    /*
      The update should not fail, so print an error message and
      return an error code.

      TODO: Replace this with a decent error message when merged
      with BUG#24954 (which adds several new error message).
    */
    if (error)
    {
      char buf[22];
      rli->report(ERROR_LEVEL, ER_UNKNOWN_ERROR,
                  "It was not possible to update the positions"
                  " of the relay log information: the slave may"
                  " be in an inconsistent state."
                  " Stopped in %s position %s",
                  rli->group_relay_log_name,
                  llstr(rli->group_relay_log_pos, buf));
      DBUG_RETURN(2);
    }
  }

  DBUG_RETURN(exec_res ? 1 : 0);
}


/**
  Top-level function for executing the next event from the relay log.

  This function reads the event from the relay log, executes it, and
  advances the relay log position.  It also handles errors, etc.

  This function may fail to apply the event for the following reasons:

   - The position specfied by the UNTIL condition of the START SLAVE
     command is reached.

   - It was not possible to read the event from the log.

   - The slave is killed.

   - An error occurred when applying the event, and the event has been
     tried slave_trans_retries times.  If the event has been retried
     fewer times, 0 is returned.

   - init_master_info or init_relay_log_pos failed. (These are called
     if a failure occurs when applying the event.)

   - An error occurred when updating the binlog position.

  @retval 0 The event was applied.

  @retval 1 The event was not applied.
*/
static int exec_relay_log_event(THD* thd, Relay_log_info* rli)
{
  DBUG_ENTER("exec_relay_log_event");

  /*
     We acquire this mutex since we need it for all operations except
     event execution. But we will release it in places where we will
     wait for something for example inside of next_event().
   */
  mysql_mutex_lock(&rli->data_lock);

  Log_event * ev = next_event(rli);

  DBUG_ASSERT(rli->sql_thd==thd);

  if (sql_slave_killed(thd,rli))
  {
    mysql_mutex_unlock(&rli->data_lock);
    delete ev;
    DBUG_RETURN(1);
  }
  if (ev)
  {
    int exec_res;

    /*
      This tests if the position of the beginning of the current event
      hits the UNTIL barrier.
    */
    if (rli->until_condition != Relay_log_info::UNTIL_NONE &&
        rli->is_until_satisfied(thd, ev))
    {
      char buf[22];
      sql_print_information("Slave SQL thread stopped because it reached its"
                            " UNTIL position %s", llstr(rli->until_pos(), buf));
      /*
        Setting abort_slave flag because we do not want additional message about
        error in query execution to be printed.
      */
      rli->abort_slave= 1;
      mysql_mutex_unlock(&rli->data_lock);
      delete ev;
      DBUG_RETURN(1);
    }

    { /**
         The following failure injecion works in cooperation with tests 
         setting @@global.debug= 'd,incomplete_group_in_relay_log'.
         Xid or Commit events are not executed to force the slave sql
         read hanging if the realy log does not have any more events.
      */
      DBUG_EXECUTE_IF("incomplete_group_in_relay_log",
                      if ((ev->get_type_code() == XID_EVENT) ||
                          ((ev->get_type_code() == QUERY_EVENT) &&
                           strcmp("COMMIT", ((Query_log_event *) ev)->query) == 0))
                      {
                        DBUG_ASSERT(thd->transaction.all.modified_non_trans_table);
                        rli->abort_slave= 1;
                        mysql_mutex_unlock(&rli->data_lock);
                        delete ev;
                        rli->inc_event_relay_log_pos();
                        DBUG_RETURN(0);
                      };);
    }

    exec_res= apply_event_and_update_pos(ev, thd, rli);

    /*
      Format_description_log_event should not be deleted because it will be
      used to read info about the relay log's format; it will be deleted when
      the SQL thread does not need it, i.e. when this thread terminates.
    */
    if (ev->get_type_code() != FORMAT_DESCRIPTION_EVENT)
    {
      DBUG_PRINT("info", ("Deleting the event after it has been executed"));
      delete ev;
    }

    /*
      update_log_pos failed: this should not happen, so we don't
      retry.
    */
    if (exec_res == 2)
      DBUG_RETURN(1);

    if (slave_trans_retries)
    {
      int temp_err;
      if (exec_res && (temp_err= has_temporary_error(thd)))
      {
        const char *errmsg;
        /*
          We were in a transaction which has been rolled back because of a
          temporary error;
          let's seek back to BEGIN log event and retry it all again.
	  Note, if lock wait timeout (innodb_lock_wait_timeout exceeded)
	  there is no rollback since 5.0.13 (ref: manual).
          We have to not only seek but also
          a) init_master_info(), to seek back to hot relay log's start for later
          (for when we will come back to this hot log after re-processing the
          possibly existing old logs where BEGIN is: check_binlog_magic() will
          then need the cache to be at position 0 (see comments at beginning of
          init_master_info()).
          b) init_relay_log_pos(), because the BEGIN may be an older relay log.
        */
        if (rli->trans_retries < slave_trans_retries)
        {
          if (init_master_info(rli->mi, 0, 0, 0, SLAVE_SQL))
            sql_print_error("Failed to initialize the master info structure");
          else if (init_relay_log_pos(rli,
                                      rli->group_relay_log_name,
                                      rli->group_relay_log_pos,
                                      1, &errmsg, 1))
            sql_print_error("Error initializing relay log position: %s",
                            errmsg);
          else
          {
            exec_res= 0;
<<<<<<< HEAD
            trans_rollback(thd);
            close_thread_tables(thd);
            thd->mdl_context.release_transactional_locks();
=======
            rli->cleanup_context(thd, 1);
>>>>>>> b6682591
            /* chance for concurrent connection to get more locks */
            safe_sleep(thd, min(rli->trans_retries, MAX_SLAVE_RETRY_PAUSE),
                       (CHECK_KILLED_FUNC)sql_slave_killed, (void*)rli);
            mysql_mutex_lock(&rli->data_lock); // because of SHOW STATUS
            rli->trans_retries++;
            rli->retried_trans++;
            mysql_mutex_unlock(&rli->data_lock);
            DBUG_PRINT("info", ("Slave retries transaction "
                                "rli->trans_retries: %lu", rli->trans_retries));
          }
        }
        else
          sql_print_error("Slave SQL thread retried transaction %lu time(s) "
                          "in vain, giving up. Consider raising the value of "
                          "the slave_transaction_retries variable.",
                          slave_trans_retries);
      }
      else if ((exec_res && !temp_err) ||
               (opt_using_transactions &&
                rli->group_relay_log_pos == rli->event_relay_log_pos))
      {
        /*
          Only reset the retry counter if the entire group succeeded
          or failed with a non-transient error.  On a successful
          event, the execution will proceed as usual; in the case of a
          non-transient error, the slave will stop with an error.
         */
        rli->trans_retries= 0; // restart from fresh
        DBUG_PRINT("info", ("Resetting retry counter, rli->trans_retries: %lu",
                            rli->trans_retries));
      }
    }
    DBUG_RETURN(exec_res);
  }
  mysql_mutex_unlock(&rli->data_lock);
  rli->report(ERROR_LEVEL, ER_SLAVE_RELAY_LOG_READ_FAILURE,
              ER(ER_SLAVE_RELAY_LOG_READ_FAILURE), "\
Could not parse relay log event entry. The possible reasons are: the master's \
binary log is corrupted (you can check this by running 'mysqlbinlog' on the \
binary log), the slave's relay log is corrupted (you can check this by running \
'mysqlbinlog' on the relay log), a network problem, or a bug in the master's \
or slave's MySQL code. If you want to check the master's binary log or slave's \
relay log, you will be able to know their names by issuing 'SHOW SLAVE STATUS' \
on this slave.\
");
  DBUG_RETURN(1);
}


static bool check_io_slave_killed(THD *thd, Master_info *mi, const char *info)
{
  if (io_slave_killed(thd, mi))
  {
    if (info && global_system_variables.log_warnings)
      sql_print_information("%s", info);
    return TRUE;
  }
  return FALSE;
}

/**
  @brief Try to reconnect slave IO thread.

  @details Terminates current connection to master, sleeps for
  @c mi->connect_retry msecs and initiates new connection with
  @c safe_reconnect(). Variable pointed by @c retry_count is increased -
  if it exceeds @c master_retry_count then connection is not re-established
  and function signals error.
  Unless @c suppres_warnings is TRUE, a warning is put in the server error log
  when reconnecting. The warning message and messages used to report errors
  are taken from @c messages array. In case @c master_retry_count is exceeded,
  no messages are added to the log.

  @param[in]     thd                 Thread context.
  @param[in]     mysql               MySQL connection.
  @param[in]     mi                  Master connection information.
  @param[in,out] retry_count         Number of attempts to reconnect.
  @param[in]     suppress_warnings   TRUE when a normal net read timeout 
                                     has caused to reconnecting.
  @param[in]     messages            Messages to print/log, see 
                                     reconnect_messages[] array.

  @retval        0                   OK.
  @retval        1                   There was an error.
*/

static int try_to_reconnect(THD *thd, MYSQL *mysql, Master_info *mi,
                            uint *retry_count, bool suppress_warnings,
                            const char *messages[SLAVE_RECON_MSG_MAX])
{
  mi->slave_running= MYSQL_SLAVE_RUN_NOT_CONNECT;
  thd->proc_info= messages[SLAVE_RECON_MSG_WAIT];
#ifdef SIGNAL_WITH_VIO_CLOSE  
  thd->clear_active_vio();
#endif
  end_server(mysql);
  if ((*retry_count)++)
  {
    if (*retry_count > master_retry_count)
      return 1;                             // Don't retry forever
    safe_sleep(thd, mi->connect_retry, (CHECK_KILLED_FUNC) io_slave_killed,
               (void *) mi);
  }
  if (check_io_slave_killed(thd, mi, messages[SLAVE_RECON_MSG_KILLED_WAITING]))
    return 1;
  thd->proc_info = messages[SLAVE_RECON_MSG_AFTER];
  if (!suppress_warnings) 
  {
    char buf[256], llbuff[22];
    my_snprintf(buf, sizeof(buf), messages[SLAVE_RECON_MSG_FAILED], 
                IO_RPL_LOG_NAME, llstr(mi->master_log_pos, llbuff));
    /* 
      Raise a warining during registering on master/requesting dump.
      Log a message reading event.
    */
    if (messages[SLAVE_RECON_MSG_COMMAND][0])
    {
      mi->report(WARNING_LEVEL, ER_SLAVE_MASTER_COM_FAILURE,
                 ER(ER_SLAVE_MASTER_COM_FAILURE), 
                 messages[SLAVE_RECON_MSG_COMMAND], buf);
    }
    else
    {
      sql_print_information("%s", buf);
    }
  }
  if (safe_reconnect(thd, mysql, mi, 1) || io_slave_killed(thd, mi))
  {
    if (global_system_variables.log_warnings)
      sql_print_information("%s", messages[SLAVE_RECON_MSG_KILLED_AFTER]);
    return 1;
  }
  return 0;
}


/**
  Slave IO thread entry point.

  @param arg Pointer to Master_info struct that holds information for
  the IO thread.

  @return Always 0.
*/
pthread_handler_t handle_slave_io(void *arg)
{
  THD *thd; // needs to be first for thread_stack
  MYSQL *mysql;
  Master_info *mi = (Master_info*)arg;
  Relay_log_info *rli= &mi->rli;
  char llbuff[22];
  uint retry_count;
  bool suppress_warnings;
  int ret;
#ifndef DBUG_OFF
  uint retry_count_reg= 0, retry_count_dump= 0, retry_count_event= 0;
#endif
  // needs to call my_thread_init(), otherwise we get a coredump in DBUG_ stuff
  my_thread_init();
  DBUG_ENTER("handle_slave_io");

  DBUG_ASSERT(mi->inited);
  mysql= NULL ;
  retry_count= 0;

  mysql_mutex_lock(&mi->run_lock);
  /* Inform waiting threads that slave has started */
  mi->slave_run_id++;

#ifndef DBUG_OFF
  mi->events_till_disconnect = disconnect_slave_event_count;
#endif

  thd= new THD; // note that contructor of THD uses DBUG_ !
  THD_CHECK_SENTRY(thd);
  mi->io_thd = thd;

  pthread_detach_this_thread();
  thd->thread_stack= (char*) &thd; // remember where our stack is
  mi->clear_error();
  if (init_slave_thread(thd, SLAVE_THD_IO))
  {
    mysql_cond_broadcast(&mi->start_cond);
    mysql_mutex_unlock(&mi->run_lock);
    sql_print_error("Failed during slave I/O thread initialization");
    goto err;
  }
  mysql_mutex_lock(&LOCK_thread_count);
  threads.append(thd);
  mysql_mutex_unlock(&LOCK_thread_count);
  mi->slave_running = 1;
  mi->abort_slave = 0;
  mysql_mutex_unlock(&mi->run_lock);
  mysql_cond_broadcast(&mi->start_cond);

  DBUG_PRINT("master_info",("log_file_name: '%s'  position: %s",
                            mi->master_log_name,
                            llstr(mi->master_log_pos,llbuff)));

  /* This must be called before run any binlog_relay_io hooks */
  my_pthread_setspecific_ptr(RPL_MASTER_INFO, mi);

  if (RUN_HOOK(binlog_relay_io, thread_start, (thd, mi)))
  {
    mi->report(ERROR_LEVEL, ER_SLAVE_FATAL_ERROR,
               ER(ER_SLAVE_FATAL_ERROR), "Failed to run 'thread_start' hook");
    goto err;
  }

  if (!(mi->mysql = mysql = mysql_init(NULL)))
  {
    mi->report(ERROR_LEVEL, ER_SLAVE_FATAL_ERROR,
               ER(ER_SLAVE_FATAL_ERROR), "error in mysql_init()");
    goto err;
  }

  thd_proc_info(thd, "Connecting to master");
  // we can get killed during safe_connect
  if (!safe_connect(thd, mysql, mi))
  {
    sql_print_information("Slave I/O thread: connected to master '%s@%s:%d',"
                          "replication started in log '%s' at position %s",
                          mi->user, mi->host, mi->port,
			  IO_RPL_LOG_NAME,
			  llstr(mi->master_log_pos,llbuff));
  /*
    Adding MAX_LOG_EVENT_HEADER_LEN to the max_packet_size on the I/O
    thread, since a replication event can become this much larger than
    the corresponding packet (query) sent from client to master.
  */
    mysql->net.max_packet_size= thd->net.max_packet_size+= MAX_LOG_EVENT_HEADER;
  }
  else
  {
    sql_print_information("Slave I/O thread killed while connecting to master");
    goto err;
  }

connected:

    DBUG_EXECUTE_IF("dbug.before_get_running_status_yes",
                    {
                      const char act[]=
                        "now "
                        "wait_for signal.io_thread_let_running";
                      DBUG_ASSERT(opt_debug_sync_timeout > 0);
                      DBUG_ASSERT(!debug_sync_set_action(thd, 
                                                         STRING_WITH_LEN(act)));
                    };);

  // TODO: the assignment below should be under mutex (5.0)
  mi->slave_running= MYSQL_SLAVE_RUN_CONNECT;
  thd->slave_net = &mysql->net;
  thd_proc_info(thd, "Checking master version");
  ret= get_master_version_and_clock(mysql, mi);
  if (ret == 1)
    /* Fatal error */
    goto err;

  if (ret == 2) 
  { 
    if (check_io_slave_killed(mi->io_thd, mi, "Slave I/O thread killed"
                              "while calling get_master_version_and_clock(...)"))
      goto err;
    suppress_warnings= FALSE;
    /* Try to reconnect because the error was caused by a transient network problem */
    if (try_to_reconnect(thd, mysql, mi, &retry_count, suppress_warnings,
                             reconnect_messages[SLAVE_RECON_ACT_REG]))
      goto err;
    goto connected;
  } 

  if (mi->rli.relay_log.description_event_for_queue->binlog_version > 1)
  {
    /*
      Register ourselves with the master.
    */
    thd_proc_info(thd, "Registering slave on master");
    if (register_slave_on_master(mysql, mi, &suppress_warnings))
    {
      if (!check_io_slave_killed(thd, mi, "Slave I/O thread killed "
                                "while registering slave on master"))
      {
        sql_print_error("Slave I/O thread couldn't register on master");
        if (try_to_reconnect(thd, mysql, mi, &retry_count, suppress_warnings,
                             reconnect_messages[SLAVE_RECON_ACT_REG]))
          goto err;
      }
      else
        goto err;
      goto connected;
    }
    DBUG_EXECUTE_IF("FORCE_SLAVE_TO_RECONNECT_REG", 
      if (!retry_count_reg)
      {
        retry_count_reg++;
        sql_print_information("Forcing to reconnect slave I/O thread");
        if (try_to_reconnect(thd, mysql, mi, &retry_count, suppress_warnings,
                             reconnect_messages[SLAVE_RECON_ACT_REG]))
          goto err;
        goto connected;
      });
  }

  DBUG_PRINT("info",("Starting reading binary log from master"));
  while (!io_slave_killed(thd,mi))
  {
    thd_proc_info(thd, "Requesting binlog dump");
    if (request_dump(thd, mysql, mi, &suppress_warnings))
    {
      sql_print_error("Failed on request_dump()");
      if (check_io_slave_killed(thd, mi, "Slave I/O thread killed while \
requesting master dump") ||
          try_to_reconnect(thd, mysql, mi, &retry_count, suppress_warnings,
                           reconnect_messages[SLAVE_RECON_ACT_DUMP]))
        goto err;
      goto connected;
    }
    DBUG_EXECUTE_IF("FORCE_SLAVE_TO_RECONNECT_DUMP", 
      if (!retry_count_dump)
      {
        retry_count_dump++;
        sql_print_information("Forcing to reconnect slave I/O thread");
        if (try_to_reconnect(thd, mysql, mi, &retry_count, suppress_warnings,
                             reconnect_messages[SLAVE_RECON_ACT_DUMP]))
          goto err;
        goto connected;
      });
    const char *event_buf;

    DBUG_ASSERT(mi->last_error().number == 0);
    while (!io_slave_killed(thd,mi))
    {
      ulong event_len;
      /*
         We say "waiting" because read_event() will wait if there's nothing to
         read. But if there's something to read, it will not wait. The
         important thing is to not confuse users by saying "reading" whereas
         we're in fact receiving nothing.
      */
      thd_proc_info(thd, "Waiting for master to send event");
      event_len= read_event(mysql, mi, &suppress_warnings);
      if (check_io_slave_killed(thd, mi, "Slave I/O thread killed while \
reading event"))
        goto err;
      DBUG_EXECUTE_IF("FORCE_SLAVE_TO_RECONNECT_EVENT",
        if (!retry_count_event)
        {
          retry_count_event++;
          sql_print_information("Forcing to reconnect slave I/O thread");
          if (try_to_reconnect(thd, mysql, mi, &retry_count, suppress_warnings,
                               reconnect_messages[SLAVE_RECON_ACT_EVENT]))
            goto err;
          goto connected;
        });

      if (event_len == packet_error)
      {
        uint mysql_error_number= mysql_errno(mysql);
        switch (mysql_error_number) {
        case CR_NET_PACKET_TOO_LARGE:
          sql_print_error("\
Log entry on master is longer than max_allowed_packet (%ld) on \
slave. If the entry is correct, restart the server with a higher value of \
max_allowed_packet",
                          thd->variables.max_allowed_packet);
          mi->report(ERROR_LEVEL, ER_NET_PACKET_TOO_LARGE,
                     "%s", ER(ER_NET_PACKET_TOO_LARGE));
          goto err;
        case ER_MASTER_FATAL_ERROR_READING_BINLOG:
          mi->report(ERROR_LEVEL, ER_MASTER_FATAL_ERROR_READING_BINLOG,
                     ER(ER_MASTER_FATAL_ERROR_READING_BINLOG),
                     mysql_error_number, mysql_error(mysql));
          goto err;
        case ER_OUT_OF_RESOURCES:
          sql_print_error("\
Stopping slave I/O thread due to out-of-memory error from master");
          mi->report(ERROR_LEVEL, ER_OUT_OF_RESOURCES,
                     "%s", ER(ER_OUT_OF_RESOURCES));
          goto err;
        }
        if (try_to_reconnect(thd, mysql, mi, &retry_count, suppress_warnings,
                             reconnect_messages[SLAVE_RECON_ACT_EVENT]))
          goto err;
        goto connected;
      } // if (event_len == packet_error)

      retry_count=0;                    // ok event, reset retry counter
      thd_proc_info(thd, "Queueing master event to the relay log");
      event_buf= (const char*)mysql->net.read_pos + 1;
      if (RUN_HOOK(binlog_relay_io, after_read_event,
                   (thd, mi,(const char*)mysql->net.read_pos + 1,
                    event_len, &event_buf, &event_len)))
      {
        mi->report(ERROR_LEVEL, ER_SLAVE_FATAL_ERROR,
                   ER(ER_SLAVE_FATAL_ERROR),
                   "Failed to run 'after_read_event' hook");
        goto err;
      }

      /* XXX: 'synced' should be updated by queue_event to indicate
         whether event has been synced to disk */
      bool synced= 0;
      if (queue_event(mi, event_buf, event_len))
      {
        mi->report(ERROR_LEVEL, ER_SLAVE_RELAY_LOG_WRITE_FAILURE,
                   ER(ER_SLAVE_RELAY_LOG_WRITE_FAILURE),
                   "could not queue event from master");
        goto err;
      }

      if (RUN_HOOK(binlog_relay_io, after_queue_event,
                   (thd, mi, event_buf, event_len, synced)))
      {
        mi->report(ERROR_LEVEL, ER_SLAVE_FATAL_ERROR,
                   ER(ER_SLAVE_FATAL_ERROR),
                   "Failed to run 'after_queue_event' hook");
        goto err;
      }

      if (flush_master_info(mi, TRUE, TRUE))
      {
        sql_print_error("Failed to flush master info file");
        goto err;
      }
      /*
        See if the relay logs take too much space.
        We don't lock mi->rli.log_space_lock here; this dirty read saves time
        and does not introduce any problem:
        - if mi->rli.ignore_log_space_limit is 1 but becomes 0 just after (so
        the clean value is 0), then we are reading only one more event as we
        should, and we'll block only at the next event. No big deal.
        - if mi->rli.ignore_log_space_limit is 0 but becomes 1 just after (so
        the clean value is 1), then we are going into wait_for_relay_log_space()
        for no reason, but this function will do a clean read, notice the clean
        value and exit immediately.
      */
#ifndef DBUG_OFF
      {
        char llbuf1[22], llbuf2[22];
        DBUG_PRINT("info", ("log_space_limit=%s log_space_total=%s \
ignore_log_space_limit=%d",
                            llstr(rli->log_space_limit,llbuf1),
                            llstr(rli->log_space_total,llbuf2),
                            (int) rli->ignore_log_space_limit));
      }
#endif

      if (rli->log_space_limit && rli->log_space_limit <
          rli->log_space_total &&
          !rli->ignore_log_space_limit)
        if (wait_for_relay_log_space(rli))
        {
          sql_print_error("Slave I/O thread aborted while waiting for relay \
log space");
          goto err;
        }
    }
  }

  // error = 0;
err:
  // print the current replication position
  sql_print_information("Slave I/O thread exiting, read up to log '%s', position %s",
                  IO_RPL_LOG_NAME, llstr(mi->master_log_pos,llbuff));
  RUN_HOOK(binlog_relay_io, thread_stop, (thd, mi));
  thd->set_query(NULL, 0);
  thd->reset_db(NULL, 0);
  if (mysql)
  {
    /*
      Here we need to clear the active VIO before closing the
      connection with the master.  The reason is that THD::awake()
      might be called from terminate_slave_thread() because somebody
      issued a STOP SLAVE.  If that happends, the close_active_vio()
      can be called in the middle of closing the VIO associated with
      the 'mysql' object, causing a crash.
    */
#ifdef SIGNAL_WITH_VIO_CLOSE
    thd->clear_active_vio();
#endif
    mysql_close(mysql);
    mi->mysql=0;
  }
  write_ignored_events_info_to_relay_log(thd, mi);
  thd_proc_info(thd, "Waiting for slave mutex on exit");
  mysql_mutex_lock(&mi->run_lock);

  /* Forget the relay log's format */
  delete mi->rli.relay_log.description_event_for_queue;
  mi->rli.relay_log.description_event_for_queue= 0;
  // TODO: make rpl_status part of Master_info
  change_rpl_status(RPL_ACTIVE_SLAVE,RPL_IDLE_SLAVE);
  DBUG_ASSERT(thd->net.buff != 0);
  net_end(&thd->net); // destructor will not free it, because net.vio is 0
  mysql_mutex_lock(&LOCK_thread_count);
  THD_CHECK_SENTRY(thd);
  delete thd;
  mysql_mutex_unlock(&LOCK_thread_count);
  mi->abort_slave= 0;
  mi->slave_running= 0;
  mi->io_thd= 0;
  /*
    Note: the order of the two following calls (first broadcast, then unlock)
    is important. Otherwise a killer_thread can execute between the calls and
    delete the mi structure leading to a crash! (see BUG#25306 for details)
   */ 
  mysql_cond_broadcast(&mi->stop_cond);       // tell the world we are done
  DBUG_EXECUTE_IF("simulate_slave_delay_at_terminate_bug38694", sleep(5););
  mysql_mutex_unlock(&mi->run_lock);

  DBUG_LEAVE;                                   // Must match DBUG_ENTER()
  my_thread_end();
  pthread_exit(0);
  return 0;                                     // Avoid compiler warnings
}

/*
  Check the temporary directory used by commands like
  LOAD DATA INFILE.
 */
static 
int check_temp_dir(char* tmp_file)
{
  int fd;
  MY_DIR *dirp;
  char tmp_dir[FN_REFLEN];
  size_t tmp_dir_size;

  DBUG_ENTER("check_temp_dir");

  /*
    Get the directory from the temporary file.
  */
  dirname_part(tmp_dir, tmp_file, &tmp_dir_size);

  /*
    Check if the directory exists.
   */
  if (!(dirp=my_dir(tmp_dir,MYF(MY_WME))))
    DBUG_RETURN(1);
  my_dirend(dirp);

  /*
    Check permissions to create a file.
   */
  if ((fd= mysql_file_create(key_file_misc,
                             tmp_file, CREATE_MODE,
                             O_WRONLY | O_BINARY | O_EXCL | O_NOFOLLOW,
                             MYF(MY_WME))) < 0)
  DBUG_RETURN(1);

  /*
    Clean up.
   */
  mysql_file_close(fd, MYF(0));
  mysql_file_delete(key_file_misc, tmp_file, MYF(0));

  DBUG_RETURN(0);
}

/**
  Slave SQL thread entry point.

  @param arg Pointer to Relay_log_info object that holds information
  for the SQL thread.

  @return Always 0.
*/
pthread_handler_t handle_slave_sql(void *arg)
{
  THD *thd;                     /* needs to be first for thread_stack */
  char llbuff[22],llbuff1[22];
  char saved_log_name[FN_REFLEN];
  char saved_master_log_name[FN_REFLEN];
  my_off_t UNINIT_VAR(saved_log_pos);
  my_off_t UNINIT_VAR(saved_master_log_pos);
  my_off_t saved_skip= 0;

  Relay_log_info* rli = &((Master_info*)arg)->rli;
  const char *errmsg;

  // needs to call my_thread_init(), otherwise we get a coredump in DBUG_ stuff
  my_thread_init();
  DBUG_ENTER("handle_slave_sql");

  DBUG_ASSERT(rli->inited);
  mysql_mutex_lock(&rli->run_lock);
  DBUG_ASSERT(!rli->slave_running);
  errmsg= 0;
#ifndef DBUG_OFF
  rli->events_till_abort = abort_slave_event_count;
#endif

  thd = new THD; // note that contructor of THD uses DBUG_ !
  thd->thread_stack = (char*)&thd; // remember where our stack is
  rli->sql_thd= thd;
  
  /* Inform waiting threads that slave has started */
  rli->slave_run_id++;
  rli->slave_running = 1;

  pthread_detach_this_thread();
  if (init_slave_thread(thd, SLAVE_THD_SQL))
  {
    /*
      TODO: this is currently broken - slave start and change master
      will be stuck if we fail here
    */
    mysql_cond_broadcast(&rli->start_cond);
    mysql_mutex_unlock(&rli->run_lock);
    rli->report(ERROR_LEVEL, ER_SLAVE_FATAL_ERROR, 
                "Failed during slave thread initialization");
    goto err;
  }
  thd->init_for_queries();
  thd->temporary_tables = rli->save_temporary_tables; // restore temp tables
  set_thd_in_use_temporary_tables(rli);   // (re)set sql_thd in use for saved temp tables
  mysql_mutex_lock(&LOCK_thread_count);
  threads.append(thd);
  mysql_mutex_unlock(&LOCK_thread_count);
  /*
    We are going to set slave_running to 1. Assuming slave I/O thread is
    alive and connected, this is going to make Seconds_Behind_Master be 0
    i.e. "caught up". Even if we're just at start of thread. Well it's ok, at
    the moment we start we can think we are caught up, and the next second we
    start receiving data so we realize we are not caught up and
    Seconds_Behind_Master grows. No big deal.
  */
  rli->abort_slave = 0;
  mysql_mutex_unlock(&rli->run_lock);
  mysql_cond_broadcast(&rli->start_cond);

  /*
    Reset errors for a clean start (otherwise, if the master is idle, the SQL
    thread may execute no Query_log_event, so the error will remain even
    though there's no problem anymore). Do not reset the master timestamp
    (imagine the slave has caught everything, the STOP SLAVE and START SLAVE:
    as we are not sure that we are going to receive a query, we want to
    remember the last master timestamp (to say how many seconds behind we are
    now.
    But the master timestamp is reset by RESET SLAVE & CHANGE MASTER.
  */
  rli->clear_error();

  //tell the I/O thread to take relay_log_space_limit into account from now on
  mysql_mutex_lock(&rli->log_space_lock);
  rli->ignore_log_space_limit= 0;
  mysql_mutex_unlock(&rli->log_space_lock);
  rli->trans_retries= 0; // start from "no error"
  DBUG_PRINT("info", ("rli->trans_retries: %lu", rli->trans_retries));

  if (init_relay_log_pos(rli,
                         rli->group_relay_log_name,
                         rli->group_relay_log_pos,
                         1 /*need data lock*/, &errmsg,
                         1 /*look for a description_event*/))
  { 
    rli->report(ERROR_LEVEL, ER_SLAVE_FATAL_ERROR, 
                "Error initializing relay log position: %s", errmsg);
    goto err;
  }
  THD_CHECK_SENTRY(thd);
#ifndef DBUG_OFF
  {
    char llbuf1[22], llbuf2[22];
    DBUG_PRINT("info", ("my_b_tell(rli->cur_log)=%s rli->event_relay_log_pos=%s",
                        llstr(my_b_tell(rli->cur_log),llbuf1),
                        llstr(rli->event_relay_log_pos,llbuf2)));
    DBUG_ASSERT(rli->event_relay_log_pos >= BIN_LOG_HEADER_SIZE);
    /*
      Wonder if this is correct. I (Guilhem) wonder if my_b_tell() returns the
      correct position when it's called just after my_b_seek() (the questionable
      stuff is those "seek is done on next read" comments in the my_b_seek()
      source code).
      The crude reality is that this assertion randomly fails whereas
      replication seems to work fine. And there is no easy explanation why it
      fails (as we my_b_seek(rli->event_relay_log_pos) at the very end of
      init_relay_log_pos() called above). Maybe the assertion would be
      meaningful if we held rli->data_lock between the my_b_seek() and the
      DBUG_ASSERT().
    */
#ifdef SHOULD_BE_CHECKED
    DBUG_ASSERT(my_b_tell(rli->cur_log) == rli->event_relay_log_pos);
#endif
  }
#endif
  DBUG_ASSERT(rli->sql_thd == thd);

  DBUG_PRINT("master_info",("log_file_name: %s  position: %s",
                            rli->group_master_log_name,
                            llstr(rli->group_master_log_pos,llbuff)));
  if (global_system_variables.log_warnings)
    sql_print_information("Slave SQL thread initialized, starting replication in \
log '%s' at position %s, relay log '%s' position: %s", RPL_LOG_NAME,
                    llstr(rli->group_master_log_pos,llbuff),rli->group_relay_log_name,
                    llstr(rli->group_relay_log_pos,llbuff1));

  if (check_temp_dir(rli->slave_patternload_file))
  {
    rli->report(ERROR_LEVEL, thd->stmt_da->sql_errno(), 
                "Unable to use slave's temporary directory %s - %s", 
                slave_load_tmpdir, thd->stmt_da->message());
    goto err;
  }

  /* execute init_slave variable */
  if (opt_init_slave.length)
  {
    execute_init_command(thd, &opt_init_slave, &LOCK_sys_init_slave);
    if (thd->is_slave_error)
    {
      rli->report(ERROR_LEVEL, thd->stmt_da->sql_errno(),
                  "Slave SQL thread aborted. Can't execute init_slave query");
      goto err;
    }
  }

  /*
    First check until condition - probably there is nothing to execute. We
    do not want to wait for next event in this case.
  */
  mysql_mutex_lock(&rli->data_lock);
  if (rli->slave_skip_counter)
  {
    strmake(saved_log_name, rli->group_relay_log_name, FN_REFLEN - 1);
    strmake(saved_master_log_name, rli->group_master_log_name, FN_REFLEN - 1);
    saved_log_pos= rli->group_relay_log_pos;
    saved_master_log_pos= rli->group_master_log_pos;
    saved_skip= rli->slave_skip_counter;
  }
  if (rli->until_condition != Relay_log_info::UNTIL_NONE &&
      rli->is_until_satisfied(thd, NULL))
  {
    char buf[22];
    sql_print_information("Slave SQL thread stopped because it reached its"
                          " UNTIL position %s", llstr(rli->until_pos(), buf));
    mysql_mutex_unlock(&rli->data_lock);
    goto err;
  }
  mysql_mutex_unlock(&rli->data_lock);

  /* Read queries from the IO/THREAD until this thread is killed */

  while (!sql_slave_killed(thd,rli))
  {
    thd_proc_info(thd, "Reading event from the relay log");
    DBUG_ASSERT(rli->sql_thd == thd);
    THD_CHECK_SENTRY(thd);

    if (saved_skip && rli->slave_skip_counter == 0)
    {
      sql_print_information("'SQL_SLAVE_SKIP_COUNTER=%ld' executed at "
        "relay_log_file='%s', relay_log_pos='%ld', master_log_name='%s', "
        "master_log_pos='%ld' and new position at "
        "relay_log_file='%s', relay_log_pos='%ld', master_log_name='%s', "
        "master_log_pos='%ld' ",
        (ulong) saved_skip, saved_log_name, (ulong) saved_log_pos,
        saved_master_log_name, (ulong) saved_master_log_pos,
        rli->group_relay_log_name, (ulong) rli->group_relay_log_pos,
        rli->group_master_log_name, (ulong) rli->group_master_log_pos);
      saved_skip= 0;
    }
    
    if (exec_relay_log_event(thd,rli))
    {
      DBUG_PRINT("info", ("exec_relay_log_event() failed"));
      // do not scare the user if SQL thread was simply killed or stopped
      if (!sql_slave_killed(thd,rli))
      {
        /*
          retrieve as much info as possible from the thd and, error
          codes and warnings and print this to the error log as to
          allow the user to locate the error
        */
        uint32 const last_errno= rli->last_error().number;

        if (thd->is_error())
        {
          char const *const errmsg= thd->stmt_da->message();

          DBUG_PRINT("info",
                     ("thd->stmt_da->sql_errno()=%d; rli->last_error.number=%d",
                      thd->stmt_da->sql_errno(), last_errno));
          if (last_errno == 0)
          {
            /*
 	      This function is reporting an error which was not reported
 	      while executing exec_relay_log_event().
 	    */ 
            rli->report(ERROR_LEVEL, thd->stmt_da->sql_errno(), "%s", errmsg);
          }
          else if (last_errno != thd->stmt_da->sql_errno())
          {
            /*
             * An error was reported while executing exec_relay_log_event()
             * however the error code differs from what is in the thread.
             * This function prints out more information to help finding
             * what caused the problem.
             */  
            sql_print_error("Slave (additional info): %s Error_code: %d",
                            errmsg, thd->stmt_da->sql_errno());
          }
        }

        /* Print any warnings issued */
        List_iterator_fast<MYSQL_ERROR> it(thd->warning_info->warn_list());
        MYSQL_ERROR *err;
        /*
          Added controlled slave thread cancel for replication
          of user-defined variables.
        */
        bool udf_error = false;
        while ((err= it++))
        {
          if (err->get_sql_errno() == ER_CANT_OPEN_LIBRARY)
            udf_error = true;
          sql_print_warning("Slave: %s Error_code: %d", err->get_message_text(), err->get_sql_errno());
        }
        if (udf_error)
          sql_print_error("Error loading user-defined library, slave SQL "
            "thread aborted. Install the missing library, and restart the "
            "slave SQL thread with \"SLAVE START\". We stopped at log '%s' "
            "position %s", RPL_LOG_NAME, llstr(rli->group_master_log_pos, 
            llbuff));
        else
          sql_print_error("\
Error running query, slave SQL thread aborted. Fix the problem, and restart \
the slave SQL thread with \"SLAVE START\". We stopped at log \
'%s' position %s", RPL_LOG_NAME, llstr(rli->group_master_log_pos, llbuff));
      }
      goto err;
    }
  }

  /* Thread stopped. Print the current replication position to the log */
  sql_print_information("Slave SQL thread exiting, replication stopped in log "
                        "'%s' at position %s",
                        RPL_LOG_NAME, llstr(rli->group_master_log_pos,llbuff));

 err:

  /*
    Some events set some playgrounds, which won't be cleared because thread
    stops. Stopping of this thread may not be known to these events ("stop"
    request is detected only by the present function, not by events), so we
    must "proactively" clear playgrounds:
  */
  thd->clear_error();
  rli->cleanup_context(thd, 1);
  /*
    Some extra safety, which should not been needed (normally, event deletion
    should already have done these assignments (each event which sets these
    variables is supposed to set them to 0 before terminating)).
  */
  thd->catalog= 0;
  thd->set_query(NULL, 0);
  thd->reset_db(NULL, 0);
  thd_proc_info(thd, "Waiting for slave mutex on exit");
  mysql_mutex_lock(&rli->run_lock);
  /* We need data_lock, at least to wake up any waiting master_pos_wait() */
  mysql_mutex_lock(&rli->data_lock);
  DBUG_ASSERT(rli->slave_running == 1); // tracking buffer overrun
  /* When master_pos_wait() wakes up it will check this and terminate */
  rli->slave_running= 0;
  /* Forget the relay log's format */
  delete rli->relay_log.description_event_for_exec;
  rli->relay_log.description_event_for_exec= 0;
  /* Wake up master_pos_wait() */
  mysql_mutex_unlock(&rli->data_lock);
  DBUG_PRINT("info",("Signaling possibly waiting master_pos_wait() functions"));
  mysql_cond_broadcast(&rli->data_cond);
  rli->ignore_log_space_limit= 0; /* don't need any lock */
  /* we die so won't remember charset - re-update them on next thread start */
  rli->cached_charset_invalidate();
  rli->save_temporary_tables = thd->temporary_tables;

  /*
    TODO: see if we can do this conditionally in next_event() instead
    to avoid unneeded position re-init
  */
  thd->temporary_tables = 0; // remove tempation from destructor to close them
  DBUG_ASSERT(thd->net.buff != 0);
  net_end(&thd->net); // destructor will not free it, because we are weird
  DBUG_ASSERT(rli->sql_thd == thd);
  THD_CHECK_SENTRY(thd);
  rli->sql_thd= 0;
  set_thd_in_use_temporary_tables(rli);  // (re)set sql_thd in use for saved temp tables
  mysql_mutex_lock(&LOCK_thread_count);
  THD_CHECK_SENTRY(thd);
  delete thd;
  mysql_mutex_unlock(&LOCK_thread_count);
 /*
  Note: the order of the broadcast and unlock calls below (first broadcast, then unlock)
  is important. Otherwise a killer_thread can execute between the calls and
  delete the mi structure leading to a crash! (see BUG#25306 for details)
 */ 
  mysql_cond_broadcast(&rli->stop_cond);
  DBUG_EXECUTE_IF("simulate_slave_delay_at_terminate_bug38694", sleep(5););
  mysql_mutex_unlock(&rli->run_lock);  // tell the world we are done

  DBUG_LEAVE;                                   // Must match DBUG_ENTER()
  my_thread_end();
  pthread_exit(0);
  return 0;                                     // Avoid compiler warnings
}


/*
  process_io_create_file()
*/

static int process_io_create_file(Master_info* mi, Create_file_log_event* cev)
{
  int error = 1;
  ulong num_bytes;
  bool cev_not_written;
  THD *thd = mi->io_thd;
  NET *net = &mi->mysql->net;
  DBUG_ENTER("process_io_create_file");

  if (unlikely(!cev->is_valid()))
    DBUG_RETURN(1);

  if (!rpl_filter->db_ok(cev->db))
  {
    skip_load_data_infile(net);
    DBUG_RETURN(0);
  }
  DBUG_ASSERT(cev->inited_from_old);
  thd->file_id = cev->file_id = mi->file_id++;
  thd->server_id = cev->server_id;
  cev_not_written = 1;

  if (unlikely(net_request_file(net,cev->fname)))
  {
    sql_print_error("Slave I/O: failed requesting download of '%s'",
                    cev->fname);
    goto err;
  }

  /*
    This dummy block is so we could instantiate Append_block_log_event
    once and then modify it slightly instead of doing it multiple times
    in the loop
  */
  {
    Append_block_log_event aev(thd,0,0,0,0);

    for (;;)
    {
      if (unlikely((num_bytes=my_net_read(net)) == packet_error))
      {
        sql_print_error("Network read error downloading '%s' from master",
                        cev->fname);
        goto err;
      }
      if (unlikely(!num_bytes)) /* eof */
      {
	/* 3.23 master wants it */
        net_write_command(net, 0, (uchar*) "", 0, (uchar*) "", 0);
        /*
          If we wrote Create_file_log_event, then we need to write
          Execute_load_log_event. If we did not write Create_file_log_event,
          then this is an empty file and we can just do as if the LOAD DATA
          INFILE had not existed, i.e. write nothing.
        */
        if (unlikely(cev_not_written))
          break;
        Execute_load_log_event xev(thd,0,0);
        xev.log_pos = cev->log_pos;
        if (unlikely(mi->rli.relay_log.append(&xev)))
        {
          mi->report(ERROR_LEVEL, ER_SLAVE_RELAY_LOG_WRITE_FAILURE,
                     ER(ER_SLAVE_RELAY_LOG_WRITE_FAILURE),
                     "error writing Exec_load event to relay log");
          goto err;
        }
        mi->rli.relay_log.harvest_bytes_written(&mi->rli.log_space_total);
        break;
      }
      if (unlikely(cev_not_written))
      {
        cev->block = net->read_pos;
        cev->block_len = num_bytes;
        if (unlikely(mi->rli.relay_log.append(cev)))
        {
          mi->report(ERROR_LEVEL, ER_SLAVE_RELAY_LOG_WRITE_FAILURE,
                     ER(ER_SLAVE_RELAY_LOG_WRITE_FAILURE),
                     "error writing Create_file event to relay log");
          goto err;
        }
        cev_not_written=0;
        mi->rli.relay_log.harvest_bytes_written(&mi->rli.log_space_total);
      }
      else
      {
        aev.block = net->read_pos;
        aev.block_len = num_bytes;
        aev.log_pos = cev->log_pos;
        if (unlikely(mi->rli.relay_log.append(&aev)))
        {
          mi->report(ERROR_LEVEL, ER_SLAVE_RELAY_LOG_WRITE_FAILURE,
                     ER(ER_SLAVE_RELAY_LOG_WRITE_FAILURE),
                     "error writing Append_block event to relay log");
          goto err;
        }
        mi->rli.relay_log.harvest_bytes_written(&mi->rli.log_space_total) ;
      }
    }
  }
  error=0;
err:
  DBUG_RETURN(error);
}


/*
  Start using a new binary log on the master

  SYNOPSIS
    process_io_rotate()
    mi                  master_info for the slave
    rev                 The rotate log event read from the binary log

  DESCRIPTION
    Updates the master info with the place in the next binary
    log where we should start reading.
    Rotate the relay log to avoid mixed-format relay logs.

  NOTES
    We assume we already locked mi->data_lock

  RETURN VALUES
    0           ok
    1           Log event is illegal

*/

static int process_io_rotate(Master_info *mi, Rotate_log_event *rev)
{
  DBUG_ENTER("process_io_rotate");
  mysql_mutex_assert_owner(&mi->data_lock);

  if (unlikely(!rev->is_valid()))
    DBUG_RETURN(1);

  /* Safe copy as 'rev' has been "sanitized" in Rotate_log_event's ctor */
  memcpy(mi->master_log_name, rev->new_log_ident, rev->ident_len+1);
  mi->master_log_pos= rev->pos;
  DBUG_PRINT("info", ("master_log_pos: '%s' %lu",
                      mi->master_log_name, (ulong) mi->master_log_pos));
#ifndef DBUG_OFF
  /*
    If we do not do this, we will be getting the first
    rotate event forever, so we need to not disconnect after one.
  */
  if (disconnect_slave_event_count)
    mi->events_till_disconnect++;
#endif

  /*
    If description_event_for_queue is format <4, there is conversion in the
    relay log to the slave's format (4). And Rotate can mean upgrade or
    nothing. If upgrade, it's to 5.0 or newer, so we will get a Format_desc, so
    no need to reset description_event_for_queue now. And if it's nothing (same
    master version as before), no need (still using the slave's format).
  */
  if (mi->rli.relay_log.description_event_for_queue->binlog_version >= 4)
  {
    delete mi->rli.relay_log.description_event_for_queue;
    /* start from format 3 (MySQL 4.0) again */
    mi->rli.relay_log.description_event_for_queue= new
      Format_description_log_event(3);
  }
  /*
    Rotate the relay log makes binlog format detection easier (at next slave
    start or mysqlbinlog)
  */
  rotate_relay_log(mi); /* will take the right mutexes */
  DBUG_RETURN(0);
}

/*
  Reads a 3.23 event and converts it to the slave's format. This code was
  copied from MySQL 4.0.
*/
static int queue_binlog_ver_1_event(Master_info *mi, const char *buf,
                           ulong event_len)
{
  const char *errmsg = 0;
  ulong inc_pos;
  bool ignore_event= 0;
  char *tmp_buf = 0;
  Relay_log_info *rli= &mi->rli;
  DBUG_ENTER("queue_binlog_ver_1_event");

  /*
    If we get Load event, we need to pass a non-reusable buffer
    to read_log_event, so we do a trick
  */
  if (buf[EVENT_TYPE_OFFSET] == LOAD_EVENT)
  {
    if (unlikely(!(tmp_buf=(char*)my_malloc(event_len+1,MYF(MY_WME)))))
    {
      mi->report(ERROR_LEVEL, ER_SLAVE_FATAL_ERROR,
                 ER(ER_SLAVE_FATAL_ERROR), "Memory allocation failed");
      DBUG_RETURN(1);
    }
    memcpy(tmp_buf,buf,event_len);
    /*
      Create_file constructor wants a 0 as last char of buffer, this 0 will
      serve as the string-termination char for the file's name (which is at the
      end of the buffer)
      We must increment event_len, otherwise the event constructor will not see
      this end 0, which leads to segfault.
    */
    tmp_buf[event_len++]=0;
    int4store(tmp_buf+EVENT_LEN_OFFSET, event_len);
    buf = (const char*)tmp_buf;
  }
  /*
    This will transform LOAD_EVENT into CREATE_FILE_EVENT, ask the master to
    send the loaded file, and write it to the relay log in the form of
    Append_block/Exec_load (the SQL thread needs the data, as that thread is not
    connected to the master).
  */
  Log_event *ev = Log_event::read_log_event(buf,event_len, &errmsg,
                                            mi->rli.relay_log.description_event_for_queue);
  if (unlikely(!ev))
  {
    sql_print_error("Read invalid event from master: '%s',\
 master could be corrupt but a more likely cause of this is a bug",
                    errmsg);
    my_free(tmp_buf);
    DBUG_RETURN(1);
  }

  mysql_mutex_lock(&mi->data_lock);
  ev->log_pos= mi->master_log_pos; /* 3.23 events don't contain log_pos */
  switch (ev->get_type_code()) {
  case STOP_EVENT:
    ignore_event= 1;
    inc_pos= event_len;
    break;
  case ROTATE_EVENT:
    if (unlikely(process_io_rotate(mi,(Rotate_log_event*)ev)))
    {
      delete ev;
      mysql_mutex_unlock(&mi->data_lock);
      DBUG_RETURN(1);
    }
    inc_pos= 0;
    break;
  case CREATE_FILE_EVENT:
    /*
      Yes it's possible to have CREATE_FILE_EVENT here, even if we're in
      queue_old_event() which is for 3.23 events which don't comprise
      CREATE_FILE_EVENT. This is because read_log_event() above has just
      transformed LOAD_EVENT into CREATE_FILE_EVENT.
    */
  {
    /* We come here when and only when tmp_buf != 0 */
    DBUG_ASSERT(tmp_buf != 0);
    inc_pos=event_len;
    ev->log_pos+= inc_pos;
    int error = process_io_create_file(mi,(Create_file_log_event*)ev);
    delete ev;
    mi->master_log_pos += inc_pos;
    DBUG_PRINT("info", ("master_log_pos: %lu", (ulong) mi->master_log_pos));
    mysql_mutex_unlock(&mi->data_lock);
    my_free(tmp_buf);
    DBUG_RETURN(error);
  }
  default:
    inc_pos= event_len;
    break;
  }
  if (likely(!ignore_event))
  {
    if (ev->log_pos)
      /*
         Don't do it for fake Rotate events (see comment in
      Log_event::Log_event(const char* buf...) in log_event.cc).
      */
      ev->log_pos+= event_len; /* make log_pos be the pos of the end of the event */
    if (unlikely(rli->relay_log.append(ev)))
    {
      delete ev;
      mysql_mutex_unlock(&mi->data_lock);
      DBUG_RETURN(1);
    }
    rli->relay_log.harvest_bytes_written(&rli->log_space_total);
  }
  delete ev;
  mi->master_log_pos+= inc_pos;
  DBUG_PRINT("info", ("master_log_pos: %lu", (ulong) mi->master_log_pos));
  mysql_mutex_unlock(&mi->data_lock);
  DBUG_RETURN(0);
}

/*
  Reads a 4.0 event and converts it to the slave's format. This code was copied
  from queue_binlog_ver_1_event(), with some affordable simplifications.
*/
static int queue_binlog_ver_3_event(Master_info *mi, const char *buf,
                           ulong event_len)
{
  const char *errmsg = 0;
  ulong inc_pos;
  char *tmp_buf = 0;
  Relay_log_info *rli= &mi->rli;
  DBUG_ENTER("queue_binlog_ver_3_event");

  /* read_log_event() will adjust log_pos to be end_log_pos */
  Log_event *ev = Log_event::read_log_event(buf,event_len, &errmsg,
                                            mi->rli.relay_log.description_event_for_queue);
  if (unlikely(!ev))
  {
    sql_print_error("Read invalid event from master: '%s',\
 master could be corrupt but a more likely cause of this is a bug",
                    errmsg);
    my_free(tmp_buf);
    DBUG_RETURN(1);
  }
  mysql_mutex_lock(&mi->data_lock);
  switch (ev->get_type_code()) {
  case STOP_EVENT:
    goto err;
  case ROTATE_EVENT:
    if (unlikely(process_io_rotate(mi,(Rotate_log_event*)ev)))
    {
      delete ev;
      mysql_mutex_unlock(&mi->data_lock);
      DBUG_RETURN(1);
    }
    inc_pos= 0;
    break;
  default:
    inc_pos= event_len;
    break;
  }
  if (unlikely(rli->relay_log.append(ev)))
  {
    delete ev;
    mysql_mutex_unlock(&mi->data_lock);
    DBUG_RETURN(1);
  }
  rli->relay_log.harvest_bytes_written(&rli->log_space_total);
  delete ev;
  mi->master_log_pos+= inc_pos;
err:
  DBUG_PRINT("info", ("master_log_pos: %lu", (ulong) mi->master_log_pos));
  mysql_mutex_unlock(&mi->data_lock);
  DBUG_RETURN(0);
}

/*
  queue_old_event()

  Writes a 3.23 or 4.0 event to the relay log, after converting it to the 5.0
  (exactly, slave's) format. To do the conversion, we create a 5.0 event from
  the 3.23/4.0 bytes, then write this event to the relay log.

  TODO:
    Test this code before release - it has to be tested on a separate
    setup with 3.23 master or 4.0 master
*/

static int queue_old_event(Master_info *mi, const char *buf,
                           ulong event_len)
{
  DBUG_ENTER("queue_old_event");

  switch (mi->rli.relay_log.description_event_for_queue->binlog_version)
  {
  case 1:
      DBUG_RETURN(queue_binlog_ver_1_event(mi,buf,event_len));
  case 3:
      DBUG_RETURN(queue_binlog_ver_3_event(mi,buf,event_len));
  default: /* unsupported format; eg version 2 */
    DBUG_PRINT("info",("unsupported binlog format %d in queue_old_event()",
                       mi->rli.relay_log.description_event_for_queue->binlog_version));
    DBUG_RETURN(1);
  }
}

/*
  queue_event()

  If the event is 3.23/4.0, passes it to queue_old_event() which will convert
  it. Otherwise, writes a 5.0 (or newer) event to the relay log. Then there is
  no format conversion, it's pure read/write of bytes.
  So a 5.0.0 slave's relay log can contain events in the slave's format or in
  any >=5.0.0 format.
*/

static int queue_event(Master_info* mi,const char* buf, ulong event_len)
{
  int error= 0;
  String error_msg;
  ulong inc_pos;
  Relay_log_info *rli= &mi->rli;
  mysql_mutex_t *log_lock= rli->relay_log.get_log_lock();
  ulong s_id;
  DBUG_ENTER("queue_event");

  LINT_INIT(inc_pos);

  if (mi->rli.relay_log.description_event_for_queue->binlog_version<4 &&
      buf[EVENT_TYPE_OFFSET] != FORMAT_DESCRIPTION_EVENT /* a way to escape */)
    DBUG_RETURN(queue_old_event(mi,buf,event_len));

  LINT_INIT(inc_pos);
  mysql_mutex_lock(&mi->data_lock);

  switch (buf[EVENT_TYPE_OFFSET]) {
  case STOP_EVENT:
    /*
      We needn't write this event to the relay log. Indeed, it just indicates a
      master server shutdown. The only thing this does is cleaning. But
      cleaning is already done on a per-master-thread basis (as the master
      server is shutting down cleanly, it has written all DROP TEMPORARY TABLE
      prepared statements' deletion are TODO only when we binlog prep stmts).

      We don't even increment mi->master_log_pos, because we may be just after
      a Rotate event. Btw, in a few milliseconds we are going to have a Start
      event from the next binlog (unless the master is presently running
      without --log-bin).
    */
    goto err;
  case ROTATE_EVENT:
  {
    Rotate_log_event rev(buf,event_len,mi->rli.relay_log.description_event_for_queue);
    if (unlikely(process_io_rotate(mi,&rev)))
    {
      error= ER_SLAVE_RELAY_LOG_WRITE_FAILURE;
      goto err;
    }
    /*
      Now the I/O thread has just changed its mi->master_log_name, so
      incrementing mi->master_log_pos is nonsense.
    */
    inc_pos= 0;
    break;
  }
  case FORMAT_DESCRIPTION_EVENT:
  {
    /*
      Create an event, and save it (when we rotate the relay log, we will have
      to write this event again).
    */
    /*
      We are the only thread which reads/writes description_event_for_queue.
      The relay_log struct does not move (though some members of it can
      change), so we needn't any lock (no rli->data_lock, no log lock).
    */
    Format_description_log_event* tmp;
    const char* errmsg;
    if (!(tmp= (Format_description_log_event*)
          Log_event::read_log_event(buf, event_len, &errmsg,
                                    mi->rli.relay_log.description_event_for_queue)))
    {
      error= ER_SLAVE_RELAY_LOG_WRITE_FAILURE;
      goto err;
    }
    delete mi->rli.relay_log.description_event_for_queue;
    mi->rli.relay_log.description_event_for_queue= tmp;
    /*
       Though this does some conversion to the slave's format, this will
       preserve the master's binlog format version, and number of event types.
    */
    /*
       If the event was not requested by the slave (the slave did not ask for
       it), i.e. has end_log_pos=0, we do not increment mi->master_log_pos
    */
    inc_pos= uint4korr(buf+LOG_POS_OFFSET) ? event_len : 0;
    DBUG_PRINT("info",("binlog format is now %d",
                       mi->rli.relay_log.description_event_for_queue->binlog_version));

  }
  break;

  case HEARTBEAT_LOG_EVENT:
  {
    /*
      HB (heartbeat) cannot come before RL (Relay)
    */
    char  llbuf[22];
    Heartbeat_log_event hb(buf, event_len, mi->rli.relay_log.description_event_for_queue);
    if (!hb.is_valid())
    {
      error= ER_SLAVE_HEARTBEAT_FAILURE;
      error_msg.append(STRING_WITH_LEN("inconsistent heartbeat event content;"));
      error_msg.append(STRING_WITH_LEN("the event's data: log_file_name "));
      error_msg.append(hb.get_log_ident(), (uint) strlen(hb.get_log_ident()));
      error_msg.append(STRING_WITH_LEN(" log_pos "));
      llstr(hb.log_pos, llbuf);
      error_msg.append(llbuf, strlen(llbuf));
      goto err;
    }
    mi->received_heartbeats++;
    /* 
       compare local and event's versions of log_file, log_pos.
       
       Heartbeat is sent only after an event corresponding to the corrdinates
       the heartbeat carries.
       Slave can not have a difference in coordinates except in the only
       special case when mi->master_log_name, master_log_pos have never
       been updated by Rotate event i.e when slave does not have any history
       with the master (and thereafter mi->master_log_pos is NULL).

       TODO: handling `when' for SHOW SLAVE STATUS' snds behind
    */
    if ((memcmp(mi->master_log_name, hb.get_log_ident(), hb.get_ident_len())
         && mi->master_log_name != NULL)
        || mi->master_log_pos != hb.log_pos)
    {
      /* missed events of heartbeat from the past */
      error= ER_SLAVE_HEARTBEAT_FAILURE;
      error_msg.append(STRING_WITH_LEN("heartbeat is not compatible with local info;"));
      error_msg.append(STRING_WITH_LEN("the event's data: log_file_name "));
      error_msg.append(hb.get_log_ident(), (uint) strlen(hb.get_log_ident()));
      error_msg.append(STRING_WITH_LEN(" log_pos "));
      llstr(hb.log_pos, llbuf);
      error_msg.append(llbuf, strlen(llbuf));
      goto err;
    }
    goto skip_relay_logging;
  }
  break;

  default:
    inc_pos= event_len;
    break;
  }

  /*
     If this event is originating from this server, don't queue it.
     We don't check this for 3.23 events because it's simpler like this; 3.23
     will be filtered anyway by the SQL slave thread which also tests the
     server id (we must also keep this test in the SQL thread, in case somebody
     upgrades a 4.0 slave which has a not-filtered relay log).

     ANY event coming from ourselves can be ignored: it is obvious for queries;
     for STOP_EVENT/ROTATE_EVENT/START_EVENT: these cannot come from ourselves
     (--log-slave-updates would not log that) unless this slave is also its
     direct master (an unsupported, useless setup!).
  */

  mysql_mutex_lock(log_lock);
  s_id= uint4korr(buf + SERVER_ID_OFFSET);
  if ((s_id == ::server_id && !mi->rli.replicate_same_server_id) ||
      /*
        the following conjunction deals with IGNORE_SERVER_IDS, if set
        If the master is on the ignore list, execution of
        format description log events and rotate events is necessary.
      */
      (mi->ignore_server_ids.elements > 0 &&
       mi->shall_ignore_server_id(s_id) &&
       /* everything is filtered out from non-master */
       (s_id != mi->master_id ||
        /* for the master meta information is necessary */
        (buf[EVENT_TYPE_OFFSET] != FORMAT_DESCRIPTION_EVENT &&
         buf[EVENT_TYPE_OFFSET] != ROTATE_EVENT))))
  {
    /*
      Do not write it to the relay log.
      a) We still want to increment mi->master_log_pos, so that we won't
      re-read this event from the master if the slave IO thread is now
      stopped/restarted (more efficient if the events we are ignoring are big
      LOAD DATA INFILE).
      b) We want to record that we are skipping events, for the information of
      the slave SQL thread, otherwise that thread may let
      rli->group_relay_log_pos stay too small if the last binlog's event is
      ignored.
      But events which were generated by this slave and which do not exist in
      the master's binlog (i.e. Format_desc, Rotate & Stop) should not increment
      mi->master_log_pos.
      If the event is originated remotely and is being filtered out by
      IGNORE_SERVER_IDS it increments mi->master_log_pos
      as well as rli->group_relay_log_pos.
    */
    if (!(s_id == ::server_id && !mi->rli.replicate_same_server_id) ||
        (buf[EVENT_TYPE_OFFSET] != FORMAT_DESCRIPTION_EVENT &&
         buf[EVENT_TYPE_OFFSET] != ROTATE_EVENT &&
         buf[EVENT_TYPE_OFFSET] != STOP_EVENT))
    {
      mi->master_log_pos+= inc_pos;
      memcpy(rli->ign_master_log_name_end, mi->master_log_name, FN_REFLEN);
      DBUG_ASSERT(rli->ign_master_log_name_end[0]);
      rli->ign_master_log_pos_end= mi->master_log_pos;
    }
    rli->relay_log.signal_update(); // the slave SQL thread needs to re-check
    DBUG_PRINT("info", ("master_log_pos: %lu, event originating from %u server, ignored",
                        (ulong) mi->master_log_pos, uint4korr(buf + SERVER_ID_OFFSET)));
  }
  else
  {
    /* write the event to the relay log */
    if (likely(!(rli->relay_log.appendv(buf,event_len,0))))
    {
      mi->master_log_pos+= inc_pos;
      DBUG_PRINT("info", ("master_log_pos: %lu", (ulong) mi->master_log_pos));
      rli->relay_log.harvest_bytes_written(&rli->log_space_total);
    }
    else
    {
      error= ER_SLAVE_RELAY_LOG_WRITE_FAILURE;
    }
    rli->ign_master_log_name_end[0]= 0; // last event is not ignored
  }
  mysql_mutex_unlock(log_lock);

skip_relay_logging:
  
err:
  mysql_mutex_unlock(&mi->data_lock);
  DBUG_PRINT("info", ("error: %d", error));
  if (error)
    mi->report(ERROR_LEVEL, error, ER(error), 
               (error == ER_SLAVE_RELAY_LOG_WRITE_FAILURE)?
               "could not queue event from master" :
               error_msg.ptr());
  DBUG_RETURN(error);
}


void end_relay_log_info(Relay_log_info* rli)
{
  DBUG_ENTER("end_relay_log_info");

  if (!rli->inited)
    DBUG_VOID_RETURN;
  if (rli->info_fd >= 0)
  {
    end_io_cache(&rli->info_file);
    mysql_file_close(rli->info_fd, MYF(MY_WME));
    rli->info_fd = -1;
  }
  if (rli->cur_log_fd >= 0)
  {
    end_io_cache(&rli->cache_buf);
    mysql_file_close(rli->cur_log_fd, MYF(MY_WME));
    rli->cur_log_fd = -1;
  }
  rli->inited = 0;
  rli->relay_log.close(LOG_CLOSE_INDEX | LOG_CLOSE_STOP_EVENT);
  rli->relay_log.harvest_bytes_written(&rli->log_space_total);
  /*
    Delete the slave's temporary tables from memory.
    In the future there will be other actions than this, to ensure persistance
    of slave's temp tables after shutdown.
  */
  rli->close_temporary_tables();
  DBUG_VOID_RETURN;
}


/**
  Hook to detach the active VIO before closing a connection handle.

  The client API might close the connection (and associated data)
  in case it encounters a unrecoverable (network) error. This hook
  is called from the client code before the VIO handle is deleted
  allows the thread to detach the active vio so it does not point
  to freed memory.

  Other calls to THD::clear_active_vio throughout this module are
  redundant due to the hook but are left in place for illustrative
  purposes.
*/

extern "C" void slave_io_thread_detach_vio()
{
#ifdef SIGNAL_WITH_VIO_CLOSE
  THD *thd= current_thd;
  if (thd && thd->slave_thread)
    thd->clear_active_vio();
#endif
}


/*
  Try to connect until successful or slave killed

  SYNPOSIS
    safe_connect()
    thd                 Thread handler for slave
    mysql               MySQL connection handle
    mi                  Replication handle

  RETURN
    0   ok
    #   Error
*/

static int safe_connect(THD* thd, MYSQL* mysql, Master_info* mi)
{
  DBUG_ENTER("safe_connect");

  DBUG_RETURN(connect_to_master(thd, mysql, mi, 0, 0));
}


/*
  SYNPOSIS
    connect_to_master()

  IMPLEMENTATION
    Try to connect until successful or slave killed or we have retried
    master_retry_count times
*/

static int connect_to_master(THD* thd, MYSQL* mysql, Master_info* mi,
                             bool reconnect, bool suppress_warnings)
{
  int slave_was_killed;
  int last_errno= -2;                           // impossible error
  ulong err_count=0;
  char llbuff[22];
  DBUG_ENTER("connect_to_master");

#ifndef DBUG_OFF
  mi->events_till_disconnect = disconnect_slave_event_count;
#endif
  ulong client_flag= CLIENT_REMEMBER_OPTIONS;
  if (opt_slave_compressed_protocol)
    client_flag=CLIENT_COMPRESS;                /* We will use compression */

  mysql_options(mysql, MYSQL_OPT_CONNECT_TIMEOUT, (char *) &slave_net_timeout);
  mysql_options(mysql, MYSQL_OPT_READ_TIMEOUT, (char *) &slave_net_timeout);

#ifdef HAVE_OPENSSL
  if (mi->ssl)
  {
    mysql_ssl_set(mysql,
                  mi->ssl_key[0]?mi->ssl_key:0,
                  mi->ssl_cert[0]?mi->ssl_cert:0,
                  mi->ssl_ca[0]?mi->ssl_ca:0,
                  mi->ssl_capath[0]?mi->ssl_capath:0,
                  mi->ssl_cipher[0]?mi->ssl_cipher:0);
    mysql_options(mysql, MYSQL_OPT_SSL_VERIFY_SERVER_CERT,
                  &mi->ssl_verify_server_cert);
  }
#endif

  mysql_options(mysql, MYSQL_SET_CHARSET_NAME, default_charset_info->csname);
  /* This one is not strictly needed but we have it here for completeness */
  mysql_options(mysql, MYSQL_SET_CHARSET_DIR, (char *) charsets_dir);

  while (!(slave_was_killed = io_slave_killed(thd,mi)) &&
         (reconnect ? mysql_reconnect(mysql) != 0 :
          mysql_real_connect(mysql, mi->host, mi->user, mi->password, 0,
                             mi->port, 0, client_flag) == 0))
  {
    /* Don't repeat last error */
    if ((int)mysql_errno(mysql) != last_errno)
    {
      last_errno=mysql_errno(mysql);
      suppress_warnings= 0;
      mi->report(ERROR_LEVEL, last_errno,
                 "error %s to master '%s@%s:%d'"
                 " - retry-time: %d  retries: %lu",
                 (reconnect ? "reconnecting" : "connecting"),
                 mi->user, mi->host, mi->port,
                 mi->connect_retry, master_retry_count);
    }
    /*
      By default we try forever. The reason is that failure will trigger
      master election, so if the user did not set master_retry_count we
      do not want to have election triggered on the first failure to
      connect
    */
    if (++err_count == master_retry_count)
    {
      slave_was_killed=1;
      if (reconnect)
        change_rpl_status(RPL_ACTIVE_SLAVE,RPL_LOST_SOLDIER);
      break;
    }
    safe_sleep(thd,mi->connect_retry,(CHECK_KILLED_FUNC)io_slave_killed,
               (void*)mi);
  }

  if (!slave_was_killed)
  {
    mi->clear_error(); // clear possible left over reconnect error
    if (reconnect)
    {
      if (!suppress_warnings && global_system_variables.log_warnings)
        sql_print_information("Slave: connected to master '%s@%s:%d',\
replication resumed in log '%s' at position %s", mi->user,
                        mi->host, mi->port,
                        IO_RPL_LOG_NAME,
                        llstr(mi->master_log_pos,llbuff));
    }
    else
    {
      change_rpl_status(RPL_IDLE_SLAVE,RPL_ACTIVE_SLAVE);
      general_log_print(thd, COM_CONNECT_OUT, "%s@%s:%d",
                        mi->user, mi->host, mi->port);
    }
#ifdef SIGNAL_WITH_VIO_CLOSE
    thd->set_active_vio(mysql->net.vio);
#endif
  }
  mysql->reconnect= 1;
  DBUG_PRINT("exit",("slave_was_killed: %d", slave_was_killed));
  DBUG_RETURN(slave_was_killed);
}


/*
  safe_reconnect()

  IMPLEMENTATION
    Try to connect until successful or slave killed or we have retried
    master_retry_count times
*/

static int safe_reconnect(THD* thd, MYSQL* mysql, Master_info* mi,
                          bool suppress_warnings)
{
  DBUG_ENTER("safe_reconnect");
  DBUG_RETURN(connect_to_master(thd, mysql, mi, 1, suppress_warnings));
}


MYSQL *rpl_connect_master(MYSQL *mysql)
{
  THD *thd= current_thd;
  Master_info *mi= my_pthread_getspecific_ptr(Master_info*, RPL_MASTER_INFO);
  if (!mi)
  {
    sql_print_error("'rpl_connect_master' must be called in slave I/O thread context.");
    return NULL;
  }

  bool allocated= false;
  
  if (!mysql)
  {
    if(!(mysql= mysql_init(NULL)))
    {
      sql_print_error("rpl_connect_master: failed in mysql_init()");
      return NULL;
    }
    allocated= true;
  }

  /*
    XXX: copied from connect_to_master, this function should not
    change the slave status, so we cannot use connect_to_master
    directly
    
    TODO: make this part a seperate function to eliminate duplication
  */
  mysql_options(mysql, MYSQL_OPT_CONNECT_TIMEOUT, (char *) &slave_net_timeout);
  mysql_options(mysql, MYSQL_OPT_READ_TIMEOUT, (char *) &slave_net_timeout);

#ifdef HAVE_OPENSSL
  if (mi->ssl)
  {
    mysql_ssl_set(mysql,
                  mi->ssl_key[0]?mi->ssl_key:0,
                  mi->ssl_cert[0]?mi->ssl_cert:0,
                  mi->ssl_ca[0]?mi->ssl_ca:0,
                  mi->ssl_capath[0]?mi->ssl_capath:0,
                  mi->ssl_cipher[0]?mi->ssl_cipher:0);
    mysql_options(mysql, MYSQL_OPT_SSL_VERIFY_SERVER_CERT,
                  &mi->ssl_verify_server_cert);
  }
#endif

  mysql_options(mysql, MYSQL_SET_CHARSET_NAME, default_charset_info->csname);
  /* This one is not strictly needed but we have it here for completeness */
  mysql_options(mysql, MYSQL_SET_CHARSET_DIR, (char *) charsets_dir);

  if (io_slave_killed(thd, mi)
      || !mysql_real_connect(mysql, mi->host, mi->user, mi->password, 0,
                             mi->port, 0, 0))
  {
    if (!io_slave_killed(thd, mi))
      sql_print_error("rpl_connect_master: error connecting to master: %s (server_error: %d)",
                      mysql_error(mysql), mysql_errno(mysql));
    
    if (allocated)
      mysql_close(mysql);                       // this will free the object
    return NULL;
  }
  return mysql;
}

/*
  Store the file and position where the execute-slave thread are in the
  relay log.

  SYNOPSIS
    flush_relay_log_info()
    rli                 Relay log information

  NOTES
    - As this is only called by the slave thread or on STOP SLAVE, with the
      log_lock grabbed and the slave thread stopped, we don't need to have 
      a lock here.
    - If there is an active transaction, then we don't update the position
      in the relay log.  This is to ensure that we re-execute statements
      if we die in the middle of an transaction that was rolled back.
    - As a transaction never spans binary logs, we don't have to handle the
      case where we do a relay-log-rotation in the middle of the transaction.
      If this would not be the case, we would have to ensure that we
      don't delete the relay log file where the transaction started when
      we switch to a new relay log file.

  TODO
    - Change the log file information to a binary format to avoid calling
      longlong2str.

  RETURN VALUES
    0   ok
    1   write error
*/

bool flush_relay_log_info(Relay_log_info* rli)
{
  bool error=0;
  DBUG_ENTER("flush_relay_log_info");

  if (unlikely(rli->no_storage))
    DBUG_RETURN(0);

  IO_CACHE *file = &rli->info_file;
  char buff[FN_REFLEN*2+22*2+4], *pos;

  my_b_seek(file, 0L);
  pos=strmov(buff, rli->group_relay_log_name);
  *pos++='\n';
  pos=longlong2str(rli->group_relay_log_pos, pos, 10);
  *pos++='\n';
  pos=strmov(pos, rli->group_master_log_name);
  *pos++='\n';
  pos=longlong2str(rli->group_master_log_pos, pos, 10);
  *pos='\n';
  if (my_b_write(file, (uchar*) buff, (size_t) (pos-buff)+1))
    error=1;
  if (flush_io_cache(file))
    error=1;
  if (sync_relayloginfo_period &&
      !error &&
      ++(rli->sync_counter) >= sync_relayloginfo_period)
  {
    if (my_sync(rli->info_fd, MYF(MY_WME)))
      error=1;
    rli->sync_counter= 0;
  }
  /* 
    Flushing the relay log is done by the slave I/O thread 
    or by the user on STOP SLAVE. 
   */
  DBUG_RETURN(error);
}


/*
  Called when we notice that the current "hot" log got rotated under our feet.
*/

static IO_CACHE *reopen_relay_log(Relay_log_info *rli, const char **errmsg)
{
  DBUG_ENTER("reopen_relay_log");
  DBUG_ASSERT(rli->cur_log != &rli->cache_buf);
  DBUG_ASSERT(rli->cur_log_fd == -1);

  IO_CACHE *cur_log = rli->cur_log=&rli->cache_buf;
  if ((rli->cur_log_fd=open_binlog(cur_log,rli->event_relay_log_name,
                                   errmsg)) <0)
    DBUG_RETURN(0);
  /*
    We want to start exactly where we was before:
    relay_log_pos       Current log pos
    pending             Number of bytes already processed from the event
  */
  rli->event_relay_log_pos= max(rli->event_relay_log_pos, BIN_LOG_HEADER_SIZE);
  my_b_seek(cur_log,rli->event_relay_log_pos);
  DBUG_RETURN(cur_log);
}


/**
  Reads next event from the relay log.  Should be called from the
  slave IO thread.

  @param rli Relay_log_info structure for the slave IO thread.

  @return The event read, or NULL on error.  If an error occurs, the
  error is reported through the sql_print_information() or
  sql_print_error() functions.
*/
static Log_event* next_event(Relay_log_info* rli)
{
  Log_event* ev;
  IO_CACHE* cur_log = rli->cur_log;
  mysql_mutex_t *log_lock = rli->relay_log.get_log_lock();
  const char* errmsg=0;
  THD* thd = rli->sql_thd;
  DBUG_ENTER("next_event");

  DBUG_ASSERT(thd != 0);

#ifndef DBUG_OFF
  if (abort_slave_event_count && !rli->events_till_abort--)
    DBUG_RETURN(0);
#endif

  /*
    For most operations we need to protect rli members with data_lock,
    so we assume calling function acquired this mutex for us and we will
    hold it for the most of the loop below However, we will release it
    whenever it is worth the hassle,  and in the cases when we go into a
    mysql_cond_wait() with the non-data_lock mutex
  */
  mysql_mutex_assert_owner(&rli->data_lock);

  while (!sql_slave_killed(thd,rli))
  {
    /*
      We can have two kinds of log reading:
      hot_log:
        rli->cur_log points at the IO_CACHE of relay_log, which
        is actively being updated by the I/O thread. We need to be careful
        in this case and make sure that we are not looking at a stale log that
        has already been rotated. If it has been, we reopen the log.

      The other case is much simpler:
        We just have a read only log that nobody else will be updating.
    */
    bool hot_log;
    if ((hot_log = (cur_log != &rli->cache_buf)))
    {
      DBUG_ASSERT(rli->cur_log_fd == -1); // foreign descriptor
      mysql_mutex_lock(log_lock);

      /*
        Reading xxx_file_id is safe because the log will only
        be rotated when we hold relay_log.LOCK_log
      */
      if (rli->relay_log.get_open_count() != rli->cur_log_old_open_count)
      {
        // The master has switched to a new log file; Reopen the old log file
        cur_log=reopen_relay_log(rli, &errmsg);
        mysql_mutex_unlock(log_lock);
        if (!cur_log)                           // No more log files
          goto err;
        hot_log=0;                              // Using old binary log
      }
    }
    /* 
      As there is no guarantee that the relay is open (for example, an I/O
      error during a write by the slave I/O thread may have closed it), we
      have to test it.
    */
    if (!my_b_inited(cur_log))
      goto err;
#ifndef DBUG_OFF
    {
      /* This is an assertion which sometimes fails, let's try to track it */
      char llbuf1[22], llbuf2[22];
      DBUG_PRINT("info", ("my_b_tell(cur_log)=%s rli->event_relay_log_pos=%s",
                          llstr(my_b_tell(cur_log),llbuf1),
                          llstr(rli->event_relay_log_pos,llbuf2)));
      DBUG_ASSERT(my_b_tell(cur_log) >= BIN_LOG_HEADER_SIZE);
      DBUG_ASSERT(my_b_tell(cur_log) == rli->event_relay_log_pos);
    }
#endif
    /*
      Relay log is always in new format - if the master is 3.23, the
      I/O thread will convert the format for us.
      A problem: the description event may be in a previous relay log. So if
      the slave has been shutdown meanwhile, we would have to look in old relay
      logs, which may even have been deleted. So we need to write this
      description event at the beginning of the relay log.
      When the relay log is created when the I/O thread starts, easy: the
      master will send the description event and we will queue it.
      But if the relay log is created by new_file(): then the solution is:
      MYSQL_BIN_LOG::open() will write the buffered description event.
    */
    if ((ev=Log_event::read_log_event(cur_log,0,
                                      rli->relay_log.description_event_for_exec)))

    {
      DBUG_ASSERT(thd==rli->sql_thd);
      /*
        read it while we have a lock, to avoid a mutex lock in
        inc_event_relay_log_pos()
      */
      rli->future_event_relay_log_pos= my_b_tell(cur_log);
      if (hot_log)
        mysql_mutex_unlock(log_lock);
      DBUG_RETURN(ev);
    }
    DBUG_ASSERT(thd==rli->sql_thd);
    if (opt_reckless_slave)                     // For mysql-test
      cur_log->error = 0;
    if (cur_log->error < 0)
    {
      errmsg = "slave SQL thread aborted because of I/O error";
      if (hot_log)
        mysql_mutex_unlock(log_lock);
      goto err;
    }
    if (!cur_log->error) /* EOF */
    {
      /*
        On a hot log, EOF means that there are no more updates to
        process and we must block until I/O thread adds some and
        signals us to continue
      */
      if (hot_log)
      {
        /*
          We say in Seconds_Behind_Master that we have "caught up". Note that
          for example if network link is broken but I/O slave thread hasn't
          noticed it (slave_net_timeout not elapsed), then we'll say "caught
          up" whereas we're not really caught up. Fixing that would require
          internally cutting timeout in smaller pieces in network read, no
          thanks. Another example: SQL has caught up on I/O, now I/O has read
          a new event and is queuing it; the false "0" will exist until SQL
          finishes executing the new event; it will be look abnormal only if
          the events have old timestamps (then you get "many", 0, "many").

          Transient phases like this can be fixed with implemeting
          Heartbeat event which provides the slave the status of the
          master at time the master does not have any new update to send.
          Seconds_Behind_Master would be zero only when master has no
          more updates in binlog for slave. The heartbeat can be sent
          in a (small) fraction of slave_net_timeout. Until it's done
          rli->last_master_timestamp is temporarely (for time of
          waiting for the following event) reset whenever EOF is
          reached.
        */
        time_t save_timestamp= rli->last_master_timestamp;
        rli->last_master_timestamp= 0;

        DBUG_ASSERT(rli->relay_log.get_open_count() ==
                    rli->cur_log_old_open_count);

        if (rli->ign_master_log_name_end[0])
        {
          /* We generate and return a Rotate, to make our positions advance */
          DBUG_PRINT("info",("seeing an ignored end segment"));
          ev= new Rotate_log_event(rli->ign_master_log_name_end,
                                   0, rli->ign_master_log_pos_end,
                                   Rotate_log_event::DUP_NAME);
          rli->ign_master_log_name_end[0]= 0;
          mysql_mutex_unlock(log_lock);
          if (unlikely(!ev))
          {
            errmsg= "Slave SQL thread failed to create a Rotate event "
              "(out of memory?), SHOW SLAVE STATUS may be inaccurate";
            goto err;
          }
          ev->server_id= 0; // don't be ignored by slave SQL thread
          DBUG_RETURN(ev);
        }

        /*
          We can, and should release data_lock while we are waiting for
          update. If we do not, show slave status will block
        */
        mysql_mutex_unlock(&rli->data_lock);

        /*
          Possible deadlock :
          - the I/O thread has reached log_space_limit
          - the SQL thread has read all relay logs, but cannot purge for some
          reason:
            * it has already purged all logs except the current one
            * there are other logs than the current one but they're involved in
            a transaction that finishes in the current one (or is not finished)
          Solution :
          Wake up the possibly waiting I/O thread, and set a boolean asking
          the I/O thread to temporarily ignore the log_space_limit
          constraint, because we do not want the I/O thread to block because of
          space (it's ok if it blocks for any other reason (e.g. because the
          master does not send anything). Then the I/O thread stops waiting
          and reads more events.
          The SQL thread decides when the I/O thread should take log_space_limit
          into account again : ignore_log_space_limit is reset to 0
          in purge_first_log (when the SQL thread purges the just-read relay
          log), and also when the SQL thread starts. We should also reset
          ignore_log_space_limit to 0 when the user does RESET SLAVE, but in
          fact, no need as RESET SLAVE requires that the slave
          be stopped, and the SQL thread sets ignore_log_space_limit to 0 when
          it stops.
        */
        mysql_mutex_lock(&rli->log_space_lock);
        // prevent the I/O thread from blocking next times
        rli->ignore_log_space_limit= 1;
        /*
          If the I/O thread is blocked, unblock it.  Ok to broadcast
          after unlock, because the mutex is only destroyed in
          ~Relay_log_info(), i.e. when rli is destroyed, and rli will
          not be destroyed before we exit the present function.
        */
        mysql_mutex_unlock(&rli->log_space_lock);
        mysql_cond_broadcast(&rli->log_space_cond);
        // Note that wait_for_update_relay_log unlocks lock_log !
        rli->relay_log.wait_for_update_relay_log(rli->sql_thd);
        // re-acquire data lock since we released it earlier
        mysql_mutex_lock(&rli->data_lock);
        rli->last_master_timestamp= save_timestamp;
        continue;
      }
      /*
        If the log was not hot, we need to move to the next log in
        sequence. The next log could be hot or cold, we deal with both
        cases separately after doing some common initialization
      */
      end_io_cache(cur_log);
      DBUG_ASSERT(rli->cur_log_fd >= 0);
      mysql_file_close(rli->cur_log_fd, MYF(MY_WME));
      rli->cur_log_fd = -1;

      if (relay_log_purge)
      {
        /*
          purge_first_log will properly set up relay log coordinates in rli.
          If the group's coordinates are equal to the event's coordinates
          (i.e. the relay log was not rotated in the middle of a group),
          we can purge this relay log too.
          We do ulonglong and string comparisons, this may be slow but
          - purging the last relay log is nice (it can save 1GB of disk), so we
          like to detect the case where we can do it, and given this,
          - I see no better detection method
          - purge_first_log is not called that often
        */
        if (rli->relay_log.purge_first_log
            (rli,
             rli->group_relay_log_pos == rli->event_relay_log_pos
             && !strcmp(rli->group_relay_log_name,rli->event_relay_log_name)))
        {
          errmsg = "Error purging processed logs";
          goto err;
        }
      }
      else
      {
        /*
          If hot_log is set, then we already have a lock on
          LOCK_log.  If not, we have to get the lock.

          According to Sasha, the only time this code will ever be executed
          is if we are recovering from a bug.
        */
        if (rli->relay_log.find_next_log(&rli->linfo, !hot_log))
        {
          errmsg = "error switching to the next log";
          goto err;
        }
        rli->event_relay_log_pos = BIN_LOG_HEADER_SIZE;
        strmake(rli->event_relay_log_name,rli->linfo.log_file_name,
                sizeof(rli->event_relay_log_name)-1);
        flush_relay_log_info(rli);
      }

      /*
        Now we want to open this next log. To know if it's a hot log (the one
        being written by the I/O thread now) or a cold log, we can use
        is_active(); if it is hot, we use the I/O cache; if it's cold we open
        the file normally. But if is_active() reports that the log is hot, this
        may change between the test and the consequence of the test. So we may
        open the I/O cache whereas the log is now cold, which is nonsense.
        To guard against this, we need to have LOCK_log.
      */

      DBUG_PRINT("info",("hot_log: %d",hot_log));
      if (!hot_log) /* if hot_log, we already have this mutex */
        mysql_mutex_lock(log_lock);
      if (rli->relay_log.is_active(rli->linfo.log_file_name))
      {
#ifdef EXTRA_DEBUG
        if (global_system_variables.log_warnings)
          sql_print_information("next log '%s' is currently active",
                                rli->linfo.log_file_name);
#endif
        rli->cur_log= cur_log= rli->relay_log.get_log_file();
        rli->cur_log_old_open_count= rli->relay_log.get_open_count();
        DBUG_ASSERT(rli->cur_log_fd == -1);

        /*
          Read pointer has to be at the start since we are the only
          reader.
          We must keep the LOCK_log to read the 4 first bytes, as this is a hot
          log (same as when we call read_log_event() above: for a hot log we
          take the mutex).
        */
        if (check_binlog_magic(cur_log,&errmsg))
        {
          if (!hot_log)
            mysql_mutex_unlock(log_lock);
          goto err;
        }
        if (!hot_log)
          mysql_mutex_unlock(log_lock);
        continue;
      }
      if (!hot_log)
        mysql_mutex_unlock(log_lock);
      /*
        if we get here, the log was not hot, so we will have to open it
        ourselves. We are sure that the log is still not hot now (a log can get
        from hot to cold, but not from cold to hot). No need for LOCK_log.
      */
#ifdef EXTRA_DEBUG
      if (global_system_variables.log_warnings)
        sql_print_information("next log '%s' is not active",
                              rli->linfo.log_file_name);
#endif
      // open_binlog() will check the magic header
      if ((rli->cur_log_fd=open_binlog(cur_log,rli->linfo.log_file_name,
                                       &errmsg)) <0)
        goto err;
    }
    else
    {
      /*
        Read failed with a non-EOF error.
        TODO: come up with something better to handle this error
      */
      if (hot_log)
        mysql_mutex_unlock(log_lock);
      sql_print_error("Slave SQL thread: I/O error reading \
event(errno: %d  cur_log->error: %d)",
                      my_errno,cur_log->error);
      // set read position to the beginning of the event
      my_b_seek(cur_log,rli->event_relay_log_pos);
      /* otherwise, we have had a partial read */
      errmsg = "Aborting slave SQL thread because of partial event read";
      break;                                    // To end of function
    }
  }
  if (!errmsg && global_system_variables.log_warnings)
  {
    sql_print_information("Error reading relay log event: %s",
                          "slave SQL thread was killed");
    DBUG_RETURN(0);
  }

err:
  if (errmsg)
    sql_print_error("Error reading relay log event: %s", errmsg);
  DBUG_RETURN(0);
}

/*
  Rotate a relay log (this is used only by FLUSH LOGS; the automatic rotation
  because of size is simpler because when we do it we already have all relevant
  locks; here we don't, so this function is mainly taking locks).
  Returns nothing as we cannot catch any error (MYSQL_BIN_LOG::new_file()
  is void).
*/

void rotate_relay_log(Master_info* mi)
{
  DBUG_ENTER("rotate_relay_log");
  Relay_log_info* rli= &mi->rli;

  DBUG_EXECUTE_IF("crash_before_rotate_relaylog", abort(););

  /*
     We need to test inited because otherwise, new_file() will attempt to lock
     LOCK_log, which may not be inited (if we're not a slave).
  */
  if (!rli->inited)
  {
    DBUG_PRINT("info", ("rli->inited == 0"));
    goto end;
  }

  /* If the relay log is closed, new_file() will do nothing. */
  rli->relay_log.new_file();

  /*
    We harvest now, because otherwise BIN_LOG_HEADER_SIZE will not immediately
    be counted, so imagine a succession of FLUSH LOGS  and assume the slave
    threads are started:
    relay_log_space decreases by the size of the deleted relay log, but does
    not increase, so flush-after-flush we may become negative, which is wrong.
    Even if this will be corrected as soon as a query is replicated on the
    slave (because the I/O thread will then call harvest_bytes_written() which
    will harvest all these BIN_LOG_HEADER_SIZE we forgot), it may give strange
    output in SHOW SLAVE STATUS meanwhile. So we harvest now.
    If the log is closed, then this will just harvest the last writes, probably
    0 as they probably have been harvested.
  */
  rli->relay_log.harvest_bytes_written(&rli->log_space_total);
end:
  DBUG_VOID_RETURN;
}


/**
   Detects, based on master's version (as found in the relay log), if master
   has a certain bug.
   @param rli Relay_log_info which tells the master's version
   @param bug_id Number of the bug as found in bugs.mysql.com
   @param report bool report error message, default TRUE

   @param pred Predicate function that will be called with @c param to
   check for the bug. If the function return @c true, the bug is present,
   otherwise, it is not.

   @param param  State passed to @c pred function.

   @return TRUE if master has the bug, FALSE if it does not.
*/
bool rpl_master_has_bug(const Relay_log_info *rli, uint bug_id, bool report,
                        bool (*pred)(const void *), const void *param)
{
  struct st_version_range_for_one_bug {
    uint        bug_id;
    const uchar introduced_in[3]; // first version with bug
    const uchar fixed_in[3];      // first version with fix
  };
  static struct st_version_range_for_one_bug versions_for_all_bugs[]=
  {
    {24432, { 5, 0, 24 }, { 5, 0, 38 } },
    {24432, { 5, 1, 12 }, { 5, 1, 17 } },
    {33029, { 5, 0,  0 }, { 5, 0, 58 } },
    {33029, { 5, 1,  0 }, { 5, 1, 12 } },
    {37426, { 5, 1,  0 }, { 5, 1, 26 } },
  };
  const uchar *master_ver=
    rli->relay_log.description_event_for_exec->server_version_split;

  DBUG_ASSERT(sizeof(rli->relay_log.description_event_for_exec->server_version_split) == 3);

  for (uint i= 0;
       i < sizeof(versions_for_all_bugs)/sizeof(*versions_for_all_bugs);i++)
  {
    const uchar *introduced_in= versions_for_all_bugs[i].introduced_in,
      *fixed_in= versions_for_all_bugs[i].fixed_in;
    if ((versions_for_all_bugs[i].bug_id == bug_id) &&
        (memcmp(introduced_in, master_ver, 3) <= 0) &&
        (memcmp(fixed_in,      master_ver, 3) >  0) &&
        (pred == NULL || (*pred)(param)))
    {
      if (!report)
	return TRUE;
      // a short message for SHOW SLAVE STATUS (message length constraints)
      my_printf_error(ER_UNKNOWN_ERROR, "master may suffer from"
                      " http://bugs.mysql.com/bug.php?id=%u"
                      " so slave stops; check error log on slave"
                      " for more info", MYF(0), bug_id);
      // a verbose message for the error log
      rli->report(ERROR_LEVEL, ER_UNKNOWN_ERROR,
                  "According to the master's version ('%s'),"
                  " it is probable that master suffers from this bug:"
                      " http://bugs.mysql.com/bug.php?id=%u"
                      " and thus replicating the current binary log event"
                      " may make the slave's data become different from the"
                      " master's data."
                      " To take no risk, slave refuses to replicate"
                      " this event and stops."
                      " We recommend that all updates be stopped on the"
                      " master and slave, that the data of both be"
                      " manually synchronized,"
                      " that master's binary logs be deleted,"
                      " that master be upgraded to a version at least"
                      " equal to '%d.%d.%d'. Then replication can be"
                      " restarted.",
                      rli->relay_log.description_event_for_exec->server_version,
                      bug_id,
                      fixed_in[0], fixed_in[1], fixed_in[2]);
      return TRUE;
    }
  }
  return FALSE;
}

/**
   BUG#33029, For all 5.0 up to 5.0.58 exclusive, and 5.1 up to 5.1.12
   exclusive, if one statement in a SP generated AUTO_INCREMENT value
   by the top statement, all statements after it would be considered
   generated AUTO_INCREMENT value by the top statement, and a
   erroneous INSERT_ID value might be associated with these statement,
   which could cause duplicate entry error and stop the slave.

   Detect buggy master to work around.
 */
bool rpl_master_erroneous_autoinc(THD *thd)
{
  if (active_mi && active_mi->rli.sql_thd == thd)
  {
    Relay_log_info *rli= &active_mi->rli;
    DBUG_EXECUTE_IF("simulate_bug33029", return TRUE;);
    return rpl_master_has_bug(rli, 33029, FALSE, NULL, NULL);
  }
  return FALSE;
}

#ifdef HAVE_EXPLICIT_TEMPLATE_INSTANTIATION
template class I_List_iterator<i_string>;
template class I_List_iterator<i_string_pair>;
#endif

/**
  @} (end of group Replication)
*/

#endif /* HAVE_REPLICATION */<|MERGE_RESOLUTION|>--- conflicted
+++ resolved
@@ -2534,13 +2534,7 @@
           else
           {
             exec_res= 0;
-<<<<<<< HEAD
-            trans_rollback(thd);
-            close_thread_tables(thd);
-            thd->mdl_context.release_transactional_locks();
-=======
             rli->cleanup_context(thd, 1);
->>>>>>> b6682591
             /* chance for concurrent connection to get more locks */
             safe_sleep(thd, min(rli->trans_retries, MAX_SLAVE_RETRY_PAUSE),
                        (CHECK_KILLED_FUNC)sql_slave_killed, (void*)rli);
