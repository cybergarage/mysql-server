/* Copyright (C) 2000-2004 MySQL AB

   This program is free software; you can redistribute it and/or modify
   it under the terms of the GNU General Public License as published by
   the Free Software Foundation; either version 2 of the License, or
   (at your option) any later version.

   This program is distributed in the hope that it will be useful,
   but WITHOUT ANY WARRANTY; without even the implied warranty of
   MERCHANTABILITY or FITNESS FOR A PARTICULAR PURPOSE.  See the
   GNU General Public License for more details.

   You should have received a copy of the GNU General Public License
   along with this program; if not, write to the Free Software
   Foundation, Inc., 59 Temple Place, Suite 330, Boston, MA  02111-1307  USA */

/* drop and alter of tables */

#include "mysql_priv.h"
#ifdef HAVE_BERKELEY_DB
#include "ha_berkeley.h"
#endif
#include <hash.h>
#include <myisam.h>
#include <my_dir.h>

#ifdef __WIN__
#include <io.h>
#endif

const char *primary_key_name="PRIMARY";

static bool check_if_keyname_exists(const char *name,KEY *start, KEY *end);
static char *make_unique_key_name(const char *field_name,KEY *start,KEY *end);
static int copy_data_between_tables(TABLE *from,TABLE *to,
				    List<create_field> &create,
				    enum enum_duplicates handle_duplicates,
                                    bool ignore,
				    uint order_num, ORDER *order,
				    ha_rows *copied,ha_rows *deleted);

/*
 delete (drop) tables.

  SYNOPSIS
   mysql_rm_table()
   thd			Thread handle
   tables		List of tables to delete
   if_exists		If 1, don't give error if one table doesn't exists

  NOTES
    Will delete all tables that can be deleted and give a compact error
    messages for tables that could not be deleted.
    If a table is in use, we will wait for all users to free the table
    before dropping it

    Wait if global_read_lock (FLUSH TABLES WITH READ LOCK) is set.

  RETURN
    FALSE OK.  In this case ok packet is sent to user
    TRUE  Error

*/

bool mysql_rm_table(THD *thd,TABLE_LIST *tables, my_bool if_exists,
                    my_bool drop_temporary)
{
  bool error= FALSE, need_start_waiters= FALSE;
  DBUG_ENTER("mysql_rm_table");

  /* mark for close and remove all cached entries */

  thd->mysys_var->current_mutex= &LOCK_open;
  thd->mysys_var->current_cond= &COND_refresh;
  VOID(pthread_mutex_lock(&LOCK_open));

  if (!drop_temporary)
  {
    if ((error= wait_if_global_read_lock(thd, 0, 1)))
    {
      my_error(ER_TABLE_NOT_LOCKED_FOR_WRITE, MYF(0), tables->table_name);
      goto err;
    }
    else
      need_start_waiters= TRUE;
  }
  error= mysql_rm_table_part2(thd, tables, if_exists, drop_temporary, 0, 0);

err:
  pthread_mutex_unlock(&LOCK_open);

  pthread_mutex_lock(&thd->mysys_var->mutex);
  thd->mysys_var->current_mutex= 0;
  thd->mysys_var->current_cond= 0;
  pthread_mutex_unlock(&thd->mysys_var->mutex);

  if (need_start_waiters)
    start_waiting_global_read_lock(thd);

  if (error)
    DBUG_RETURN(TRUE);
  send_ok(thd);
  DBUG_RETURN(FALSE);
}


/*
 delete (drop) tables.

  SYNOPSIS
    mysql_rm_table_part2_with_lock()
    thd			Thread handle
    tables		List of tables to delete
    if_exists		If 1, don't give error if one table doesn't exists
    dont_log_query	Don't write query to log files. This will also not
                        generate warnings if the handler files doesn't exists

 NOTES
   Works like documented in mysql_rm_table(), but don't check
   global_read_lock and don't send_ok packet to server.

 RETURN
  0	ok
  1	error
*/

int mysql_rm_table_part2_with_lock(THD *thd,
				   TABLE_LIST *tables, bool if_exists,
				   bool drop_temporary, bool dont_log_query)
{
  int error;
  thd->mysys_var->current_mutex= &LOCK_open;
  thd->mysys_var->current_cond= &COND_refresh;
  VOID(pthread_mutex_lock(&LOCK_open));

  error= mysql_rm_table_part2(thd, tables, if_exists, drop_temporary, 1,
			      dont_log_query);

  pthread_mutex_unlock(&LOCK_open);

  pthread_mutex_lock(&thd->mysys_var->mutex);
  thd->mysys_var->current_mutex= 0;
  thd->mysys_var->current_cond= 0;
  pthread_mutex_unlock(&thd->mysys_var->mutex);
  return error;
}


/*
  Execute the drop of a normal or temporary table

  SYNOPSIS
    mysql_rm_table_part2()
    thd			Thread handler
    tables		Tables to drop
    if_exists		If set, don't give an error if table doesn't exists.
			In this case we give an warning of level 'NOTE'
    drop_temporary	Only drop temporary tables
    drop_view		Allow to delete VIEW .frm
    dont_log_query	Don't write query to log files. This will also not
			generate warnings if the handler files doesn't exists  

  TODO:
    When logging to the binary log, we should log
    tmp_tables and transactional tables as separate statements if we
    are in a transaction;  This is needed to get these tables into the
    cached binary log that is only written on COMMIT.

   The current code only writes DROP statements that only uses temporary
   tables to the cache binary log.  This should be ok on most cases, but
   not all.

 RETURN
   0	ok
   1	Error
   -1	Thread was killed
*/

int mysql_rm_table_part2(THD *thd, TABLE_LIST *tables, bool if_exists,
			 bool drop_temporary, bool drop_view,
			 bool dont_log_query)
{
  TABLE_LIST *table;
  char	path[FN_REFLEN], *alias;
  String wrong_tables;
  int error;
  bool some_tables_deleted=0, tmp_table_deleted=0, foreign_key_error=0;
  DBUG_ENTER("mysql_rm_table_part2");

  if (lock_table_names(thd, tables))
    DBUG_RETURN(1);

  /* Don't give warnings for not found errors, as we already generate notes */
  thd->no_warnings_for_error= 1;

  for (table= tables; table; table= table->next_local)
  {
    char *db=table->db;
    mysql_ha_flush(thd, table, MYSQL_HA_CLOSE_FINAL);
    if (!close_temporary_table(thd, db, table->table_name))
    {
      tmp_table_deleted=1;
      continue;					// removed temporary table
    }

    error=0;
    if (!drop_temporary)
    {
      abort_locked_tables(thd,db,table->table_name);
      while (remove_table_from_cache(thd, db, table->table_name, 0) &&
             !thd->killed)
      {
	dropping_tables++;
	(void) pthread_cond_wait(&COND_refresh,&LOCK_open);
	dropping_tables--;
      }
      drop_locked_tables(thd,db,table->table_name);
      if (thd->killed)
      {
        thd->no_warnings_for_error= 0;
	DBUG_RETURN(-1);
      }
      alias= (lower_case_table_names == 2) ? table->alias : table->table_name;
      /* remove form file and isam files */
      strxmov(path, mysql_data_home, "/", db, "/", alias, reg_ext, NullS);
      (void) unpack_filename(path,path);
    }
    if (drop_temporary ||
        (access(path,F_OK) &&
         ha_create_table_from_engine(thd,db,alias,TRUE)) ||
        (!drop_view && mysql_frm_type(path) != FRMTYPE_TABLE))
    {
      if (if_exists)
	push_warning_printf(thd, MYSQL_ERROR::WARN_LEVEL_NOTE,
			    ER_BAD_TABLE_ERROR, ER(ER_BAD_TABLE_ERROR),
			    table->table_name);
      else
	error= 1;
    }
    else
    {
      char *end;
      db_type table_type= get_table_type(path);
      *(end=fn_ext(path))=0;			// Remove extension for delete
      error= ha_delete_table(thd, table_type, path, table->table_name,
                             !dont_log_query);
      if ((error == ENOENT || error == HA_ERR_NO_SUCH_TABLE) && if_exists)
	error= 0;
      if (error == HA_ERR_ROW_IS_REFERENCED)
      {
	/* the table is referenced by a foreign key constraint */
	foreign_key_error=1;
      }
      if (!error || error == ENOENT || error == HA_ERR_NO_SUCH_TABLE)
      {
        int new_error;
	/* Delete the table definition file */
	strmov(end,reg_ext);
	if (!(new_error=my_delete(path,MYF(MY_WME))))
        {
	  some_tables_deleted=1;
          /*
            Destroy triggers for this table if there are any.

            We won't need this as soon as we will have new .FRM format,
            in which we will store trigger definitions in the same .FRM
            files as table descriptions.
          */
          strmov(end, triggers_file_ext);
          if (!access(path, F_OK))
            new_error= my_delete(path, MYF(MY_WME));
        }
        error|= new_error;
      }
    }
    if (error)
    {
      if (wrong_tables.length())
	wrong_tables.append(',');
      wrong_tables.append(String(table->table_name,system_charset_info));
    }
  }
  thd->tmp_table_used= tmp_table_deleted;
  error= 0;
  if (wrong_tables.length())
  {
    if (!foreign_key_error)
      my_printf_error(ER_BAD_TABLE_ERROR, ER(ER_BAD_TABLE_ERROR), MYF(0),
                      wrong_tables.c_ptr());
    else
      my_message(ER_ROW_IS_REFERENCED, ER(ER_ROW_IS_REFERENCED), MYF(0));
    error= 1;
  }

  if (some_tables_deleted || tmp_table_deleted || !error)
  {
    query_cache_invalidate3(thd, tables, 0);
    if (!dont_log_query && mysql_bin_log.is_open())
    {
      if (!error)
        thd->clear_error();
      Query_log_event qinfo(thd, thd->query, thd->query_length, FALSE, FALSE);
      mysql_bin_log.write(&qinfo);
    }
  }

  unlock_table_names(thd, tables, (TABLE_LIST*) 0);
  thd->no_warnings_for_error= 0;
  DBUG_RETURN(error);
}


int quick_rm_table(enum db_type base,const char *db,
		   const char *table_name)
{
  char path[FN_REFLEN];
  int error=0;
  my_snprintf(path, sizeof(path), "%s/%s/%s%s",
	      mysql_data_home, db, table_name, reg_ext);
  unpack_filename(path,path);
  if (my_delete(path,MYF(0)))
    error=1; /* purecov: inspected */
  my_snprintf(path, sizeof(path), "%s/%s/%s", mysql_data_home, db, table_name);
  unpack_filename(path,path);
  return ha_delete_table(current_thd, base, path, table_name, 0) || error;
}

/*
  Sort keys in the following order:
  - PRIMARY KEY
  - UNIQUE keyws where all column are NOT NULL
  - Other UNIQUE keys
  - Normal keys
  - Fulltext keys

  This will make checking for duplicated keys faster and ensure that
  PRIMARY keys are prioritized.
*/

static int sort_keys(KEY *a, KEY *b)
{
  if (a->flags & HA_NOSAME)
  {
    if (!(b->flags & HA_NOSAME))
      return -1;
    if ((a->flags ^ b->flags) & (HA_NULL_PART_KEY | HA_END_SPACE_KEY))
    {
      /* Sort NOT NULL keys before other keys */
      return (a->flags & (HA_NULL_PART_KEY | HA_END_SPACE_KEY)) ? 1 : -1;
    }
    if (a->name == primary_key_name)
      return -1;
    if (b->name == primary_key_name)
      return 1;
  }
  else if (b->flags & HA_NOSAME)
    return 1;					// Prefer b

  if ((a->flags ^ b->flags) & HA_FULLTEXT)
  {
    return (a->flags & HA_FULLTEXT) ? 1 : -1;
  }
  /*
    Prefer original key order.	usable_key_parts contains here
    the original key position.
  */
  return ((a->usable_key_parts < b->usable_key_parts) ? -1 :
	  (a->usable_key_parts > b->usable_key_parts) ? 1 :
	  0);
}

/*
  Check TYPELIB (set or enum) for duplicates

  SYNOPSIS
    check_duplicates_in_interval()
    set_or_name   "SET" or "ENUM" string for warning message
    name	  name of the checked column
    typelib	  list of values for the column

  DESCRIPTION
    This function prints an warning for each value in list
    which has some duplicates on its right

  RETURN VALUES
    void
*/

void check_duplicates_in_interval(const char *set_or_name,
                                  const char *name, TYPELIB *typelib,
                                  CHARSET_INFO *cs)
{
  TYPELIB tmp= *typelib;
  const char **cur_value= typelib->type_names;
  unsigned int *cur_length= typelib->type_lengths;
  
  for ( ; tmp.count > 1; cur_value++, cur_length++)
  {
    tmp.type_names++;
    tmp.type_lengths++;
    tmp.count--;
    if (find_type2(&tmp, (const char*)*cur_value, *cur_length, cs))
    {
      push_warning_printf(current_thd,MYSQL_ERROR::WARN_LEVEL_NOTE,
			  ER_DUPLICATED_VALUE_IN_TYPE,
			  ER(ER_DUPLICATED_VALUE_IN_TYPE),
			  name,*cur_value,set_or_name);
    }
  }
}


/*
  Check TYPELIB (set or enum) max and total lengths

  SYNOPSIS
    calculate_interval_lengths()
    cs            charset+collation pair of the interval
    typelib       list of values for the column
    max_length    length of the longest item
    tot_length    sum of the item lengths

  DESCRIPTION
    After this function call:
    - ENUM uses max_length
    - SET uses tot_length.

  RETURN VALUES
    void
*/
void calculate_interval_lengths(CHARSET_INFO *cs, TYPELIB *interval,
                                uint32 *max_length, uint32 *tot_length)
{
  const char **pos;
  uint *len;
  *max_length= *tot_length= 0;
  for (pos= interval->type_names, len= interval->type_lengths;
       *pos ; pos++, len++)
  {
    uint length= cs->cset->numchars(cs, *pos, *pos + *len);
    *tot_length+= length;
    set_if_bigger(*max_length, (uint32)length);
  }
}


/*
  Prepare a create_table instance for packing

  SYNOPSIS
    prepare_create_field()
    sql_field     field to prepare for packing
    blob_columns  count for BLOBs
    timestamps    count for timestamps
    table_flags   table flags

  DESCRIPTION
    This function prepares a create_field instance.
    Fields such as pack_flag are valid after this call.

  RETURN VALUES
   0	ok
   1	Error
*/

int prepare_create_field(create_field *sql_field, 
			 uint *blob_columns, 
			 int *timestamps, int *timestamps_with_niladic,
			 uint table_flags)
{
  DBUG_ENTER("prepare_field");

  /*
    This code came from mysql_prepare_table.
    Indent preserved to make patching easier
  */
  DBUG_ASSERT(sql_field->charset);

  switch (sql_field->sql_type) {
  case FIELD_TYPE_BLOB:
  case FIELD_TYPE_MEDIUM_BLOB:
  case FIELD_TYPE_TINY_BLOB:
  case FIELD_TYPE_LONG_BLOB:
    sql_field->pack_flag=FIELDFLAG_BLOB |
      pack_length_to_packflag(sql_field->pack_length -
                              portable_sizeof_char_ptr);
    if (sql_field->charset->state & MY_CS_BINSORT)
      sql_field->pack_flag|=FIELDFLAG_BINARY;
    sql_field->length=8;			// Unireg field length
    sql_field->unireg_check=Field::BLOB_FIELD;
    (*blob_columns)++;
    break;
  case FIELD_TYPE_GEOMETRY:
#ifdef HAVE_SPATIAL
    if (!(table_flags & HA_CAN_GEOMETRY))
    {
      my_printf_error(ER_CHECK_NOT_IMPLEMENTED, ER(ER_CHECK_NOT_IMPLEMENTED),
                      MYF(0), "GEOMETRY");
      DBUG_RETURN(1);
    }
    sql_field->pack_flag=FIELDFLAG_GEOM |
      pack_length_to_packflag(sql_field->pack_length -
                              portable_sizeof_char_ptr);
    if (sql_field->charset->state & MY_CS_BINSORT)
      sql_field->pack_flag|=FIELDFLAG_BINARY;
    sql_field->length=8;			// Unireg field length
    sql_field->unireg_check=Field::BLOB_FIELD;
    (*blob_columns)++;
    break;
#else
    my_printf_error(ER_FEATURE_DISABLED,ER(ER_FEATURE_DISABLED), MYF(0),
                    sym_group_geom.name, sym_group_geom.needed_define);
    DBUG_RETURN(1);
#endif /*HAVE_SPATIAL*/
  case MYSQL_TYPE_VARCHAR:
#ifndef QQ_ALL_HANDLERS_SUPPORT_VARCHAR
    if (table_flags & HA_NO_VARCHAR)
    {
      /* convert VARCHAR to CHAR because handler is not yet up to date */
      sql_field->sql_type=    MYSQL_TYPE_VAR_STRING;
      sql_field->pack_length= calc_pack_length(sql_field->sql_type,
                                               (uint) sql_field->length);
      if ((sql_field->length / sql_field->charset->mbmaxlen) >
          MAX_FIELD_CHARLENGTH)
      {
        my_printf_error(ER_TOO_BIG_FIELDLENGTH, ER(ER_TOO_BIG_FIELDLENGTH),
                        MYF(0), sql_field->field_name, MAX_FIELD_CHARLENGTH);
        DBUG_RETURN(1);
      }
    }
#endif
    /* fall through */
  case FIELD_TYPE_STRING:
    sql_field->pack_flag=0;
    if (sql_field->charset->state & MY_CS_BINSORT)
      sql_field->pack_flag|=FIELDFLAG_BINARY;
    break;
  case FIELD_TYPE_ENUM:
    sql_field->pack_flag=pack_length_to_packflag(sql_field->pack_length) |
      FIELDFLAG_INTERVAL;
    if (sql_field->charset->state & MY_CS_BINSORT)
      sql_field->pack_flag|=FIELDFLAG_BINARY;
    sql_field->unireg_check=Field::INTERVAL_FIELD;
    check_duplicates_in_interval("ENUM",sql_field->field_name,
                                 sql_field->interval,
                                 sql_field->charset);
    break;
  case FIELD_TYPE_SET:
    sql_field->pack_flag=pack_length_to_packflag(sql_field->pack_length) |
      FIELDFLAG_BITFIELD;
    if (sql_field->charset->state & MY_CS_BINSORT)
      sql_field->pack_flag|=FIELDFLAG_BINARY;
    sql_field->unireg_check=Field::BIT_FIELD;
    check_duplicates_in_interval("SET",sql_field->field_name,
                                 sql_field->interval,
                                 sql_field->charset);
    break;
  case FIELD_TYPE_DATE:			// Rest of string types
  case FIELD_TYPE_NEWDATE:
  case FIELD_TYPE_TIME:
  case FIELD_TYPE_DATETIME:
  case FIELD_TYPE_NULL:
    sql_field->pack_flag=f_settype((uint) sql_field->sql_type);
    break;
  case FIELD_TYPE_BIT:
    if (!(table_flags & HA_CAN_BIT_FIELD))
    {
      my_error(ER_CHECK_NOT_IMPLEMENTED, MYF(0), "BIT FIELD");
      DBUG_RETURN(1);
    }
    sql_field->pack_flag= FIELDFLAG_NUMBER;
    break;
  case FIELD_TYPE_NEWDECIMAL:
    sql_field->pack_flag=(FIELDFLAG_NUMBER |
                          (sql_field->flags & UNSIGNED_FLAG ? 0 :
                           FIELDFLAG_DECIMAL) |
                          (sql_field->flags & ZEROFILL_FLAG ?
                           FIELDFLAG_ZEROFILL : 0) |
                          (sql_field->decimals << FIELDFLAG_DEC_SHIFT));
    break;
  case FIELD_TYPE_TIMESTAMP:
    /* We should replace old TIMESTAMP fields with their newer analogs */
    if (sql_field->unireg_check == Field::TIMESTAMP_OLD_FIELD)
    {
      if (!*timestamps)
      {
        sql_field->unireg_check= Field::TIMESTAMP_DNUN_FIELD;
        (*timestamps_with_niladic)++;
      }
      else
        sql_field->unireg_check= Field::NONE;
    }
    else if (sql_field->unireg_check != Field::NONE)
      (*timestamps_with_niladic)++;

    (*timestamps)++;
    /* fall-through */
  default:
    sql_field->pack_flag=(FIELDFLAG_NUMBER |
                          (sql_field->flags & UNSIGNED_FLAG ? 0 :
                           FIELDFLAG_DECIMAL) |
                          (sql_field->flags & ZEROFILL_FLAG ?
                           FIELDFLAG_ZEROFILL : 0) |
                          f_settype((uint) sql_field->sql_type) |
                          (sql_field->decimals << FIELDFLAG_DEC_SHIFT));
    break;
  }
  if (!(sql_field->flags & NOT_NULL_FLAG))
    sql_field->pack_flag|= FIELDFLAG_MAYBE_NULL;
  if (sql_field->flags & NO_DEFAULT_VALUE_FLAG)
    sql_field->pack_flag|= FIELDFLAG_NO_DEFAULT;
  DBUG_RETURN(0);
}

/*
  Preparation for table creation

  SYNOPSIS
    mysql_prepare_table()
    thd			Thread object
    create_info		Create information (like MAX_ROWS)
    fields		List of fields to create
    keys		List of keys to create

  DESCRIPTION
    Prepares the table and key structures for table creation.

  NOTES
    sets create_info->varchar if the table has a varchar

  RETURN VALUES
    0	ok
    -1	error
*/

static int mysql_prepare_table(THD *thd, HA_CREATE_INFO *create_info,
                               List<create_field> *fields,
                               List<Key> *keys, bool tmp_table,
                               uint *db_options,
                               handler *file, KEY **key_info_buffer,
                               uint *key_count, int select_field_count)
{
  const char	*key_name;
  create_field	*sql_field,*dup_field;
  uint		field,null_fields,blob_columns;
  uint		max_key_length= file->max_key_length();
  ulong		pos;
  KEY		*key_info;
  KEY_PART_INFO *key_part_info;
  int		timestamps= 0, timestamps_with_niladic= 0;
  int		field_no,dup_no;
  int		select_field_pos,auto_increment=0;
  List_iterator<create_field> it(*fields),it2(*fields);
  uint total_uneven_bit_length= 0;
  DBUG_ENTER("mysql_prepare_table");

  select_field_pos= fields->elements - select_field_count;
  null_fields=blob_columns=0;
  create_info->varchar= 0;

  for (field_no=0; (sql_field=it++) ; field_no++)
  {
    CHARSET_INFO *save_cs;

    if (!sql_field->charset)
      sql_field->charset= create_info->default_table_charset;
    /*
      table_charset is set in ALTER TABLE if we want change character set
      for all varchar/char columns.
      But the table charset must not affect the BLOB fields, so don't
      allow to change my_charset_bin to somethig else.
    */
    if (create_info->table_charset && sql_field->charset != &my_charset_bin)
      sql_field->charset= create_info->table_charset;

    save_cs= sql_field->charset;
    if ((sql_field->flags & BINCMP_FLAG) &&
	!(sql_field->charset= get_charset_by_csname(sql_field->charset->csname,
						    MY_CS_BINSORT,MYF(0))))
    {
      char tmp[64];
      strmake(strmake(tmp, save_cs->csname, sizeof(tmp)-4), "_bin", 4);
      my_error(ER_UNKNOWN_COLLATION, MYF(0), tmp);
      DBUG_RETURN(-1);
    }

    if (sql_field->sql_type == FIELD_TYPE_SET ||
        sql_field->sql_type == FIELD_TYPE_ENUM)
    {
      uint32 dummy;
      CHARSET_INFO *cs= sql_field->charset;
      TYPELIB *interval= sql_field->interval;

      /*
        Create typelib from interval_list, and if necessary
        convert strings from client character set to the
        column character set.
      */
      if (!interval)
      {
        interval= sql_field->interval= typelib(sql_field->interval_list);
        List_iterator<String> it(sql_field->interval_list);
        String conv, *tmp;
        for (uint i= 0; (tmp= it++); i++)
        {
          if (String::needs_conversion(tmp->length(), tmp->charset(),
                                       cs, &dummy))
          {
            uint cnv_errs;
            conv.copy(tmp->ptr(), tmp->length(), tmp->charset(), cs, &cnv_errs);
            char *buf= (char*) sql_alloc(conv.length()+1);
            memcpy(buf, conv.ptr(), conv.length());
            buf[conv.length()]= '\0';
            interval->type_names[i]= buf;
            interval->type_lengths[i]= conv.length();
          }

          // Strip trailing spaces.
          uint lengthsp= cs->cset->lengthsp(cs, interval->type_names[i],
                                            interval->type_lengths[i]);
          interval->type_lengths[i]= lengthsp;
          ((uchar *)interval->type_names[i])[lengthsp]= '\0';
        }
        sql_field->interval_list.empty(); // Don't need interval_list anymore
      }

      /*
        Convert the default value from client character
        set into the column character set if necessary.
      */
      if (sql_field->def)
      {
        sql_field->def= 
          sql_field->def->safe_charset_converter(cs);
      }

      if (sql_field->sql_type == FIELD_TYPE_SET)
      {
        uint32 field_length;
        if (sql_field->def)
        {
          char *not_used;
          uint not_used2;
          bool not_found= 0;
          String str, *def= sql_field->def->val_str(&str);
          def->length(cs->cset->lengthsp(cs, def->ptr(), def->length()));
          (void) find_set(interval, def->ptr(), def->length(),
                          cs, &not_used, &not_used2, &not_found);
          if (not_found)
          {
            my_error(ER_INVALID_DEFAULT, MYF(0), sql_field->field_name);
            DBUG_RETURN(-1);
          }
        }
        calculate_interval_lengths(cs, interval, &dummy, &field_length);
        sql_field->length= field_length + (interval->count - 1);
      }
      else  /* FIELD_TYPE_ENUM */
      {
        uint32 field_length;
        if (sql_field->def)
        {
          String str, *def= sql_field->def->val_str(&str);
          def->length(cs->cset->lengthsp(cs, def->ptr(), def->length()));
          if (!find_type2(interval, def->ptr(), def->length(), cs))
          {
            my_error(ER_INVALID_DEFAULT, MYF(0), sql_field->field_name);
            DBUG_RETURN(-1);
          }
        }
        calculate_interval_lengths(cs, interval, &field_length, &dummy);
        sql_field->length= field_length;
      }
      set_if_smaller(sql_field->length, MAX_FIELD_WIDTH-1);
    }

    sql_field->create_length_to_internal_length();
    if (sql_field->length > MAX_FIELD_VARCHARLENGTH &&
        !(sql_field->flags & BLOB_FLAG))
    {
      /* Convert long VARCHAR columns to TEXT or BLOB */
      char warn_buff[MYSQL_ERRMSG_SIZE];

      if (sql_field->def)
      {
        my_error(ER_TOO_BIG_FIELDLENGTH, MYF(0), sql_field->field_name,
                 MAX_FIELD_VARCHARLENGTH / sql_field->charset->mbmaxlen);
        DBUG_RETURN(-1);
      }
      sql_field->sql_type= FIELD_TYPE_BLOB;
      sql_field->flags|= BLOB_FLAG;
      sprintf(warn_buff, ER(ER_AUTO_CONVERT), sql_field->field_name,
              "VARCHAR",
              (sql_field->charset == &my_charset_bin) ? "BLOB" : "TEXT");
      push_warning(thd, MYSQL_ERROR::WARN_LEVEL_NOTE, ER_AUTO_CONVERT,
                   warn_buff);
    }
    
    if ((sql_field->flags & BLOB_FLAG) && sql_field->length)
    {
      if (sql_field->sql_type == FIELD_TYPE_BLOB)
      {
        /* The user has given a length to the blob column */
        sql_field->sql_type= get_blob_type_from_length(sql_field->length);
        sql_field->pack_length= calc_pack_length(sql_field->sql_type, 0);
      }
      sql_field->length= 0;                     // Probably from an item
    }

    if (!(sql_field->flags & NOT_NULL_FLAG))
      null_fields++;

    if (sql_field->sql_type == FIELD_TYPE_BIT)
      total_uneven_bit_length+= sql_field->length & 7;

    if (check_column_name(sql_field->field_name))
    {
      my_error(ER_WRONG_COLUMN_NAME, MYF(0), sql_field->field_name);
      DBUG_RETURN(-1);
    }

    /* Check if we have used the same field name before */
    for (dup_no=0; (dup_field=it2++) != sql_field; dup_no++)
    {
      if (my_strcasecmp(system_charset_info,
			sql_field->field_name,
			dup_field->field_name) == 0)
      {
	/*
	  If this was a CREATE ... SELECT statement, accept a field
	  redefinition if we are changing a field in the SELECT part
	*/
	if (field_no < select_field_pos || dup_no >= select_field_pos)
	{
	  my_error(ER_DUP_FIELDNAME, MYF(0), sql_field->field_name);
	  DBUG_RETURN(-1);
	}
	else
	{
	  /* Field redefined */
	  sql_field->sql_type=		dup_field->sql_type;
	  sql_field->charset=		(dup_field->charset ?
					 dup_field->charset :
					 create_info->default_table_charset);
	  sql_field->length=		dup_field->length;
	  sql_field->pack_length=	dup_field->pack_length;
          sql_field->key_length=	dup_field->key_length;
	  sql_field->create_length_to_internal_length();
	  sql_field->decimals=		dup_field->decimals;
	  sql_field->flags=		dup_field->flags;
	  sql_field->unireg_check=	dup_field->unireg_check;
	  it2.remove();			// Remove first (create) definition
	  select_field_pos--;
	  break;
	}
      }
    }
    /* Don't pack rows in old tables if the user has requested this */
    if ((sql_field->flags & BLOB_FLAG) ||
	sql_field->sql_type == MYSQL_TYPE_VARCHAR &&
	create_info->row_type != ROW_TYPE_FIXED)
      (*db_options)|= HA_OPTION_PACK_RECORD;
    it2.rewind();
  }
  /* If fixed row records, we need one bit to check for deleted rows */
  if (!((*db_options) & HA_OPTION_PACK_RECORD))
    null_fields++;
  pos= (null_fields + total_uneven_bit_length + 7) / 8;

  it.rewind();
  while ((sql_field=it++))
  {
    DBUG_ASSERT(sql_field->charset != 0);

    if (prepare_create_field(sql_field, &blob_columns, 
			     &timestamps, &timestamps_with_niladic,
			     file->table_flags()))
      DBUG_RETURN(-1);
    if (sql_field->sql_type == MYSQL_TYPE_VARCHAR)
      create_info->varchar= 1;
    sql_field->offset= pos;
    if (MTYP_TYPENR(sql_field->unireg_check) == Field::NEXT_NUMBER)
      auto_increment++;
    pos+=sql_field->pack_length;
  }
  if (timestamps_with_niladic > 1)
  {
    my_message(ER_TOO_MUCH_AUTO_TIMESTAMP_COLS,
               ER(ER_TOO_MUCH_AUTO_TIMESTAMP_COLS), MYF(0));
    DBUG_RETURN(-1);
  }
  if (auto_increment > 1)
  {
    my_message(ER_WRONG_AUTO_KEY, ER(ER_WRONG_AUTO_KEY), MYF(0));
    DBUG_RETURN(-1);
  }
  if (auto_increment &&
      (file->table_flags() & HA_NO_AUTO_INCREMENT))
  {
    my_message(ER_TABLE_CANT_HANDLE_AUTO_INCREMENT,
               ER(ER_TABLE_CANT_HANDLE_AUTO_INCREMENT), MYF(0));
    DBUG_RETURN(-1);
  }

  if (blob_columns && (file->table_flags() & HA_NO_BLOBS))
  {
    my_message(ER_TABLE_CANT_HANDLE_BLOB, ER(ER_TABLE_CANT_HANDLE_BLOB),
               MYF(0));
    DBUG_RETURN(-1);
  }

  /* Create keys */

  List_iterator<Key> key_iterator(*keys), key_iterator2(*keys);
  uint key_parts=0, fk_key_count=0;
  bool primary_key=0,unique_key=0;
  Key *key, *key2;
  uint tmp, key_number;
  /* special marker for keys to be ignored */
  static char ignore_key[1];

  /* Calculate number of key segements */
  *key_count= 0;

  while ((key=key_iterator++))
  {
    if (key->type == Key::FOREIGN_KEY)
    {
      fk_key_count++;
      foreign_key *fk_key= (foreign_key*) key;
      if (fk_key->ref_columns.elements &&
	  fk_key->ref_columns.elements != fk_key->columns.elements)
      {
        my_error(ER_WRONG_FK_DEF, MYF(0),
                 (fk_key->name ?  fk_key->name : "foreign key without name"),
                 ER(ER_KEY_REF_DO_NOT_MATCH_TABLE_REF));
	DBUG_RETURN(-1);
      }
      continue;
    }
    (*key_count)++;
    tmp=file->max_key_parts();
    if (key->columns.elements > tmp)
    {
      my_error(ER_TOO_MANY_KEY_PARTS,MYF(0),tmp);
      DBUG_RETURN(-1);
    }
    if (key->name && strlen(key->name) > NAME_LEN)
    {
      my_error(ER_TOO_LONG_IDENT, MYF(0), key->name);
      DBUG_RETURN(-1);
    }
    key_iterator2.rewind ();
    if (key->type != Key::FOREIGN_KEY)
    {
      while ((key2 = key_iterator2++) != key)
      {
	/*
          foreign_key_prefix(key, key2) returns 0 if key or key2, or both, is
          'generated', and a generated key is a prefix of the other key.
          Then we do not need the generated shorter key.
        */
        if ((key2->type != Key::FOREIGN_KEY &&
             key2->name != ignore_key &&
             !foreign_key_prefix(key, key2)))
        {
          /* TODO: issue warning message */
          /* mark that the generated key should be ignored */
          if (!key2->generated ||
              (key->generated && key->columns.elements <
               key2->columns.elements))
            key->name= ignore_key;
          else
          {
            key2->name= ignore_key;
            key_parts-= key2->columns.elements;
            (*key_count)--;
          }
          break;
        }
      }
    }
    if (key->name != ignore_key)
      key_parts+=key->columns.elements;
    else
      (*key_count)--;
    if (key->name && !tmp_table &&
	!my_strcasecmp(system_charset_info,key->name,primary_key_name))
    {
      my_error(ER_WRONG_NAME_FOR_INDEX, MYF(0), key->name);
      DBUG_RETURN(-1);
    }
  }
  tmp=file->max_keys();
  if (*key_count > tmp)
  {
    my_error(ER_TOO_MANY_KEYS,MYF(0),tmp);
    DBUG_RETURN(-1);
  }

  (*key_info_buffer) = key_info= (KEY*) sql_calloc(sizeof(KEY)* *key_count);
  key_part_info=(KEY_PART_INFO*) sql_calloc(sizeof(KEY_PART_INFO)*key_parts);
  if (!*key_info_buffer || ! key_part_info)
    DBUG_RETURN(-1);				// Out of memory

  key_iterator.rewind();
  key_number=0;
  for (; (key=key_iterator++) ; key_number++)
  {
    uint key_length=0;
    key_part_spec *column;

    if (key->name == ignore_key)
    {
      /* ignore redundant keys */
      do
	key=key_iterator++;
      while (key && key->name == ignore_key);
      if (!key)
	break;
    }

    switch(key->type){
    case Key::MULTIPLE:
	key_info->flags= 0;
	break;
    case Key::FULLTEXT:
	key_info->flags= HA_FULLTEXT;
	break;
    case Key::SPATIAL:
#ifdef HAVE_SPATIAL
	key_info->flags= HA_SPATIAL;
	break;
#else
	my_error(ER_FEATURE_DISABLED, MYF(0),
                 sym_group_geom.name, sym_group_geom.needed_define);
	DBUG_RETURN(-1);
#endif
    case Key::FOREIGN_KEY:
      key_number--;				// Skip this key
      continue;
    default:
      key_info->flags = HA_NOSAME;
      break;
    }
    if (key->generated)
      key_info->flags|= HA_GENERATED_KEY;

    key_info->key_parts=(uint8) key->columns.elements;
    key_info->key_part=key_part_info;
    key_info->usable_key_parts= key_number;
    key_info->algorithm=key->algorithm;

    if (key->type == Key::FULLTEXT)
    {
      if (!(file->table_flags() & HA_CAN_FULLTEXT))
      {
	my_message(ER_TABLE_CANT_HANDLE_FT, ER(ER_TABLE_CANT_HANDLE_FT),
                   MYF(0));
	DBUG_RETURN(-1);
      }
    }
    /*
       Make SPATIAL to be RTREE by default
       SPATIAL only on BLOB or at least BINARY, this
       actually should be replaced by special GEOM type
       in near future when new frm file is ready
       checking for proper key parts number:
    */

    /* TODO: Add proper checks if handler supports key_type and algorithm */
    if (key_info->flags & HA_SPATIAL)
    {
      if (key_info->key_parts != 1)
      {
	my_error(ER_WRONG_ARGUMENTS, MYF(0), "SPATIAL INDEX");
	DBUG_RETURN(-1);
      }
    }
    else if (key_info->algorithm == HA_KEY_ALG_RTREE)
    {
#ifdef HAVE_RTREE_KEYS
      if ((key_info->key_parts & 1) == 1)
      {
	my_error(ER_WRONG_ARGUMENTS, MYF(0), "RTREE INDEX");
	DBUG_RETURN(-1);
      }
      /* TODO: To be deleted */
      my_error(ER_NOT_SUPPORTED_YET, MYF(0), "RTREE INDEX");
      DBUG_RETURN(-1);
#else
      my_error(ER_FEATURE_DISABLED, MYF(0),
               sym_group_rtree.name, sym_group_rtree.needed_define);
      DBUG_RETURN(-1);
#endif
    }

    List_iterator<key_part_spec> cols(key->columns), cols2(key->columns);
    CHARSET_INFO *ft_key_charset=0;  // for FULLTEXT
    for (uint column_nr=0 ; (column=cols++) ; column_nr++)
    {
      uint length;
      key_part_spec *dup_column;

      it.rewind();
      field=0;
      while ((sql_field=it++) &&
	     my_strcasecmp(system_charset_info,
			   column->field_name,
			   sql_field->field_name))
	field++;
      if (!sql_field)
      {
	my_error(ER_KEY_COLUMN_DOES_NOT_EXITS, MYF(0), column->field_name);
	DBUG_RETURN(-1);
      }
      while ((dup_column= cols2++) != column)
      {
        if (!my_strcasecmp(system_charset_info,
	     	           column->field_name, dup_column->field_name))
	{
	  my_printf_error(ER_DUP_FIELDNAME,
			  ER(ER_DUP_FIELDNAME),MYF(0),
			  column->field_name);
	  DBUG_RETURN(-1);
	}
      }
      cols2.rewind();
      if (key->type == Key::FULLTEXT)
      {
	if ((sql_field->sql_type != MYSQL_TYPE_STRING &&
	     sql_field->sql_type != MYSQL_TYPE_VARCHAR &&
	     !f_is_blob(sql_field->pack_flag)) ||
	    sql_field->charset == &my_charset_bin ||
	    sql_field->charset->mbminlen > 1 || // ucs2 doesn't work yet
	    (ft_key_charset && sql_field->charset != ft_key_charset))
	{
	    my_error(ER_BAD_FT_COLUMN, MYF(0), column->field_name);
	    DBUG_RETURN(-1);
	}
	ft_key_charset=sql_field->charset;
	/*
	  for fulltext keys keyseg length is 1 for blobs (it's ignored in ft
	  code anyway, and 0 (set to column width later) for char's. it has
	  to be correct col width for char's, as char data are not prefixed
	  with length (unlike blobs, where ft code takes data length from a
	  data prefix, ignoring column->length).
	*/
	column->length=test(f_is_blob(sql_field->pack_flag));
      }
      else
      {
	column->length*= sql_field->charset->mbmaxlen;

	if (f_is_blob(sql_field->pack_flag))
	{
	  if (!(file->table_flags() & HA_CAN_INDEX_BLOBS))
	  {
	    my_error(ER_BLOB_USED_AS_KEY, MYF(0), column->field_name);
	    DBUG_RETURN(-1);
	  }
	  if (!column->length)
	  {
	    my_error(ER_BLOB_KEY_WITHOUT_LENGTH, MYF(0), column->field_name);
	    DBUG_RETURN(-1);
	  }
	}
#ifdef HAVE_SPATIAL
	if (key->type == Key::SPATIAL)
	{
	  if (!column->length)
	  {
	    /*
              4 is: (Xmin,Xmax,Ymin,Ymax), this is for 2D case
              Lately we'll extend this code to support more dimensions
	    */
	    column->length= 4*sizeof(double);
	  }
	}
#endif
	if (!(sql_field->flags & NOT_NULL_FLAG))
	{
	  if (key->type == Key::PRIMARY)
	  {
	    /* Implicitly set primary key fields to NOT NULL for ISO conf. */
	    sql_field->flags|= NOT_NULL_FLAG;
	    sql_field->pack_flag&= ~FIELDFLAG_MAYBE_NULL;
	  }
	  else
	     key_info->flags|= HA_NULL_PART_KEY;
	  if (!(file->table_flags() & HA_NULL_IN_KEY))
	  {
	    my_error(ER_NULL_COLUMN_IN_INDEX, MYF(0), column->field_name);
	    DBUG_RETURN(-1);
	  }
	  if (key->type == Key::SPATIAL)
	  {
	    my_message(ER_SPATIAL_CANT_HAVE_NULL,
                       ER(ER_SPATIAL_CANT_HAVE_NULL), MYF(0));
	    DBUG_RETURN(-1);
	  }
	}
	if (MTYP_TYPENR(sql_field->unireg_check) == Field::NEXT_NUMBER)
	{
	  if (column_nr == 0 || (file->table_flags() & HA_AUTO_PART_KEY))
	    auto_increment--;			// Field is used
	}
      }

      key_part_info->fieldnr= field;
      key_part_info->offset=  (uint16) sql_field->offset;
      key_part_info->key_type=sql_field->pack_flag;
      length= sql_field->key_length;

      if (column->length)
      {
	if (f_is_blob(sql_field->pack_flag))
	{
	  if ((length=column->length) > file->max_key_length() ||
	      length > file->max_key_part_length())
	  {
	    length=min(file->max_key_length(), file->max_key_part_length());
	    if (key->type == Key::MULTIPLE)
	    {
	      /* not a critical problem */
	      char warn_buff[MYSQL_ERRMSG_SIZE];
	      my_snprintf(warn_buff, sizeof(warn_buff), ER(ER_TOO_LONG_KEY),
			  length);
	      push_warning(thd, MYSQL_ERROR::WARN_LEVEL_WARN,
			   ER_TOO_LONG_KEY, warn_buff);
	    }
	    else
	    {
	      my_error(ER_TOO_LONG_KEY,MYF(0),length);
	      DBUG_RETURN(-1);
	    }
	  }
	}
	else if (!f_is_geom(sql_field->pack_flag) &&
		  (column->length > length ||
		   ((f_is_packed(sql_field->pack_flag) ||
		     ((file->table_flags() & HA_NO_PREFIX_CHAR_KEYS) &&
		      (key_info->flags & HA_NOSAME))) &&
		    column->length != length)))
	{
	  my_message(ER_WRONG_SUB_KEY, ER(ER_WRONG_SUB_KEY), MYF(0));
	  DBUG_RETURN(-1);
	}
	else if (!(file->table_flags() & HA_NO_PREFIX_CHAR_KEYS))
	  length=column->length;
      }
      else if (length == 0)
      {
	my_error(ER_WRONG_KEY_COLUMN, MYF(0), column->field_name);
	  DBUG_RETURN(-1);
      }
      if (length > file->max_key_part_length())
      {
	length=file->max_key_part_length();
	if (key->type == Key::MULTIPLE)
	{
	  /* not a critical problem */
	  char warn_buff[MYSQL_ERRMSG_SIZE];
	  my_snprintf(warn_buff, sizeof(warn_buff), ER(ER_TOO_LONG_KEY),
		      length);
	  push_warning(thd, MYSQL_ERROR::WARN_LEVEL_WARN,
		       ER_TOO_LONG_KEY, warn_buff);
	}
	else
	{
	  my_error(ER_TOO_LONG_KEY,MYF(0),length);
	  DBUG_RETURN(-1);
	}
      }
      key_part_info->length=(uint16) length;
      /* Use packed keys for long strings on the first column */
      if (!((*db_options) & HA_OPTION_NO_PACK_KEYS) &&
	  (length >= KEY_DEFAULT_PACK_LENGTH &&
	   (sql_field->sql_type == MYSQL_TYPE_STRING ||
	    sql_field->sql_type == MYSQL_TYPE_VARCHAR ||
	    sql_field->pack_flag & FIELDFLAG_BLOB)))
      {
	if (column_nr == 0 && (sql_field->pack_flag & FIELDFLAG_BLOB) ||
            sql_field->sql_type == MYSQL_TYPE_VARCHAR)
	  key_info->flags|= HA_BINARY_PACK_KEY | HA_VAR_LENGTH_KEY;
	else
	  key_info->flags|= HA_PACK_KEY;
      }
      key_length+=length;
      key_part_info++;

      /* Create the key name based on the first column (if not given) */
      if (column_nr == 0)
      {
	if (key->type == Key::PRIMARY)
	{
	  if (primary_key)
	  {
	    my_message(ER_MULTIPLE_PRI_KEY, ER(ER_MULTIPLE_PRI_KEY),
                       MYF(0));
	    DBUG_RETURN(-1);
	  }
	  key_name=primary_key_name;
	  primary_key=1;
	}
	else if (!(key_name = key->name))
	  key_name=make_unique_key_name(sql_field->field_name,
					*key_info_buffer, key_info);
	if (check_if_keyname_exists(key_name, *key_info_buffer, key_info))
	{
	  my_error(ER_DUP_KEYNAME, MYF(0), key_name);
	  DBUG_RETURN(-1);
	}
	key_info->name=(char*) key_name;
      }
    }
    if (!key_info->name || check_column_name(key_info->name))
    {
      my_error(ER_WRONG_NAME_FOR_INDEX, MYF(0), key_info->name);
      DBUG_RETURN(-1);
    }
    if (!(key_info->flags & HA_NULL_PART_KEY))
      unique_key=1;
    key_info->key_length=(uint16) key_length;
    if (key_length > max_key_length && key->type != Key::FULLTEXT)
    {
      my_error(ER_TOO_LONG_KEY,MYF(0),max_key_length);
      DBUG_RETURN(-1);
    }
    key_info++;
  }
  if (!unique_key && !primary_key &&
      (file->table_flags() & HA_REQUIRE_PRIMARY_KEY))
  {
    my_message(ER_REQUIRES_PRIMARY_KEY, ER(ER_REQUIRES_PRIMARY_KEY), MYF(0));
    DBUG_RETURN(-1);
  }
  if (auto_increment > 0)
  {
    my_message(ER_WRONG_AUTO_KEY, ER(ER_WRONG_AUTO_KEY), MYF(0));
    DBUG_RETURN(-1);
  }
  /* Sort keys in optimized order */
  qsort((gptr) *key_info_buffer, *key_count, sizeof(KEY),
	(qsort_cmp) sort_keys);

  DBUG_RETURN(0);
}


/*
  Create a table

  SYNOPSIS
    mysql_create_table()
    thd			Thread object
    db			Database
    table_name		Table name
    create_info		Create information (like MAX_ROWS)
    fields		List of fields to create
    keys		List of keys to create
    internal_tmp_table  Set to 1 if this is an internal temporary table
			(From ALTER TABLE)

  DESCRIPTION
    If one creates a temporary table, this is automatically opened

    no_log is needed for the case of CREATE ... SELECT,
    as the logging will be done later in sql_insert.cc
    select_field_count is also used for CREATE ... SELECT,
    and must be zero for standard create of table.

  RETURN VALUES
    FALSE OK
    TRUE  error
*/

bool mysql_create_table(THD *thd,const char *db, const char *table_name,
                        HA_CREATE_INFO *create_info,
                        List<create_field> &fields,
                        List<Key> &keys,bool internal_tmp_table,
                        uint select_field_count)
{
  char		path[FN_REFLEN];
  const char	*alias;
  uint		db_options, key_count;
  KEY		*key_info_buffer;
  handler	*file;
  bool		error= TRUE;
  enum db_type	new_db_type;
  DBUG_ENTER("mysql_create_table");

  /* Check for duplicate fields and check type of table to create */
  if (!fields.elements)
  {
    my_message(ER_TABLE_MUST_HAVE_COLUMNS, ER(ER_TABLE_MUST_HAVE_COLUMNS),
               MYF(0));
    DBUG_RETURN(TRUE);
  }
  if ((new_db_type= ha_checktype(create_info->db_type)) !=
      create_info->db_type)
  {
    create_info->db_type= new_db_type;
    push_warning_printf(thd, MYSQL_ERROR::WARN_LEVEL_WARN,
			ER_WARN_USING_OTHER_HANDLER,
			ER(ER_WARN_USING_OTHER_HANDLER),
			ha_get_storage_engine(new_db_type),
			table_name);
  }
  db_options= create_info->table_options;
  if (create_info->row_type == ROW_TYPE_DYNAMIC)
    db_options|=HA_OPTION_PACK_RECORD;
  alias= table_case_name(create_info, table_name);
  file=get_new_handler((TABLE*) 0, create_info->db_type);

#ifdef NOT_USED
  /*
    if there is a technical reason for a handler not to have support
    for temp. tables this code can be re-enabled.
    Otherwise, if a handler author has a wish to prohibit usage of
    temporary tables for his handler he should implement a check in
    ::create() method
  */
  if ((create_info->options & HA_LEX_CREATE_TMP_TABLE) &&
      (file->table_flags() & HA_NO_TEMP_TABLES))
  {
    my_error(ER_ILLEGAL_HA, MYF(0), table_name);
    DBUG_RETURN(TRUE);
  }
#endif

  /*
    If the table character set was not given explicitely,
    let's fetch the database default character set and
    apply it to the table.
  */
  if (!create_info->default_table_charset)
  {
    HA_CREATE_INFO db_info;
    uint length;
    char  path[FN_REFLEN];
    strxmov(path, mysql_data_home, "/", db, NullS);
    length= unpack_dirname(path,path);             // Convert if not unix
    strmov(path+length, MY_DB_OPT_FILE);
    load_db_opt(thd, path, &db_info);
    create_info->default_table_charset= db_info.default_table_charset;
  }

  if (mysql_prepare_table(thd, create_info, &fields,
			  &keys, internal_tmp_table, &db_options, file,
			  &key_info_buffer, &key_count,
			  select_field_count))
    DBUG_RETURN(TRUE);

      /* Check if table exists */
  if (create_info->options & HA_LEX_CREATE_TMP_TABLE)
  {
    my_snprintf(path, sizeof(path), "%s%s%lx_%lx_%x%s",
		mysql_tmpdir, tmp_file_prefix, current_pid, thd->thread_id,
		thd->tmp_table++, reg_ext);
    if (lower_case_table_names)
      my_casedn_str(files_charset_info, path);
    create_info->table_options|=HA_CREATE_DELAY_KEY_WRITE;
  }
  else
    my_snprintf(path, sizeof(path), "%s/%s/%s%s", mysql_data_home, db,
		alias, reg_ext);
  unpack_filename(path,path);
  /* Check if table already exists */
  if ((create_info->options & HA_LEX_CREATE_TMP_TABLE)
      && find_temporary_table(thd,db,table_name))
  {
    if (create_info->options & HA_LEX_CREATE_IF_NOT_EXISTS)
    {
      create_info->table_existed= 1;		// Mark that table existed
      DBUG_RETURN(FALSE);
    }
    my_error(ER_TABLE_EXISTS_ERROR, MYF(0), alias);
    DBUG_RETURN(TRUE);
  }
  if (wait_if_global_read_lock(thd, 0, 1))
    DBUG_RETURN(error);
  VOID(pthread_mutex_lock(&LOCK_open));
  if (!internal_tmp_table && !(create_info->options & HA_LEX_CREATE_TMP_TABLE))
  {
    if (!access(path,F_OK))
    {
      if (create_info->options & HA_LEX_CREATE_IF_NOT_EXISTS)
      {
	create_info->table_existed= 1;		// Mark that table existed
	error= FALSE;
      }
      else
	my_error(ER_TABLE_EXISTS_ERROR, MYF(0), table_name);
      goto end;
    }
  }

  /*
    Check that table with given name does not already
    exist in any storage engine. In such a case it should
    be discovered and the error ER_TABLE_EXISTS_ERROR be returned
    unless user specified CREATE TABLE IF EXISTS
    The LOCK_open mutex has been locked to make sure no
    one else is attempting to discover the table. Since
    it's not on disk as a frm file, no one could be using it!
  */
  if (!(create_info->options & HA_LEX_CREATE_TMP_TABLE))
  {
    bool create_if_not_exists =
      create_info->options & HA_LEX_CREATE_IF_NOT_EXISTS;
    if (!ha_create_table_from_engine(thd, db, table_name,
				     create_if_not_exists))
    {
      DBUG_PRINT("info", ("Table already existed in handler"));

      if (create_if_not_exists)
      {
       create_info->table_existed= 1;   // Mark that table existed
       error= FALSE;
      }
      else
       my_error(ER_TABLE_EXISTS_ERROR, MYF(0), table_name);
      goto end;
    }
  }

  thd->proc_info="creating table";
  create_info->table_existed= 0;		// Mark that table is created

  if (thd->variables.sql_mode & MODE_NO_DIR_IN_CREATE)
    create_info->data_file_name= create_info->index_file_name= 0;
  create_info->table_options=db_options;

  if (rea_create_table(thd, path, create_info, fields, key_count,
		       key_info_buffer))
  {
    /* my_error(ER_CANT_CREATE_TABLE,MYF(0),table_name,my_errno); */
    goto end;
  }
  if (create_info->options & HA_LEX_CREATE_TMP_TABLE)
  {
    /* Open table and put in temporary table list */
    if (!(open_temporary_table(thd, path, db, table_name, 1)))
    {
      (void) rm_temporary_table(create_info->db_type, path);
      goto end;
    }
    thd->tmp_table_used= 1;
  }
  if (!internal_tmp_table && mysql_bin_log.is_open())
  {
    thd->clear_error();
    Query_log_event qinfo(thd, thd->query, thd->query_length, FALSE, FALSE);
    mysql_bin_log.write(&qinfo);
  }
  error= FALSE;

end:
  VOID(pthread_mutex_unlock(&LOCK_open));
  start_waiting_global_read_lock(thd);
  thd->proc_info="After create";
  DBUG_RETURN(error);
}

/*
** Give the key name after the first field with an optional '_#' after
**/

static bool
check_if_keyname_exists(const char *name, KEY *start, KEY *end)
{
  for (KEY *key=start ; key != end ; key++)
    if (!my_strcasecmp(system_charset_info,name,key->name))
      return 1;
  return 0;
}


static char *
make_unique_key_name(const char *field_name,KEY *start,KEY *end)
{
  char buff[MAX_FIELD_NAME],*buff_end;

  if (!check_if_keyname_exists(field_name,start,end) &&
      my_strcasecmp(system_charset_info,field_name,primary_key_name))
    return (char*) field_name;			// Use fieldname
  buff_end=strmake(buff,field_name, sizeof(buff)-4);

  /*
    Only 3 chars + '\0' left, so need to limit to 2 digit
    This is ok as we can't have more than 100 keys anyway
  */
  for (uint i=2 ; i< 100; i++)
  {
    *buff_end= '_';
    int10_to_str(i, buff_end+1, 10);
    if (!check_if_keyname_exists(buff,start,end))
      return sql_strdup(buff);
  }
  return (char*) "not_specified";		// Should never happen
}


/****************************************************************************
** Create table from a list of fields and items
****************************************************************************/

TABLE *create_table_from_items(THD *thd, HA_CREATE_INFO *create_info,
			       TABLE_LIST *create_table,
			       List<create_field> *extra_fields,
			       List<Key> *keys,
			       List<Item> *items,
			       MYSQL_LOCK **lock)
{
  TABLE tmp_table;		// Used during 'create_field()'
  TABLE *table= 0;
  uint select_field_count= items->elements;
  /* Add selected items to field list */
  List_iterator_fast<Item> it(*items);
  Item *item;
  Field *tmp_field;
  DBUG_ENTER("create_table_from_items");

  tmp_table.alias= 0;
  tmp_table.s= &tmp_table.share_not_to_be_used;
  tmp_table.s->db_create_options=0;
  tmp_table.s->blob_ptr_size= portable_sizeof_char_ptr;
  tmp_table.s->db_low_byte_first= test(create_info->db_type == DB_TYPE_MYISAM ||
                                       create_info->db_type == DB_TYPE_HEAP);
  tmp_table.null_row=tmp_table.maybe_null=0;

  while ((item=it++))
  {
    create_field *cr_field;
    Field *field;
    if (item->type() == Item::FUNC_ITEM)
      field=item->tmp_table_field(&tmp_table);
    else
      field=create_tmp_field(thd, &tmp_table, item, item->type(),
                             (Item ***) 0, &tmp_field,0,0,0);
    if (!field ||
	!(cr_field=new create_field(field,(item->type() == Item::FIELD_ITEM ?
					   ((Item_field *)item)->field :
					   (Field*) 0))))
      DBUG_RETURN(0);
    if (item->maybe_null)
      cr_field->flags &= ~NOT_NULL_FLAG;
    extra_fields->push_back(cr_field);
  }
  /*
    create and lock table

    We don't log the statement, it will be logged later.

    If this is a HEAP table, the automatic DELETE FROM which is written to the
    binlog when a HEAP table is opened for the first time since startup, must
    not be written: 1) it would be wrong (imagine we're in CREATE SELECT: we
    don't want to delete from it) 2) it would be written before the CREATE
    TABLE, which is a wrong order. So we keep binary logging disabled when we
    open_table().
    TODO: create and open should be done atomic !
  */
  {
    tmp_disable_binlog(thd);
    if (!mysql_create_table(thd, create_table->db, create_table->table_name,
                            create_info, *extra_fields, *keys, 0,
                            select_field_count))
    {
      if (!(table= open_table(thd, create_table, thd->mem_root, (bool*) 0)))
        quick_rm_table(create_info->db_type, create_table->db,
                       table_case_name(create_info, create_table->table_name));
    }
    reenable_binlog(thd);
    if (!table)                                   // open failed
      DBUG_RETURN(0);
  }

  table->reginfo.lock_type=TL_WRITE;
  if (!((*lock)= mysql_lock_tables(thd, &table,1)))
  {
    VOID(pthread_mutex_lock(&LOCK_open));
    hash_delete(&open_cache,(byte*) table);
    VOID(pthread_mutex_unlock(&LOCK_open));
    quick_rm_table(create_info->db_type, create_table->db,
		   table_case_name(create_info, create_table->table_name));
    DBUG_RETURN(0);
  }
  table->file->extra(HA_EXTRA_WRITE_CACHE);
  DBUG_RETURN(table);
}


/****************************************************************************
** Alter a table definition
****************************************************************************/

bool
mysql_rename_table(enum db_type base,
		   const char *old_db,
		   const char *old_name,
		   const char *new_db,
		   const char *new_name)
{
  char from[FN_REFLEN], to[FN_REFLEN];
  char tmp_from[NAME_LEN+1], tmp_to[NAME_LEN+1];
  handler *file=(base == DB_TYPE_UNKNOWN ? 0 : get_new_handler((TABLE*) 0, base));
  int error=0;
  DBUG_ENTER("mysql_rename_table");

  if (lower_case_table_names == 2 && file &&
      !(file->table_flags() & HA_FILE_BASED))
  {
    /* Table handler expects to get all file names as lower case */
    strmov(tmp_from, old_name);
    my_casedn_str(files_charset_info, tmp_from);
    old_name= tmp_from;

    strmov(tmp_to, new_name);
    my_casedn_str(files_charset_info, tmp_to);
    new_name= tmp_to;
  }
  my_snprintf(from, sizeof(from), "%s/%s/%s",
	      mysql_data_home, old_db, old_name);
  my_snprintf(to, sizeof(to), "%s/%s/%s",
	      mysql_data_home, new_db, new_name);
  fn_format(from,from,"","",4);
  fn_format(to,to,    "","",4);

  if (!file ||
      !(error=file->rename_table((const char*) from,(const char *) to)))
  {
    if (rename_file_ext(from,to,reg_ext))
    {
      error=my_errno;
      /* Restore old file name */
      if (file)
        file->rename_table((const char*) to,(const char *) from);
    }
  }
  delete file;
  if (error)
    my_error(ER_ERROR_ON_RENAME, MYF(0), from, to, error);
  DBUG_RETURN(error != 0);
}


/*
  Force all other threads to stop using the table

  SYNOPSIS
    wait_while_table_is_used()
    thd			Thread handler
    table		Table to remove from cache
    function		HA_EXTRA_PREPARE_FOR_DELETE if table is to be deleted
			HA_EXTRA_FORCE_REOPEN if table is not be used
  NOTES
   When returning, the table will be unusable for other threads until
   the table is closed.

  PREREQUISITES
    Lock on LOCK_open
    Win32 clients must also have a WRITE LOCK on the table !
*/

static void wait_while_table_is_used(THD *thd,TABLE *table,
				     enum ha_extra_function function)
{
  DBUG_PRINT("enter",("table: %s", table->s->table_name));
  DBUG_ENTER("wait_while_table_is_used");
  safe_mutex_assert_owner(&LOCK_open);

  VOID(table->file->extra(function));
  /* Mark all tables that are in use as 'old' */
  mysql_lock_abort(thd, table);			// end threads waiting on lock

  /* Wait until all there are no other threads that has this table open */
  while (remove_table_from_cache(thd, table->s->db, table->s->table_name, 0))
  {
    dropping_tables++;
    (void) pthread_cond_wait(&COND_refresh,&LOCK_open);
    dropping_tables--;
  }
  DBUG_VOID_RETURN;
}

/*
  Close a cached table

  SYNOPSIS
    close_cached_table()
    thd			Thread handler
    table		Table to remove from cache

  NOTES
    Function ends by signaling threads waiting for the table to try to
    reopen the table.

  PREREQUISITES
    Lock on LOCK_open
    Win32 clients must also have a WRITE LOCK on the table !
*/

void close_cached_table(THD *thd, TABLE *table)
{
  DBUG_ENTER("close_cached_table");

  wait_while_table_is_used(thd, table, HA_EXTRA_PREPARE_FOR_DELETE);
  /* Close lock if this is not got with LOCK TABLES */
  if (thd->lock)
  {
    mysql_unlock_tables(thd, thd->lock);
    thd->lock=0;			// Start locked threads
  }
  /* Close all copies of 'table'.  This also frees all LOCK TABLES lock */
  thd->open_tables=unlink_open_table(thd,thd->open_tables,table);

  /* When lock on LOCK_open is freed other threads can continue */
  pthread_cond_broadcast(&COND_refresh);
  DBUG_VOID_RETURN;
}

static int send_check_errmsg(THD *thd, TABLE_LIST* table,
			     const char* operator_name, const char* errmsg)

{
  Protocol *protocol= thd->protocol;
  protocol->prepare_for_resend();
  protocol->store(table->alias, system_charset_info);
  protocol->store((char*) operator_name, system_charset_info);
  protocol->store("error", 5, system_charset_info);
  protocol->store(errmsg, system_charset_info);
  thd->clear_error();
  if (protocol->write())
    return -1;
  return 1;
}


static int prepare_for_restore(THD* thd, TABLE_LIST* table,
			       HA_CHECK_OPT *check_opt)
{
  DBUG_ENTER("prepare_for_restore");

  if (table->table) // do not overwrite existing tables on restore
  {
    DBUG_RETURN(send_check_errmsg(thd, table, "restore",
				  "table exists, will not overwrite on restore"
				  ));
  }
  else
  {
    char* backup_dir= thd->lex->backup_dir;
    char src_path[FN_REFLEN], dst_path[FN_REFLEN];
    char* table_name = table->table_name;
    char* db = thd->db ? thd->db : table->db;

    if (fn_format_relative_to_data_home(src_path, table_name, backup_dir,
					reg_ext))
      DBUG_RETURN(-1); // protect buffer overflow

    my_snprintf(dst_path, sizeof(dst_path), "%s%s/%s",
		mysql_real_data_home, db, table_name);

    if (lock_and_wait_for_table_name(thd,table))
      DBUG_RETURN(-1);

    if (my_copy(src_path,
		fn_format(dst_path, dst_path,"", reg_ext, 4),
		MYF(MY_WME)))
    {
      pthread_mutex_lock(&LOCK_open);
      unlock_table_name(thd, table);
      pthread_mutex_unlock(&LOCK_open);
      DBUG_RETURN(send_check_errmsg(thd, table, "restore",
				    "Failed copying .frm file"));
    }
    if (mysql_truncate(thd, table, 1))
    {
      pthread_mutex_lock(&LOCK_open);
      unlock_table_name(thd, table);
      pthread_mutex_unlock(&LOCK_open);
      DBUG_RETURN(send_check_errmsg(thd, table, "restore",
				    "Failed generating table from .frm file"));
    }
  }

  /*
    Now we should be able to open the partially restored table
    to finish the restore in the handler later on
  */
  if (!(table->table = reopen_name_locked_table(thd, table)))
  {
    pthread_mutex_lock(&LOCK_open);
    unlock_table_name(thd, table);
    pthread_mutex_unlock(&LOCK_open);
  }
  DBUG_RETURN(0);
}


static int prepare_for_repair(THD* thd, TABLE_LIST *table_list,
			      HA_CHECK_OPT *check_opt)
{
  int error= 0;
  TABLE tmp_table, *table;
  DBUG_ENTER("prepare_for_repair");

  if (!(check_opt->sql_flags & TT_USEFRM))
    DBUG_RETURN(0);

  if (!(table= table_list->table))		/* if open_ltable failed */
  {
    char name[FN_REFLEN];
    strxmov(name, mysql_data_home, "/", table_list->db, "/",
	    table_list->table_name, NullS);
    if (openfrm(thd, name, "", 0, 0, 0, &tmp_table))
      DBUG_RETURN(0);				// Can't open frm file
    table= &tmp_table;
  }

  /*
    User gave us USE_FRM which means that the header in the index file is
    trashed.
    In this case we will try to fix the table the following way:
    - Rename the data file to a temporary name
    - Truncate the table
    - Replace the new data file with the old one
    - Run a normal repair using the new index file and the old data file
  */

  char from[FN_REFLEN],tmp[FN_REFLEN+32];
  const char **ext= table->file->bas_ext();
  MY_STAT stat_info;

  /*
    Check if this is a table type that stores index and data separately,
    like ISAM or MyISAM
  */
  if (!ext[0] || !ext[1])
    goto end;					// No data file

  strxmov(from, table->s->path, ext[1], NullS);	// Name of data file
  if (!my_stat(from, &stat_info, MYF(0)))
    goto end;				// Can't use USE_FRM flag

  my_snprintf(tmp, sizeof(tmp), "%s-%lx_%lx",
	      from, current_pid, thd->thread_id);

  /* If we could open the table, close it */
  if (table_list->table)
  {
    pthread_mutex_lock(&LOCK_open);
    close_cached_table(thd, table);
    pthread_mutex_unlock(&LOCK_open);
  }
  if (lock_and_wait_for_table_name(thd,table_list))
  {
    error= -1;
    goto end;
  }
  if (my_rename(from, tmp, MYF(MY_WME)))
  {
    pthread_mutex_lock(&LOCK_open);
    unlock_table_name(thd, table_list);
    pthread_mutex_unlock(&LOCK_open);
    error= send_check_errmsg(thd, table_list, "repair",
			     "Failed renaming data file");
    goto end;
  }
  if (mysql_truncate(thd, table_list, 1))
  {
    pthread_mutex_lock(&LOCK_open);
    unlock_table_name(thd, table_list);
    pthread_mutex_unlock(&LOCK_open);
    error= send_check_errmsg(thd, table_list, "repair",
			     "Failed generating table from .frm file");
    goto end;
  }
  if (my_rename(tmp, from, MYF(MY_WME)))
  {
    pthread_mutex_lock(&LOCK_open);
    unlock_table_name(thd, table_list);
    pthread_mutex_unlock(&LOCK_open);
    error= send_check_errmsg(thd, table_list, "repair",
			     "Failed restoring .MYD file");
    goto end;
  }

  /*
    Now we should be able to open the partially repaired table
    to finish the repair in the handler later on.
  */
  if (!(table_list->table = reopen_name_locked_table(thd, table_list)))
  {
    pthread_mutex_lock(&LOCK_open);
    unlock_table_name(thd, table_list);
    pthread_mutex_unlock(&LOCK_open);
  }

end:
  if (table == &tmp_table)
    closefrm(table);				// Free allocated memory
  DBUG_RETURN(error);
}


/*
  RETURN VALUES
    FALSE Message sent to net (admin operation went ok)
    TRUE  Message should be sent by caller 
          (admin operation or network communication failed)
*/
static bool mysql_admin_table(THD* thd, TABLE_LIST* tables,
                              HA_CHECK_OPT* check_opt,
                              const char *operator_name,
                              thr_lock_type lock_type,
                              bool open_for_modify,
                              bool no_warnings_for_error,
                              uint extra_open_options,
                              int (*prepare_func)(THD *, TABLE_LIST *,
                                                  HA_CHECK_OPT *),
                              int (handler::*operator_func)(THD *,
                                                            HA_CHECK_OPT *),
                              int (view_operator_func)(THD *, TABLE_LIST*))
{
  TABLE_LIST *table, *next_global_table;
  List<Item> field_list;
  Item *item;
  Protocol *protocol= thd->protocol;
  int result_code;
  DBUG_ENTER("mysql_admin_table");

  field_list.push_back(item = new Item_empty_string("Table", NAME_LEN*2));
  item->maybe_null = 1;
  field_list.push_back(item = new Item_empty_string("Op", 10));
  item->maybe_null = 1;
  field_list.push_back(item = new Item_empty_string("Msg_type", 10));
  item->maybe_null = 1;
  field_list.push_back(item = new Item_empty_string("Msg_text", 255));
  item->maybe_null = 1;
  if (protocol->send_fields(&field_list,
                            Protocol::SEND_NUM_ROWS | Protocol::SEND_EOF))
    DBUG_RETURN(TRUE);

  mysql_ha_flush(thd, tables, MYSQL_HA_CLOSE_FINAL);
  for (table= tables; table; table= table->next_local)
  {
    char table_name[NAME_LEN*2+2];
    char* db = table->db;
    bool fatal_error=0;

    strxmov(table_name, db, ".", table->table_name, NullS);
    thd->open_options|= extra_open_options;
    table->lock_type= lock_type;
    /* open only one table from local list of command */
    next_global_table= table->next_global;
    table->next_global= 0;
    thd->no_warnings_for_error= no_warnings_for_error;
    open_and_lock_tables(thd, table);
    thd->no_warnings_for_error= 0;
    table->next_global= next_global_table;
    /* if view are unsupported */
    if (table->view && view_operator_func == NULL)
    {
      result_code= HA_ADMIN_NOT_IMPLEMENTED;
      goto send_result;
    }
    thd->open_options&= ~extra_open_options;

    if (prepare_func)
    {
      switch ((*prepare_func)(thd, table, check_opt)) {
      case  1:           // error, message written to net
        close_thread_tables(thd);
        continue;
      case -1:           // error, message could be written to net
        goto err;
      default:           // should be 0 otherwise
        ;
      }
    }

    /*
      CHECK TABLE command is only command where VIEW allowed here and this
      command use only temporary teble method for VIEWs resolving => there
      can't be VIEW tree substitition of join view => if opening table
      succeed then table->table will have real TABLE pointer as value (in
      case of join view substitution table->table can be 0, but here it is
      impossible)
    */
    if (!table->table)
    {
      char buf[ERRMSGSIZE+ERRMSGSIZE+2];
      const char *err_msg;
      protocol->prepare_for_resend();
      protocol->store(table_name, system_charset_info);
      protocol->store(operator_name, system_charset_info);
      protocol->store("error",5, system_charset_info);
      if (!(err_msg=thd->net.last_error))
	err_msg=ER(ER_CHECK_NO_SUCH_TABLE);
      /* if it was a view will check md5 sum */
      if (table->view &&
          view_checksum(thd, table) == HA_ADMIN_WRONG_CHECKSUM)
      {
        strxmov(buf, err_msg, "; ", ER(ER_VIEW_CHECKSUM), NullS);
        err_msg= (const char *)buf;
      }
      protocol->store(err_msg, system_charset_info);
      thd->clear_error();
      if (protocol->write())
	goto err;
      continue;
    }

    if (table->view)
    {
      result_code= (*view_operator_func)(thd, table);
      goto send_result;
    }

    table->table->pos_in_table_list= table;
    if ((table->table->db_stat & HA_READ_ONLY) && open_for_modify)
    {
      char buff[FN_REFLEN + MYSQL_ERRMSG_SIZE];
      protocol->prepare_for_resend();
      protocol->store(table_name, system_charset_info);
      protocol->store(operator_name, system_charset_info);
      protocol->store("error", 5, system_charset_info);
      my_snprintf(buff, sizeof(buff), ER(ER_OPEN_AS_READONLY), table_name);
      protocol->store(buff, system_charset_info);
      close_thread_tables(thd);
      table->table=0;				// For query cache
      if (protocol->write())
	goto err;
      continue;
    }

    /* Close all instances of the table to allow repair to rename files */
    if (lock_type == TL_WRITE && table->table->s->version)
    {
      pthread_mutex_lock(&LOCK_open);
      const char *old_message=thd->enter_cond(&COND_refresh, &LOCK_open,
					      "Waiting to get writelock");
      mysql_lock_abort(thd,table->table);
      while (remove_table_from_cache(thd, table->table->s->db,
				     table->table->s->table_name, 0) &&
	     ! thd->killed)
      {
	dropping_tables++;
	(void) pthread_cond_wait(&COND_refresh,&LOCK_open);
	dropping_tables--;
      }
      thd->exit_cond(old_message);
      if (thd->killed)
	goto err;
      /* Flush entries in the query cache involving this table. */
      query_cache_invalidate3(thd, table->table, 0);
      open_for_modify= 0;
    }

    result_code = (table->table->file->*operator_func)(thd, check_opt);

send_result:

    thd->clear_error();  // these errors shouldn't get client
    protocol->prepare_for_resend();
    protocol->store(table_name, system_charset_info);
    protocol->store(operator_name, system_charset_info);

send_result_message:

    DBUG_PRINT("info", ("result_code: %d", result_code));
    switch (result_code) {
    case HA_ADMIN_NOT_IMPLEMENTED:
      {
	char buf[ERRMSGSIZE+20];
	uint length=my_snprintf(buf, ERRMSGSIZE,
				ER(ER_CHECK_NOT_IMPLEMENTED), operator_name);
	protocol->store("note", 4, system_charset_info);
	protocol->store(buf, length, system_charset_info);
      }
      break;

    case HA_ADMIN_OK:
      protocol->store("status", 6, system_charset_info);
      protocol->store("OK",2, system_charset_info);
      break;

    case HA_ADMIN_FAILED:
      protocol->store("status", 6, system_charset_info);
      protocol->store("Operation failed",16, system_charset_info);
      break;

    case HA_ADMIN_REJECT:
      protocol->store("status", 6, system_charset_info);
      protocol->store("Operation need committed state",30, system_charset_info);
      open_for_modify= FALSE;
      break;

    case HA_ADMIN_ALREADY_DONE:
      protocol->store("status", 6, system_charset_info);
      protocol->store("Table is already up to date", 27, system_charset_info);
      break;

    case HA_ADMIN_CORRUPT:
      protocol->store("error", 5, system_charset_info);
      protocol->store("Corrupt", 7, system_charset_info);
      fatal_error=1;
      break;

    case HA_ADMIN_INVALID:
      protocol->store("error", 5, system_charset_info);
      protocol->store("Invalid argument",16, system_charset_info);
      break;

    case HA_ADMIN_TRY_ALTER:
    {
      /*
        This is currently used only by InnoDB. ha_innobase::optimize() answers
        "try with alter", so here we close the table, do an ALTER TABLE,
        reopen the table and do ha_innobase::analyze() on it.
      */
      close_thread_tables(thd);
<<<<<<< HEAD
      TABLE_LIST *save_next_local= table->next_local,
                 *save_next_global= table->next_global;
      table->next_local= table->next_global= 0;
=======
      TABLE_LIST *save_next= table->next;
      table->next= 0;
      tmp_disable_binlog(thd); // binlogging is done by caller if wanted
>>>>>>> e42312c0
      result_code= mysql_recreate_table(thd, table, 0);
      reenable_binlog(thd);
      close_thread_tables(thd);
      if (!result_code) // recreation went ok
      {
        if ((table->table= open_ltable(thd, table, lock_type)) &&
            ((result_code= table->table->file->analyze(thd, check_opt)) > 0))
          result_code= 0; // analyze went ok
      }
      result_code= result_code ? HA_ADMIN_FAILED : HA_ADMIN_OK;
      table->next_local= save_next_local;
      table->next_global= save_next_global;
      goto send_result_message;
    }
    case HA_ADMIN_WRONG_CHECKSUM:
    {
      protocol->store("note", 4, system_charset_info);
      protocol->store(ER(ER_VIEW_CHECKSUM), strlen(ER(ER_VIEW_CHECKSUM)),
                      system_charset_info);
      break;
    }

    default:				// Probably HA_ADMIN_INTERNAL_ERROR
      protocol->store("error", 5, system_charset_info);
      protocol->store("Unknown - internal error during operation", 41
		      , system_charset_info);
      fatal_error=1;
      break;
    }
    if (fatal_error)
      table->table->s->version=0;               // Force close of table
    else if (open_for_modify)
    {
      pthread_mutex_lock(&LOCK_open);
      remove_table_from_cache(thd, table->table->s->db,
			      table->table->s->table_name, 0);
      pthread_mutex_unlock(&LOCK_open);
      /* May be something modified consequently we have to invalidate cache */
      query_cache_invalidate3(thd, table->table, 0);
    }
    close_thread_tables(thd);
    table->table=0;				// For query cache
    if (protocol->write())
      goto err;
  }

  send_eof(thd);
  DBUG_RETURN(FALSE);
 err:
  close_thread_tables(thd);			// Shouldn't be needed
  if (table)
    table->table=0;
  DBUG_RETURN(TRUE);
}


bool mysql_backup_table(THD* thd, TABLE_LIST* table_list)
{
  DBUG_ENTER("mysql_backup_table");
  DBUG_RETURN(mysql_admin_table(thd, table_list, 0,
				"backup", TL_READ, 0, 0, 0, 0,
				&handler::backup, 0));
}


bool mysql_restore_table(THD* thd, TABLE_LIST* table_list)
{
  DBUG_ENTER("mysql_restore_table");
  DBUG_RETURN(mysql_admin_table(thd, table_list, 0,
				"restore", TL_WRITE, 1, 1, 0,
				&prepare_for_restore,
				&handler::restore, 0));
}


bool mysql_repair_table(THD* thd, TABLE_LIST* tables, HA_CHECK_OPT* check_opt)
{
  DBUG_ENTER("mysql_repair_table");
  DBUG_RETURN(mysql_admin_table(thd, tables, check_opt,
				"repair", TL_WRITE, 1,
                                test(check_opt->sql_flags & TT_USEFRM),
                                HA_OPEN_FOR_REPAIR,
				&prepare_for_repair,
				&handler::repair, 0));
}


bool mysql_optimize_table(THD* thd, TABLE_LIST* tables, HA_CHECK_OPT* check_opt)
{
  DBUG_ENTER("mysql_optimize_table");
  DBUG_RETURN(mysql_admin_table(thd, tables, check_opt,
				"optimize", TL_WRITE, 1,0,0,0,
				&handler::optimize, 0));
}


/*
  Assigned specified indexes for a table into key cache

  SYNOPSIS
    mysql_assign_to_keycache()
    thd		Thread object
    tables	Table list (one table only)

  RETURN VALUES
   FALSE ok
   TRUE  error
*/

bool mysql_assign_to_keycache(THD* thd, TABLE_LIST* tables,
			     LEX_STRING *key_cache_name)
{
  HA_CHECK_OPT check_opt;
  KEY_CACHE *key_cache;
  DBUG_ENTER("mysql_assign_to_keycache");

  check_opt.init();
  pthread_mutex_lock(&LOCK_global_system_variables);
  if (!(key_cache= get_key_cache(key_cache_name)))
  {
    pthread_mutex_unlock(&LOCK_global_system_variables);
    my_error(ER_UNKNOWN_KEY_CACHE, MYF(0), key_cache_name->str);
    DBUG_RETURN(TRUE);
  }
  pthread_mutex_unlock(&LOCK_global_system_variables);
  check_opt.key_cache= key_cache;
  DBUG_RETURN(mysql_admin_table(thd, tables, &check_opt,
				"assign_to_keycache", TL_READ_NO_INSERT, 0, 0,
				0, 0, &handler::assign_to_keycache, 0));
}


/*
  Reassign all tables assigned to a key cache to another key cache

  SYNOPSIS
    reassign_keycache_tables()
    thd		Thread object
    src_cache	Reference to the key cache to clean up
    dest_cache	New key cache

  NOTES
    This is called when one sets a key cache size to zero, in which
    case we have to move the tables associated to this key cache to
    the "default" one.

    One has to ensure that one never calls this function while
    some other thread is changing the key cache. This is assured by
    the caller setting src_cache->in_init before calling this function.

    We don't delete the old key cache as there may still be pointers pointing
    to it for a while after this function returns.

 RETURN VALUES
    0	  ok
*/

int reassign_keycache_tables(THD *thd, KEY_CACHE *src_cache,
			     KEY_CACHE *dst_cache)
{
  DBUG_ENTER("reassign_keycache_tables");

  DBUG_ASSERT(src_cache != dst_cache);
  DBUG_ASSERT(src_cache->in_init);
  src_cache->param_buff_size= 0;		// Free key cache
  ha_resize_key_cache(src_cache);
  ha_change_key_cache(src_cache, dst_cache);
  DBUG_RETURN(0);
}


/*
  Preload specified indexes for a table into key cache

  SYNOPSIS
    mysql_preload_keys()
    thd		Thread object
    tables	Table list (one table only)

  RETURN VALUES
    FALSE ok
    TRUE  error
*/

bool mysql_preload_keys(THD* thd, TABLE_LIST* tables)
{
  DBUG_ENTER("mysql_preload_keys");
  DBUG_RETURN(mysql_admin_table(thd, tables, 0,
				"preload_keys", TL_READ, 0, 0, 0, 0,
				&handler::preload_keys, 0));
}


/*
  Create a table identical to the specified table

  SYNOPSIS
    mysql_create_like_table()
    thd		Thread object
    table	Table list (one table only)
    create_info Create info
    table_ident Src table_ident

  RETURN VALUES
    FALSE OK
    TRUE  error
*/

bool mysql_create_like_table(THD* thd, TABLE_LIST* table,
                             HA_CREATE_INFO *create_info,
                             Table_ident *table_ident)
{
  TABLE **tmp_table;
  char src_path[FN_REFLEN], dst_path[FN_REFLEN];
  char *db= table->db;
  char *table_name= table->table_name;
  char *src_db= thd->db;
  char *src_table= table_ident->table.str;
  int  err;
  bool res= TRUE;
  TABLE_LIST src_tables_list;
  DBUG_ENTER("mysql_create_like_table");

  /*
    Validate the source table
  */
  if (table_ident->table.length > NAME_LEN ||
      (table_ident->table.length &&
       check_table_name(src_table,table_ident->table.length)) ||
      table_ident->db.str && check_db_name((src_db= table_ident->db.str)))
  {
    my_error(ER_WRONG_TABLE_NAME, MYF(0), src_table);
    DBUG_RETURN(TRUE);
  }

  bzero((gptr)&src_tables_list, sizeof(src_tables_list));
  src_tables_list.db= table_ident->db.str ? table_ident->db.str : thd->db;
  src_tables_list.table_name= table_ident->table.str;

  if (lock_and_wait_for_table_name(thd, &src_tables_list))
    goto err;

  if ((tmp_table= find_temporary_table(thd, src_db, src_table)))
    strxmov(src_path, (*tmp_table)->s->path, reg_ext, NullS);
  else
  {
    strxmov(src_path, mysql_data_home, "/", src_db, "/", src_table,
	    reg_ext, NullS);
    /* Resolve symlinks (for windows) */
    fn_format(src_path, src_path, "", "", MYF(MY_UNPACK_FILENAME));
    if (access(src_path, F_OK))
    {
      my_error(ER_BAD_TABLE_ERROR, MYF(0), src_table);
      goto err;
    }
  }

  /*
    Validate the destination table

    skip the destination table name checking as this is already
    validated.
  */
  if (create_info->options & HA_LEX_CREATE_TMP_TABLE)
  {
    if (find_temporary_table(thd, db, table_name))
      goto table_exists;
    my_snprintf(dst_path, sizeof(dst_path), "%s%s%lx_%lx_%x%s",
		mysql_tmpdir, tmp_file_prefix, current_pid,
		thd->thread_id, thd->tmp_table++, reg_ext);
    if (lower_case_table_names)
      my_casedn_str(files_charset_info, dst_path);
    create_info->table_options|= HA_CREATE_DELAY_KEY_WRITE;
  }
  else
  {
    strxmov(dst_path, mysql_data_home, "/", db, "/", table_name,
	    reg_ext, NullS);
    fn_format(dst_path, dst_path, "", "", MYF(MY_UNPACK_FILENAME));
    if (!access(dst_path, F_OK))
      goto table_exists;
  }

  /*
    Create a new table by copying from source table
  */
  if (my_copy(src_path, dst_path, MYF(MY_WME|MY_DONT_OVERWRITE_FILE)))
    goto err;

  /*
    As mysql_truncate don't work on a new table at this stage of
    creation, instead create the table directly (for both normal
    and temporary tables).
  */
  *fn_ext(dst_path)= 0;
  err= ha_create_table(dst_path, create_info, 1);

  if (create_info->options & HA_LEX_CREATE_TMP_TABLE)
  {
    if (err || !open_temporary_table(thd, dst_path, db, table_name, 1))
    {
      (void) rm_temporary_table(create_info->db_type,
				dst_path); /* purecov: inspected */
      goto err;     /* purecov: inspected */
    }
  }
  else if (err)
  {
    (void) quick_rm_table(create_info->db_type, db,
			  table_name); /* purecov: inspected */
    goto err;	    /* purecov: inspected */
  }

  // Must be written before unlock
  if (mysql_bin_log.is_open())
  {
    thd->clear_error();
    Query_log_event qinfo(thd, thd->query, thd->query_length, FALSE, FALSE);
    mysql_bin_log.write(&qinfo);
  }
  res= FALSE;
  goto err;

table_exists:
  if (create_info->options & HA_LEX_CREATE_IF_NOT_EXISTS)
  {
    char warn_buff[MYSQL_ERRMSG_SIZE];
    my_snprintf(warn_buff, sizeof(warn_buff),
		ER(ER_TABLE_EXISTS_ERROR), table_name);
    push_warning(thd, MYSQL_ERROR::WARN_LEVEL_NOTE,
		 ER_TABLE_EXISTS_ERROR,warn_buff);
    res= FALSE;
  }
  else
    my_error(ER_TABLE_EXISTS_ERROR, MYF(0), table_name);

err:
  pthread_mutex_lock(&LOCK_open);
  unlock_table_name(thd, &src_tables_list);
  pthread_mutex_unlock(&LOCK_open);
  DBUG_RETURN(res);
}


bool mysql_analyze_table(THD* thd, TABLE_LIST* tables, HA_CHECK_OPT* check_opt)
{
#ifdef OS2
  thr_lock_type lock_type = TL_WRITE;
#else
  thr_lock_type lock_type = TL_READ_NO_INSERT;
#endif

  DBUG_ENTER("mysql_analyze_table");
  DBUG_RETURN(mysql_admin_table(thd, tables, check_opt,
				"analyze", lock_type, 1, 0, 0, 0,
				&handler::analyze, 0));
}


bool mysql_check_table(THD* thd, TABLE_LIST* tables,HA_CHECK_OPT* check_opt)
{
#ifdef OS2
  thr_lock_type lock_type = TL_WRITE;
#else
  thr_lock_type lock_type = TL_READ_NO_INSERT;
#endif

  DBUG_ENTER("mysql_check_table");
  DBUG_RETURN(mysql_admin_table(thd, tables, check_opt,
				"check", lock_type,
				0, HA_OPEN_FOR_REPAIR, 0, 0,
				&handler::check, &view_checksum));
}


/* table_list should contain just one table */
static int
mysql_discard_or_import_tablespace(THD *thd,
                                   TABLE_LIST *table_list,
                                   enum tablespace_op_type tablespace_op)
{
  TABLE *table;
  my_bool discard;
  int error;
  DBUG_ENTER("mysql_discard_or_import_tablespace");

  /*
    Note that DISCARD/IMPORT TABLESPACE always is the only operation in an
    ALTER TABLE
  */

  thd->proc_info="discard_or_import_tablespace";

  discard= test(tablespace_op == DISCARD_TABLESPACE);

 /*
   We set this flag so that ha_innobase::open and ::external_lock() do
   not complain when we lock the table
 */
  thd->tablespace_op= TRUE;
  if (!(table=open_ltable(thd,table_list,TL_WRITE)))
  {
    thd->tablespace_op=FALSE;
    DBUG_RETURN(-1);
  }

  error=table->file->discard_or_import_tablespace(discard);

  thd->proc_info="end";

  if (error)
    goto err;

  /*
    The 0 in the call below means 'not in a transaction', which means
    immediate invalidation; that is probably what we wish here
  */
  query_cache_invalidate3(thd, table_list, 0);

  /* The ALTER TABLE is always in its own transaction */
  error = ha_commit_stmt(thd);
  if (ha_commit(thd))
    error=1;
  if (error)
    goto err;
  if (mysql_bin_log.is_open())
  {
    Query_log_event qinfo(thd, thd->query, thd->query_length, FALSE, FALSE);
    mysql_bin_log.write(&qinfo);
  }
err:
  close_thread_tables(thd);
  thd->tablespace_op=FALSE;
  if (error == 0)
  {
    send_ok(thd);
    DBUG_RETURN(0);
  }

  if (error == HA_ERR_ROW_IS_REFERENCED)
    my_error(ER_ROW_IS_REFERENCED, MYF(0));
  
  DBUG_RETURN(-1);
}


#ifdef NOT_USED
/*
  CREATE INDEX and DROP INDEX are implemented by calling ALTER TABLE with
  the proper arguments.  This isn't very fast but it should work for most
  cases.
  One should normally create all indexes with CREATE TABLE or ALTER TABLE.
*/

int mysql_create_indexes(THD *thd, TABLE_LIST *table_list, List<Key> &keys)
{
  List<create_field> fields;
  List<Alter_drop>   drop;
  List<Alter_column> alter;
  HA_CREATE_INFO     create_info;
  int		     rc;
  uint		     idx;
  uint		     db_options;
  uint		     key_count;
  TABLE		     *table;
  Field		     **f_ptr;
  KEY		     *key_info_buffer;
  char		     path[FN_REFLEN+1];
  DBUG_ENTER("mysql_create_index");

  /*
    Try to use online generation of index.
    This requires that all indexes can be created online.
    Otherwise, the old alter table procedure is executed.

    Open the table to have access to the correct table handler.
  */
  if (!(table=open_ltable(thd,table_list,TL_WRITE_ALLOW_READ)))
    DBUG_RETURN(-1);

  /*
    The add_index method takes an array of KEY structs for the new indexes.
    Preparing a new table structure generates this array.
    It needs a list with all fields of the table, which does not need to
    be correct in every respect. The field names are important.
  */
  for (f_ptr= table->field; *f_ptr; f_ptr++)
  {
    create_field *c_fld= new create_field(*f_ptr, *f_ptr);
    c_fld->unireg_check= Field::NONE; /*avoid multiple auto_increments*/
    fields.push_back(c_fld);
  }
  bzero((char*) &create_info,sizeof(create_info));
  create_info.db_type=DB_TYPE_DEFAULT;
  create_info.default_table_charset= thd->variables.collation_database;
  db_options= 0;
  if (mysql_prepare_table(thd, &create_info, &fields,
			  &keys, /*tmp_table*/ 0, &db_options, table->file,
			  &key_info_buffer, key_count,
			  /*select_field_count*/ 0))
    DBUG_RETURN(-1);

  /*
    Check if all keys can be generated with the add_index method.
    If anyone cannot, then take the old way.
  */
  for (idx=0; idx< key_count; idx++)
  {
    DBUG_PRINT("info", ("creating index %s", key_info_buffer[idx].name));
    if (!(table->file->index_ddl_flags(key_info_buffer+idx)&
	  (HA_DDL_ONLINE| HA_DDL_WITH_LOCK)))
      break ;
  }
  if ((idx < key_count)|| !key_count)
  {
    /* Re-initialize the create_info, which was changed by prepare table. */
    bzero((char*) &create_info,sizeof(create_info));
    create_info.db_type=DB_TYPE_DEFAULT;
    create_info.default_table_charset= thd->variables.collation_database;
    /* Cleanup the fields list. We do not want to create existing fields. */
    fields.delete_elements();
    if (real_alter_table(thd, table_list->db, table_list->table_name,
			 &create_info, table_list, table,
			 fields, keys, drop, alter, 0, (ORDER*)0,
			 ALTER_ADD_INDEX, DUP_ERROR))
      /* Don't need to free((gptr) key_info_buffer);*/
      DBUG_RETURN(-1);
  }
  else
  {
    if (table->file->add_index(table, key_info_buffer, key_count)||
	(my_snprintf(path, sizeof(path), "%s/%s/%s%s", mysql_data_home,
		     table_list->db, (lower_case_table_names == 2) ?
		     table_list->alias: table_list->table_name, reg_ext) >=
	 (int) sizeof(path)) ||
	! unpack_filename(path, path) ||
	mysql_create_frm(thd, path, &create_info,
			 fields, key_count, key_info_buffer, table->file))
      /* don't need to free((gptr) key_info_buffer);*/
      DBUG_RETURN(-1);
  }
  /* don't need to free((gptr) key_info_buffer);*/
  DBUG_RETURN(0);
}


int mysql_drop_indexes(THD *thd, TABLE_LIST *table_list,
		       List<Alter_drop> &drop)
{
  List<create_field> fields;
  List<Key>	     keys;
  List<Alter_column> alter;
  HA_CREATE_INFO     create_info;
  uint		     idx;
  uint		     db_options;
  uint		     key_count;
  uint		     *key_numbers;
  TABLE		     *table;
  Field		     **f_ptr;
  KEY		     *key_info;
  KEY		     *key_info_buffer;
  char		     path[FN_REFLEN];
  DBUG_ENTER("mysql_drop_index");

  /*
    Try to use online generation of index.
    This requires that all indexes can be created online.
    Otherwise, the old alter table procedure is executed.

    Open the table to have access to the correct table handler.
  */
  if (!(table=open_ltable(thd,table_list,TL_WRITE_ALLOW_READ)))
    DBUG_RETURN(-1);

  /*
    The drop_index method takes an array of key numbers.
    It cannot get more entries than keys in the table.
  */
  key_numbers= (uint*) thd->alloc(sizeof(uint*)*table->keys);
  key_count= 0;

  /*
    Get the number of each key and check if it can be created online.
  */
  List_iterator<Alter_drop> drop_it(drop);
  Alter_drop *drop_key;
  while ((drop_key= drop_it++))
  {
    /* Find the key in the table. */
    key_info=table->key_info;
    for (idx=0; idx< table->keys; idx++, key_info++)
    {
      if (!my_strcasecmp(system_charset_info, key_info->name, drop_key->name))
	break;
    }
    if (idx>= table->keys)
    {
      my_error(ER_CANT_DROP_FIELD_OR_KEY, MYF(0), drop_key->name);
      /*don't need to free((gptr) key_numbers);*/
      DBUG_RETURN(-1);
    }
    /*
      Check if the key can be generated with the add_index method.
      If anyone cannot, then take the old way.
    */
    DBUG_PRINT("info", ("dropping index %s", table->key_info[idx].name));
    if (!(table->file->index_ddl_flags(table->key_info+idx)&
	  (HA_DDL_ONLINE| HA_DDL_WITH_LOCK)))
      break ;
    key_numbers[key_count++]= idx;
  }

  bzero((char*) &create_info,sizeof(create_info));
  create_info.db_type=DB_TYPE_DEFAULT;
  create_info.default_table_charset= thd->variables.collation_database;

  if ((drop_key)|| (drop.elements<= 0))
  {
    if (real_alter_table(thd, table_list->db, table_list->table_name,
			 &create_info, table_list, table,
			 fields, keys, drop, alter, 0, (ORDER*)0,
			 ALTER_DROP_INDEX, DUP_ERROR))
      /*don't need to free((gptr) key_numbers);*/
      DBUG_RETURN(-1);
  }
  else
  {
    db_options= 0;
    if (table->file->drop_index(table, key_numbers, key_count)||
	mysql_prepare_table(thd, &create_info, &fields,
			    &keys, /*tmp_table*/ 0, &db_options, table->file,
			    &key_info_buffer, key_count,
			    /*select_field_count*/ 0)||
	(snprintf(path, sizeof(path), "%s/%s/%s%s", mysql_data_home,
		  table_list->db, (lower_case_table_names == 2)?
		  table_list->alias: table_list->table_name, reg_ext)>=
	 (int)sizeof(path))||
	! unpack_filename(path, path)||
	mysql_create_frm(thd, path, &create_info,
			 fields, key_count, key_info_buffer, table->file))
      /*don't need to free((gptr) key_numbers);*/
      DBUG_RETURN(-1);
  }

  /*don't need to free((gptr) key_numbers);*/
  DBUG_RETURN(0);
}
#endif /* NOT_USED */


/*
  Alter table
*/

bool mysql_alter_table(THD *thd,char *new_db, char *new_name,
                       HA_CREATE_INFO *create_info,
                       TABLE_LIST *table_list,
                       List<create_field> &fields, List<Key> &keys,
                       uint order_num, ORDER *order,
                       enum enum_duplicates handle_duplicates, bool ignore,
                       ALTER_INFO *alter_info, bool do_send_ok)
{
  TABLE *table,*new_table=0;
  int error;
  char tmp_name[80],old_name[32],new_name_buff[FN_REFLEN];
  char new_alias_buff[FN_REFLEN], *table_name, *db, *new_alias, *alias;
  char index_file[FN_REFLEN], data_file[FN_REFLEN];
  ha_rows copied,deleted;
  ulonglong next_insert_id;
  uint db_create_options, used_fields;
  enum db_type old_db_type,new_db_type;
  bool need_copy_table;
  DBUG_ENTER("mysql_alter_table");

  thd->proc_info="init";
  table_name=table_list->table_name;
  alias= (lower_case_table_names == 2) ? table_list->alias : table_name;

  db=table_list->db;
  if (!new_db || !my_strcasecmp(table_alias_charset, new_db, db))
    new_db= db;
  used_fields=create_info->used_fields;

  mysql_ha_flush(thd, table_list, MYSQL_HA_CLOSE_FINAL);
  /* DISCARD/IMPORT TABLESPACE is always alone in an ALTER TABLE */
  if (alter_info->tablespace_op != NO_TABLESPACE_OP)
    DBUG_RETURN(mysql_discard_or_import_tablespace(thd,table_list,
						   alter_info->tablespace_op));
  if (!(table=open_ltable(thd,table_list,TL_WRITE_ALLOW_READ)))
    DBUG_RETURN(TRUE);

  /* Check that we are not trying to rename to an existing table */
  if (new_name)
  {
    strmov(new_name_buff,new_name);
    strmov(new_alias= new_alias_buff, new_name);
    if (lower_case_table_names)
    {
      if (lower_case_table_names != 2)
      {
	my_casedn_str(files_charset_info, new_name_buff);
	new_alias= new_name;			// Create lower case table name
      }
      my_casedn_str(files_charset_info, new_name);
    }
    if (new_db == db &&
	!my_strcasecmp(table_alias_charset, new_name_buff, table_name))
    {
      /*
	Source and destination table names are equal: make later check
	easier.
      */
      new_alias= new_name= table_name;
    }
    else
    {
      if (table->s->tmp_table)
      {
	if (find_temporary_table(thd,new_db,new_name_buff))
	{
	  my_error(ER_TABLE_EXISTS_ERROR, MYF(0), new_name_buff);
	  DBUG_RETURN(TRUE);
	}
      }
      else
      {
	char dir_buff[FN_REFLEN];
	strxnmov(dir_buff, FN_REFLEN, mysql_real_data_home, new_db, NullS);
	if (!access(fn_format(new_name_buff,new_name_buff,dir_buff,reg_ext,0),
		    F_OK))
	{
	  /* Table will be closed in do_command() */
	  my_error(ER_TABLE_EXISTS_ERROR, MYF(0), new_alias);
	  DBUG_RETURN(TRUE);
	}
      }
    }
  }
  else
  {
    new_alias= (lower_case_table_names == 2) ? alias : table_name;
    new_name= table_name;
  }

  old_db_type= table->s->db_type;
  if (create_info->db_type == DB_TYPE_DEFAULT)
    create_info->db_type= old_db_type;
  if ((new_db_type= ha_checktype(create_info->db_type)) !=
      create_info->db_type)
  {
    create_info->db_type= new_db_type;
    push_warning_printf(thd, MYSQL_ERROR::WARN_LEVEL_WARN,
			ER_WARN_USING_OTHER_HANDLER,
			ER(ER_WARN_USING_OTHER_HANDLER),
			ha_get_storage_engine(new_db_type),
			new_name);
  }
  if (create_info->row_type == ROW_TYPE_NOT_USED)
    create_info->row_type= table->s->row_type;

  thd->proc_info="setup";
  if (!(alter_info->flags & ~(ALTER_RENAME | ALTER_KEYS_ONOFF)) &&
      !table->s->tmp_table) // no need to touch frm
  {
    error=0;
    if (new_name != table_name || new_db != db)
    {
      thd->proc_info="rename";
      VOID(pthread_mutex_lock(&LOCK_open));
      /* Then do a 'simple' rename of the table */
      error=0;
      if (!access(new_name_buff,F_OK))
      {
	my_error(ER_TABLE_EXISTS_ERROR, MYF(0), new_name);
	error= -1;
      }
      else
      {
	*fn_ext(new_name)=0;
	close_cached_table(thd, table);
	if (mysql_rename_table(old_db_type,db,table_name,new_db,new_alias))
	  error= -1;
      }
      VOID(pthread_mutex_unlock(&LOCK_open));
    }

    if (!error)
    {
      switch (alter_info->keys_onoff) {
      case LEAVE_AS_IS:
        break;
      case ENABLE:
        VOID(pthread_mutex_lock(&LOCK_open));
        wait_while_table_is_used(thd, table, HA_EXTRA_FORCE_REOPEN);
        VOID(pthread_mutex_unlock(&LOCK_open));
        error= table->file->enable_indexes(HA_KEY_SWITCH_NONUNIQ_SAVE);
        /* COND_refresh will be signaled in close_thread_tables() */
        break;
      case DISABLE:
        VOID(pthread_mutex_lock(&LOCK_open));
        wait_while_table_is_used(thd, table, HA_EXTRA_FORCE_REOPEN);
        VOID(pthread_mutex_unlock(&LOCK_open));
        error=table->file->disable_indexes(HA_KEY_SWITCH_NONUNIQ_SAVE);
        /* COND_refresh will be signaled in close_thread_tables() */
        break;
      }
    }

    if (error == HA_ERR_WRONG_COMMAND)
    {
      push_warning_printf(thd, MYSQL_ERROR::WARN_LEVEL_NOTE,
			  ER_ILLEGAL_HA, ER(ER_ILLEGAL_HA),
			  table->alias);
      error=0;
    }
    if (!error)
    {
      if (mysql_bin_log.is_open())
      {
	thd->clear_error();
	Query_log_event qinfo(thd, thd->query, thd->query_length, FALSE, FALSE);
	mysql_bin_log.write(&qinfo);
      }
      if (do_send_ok)
        send_ok(thd);
    }
    else if (error > 0)
    {
      table->file->print_error(error, MYF(0));
      error= -1;
    }
    table_list->table=0;				// For query cache
    query_cache_invalidate3(thd, table_list, 0);
    DBUG_RETURN(error);
  }

  /* Full alter table */

  /* Let new create options override the old ones */
  if (!(used_fields & HA_CREATE_USED_MIN_ROWS))
    create_info->min_rows= table->s->min_rows;
  if (!(used_fields & HA_CREATE_USED_MAX_ROWS))
    create_info->max_rows= table->s->max_rows;
  if (!(used_fields & HA_CREATE_USED_AVG_ROW_LENGTH))
    create_info->avg_row_length= table->s->avg_row_length;
  if (!(used_fields & HA_CREATE_USED_DEFAULT_CHARSET))
    create_info->default_table_charset= table->s->table_charset;

  restore_record(table, s->default_values);     // Empty record for DEFAULT
  List_iterator<Alter_drop> drop_it(alter_info->drop_list);
  List_iterator<create_field> def_it(fields);
  List_iterator<Alter_column> alter_it(alter_info->alter_list);
  List<create_field> create_list;		// Add new fields here
  List<Key> key_list;				// Add new keys here
  create_field *def;

  /*
    First collect all fields from table which isn't in drop_list
  */

  Field **f_ptr,*field;
  for (f_ptr=table->field ; (field= *f_ptr) ; f_ptr++)
  {
    /* Check if field should be droped */
    Alter_drop *drop;
    drop_it.rewind();
    while ((drop=drop_it++))
    {
      if (drop->type == Alter_drop::COLUMN &&
	  !my_strcasecmp(system_charset_info,field->field_name, drop->name))
      {
	/* Reset auto_increment value if it was dropped */
	if (MTYP_TYPENR(field->unireg_check) == Field::NEXT_NUMBER &&
	    !(used_fields & HA_CREATE_USED_AUTO))
	{
	  create_info->auto_increment_value=0;
	  create_info->used_fields|=HA_CREATE_USED_AUTO;
	}
	break;
      }
    }
    if (drop)
    {
      drop_it.remove();
      continue;
    }
    /* Check if field is changed */
    def_it.rewind();
    while ((def=def_it++))
    {
      if (def->change &&
	  !my_strcasecmp(system_charset_info,field->field_name, def->change))
	break;
    }
    if (def)
    {						// Field is changed
      def->field=field;
      if (!def->after)
      {
	create_list.push_back(def);
	def_it.remove();
      }
    }
    else
    {						// Use old field value
      create_list.push_back(def=new create_field(field,field));
      alter_it.rewind();			// Change default if ALTER
      Alter_column *alter;
      while ((alter=alter_it++))
      {
	if (!my_strcasecmp(system_charset_info,field->field_name, alter->name))
	  break;
      }
      if (alter)
      {
	if (def->sql_type == FIELD_TYPE_BLOB)
	{
	  my_error(ER_BLOB_CANT_HAVE_DEFAULT, MYF(0), def->change);
	  DBUG_RETURN(TRUE);
	}
	def->def=alter->def;			// Use new default
	alter_it.remove();
      }
    }
  }
  def_it.rewind();
  List_iterator<create_field> find_it(create_list);
  while ((def=def_it++))			// Add new columns
  {
    if (def->change && ! def->field)
    {
      my_error(ER_BAD_FIELD_ERROR, MYF(0), def->change, table_name);
      DBUG_RETURN(TRUE);
    }
    if (!def->after)
      create_list.push_back(def);
    else if (def->after == first_keyword)
      create_list.push_front(def);
    else
    {
      create_field *find;
      find_it.rewind();
      while ((find=find_it++))			// Add new columns
      {
	if (!my_strcasecmp(system_charset_info,def->after, find->field_name))
	  break;
      }
      if (!find)
      {
	my_error(ER_BAD_FIELD_ERROR, MYF(0), def->after, table_name);
	DBUG_RETURN(TRUE);
      }
      find_it.after(def);			// Put element after this
    }
  }
  if (alter_info->alter_list.elements)
  {
    my_error(ER_BAD_FIELD_ERROR, MYF(0),
             alter_info->alter_list.head()->name, table_name);
    DBUG_RETURN(TRUE);
  }
  if (!create_list.elements)
  {
    my_message(ER_CANT_REMOVE_ALL_FIELDS, ER(ER_CANT_REMOVE_ALL_FIELDS),
               MYF(0));
    DBUG_RETURN(TRUE);
  }

  /*
    Collect all keys which isn't in drop list. Add only those
    for which some fields exists.
  */

  List_iterator<Key> key_it(keys);
  List_iterator<create_field> field_it(create_list);
  List<key_part_spec> key_parts;

  KEY *key_info=table->key_info;
  for (uint i=0 ; i < table->s->keys ; i++,key_info++)
  {
    char *key_name= key_info->name;
    Alter_drop *drop;
    drop_it.rewind();
    while ((drop=drop_it++))
    {
      if (drop->type == Alter_drop::KEY &&
	  !my_strcasecmp(system_charset_info,key_name, drop->name))
	break;
    }
    if (drop)
    {
      drop_it.remove();
      continue;
    }

    KEY_PART_INFO *key_part= key_info->key_part;
    key_parts.empty();
    for (uint j=0 ; j < key_info->key_parts ; j++,key_part++)
    {
      if (!key_part->field)
	continue;				// Wrong field (from UNIREG)
      const char *key_part_name=key_part->field->field_name;
      create_field *cfield;
      field_it.rewind();
      while ((cfield=field_it++))
      {
	if (cfield->change)
	{
	  if (!my_strcasecmp(system_charset_info, key_part_name,
			     cfield->change))
	    break;
	}
	else if (!my_strcasecmp(system_charset_info,
				key_part_name, cfield->field_name))
	  break;
      }
      if (!cfield)
	continue;				// Field is removed
      uint key_part_length=key_part->length;
      if (cfield->field)			// Not new field
      {						// Check if sub key
	if (cfield->field->type() != FIELD_TYPE_BLOB &&
	    (cfield->field->pack_length() == key_part_length ||
	     cfield->length <= key_part_length /
			       key_part->field->charset()->mbmaxlen))
	  key_part_length=0;			// Use whole field
      }
      key_part_length /= key_part->field->charset()->mbmaxlen;
      key_parts.push_back(new key_part_spec(cfield->field_name,
					    key_part_length));
    }
    if (key_parts.elements)
      key_list.push_back(new Key(key_info->flags & HA_SPATIAL ? Key::SPATIAL :
				 (key_info->flags & HA_NOSAME ?
				 (!my_strcasecmp(system_charset_info,
						 key_name, primary_key_name) ?
				  Key::PRIMARY	: Key::UNIQUE) :
				  (key_info->flags & HA_FULLTEXT ?
				   Key::FULLTEXT : Key::MULTIPLE)),
				 key_name,
				 key_info->algorithm,
                                 test(key_info->flags & HA_GENERATED_KEY),
				 key_parts));
  }
  {
    Key *key;
    while ((key=key_it++))			// Add new keys
    {
      if (key->type != Key::FOREIGN_KEY)
	key_list.push_back(key);
      if (key->name &&
	  !my_strcasecmp(system_charset_info,key->name,primary_key_name))
      {
	my_error(ER_WRONG_NAME_FOR_INDEX, MYF(0), key->name);
	DBUG_RETURN(TRUE);
      }
    }
  }

  if (alter_info->drop_list.elements)
  {
    my_error(ER_CANT_DROP_FIELD_OR_KEY, MYF(0),
             alter_info->drop_list.head()->name);
    goto err;
  }
  if (alter_info->alter_list.elements)
  {
    my_error(ER_CANT_DROP_FIELD_OR_KEY, MYF(0),
             alter_info->alter_list.head()->name);
    goto err;
  }

  db_create_options= table->s->db_create_options & ~(HA_OPTION_PACK_RECORD);
  my_snprintf(tmp_name, sizeof(tmp_name), "%s-%lx_%lx", tmp_file_prefix,
	      current_pid, thd->thread_id);
  /* Safety fix for innodb */
  if (lower_case_table_names)
    my_casedn_str(files_charset_info, tmp_name);
  if (new_db_type != old_db_type && !table->file->can_switch_engines()) {
    my_error(ER_ROW_IS_REFERENCED, MYF(0));
    goto err;
  }
  create_info->db_type=new_db_type;
  if (!create_info->comment)
    create_info->comment= table->s->comment;

  table->file->update_create_info(create_info);
  if ((create_info->table_options &
       (HA_OPTION_PACK_KEYS | HA_OPTION_NO_PACK_KEYS)) ||
      (used_fields & HA_CREATE_USED_PACK_KEYS))
    db_create_options&= ~(HA_OPTION_PACK_KEYS | HA_OPTION_NO_PACK_KEYS);
  if (create_info->table_options &
      (HA_OPTION_CHECKSUM | HA_OPTION_NO_CHECKSUM))
    db_create_options&= ~(HA_OPTION_CHECKSUM | HA_OPTION_NO_CHECKSUM);
  if (create_info->table_options &
      (HA_OPTION_DELAY_KEY_WRITE | HA_OPTION_NO_DELAY_KEY_WRITE))
    db_create_options&= ~(HA_OPTION_DELAY_KEY_WRITE |
			  HA_OPTION_NO_DELAY_KEY_WRITE);
  create_info->table_options|= db_create_options;

  if (table->s->tmp_table)
    create_info->options|=HA_LEX_CREATE_TMP_TABLE;

  /*
    better have a negative test here, instead of positive, like
      alter_info->flags & ALTER_ADD_COLUMN|ALTER_ADD_INDEX|...
    so that ALTER TABLE won't break when somebody will add new flag
  */
  need_copy_table=(alter_info->flags & ~(ALTER_CHANGE_COLUMN_DEFAULT|ALTER_OPTIONS) ||
                   create_info->used_fields & ~(HA_CREATE_USED_COMMENT|HA_CREATE_USED_PASSWORD) ||
                   table->s->tmp_table);
  create_info->frm_only= !need_copy_table;

  /*
    Handling of symlinked tables:
    If no rename:
      Create new data file and index file on the same disk as the
      old data and index files.
      Copy data.
      Rename new data file over old data file and new index file over
      old index file.
      Symlinks are not changed.

   If rename:
      Create new data file and index file on the same disk as the
      old data and index files.  Create also symlinks to point at
      the new tables.
      Copy data.
      At end, rename temporary tables and symlinks to temporary table
      to final table name.
      Remove old table and old symlinks

    If rename is made to another database:
      Create new tables in new database.
      Copy data.
      Remove old table and symlinks.
  */

  if (!strcmp(db, new_db))		// Ignore symlink if db changed
  {
    if (create_info->index_file_name)
    {
      /* Fix index_file_name to have 'tmp_name' as basename */
      strmov(index_file, tmp_name);
      create_info->index_file_name=fn_same(index_file,
					   create_info->index_file_name,
					   1);
    }
    if (create_info->data_file_name)
    {
      /* Fix data_file_name to have 'tmp_name' as basename */
      strmov(data_file, tmp_name);
      create_info->data_file_name=fn_same(data_file,
					  create_info->data_file_name,
					  1);
    }
  }
  else
    create_info->data_file_name=create_info->index_file_name=0;

  /* We don't log the statement, it will be logged later. */
  {
    tmp_disable_binlog(thd);
    error= mysql_create_table(thd, new_db, tmp_name,
                              create_info,create_list,key_list,1,0);
    reenable_binlog(thd);
    if (error)
      DBUG_RETURN(error);
  }
  if (need_copy_table)
  {
    if (table->s->tmp_table)
    {
      TABLE_LIST tbl;
      bzero((void*) &tbl, sizeof(tbl));
      tbl.db= new_db;
      tbl.table_name= tbl.alias= tmp_name;
      new_table= open_table(thd, &tbl, thd->mem_root, 0);
    }
    else
    {
      char path[FN_REFLEN];
      my_snprintf(path, sizeof(path), "%s/%s/%s", mysql_data_home,
                  new_db, tmp_name);
      fn_format(path,path,"","",4);
      new_table=open_temporary_table(thd, path, new_db, tmp_name,0);
    }
    if (!new_table)
    {
      VOID(quick_rm_table(new_db_type,new_db,tmp_name));
      goto err;
    }
  }

  /* We don't want update TIMESTAMP fields during ALTER TABLE. */
  thd->count_cuted_fields= CHECK_FIELD_WARN;	// calc cuted fields
  thd->cuted_fields=0L;
  thd->proc_info="copy to tmp table";
  next_insert_id=thd->next_insert_id;		// Remember for logging
  copied=deleted=0;
  if (new_table && !new_table->s->is_view)
  {
    new_table->timestamp_field_type= TIMESTAMP_NO_AUTO_SET;
    new_table->next_number_field=new_table->found_next_number_field;
    error=copy_data_between_tables(table,new_table,create_list,
				   handle_duplicates, ignore,
				   order_num, order, &copied, &deleted);
  }
  thd->last_insert_id=next_insert_id;		// Needed for correct log
  thd->count_cuted_fields= CHECK_FIELD_IGNORE;

  if (table->s->tmp_table)
  {
    /* We changed a temporary table */
    if (error)
    {
      /*
	The following function call will free the new_table pointer,
	in close_temporary_table(), so we can safely directly jump to err
      */
      close_temporary_table(thd,new_db,tmp_name);
      goto err;
    }
    /* Close lock if this is a transactional table */
    if (thd->lock)
    {
      mysql_unlock_tables(thd, thd->lock);
      thd->lock=0;
    }
    /* Remove link to old table and rename the new one */
    close_temporary_table(thd, table->s->db, table_name);
    /* Should pass the 'new_name' as we store table name in the cache */
    if (rename_temporary_table(thd, new_table, new_db, new_name))
    {						// Fatal error
      close_temporary_table(thd,new_db,tmp_name);
      my_free((gptr) new_table,MYF(0));
      goto err;
    }
    if (mysql_bin_log.is_open())
    {
      thd->clear_error();
      Query_log_event qinfo(thd, thd->query, thd->query_length, FALSE, FALSE);
      mysql_bin_log.write(&qinfo);
    }
    goto end_temporary;
  }

  if (new_table)
  {
    intern_close_table(new_table);              /* close temporary table */
    my_free((gptr) new_table,MYF(0));
  }
  VOID(pthread_mutex_lock(&LOCK_open));
  if (error)
  {
    VOID(quick_rm_table(new_db_type,new_db,tmp_name));
    VOID(pthread_mutex_unlock(&LOCK_open));
    goto err;
  }

  /*
    Data is copied.  Now we rename the old table to a temp name,
    rename the new one to the old name, remove all entries from the old table
    from the cache, free all locks, close the old table and remove it.
  */

  thd->proc_info="rename result table";
  my_snprintf(old_name, sizeof(old_name), "%s2-%lx-%lx", tmp_file_prefix,
	      current_pid, thd->thread_id);
  if (lower_case_table_names)
    my_casedn_str(files_charset_info, old_name);
  if (new_name != table_name || new_db != db)
  {
    if (!access(new_name_buff,F_OK))
    {
      error=1;
      my_error(ER_TABLE_EXISTS_ERROR, MYF(0), new_name_buff);
      VOID(quick_rm_table(new_db_type,new_db,tmp_name));
      VOID(pthread_mutex_unlock(&LOCK_open));
      goto err;
    }
  }

#if (!defined( __WIN__) && !defined( __EMX__) && !defined( OS2))
  if (table->file->has_transactions())
#endif
  {
    /*
      Win32 and InnoDB can't drop a table that is in use, so we must
      close the original table at before doing the rename
    */
    table_name=thd->strdup(table_name);		// must be saved
    close_cached_table(thd, table);
    table=0;					// Marker that table is closed
  }
#if (!defined( __WIN__) && !defined( __EMX__) && !defined( OS2))
  else
    table->file->extra(HA_EXTRA_FORCE_REOPEN);	// Don't use this file anymore
#endif


  error=0;
  if (!need_copy_table)
    new_db_type=old_db_type=DB_TYPE_UNKNOWN; // this type cannot happen in regular ALTER
  if (mysql_rename_table(old_db_type,db,table_name,db,old_name))
  {
    error=1;
    VOID(quick_rm_table(new_db_type,new_db,tmp_name));
  }
  else if (mysql_rename_table(new_db_type,new_db,tmp_name,new_db,
			      new_alias))
  {						// Try to get everything back
    error=1;
    VOID(quick_rm_table(new_db_type,new_db,new_alias));
    VOID(quick_rm_table(new_db_type,new_db,tmp_name));
    VOID(mysql_rename_table(old_db_type,db,old_name,db,alias));
  }
  if (error)
  {
    /*
      This shouldn't happen.  We solve this the safe way by
      closing the locked table.
    */
    if (table)
      close_cached_table(thd,table);
    VOID(pthread_mutex_unlock(&LOCK_open));
    goto err;
  }
  if (thd->lock || new_name != table_name)	// True if WIN32
  {
    /*
      Not table locking or alter table with rename
      free locks and remove old table
    */
    if (table)
      close_cached_table(thd,table);
    VOID(quick_rm_table(old_db_type,db,old_name));
  }
  else
  {
    /*
      Using LOCK TABLES without rename.
      This code is never executed on WIN32!
      Remove old renamed table, reopen table and get new locks
    */
    if (table)
    {
      VOID(table->file->extra(HA_EXTRA_FORCE_REOPEN)); // Use new file
      remove_table_from_cache(thd,db,table_name, 0); // Mark in-use copies old
      mysql_lock_abort(thd,table);		 // end threads waiting on lock
    }
    VOID(quick_rm_table(old_db_type,db,old_name));
    if (close_data_tables(thd,db,table_name) ||
	reopen_tables(thd,1,0))
    {						// This shouldn't happen
      if (table)
	close_cached_table(thd,table);		// Remove lock for table
      VOID(pthread_mutex_unlock(&LOCK_open));
      goto err;
    }
  }
  /* The ALTER TABLE is always in its own transaction */
  error = ha_commit_stmt(thd);
  if (ha_commit(thd))
    error=1;
  if (error)
  {
    VOID(pthread_mutex_unlock(&LOCK_open));
    VOID(pthread_cond_broadcast(&COND_refresh));
    goto err;
  }
  thd->proc_info="end";
  if (mysql_bin_log.is_open())
  {
    thd->clear_error();
    Query_log_event qinfo(thd, thd->query, thd->query_length, FALSE, FALSE);
    mysql_bin_log.write(&qinfo);
  }
  VOID(pthread_cond_broadcast(&COND_refresh));
  VOID(pthread_mutex_unlock(&LOCK_open));
#ifdef HAVE_BERKELEY_DB
  if (old_db_type == DB_TYPE_BERKELEY_DB)
  {
    /*
      For the alter table to be properly flushed to the logs, we
      have to open the new table.  If not, we get a problem on server
      shutdown.
    */
    char path[FN_REFLEN];
    my_snprintf(path, sizeof(path), "%s/%s/%s", mysql_data_home,
		new_db, table_name);
    fn_format(path,path,"","",4);
    table=open_temporary_table(thd, path, new_db, tmp_name,0);
    if (table)
    {
      intern_close_table(table);
      my_free((char*) table, MYF(0));
    }
    else
      sql_print_warning("Could not open BDB table %s.%s after rename\n",
                        new_db,table_name);
    (void) berkeley_flush_logs();
  }
#endif
  table_list->table=0;				// For query cache
  query_cache_invalidate3(thd, table_list, 0);

end_temporary:
  my_snprintf(tmp_name, sizeof(tmp_name), ER(ER_INSERT_INFO),
	      (ulong) (copied + deleted), (ulong) deleted,
	      (ulong) thd->cuted_fields);
  if (do_send_ok)
    send_ok(thd,copied+deleted,0L,tmp_name);
  thd->some_tables_deleted=0;
  DBUG_RETURN(FALSE);

 err:
  DBUG_RETURN(TRUE);
}


static int
copy_data_between_tables(TABLE *from,TABLE *to,
			 List<create_field> &create,
			 enum enum_duplicates handle_duplicates,
                         bool ignore,
			 uint order_num, ORDER *order,
			 ha_rows *copied,
			 ha_rows *deleted)
{
  int error;
  Copy_field *copy,*copy_end;
  ulong found_count,delete_count;
  THD *thd= current_thd;
  uint length;
  SORT_FIELD *sortorder;
  READ_RECORD info;
  TABLE_LIST   tables;
  List<Item>   fields;
  List<Item>   all_fields;
  ha_rows examined_rows;
  bool auto_increment_field_copied= 0;
  ulong save_sql_mode;
  DBUG_ENTER("copy_data_between_tables");

  /*
    Turn off recovery logging since rollback of an alter table is to
    delete the new table so there is no need to log the changes to it.
    
    This needs to be done before external_lock
  */
  error= ha_enable_transaction(thd, FALSE);
  if (error)
    DBUG_RETURN(-1);
  
  if (!(copy= new Copy_field[to->s->fields]))
    DBUG_RETURN(-1);				/* purecov: inspected */

  if (to->file->external_lock(thd, F_WRLCK))
    DBUG_RETURN(-1);

  /* We can abort alter table for any table type */
  thd->no_trans_update= 0;
  thd->abort_on_warning= !ignore && test(thd->variables.sql_mode &
                                         (MODE_STRICT_TRANS_TABLES |
                                          MODE_STRICT_ALL_TABLES));

  from->file->info(HA_STATUS_VARIABLE);
  to->file->start_bulk_insert(from->file->records);

  save_sql_mode= thd->variables.sql_mode;

  List_iterator<create_field> it(create);
  create_field *def;
  copy_end=copy;
  for (Field **ptr=to->field ; *ptr ; ptr++)
  {
    def=it++;
    if (def->field)
    {
      if (*ptr == to->next_number_field)
      {
        auto_increment_field_copied= TRUE;
        /*
          If we are going to copy contents of one auto_increment column to
          another auto_increment column it is sensible to preserve zeroes.
          This condition also covers case when we are don't actually alter
          auto_increment column.
        */
        if (def->field == from->found_next_number_field)
          thd->variables.sql_mode|= MODE_NO_AUTO_VALUE_ON_ZERO;
      }
      (copy_end++)->set(*ptr,def->field,0);
    }

  }

  found_count=delete_count=0;

  if (order)
  {
    from->sort.io_cache=(IO_CACHE*) my_malloc(sizeof(IO_CACHE),
					      MYF(MY_FAE | MY_ZEROFILL));
    bzero((char*) &tables,sizeof(tables));
    tables.table= from;
    tables.alias= tables.table_name= (char*) from->s->table_name;
    tables.db=    (char*) from->s->db;
    error=1;

    if (thd->lex->select_lex.setup_ref_array(thd, order_num) ||
	setup_order(thd, thd->lex->select_lex.ref_pointer_array,
		    &tables, fields, all_fields, order) ||
	!(sortorder=make_unireg_sortorder(order, &length)) ||
	(from->sort.found_records = filesort(thd, from, sortorder, length,
					     (SQL_SELECT *) 0, HA_POS_ERROR,
					     &examined_rows))
	== HA_POS_ERROR)
      goto err;
  };

  /*
    Handler must be told explicitly to retrieve all columns, because
    this function does not set field->query_id in the columns to the
    current query id
  */
  from->file->extra(HA_EXTRA_RETRIEVE_ALL_COLS);
  init_read_record(&info, thd, from, (SQL_SELECT *) 0, 1,1);
  if (ignore ||
      handle_duplicates == DUP_REPLACE)
    to->file->extra(HA_EXTRA_IGNORE_DUP_KEY);
  thd->row_count= 0;
  restore_record(to, s->default_values);        // Create empty record
  while (!(error=info.read_record(&info)))
  {
    if (thd->killed)
    {
      thd->send_kill_message();
      error= 1;
      break;
    }
    thd->row_count++;
    if (to->next_number_field)
    {
      if (auto_increment_field_copied)
        to->auto_increment_field_not_null= TRUE;
      else
        to->next_number_field->reset();
    }
    
    for (Copy_field *copy_ptr=copy ; copy_ptr != copy_end ; copy_ptr++)
    {
      copy_ptr->do_copy(copy_ptr);
    }
    if ((error=to->file->write_row((byte*) to->record[0])))
    {
      if ((!ignore &&
	   handle_duplicates != DUP_REPLACE) ||
	  (error != HA_ERR_FOUND_DUPP_KEY &&
	   error != HA_ERR_FOUND_DUPP_UNIQUE))
      {
	to->file->print_error(error,MYF(0));
	break;
      }
      to->file->restore_auto_increment();
      delete_count++;
    }
    else
      found_count++;
  }
  end_read_record(&info);
  free_io_cache(from);
  delete [] copy;				// This is never 0

  if (to->file->end_bulk_insert() && error <= 0)
  {
    to->file->print_error(my_errno,MYF(0));
    error=1;
  }
  to->file->extra(HA_EXTRA_NO_IGNORE_DUP_KEY);

  ha_enable_transaction(thd,TRUE);

  /*
    Ensure that the new table is saved properly to disk so that we
    can do a rename
  */
  if (ha_commit_stmt(thd))
    error=1;
  if (ha_commit(thd))
    error=1;

 err:
  thd->variables.sql_mode= save_sql_mode;
  thd->abort_on_warning= 0;
  free_io_cache(from);
  *copied= found_count;
  *deleted=delete_count;
  if (to->file->external_lock(thd,F_UNLCK))
    error=1;
  DBUG_RETURN(error > 0 ? -1 : 0);
}


/*
  Recreates tables by calling mysql_alter_table().

  SYNOPSIS
    mysql_recreate_table()
    thd			Thread handler
    tables		Tables to recreate
    do_send_ok          If we should send_ok() or leave it to caller

 RETURN
    Like mysql_alter_table().
*/
bool mysql_recreate_table(THD *thd, TABLE_LIST *table_list,
                          bool do_send_ok)
{
  DBUG_ENTER("mysql_recreate_table");
  LEX *lex= thd->lex;
  HA_CREATE_INFO create_info;
  lex->create_list.empty();
  lex->key_list.empty();
  lex->col_list.empty();
  lex->alter_info.reset();
  bzero((char*) &create_info,sizeof(create_info));
  create_info.db_type=DB_TYPE_DEFAULT;
  create_info.row_type=ROW_TYPE_NOT_USED;
  create_info.default_table_charset=default_charset_info;
  /* Force alter table to recreate table */
  lex->alter_info.flags= ALTER_CHANGE_COLUMN;
  DBUG_RETURN(mysql_alter_table(thd, NullS, NullS, &create_info,
                                table_list, lex->create_list,
                                lex->key_list, 0, (ORDER *) 0,
                                DUP_ERROR, 0, &lex->alter_info, do_send_ok));
}


bool mysql_checksum_table(THD *thd, TABLE_LIST *tables, HA_CHECK_OPT *check_opt)
{
  TABLE_LIST *table;
  List<Item> field_list;
  Item *item;
  Protocol *protocol= thd->protocol;
  DBUG_ENTER("mysql_checksum_table");

  field_list.push_back(item = new Item_empty_string("Table", NAME_LEN*2));
  item->maybe_null= 1;
  field_list.push_back(item=new Item_int("Checksum",(longlong) 1,21));
  item->maybe_null= 1;
  if (protocol->send_fields(&field_list,
                            Protocol::SEND_NUM_ROWS | Protocol::SEND_EOF))
    DBUG_RETURN(TRUE);

  for (table= tables; table; table= table->next_local)
  {
    char table_name[NAME_LEN*2+2];
    TABLE *t;

    strxmov(table_name, table->db ,".", table->table_name, NullS);

    t= table->table= open_ltable(thd, table, TL_READ_NO_INSERT);
    thd->clear_error();			// these errors shouldn't get client

    protocol->prepare_for_resend();
    protocol->store(table_name, system_charset_info);

    if (!t)
    {
      /* Table didn't exist */
      protocol->store_null();
      thd->clear_error();
    }
    else
    {
      t->pos_in_table_list= table;

      if (t->file->table_flags() & HA_HAS_CHECKSUM &&
	  !(check_opt->flags & T_EXTEND))
	protocol->store((ulonglong)t->file->checksum());
      else if (!(t->file->table_flags() & HA_HAS_CHECKSUM) &&
	       (check_opt->flags & T_QUICK))
	protocol->store_null();
      else
      {
	/* calculating table's checksum */
	ha_checksum crc= 0;

	/* InnoDB must be told explicitly to retrieve all columns, because
	this function does not set field->query_id in the columns to the
	current query id */
	t->file->extra(HA_EXTRA_RETRIEVE_ALL_COLS);

	if (t->file->ha_rnd_init(1))
	  protocol->store_null();
	else
	{
	  while (!t->file->rnd_next(t->record[0]))
	  {
	    ha_checksum row_crc= 0;
	    if (t->record[0] != (byte*) t->field[0]->ptr)
	      row_crc= my_checksum(row_crc, t->record[0],
				   ((byte*) t->field[0]->ptr) - t->record[0]);

	    for (uint i= 0; i < t->s->fields; i++ )
	    {
	      Field *f= t->field[i];
	      if (f->type() == FIELD_TYPE_BLOB)
	      {
		String tmp;
		f->val_str(&tmp);
		row_crc= my_checksum(row_crc, (byte*) tmp.ptr(), tmp.length());
	      }
	      else
		row_crc= my_checksum(row_crc, (byte*) f->ptr,
				     f->pack_length());
	    }

	    crc+= row_crc;
	  }
	  protocol->store((ulonglong)crc);
          t->file->ha_rnd_end();
	}
      }
      thd->clear_error();
      close_thread_tables(thd);
      table->table=0;				// For query cache
    }
    if (protocol->write())
      goto err;
  }

  send_eof(thd);
  DBUG_RETURN(FALSE);

 err:
  close_thread_tables(thd);			// Shouldn't be needed
  if (table)
    table->table=0;
  DBUG_RETURN(TRUE);
}<|MERGE_RESOLUTION|>--- conflicted
+++ resolved
@@ -2222,15 +2222,10 @@
         reopen the table and do ha_innobase::analyze() on it.
       */
       close_thread_tables(thd);
-<<<<<<< HEAD
       TABLE_LIST *save_next_local= table->next_local,
                  *save_next_global= table->next_global;
       table->next_local= table->next_global= 0;
-=======
-      TABLE_LIST *save_next= table->next;
-      table->next= 0;
       tmp_disable_binlog(thd); // binlogging is done by caller if wanted
->>>>>>> e42312c0
       result_code= mysql_recreate_table(thd, table, 0);
       reenable_binlog(thd);
       close_thread_tables(thd);
