--- conflicted
+++ resolved
@@ -9219,15 +9219,9 @@
 
 end_temporary:
   my_snprintf(alter_ctx.tmp_name, sizeof(alter_ctx.tmp_name),
-<<<<<<< HEAD
               ER_THD(thd, ER_INSERT_INFO),
-	      (ulong) (copied + deleted), (ulong) deleted,
-	      (ulong) thd->get_stmt_da()->current_statement_cond_count());
-=======
-              ER(ER_INSERT_INFO),
 	      (long) (copied + deleted), (long) deleted,
 	      (long) thd->get_stmt_da()->current_statement_cond_count());
->>>>>>> 6885c34d
   my_ok(thd, copied + deleted, 0L, alter_ctx.tmp_name);
   DBUG_RETURN(false);
 
