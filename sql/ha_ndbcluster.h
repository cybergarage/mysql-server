--- conflicted
+++ resolved
@@ -355,13 +355,11 @@
   uint m_old_violation_count;
   uint m_conflict_fn_usage_count;
 
-<<<<<<< HEAD
+  uint m_scan_count;
+  uint m_pruned_scan_count;
+  
   uint m_transaction_no_hint_count[MAX_NDB_NODES];
   uint m_transaction_hint_count[MAX_NDB_NODES];
-=======
-  uint m_scan_count;
-  uint m_pruned_scan_count;
->>>>>>> 9935e53b
 
   NdbTransaction *global_schema_lock_trans;
   uint global_schema_lock_count;
