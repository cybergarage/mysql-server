/*
   Copyright (c) 2000, 2011, Oracle and/or its affiliates. All rights reserved.

   This program is free software; you can redistribute it and/or modify
   it under the terms of the GNU General Public License as published by
   the Free Software Foundation; version 2 of the License.

   This program is distributed in the hope that it will be useful,
   but WITHOUT ANY WARRANTY; without even the implied warranty of
   MERCHANTABILITY or FITNESS FOR A PARTICULAR PURPOSE.  See the
   GNU General Public License for more details.

   You should have received a copy of the GNU General Public License
   along with this program; if not, write to the Free Software
   Foundation, Inc., 51 Franklin St, Fifth Floor, Boston, MA 02110-1301  USA
*/


#ifdef USE_PRAGMA_INTERFACE
#pragma interface                       /* gcc class implementation */
#endif

/* Blob tables and events are internal to NDB and must never be accessed */
#define IS_NDB_BLOB_PREFIX(A) is_prefix(A, "NDB$BLOB")

#include <ndbapi/NdbApi.hpp>
#include <ndbapi/ndbapi_limits.h>
#include <kernel/ndb_limits.h>

#define NDB_HIDDEN_PRIMARY_KEY_LENGTH 8

class Ndb;             // Forward declaration
class NdbOperation;    // Forward declaration
class NdbTransaction;  // Forward declaration
class NdbRecAttr;      // Forward declaration
class NdbScanOperation; 
class NdbIndexScanOperation; 
class NdbBlob;
class NdbIndexStat;
class NdbEventOperation;
class NdbInterpretedCode;
class ha_ndbcluster_cond;
class Ndb_event_data;

typedef enum ndb_index_type {
  UNDEFINED_INDEX = 0,
  PRIMARY_KEY_INDEX = 1,
  PRIMARY_KEY_ORDERED_INDEX = 2,
  UNIQUE_INDEX = 3,
  UNIQUE_ORDERED_INDEX = 4,
  ORDERED_INDEX = 5
} NDB_INDEX_TYPE;

typedef enum ndb_index_status {
  UNDEFINED = 0,
  ACTIVE = 1,
  TO_BE_DROPPED = 2
} NDB_INDEX_STATUS;

typedef struct ndb_index_data {
  NDB_INDEX_TYPE type;
  NDB_INDEX_STATUS status;  
  const NdbDictionary::Index *index;
  const NdbDictionary::Index *unique_index;
  unsigned char *unique_index_attrid_map;
  bool null_in_unique_index;
  /*
    In mysqld, keys and rows are stored differently (using KEY_PART_INFO for
    keys and Field for rows).
    So we need to use different NdbRecord for an index for passing values
    from a key and from a row.
  */
  NdbRecord *ndb_record_key;
  NdbRecord *ndb_unique_record_key;
  NdbRecord *ndb_unique_record_row;
} NDB_INDEX_DATA;

typedef enum ndb_write_op {
  NDB_INSERT = 0,
  NDB_UPDATE = 1,
  NDB_PK_UPDATE = 2
} NDB_WRITE_OP;

class NDB_ALTER_DATA : public Sql_alloc
{
public:
  NDB_ALTER_DATA(NdbDictionary::Dictionary *dict,
		 const NdbDictionary::Table *table) :
    dictionary(dict),
    old_table(table),
    new_table(new NdbDictionary::Table(*table)),
      table_id(table->getObjectId()),
      old_table_version(table->getObjectVersion())
  {}
  ~NDB_ALTER_DATA()
  { delete new_table; }
  NdbDictionary::Dictionary *dictionary;
  const  NdbDictionary::Table *old_table;
  NdbDictionary::Table *new_table;
  Uint32 table_id;
  Uint32 old_table_version;
};

typedef union { const NdbRecAttr *rec; NdbBlob *blob; void *ptr; } NdbValue;

int get_ndb_blobs_value(TABLE* table, NdbValue* value_array,
                        uchar*& buffer, uint& buffer_size,
                        my_ptrdiff_t ptrdiff);

<<<<<<< HEAD
#include "ndb_share.h"
=======
typedef enum {
  NSS_INITIAL= 0,
  NSS_DROPPED,
  NSS_ALTERED 
} NDB_SHARE_STATE;

enum enum_conflict_fn_type
{
  CFT_NDB_UNDEF = 0
  ,CFT_NDB_MAX
  ,CFT_NDB_OLD
  ,CFT_NDB_MAX_DEL_WIN
  ,CFT_NUMBER_OF_CFTS /* End marker */
};

#ifdef HAVE_NDB_BINLOG
static const Uint32 MAX_CONFLICT_ARGS= 8;

enum enum_conflict_fn_arg_type
{
  CFAT_END
  ,CFAT_COLUMN_NAME
};

struct st_conflict_fn_arg
{
  enum_conflict_fn_arg_type type;
  const char *ptr;
  uint32 len;
  uint32 fieldno; // CFAT_COLUMN_NAME
};

struct st_conflict_fn_arg_def
{
  enum enum_conflict_fn_arg_type arg_type;
  bool optional;
};

/* What type of operation was issued */
enum enum_conflicting_op_type
{                /* NdbApi          */
  WRITE_ROW,     /* insert (!write) */
  UPDATE_ROW,    /* update          */
  DELETE_ROW     /* delete          */
};

/*
  prepare_detect_func

  Type of function used to prepare for conflict detection on
  an NdbApi operation
*/
typedef int (* prepare_detect_func) (struct st_ndbcluster_conflict_fn_share* cfn_share,
                                     enum_conflicting_op_type op_type,
                                     const uchar* old_data,
                                     const uchar* new_data,
                                     const MY_BITMAP* write_set,
                                     NdbInterpretedCode* code);

struct st_conflict_fn_def
{
  const char *name;
  enum_conflict_fn_type type;
  const st_conflict_fn_arg_def* arg_defs;
  prepare_detect_func prep_func;
};

/* What sort of conflict was found */
enum enum_conflict_cause
{
  ROW_ALREADY_EXISTS,
  ROW_DOES_NOT_EXIST,
  ROW_IN_CONFLICT
};

/* NdbOperation custom data which points out handler and record. */
struct Ndb_exceptions_data {
  struct st_ndbcluster_share *share;
  const NdbRecord* key_rec;
  const uchar* row;
  enum_conflicting_op_type op_type;
};

enum enum_conflict_fn_flags
{
  CFF_NONE = 0
};

typedef struct st_ndbcluster_conflict_fn_share {
  const st_conflict_fn_def* m_conflict_fn;

  /* info about original table */
  uint8 m_pk_cols;
  uint8 m_resolve_column;
  uint8 m_resolve_size;
  uint8 m_flags;
  uint16 m_offset[16];
  uint16 m_resolve_offset;

  const NdbDictionary::Table *m_ex_tab;
  uint32 m_count;
} NDB_CONFLICT_FN_SHARE;
#endif

/*
  Stats that can be retrieved from ndb
*/
struct Ndb_statistics {
  Uint64 row_count;
  Uint64 commit_count;
  ulong row_size;
  Uint64 fragment_memory;
  Uint64 fragment_extent_space; 
  Uint64 fragment_extent_free_space;
};

typedef struct st_ndbcluster_share {
  NDB_SHARE_STATE state;
  MEM_ROOT mem_root;
  THR_LOCK lock;
  pthread_mutex_t mutex;
  char *key;
  uint key_length;
  char *new_key;
  uint use_count;
  uint commit_count_lock;
  ulonglong commit_count;
  char *db;
  char *table_name;
  Ndb::TupleIdRange tuple_id_range;
  struct Ndb_statistics stat;
  struct Ndb_index_stat *index_stat_list;
  bool util_thread; // if opened by util thread
  uint32 connect_count;
  uint32 flags;
#ifdef HAVE_NDB_BINLOG
  NDB_CONFLICT_FN_SHARE *m_cfn_share;
#endif
  Ndb_event_data *event_data; // Place holder before NdbEventOperation is created
  NdbEventOperation *op;
  char *old_names; // for rename table
  MY_BITMAP *subscriber_bitmap;
  NdbEventOperation *new_op;
} NDB_SHARE;

inline
NDB_SHARE_STATE
get_ndb_share_state(NDB_SHARE *share)
{
  NDB_SHARE_STATE state;
  pthread_mutex_lock(&share->mutex);
  state= share->state;
  pthread_mutex_unlock(&share->mutex);
  return state;
}

inline
void
set_ndb_share_state(NDB_SHARE *share, NDB_SHARE_STATE state)
{
  pthread_mutex_lock(&share->mutex);
  share->state= state;
  pthread_mutex_unlock(&share->mutex);
}
>>>>>>> 0cd2f9b2

struct Ndb_tuple_id_range_guard {
  Ndb_tuple_id_range_guard(NDB_SHARE* _share) :
    share(_share),
    range(share->tuple_id_range) {
    pthread_mutex_lock(&share->mutex);
  }
  ~Ndb_tuple_id_range_guard() {
    pthread_mutex_unlock(&share->mutex);
  }
  NDB_SHARE* share;
  Ndb::TupleIdRange& range;
};

/* NDB_SHARE.flags */
#define NSF_HIDDEN_PK   1u /* table has hidden primary key */
#define NSF_BLOB_FLAG   2u /* table has blob attributes */
#define NSF_NO_BINLOG   4u /* table should not be binlogged */
#define NSF_BINLOG_FULL 8u /* table should be binlogged with full rows */
#define NSF_BINLOG_USE_UPDATE 16u  /* table update should be binlogged using
                                     update log event */
inline void set_binlog_logging(NDB_SHARE *share)
{
  DBUG_PRINT("info", ("set_binlog_logging"));
  share->flags&= ~NSF_NO_BINLOG;
}
inline void set_binlog_nologging(NDB_SHARE *share)
{
  DBUG_PRINT("info", ("set_binlog_nologging"));
  share->flags|= NSF_NO_BINLOG;
}
inline my_bool get_binlog_nologging(NDB_SHARE *share)
{ return (share->flags & NSF_NO_BINLOG) != 0; }
inline void set_binlog_updated_only(NDB_SHARE *share)
{
  DBUG_PRINT("info", ("set_binlog_updated_only"));
  share->flags&= ~NSF_BINLOG_FULL;
}
inline void set_binlog_full(NDB_SHARE *share)
{
  DBUG_PRINT("info", ("set_binlog_full"));
  share->flags|= NSF_BINLOG_FULL;
}
inline my_bool get_binlog_full(NDB_SHARE *share)
{ return (share->flags & NSF_BINLOG_FULL) != 0; }
inline void set_binlog_use_write(NDB_SHARE *share)
{
  DBUG_PRINT("info", ("set_binlog_use_write"));
  share->flags&= ~NSF_BINLOG_USE_UPDATE;
}
inline void set_binlog_use_update(NDB_SHARE *share)
{
  DBUG_PRINT("info", ("set_binlog_use_update"));
  share->flags|= NSF_BINLOG_USE_UPDATE;
}
inline my_bool get_binlog_use_update(NDB_SHARE *share)
{ return (share->flags & NSF_BINLOG_USE_UPDATE) != 0; }

/*
  State associated with the Slave thread
  (From the Ndb handler's point of view)
*/
struct st_ndb_slave_state
{
  /* Counter values for current slave transaction */
  Uint32 current_conflict_defined_op_count;
  Uint32 current_violation_count[CFT_NUMBER_OF_CFTS];

  /* Cumulative counter values */
  Uint64 total_violation_count[CFT_NUMBER_OF_CFTS];

  /* Methods */
  void atTransactionCommit();
  void atTransactionAbort();

  st_ndb_slave_state();
};

struct Ndb_local_table_statistics {
  int no_uncommitted_rows_count;
  ulong last_count;
  ha_rows records;
};

#include "ndb_thd_ndb.h"

struct st_ndb_status {
  st_ndb_status() { bzero(this, sizeof(struct st_ndb_status)); }
  long cluster_node_id;
  const char * connected_host;
  long connected_port;
  long number_of_replicas;
  long number_of_data_nodes;
  long number_of_ready_data_nodes;
  long connect_count;
  long execute_count;
  long scan_count;
  long pruned_scan_count;
  long transaction_no_hint_count[MAX_NDB_NODES];
  long transaction_hint_count[MAX_NDB_NODES];
  long long api_client_stats[Ndb::NumClientStatistics];
};

int ndbcluster_commit(handlerton *hton, THD *thd, bool all);
class ha_ndbcluster: public handler
{
 public:
  ha_ndbcluster(handlerton *hton, TABLE_SHARE *table);
  ~ha_ndbcluster();

  int open(const char *name, int mode, uint test_if_locked);
  int close(void);
  void local_close(THD *thd, bool release_metadata);

  int optimize(THD* thd, HA_CHECK_OPT* check_opt);
  int analyze(THD* thd, HA_CHECK_OPT* check_opt);
  int analyze_index(THD* thd);

  int write_row(uchar *buf);
  int update_row(const uchar *old_data, uchar *new_data);
  int delete_row(const uchar *buf);
  int index_init(uint index, bool sorted);
  int index_end();
  int index_read(uchar *buf, const uchar *key, uint key_len, 
                 enum ha_rkey_function find_flag);
  int index_next(uchar *buf);
  int index_prev(uchar *buf);
  int index_first(uchar *buf);
  int index_last(uchar *buf);
  int index_read_last(uchar * buf, const uchar * key, uint key_len);
  int rnd_init(bool scan);
  int rnd_end();
  int rnd_next(uchar *buf);
  int rnd_pos(uchar *buf, uchar *pos);
  void position(const uchar *record);
  virtual int cmp_ref(const uchar * ref1, const uchar * ref2);
  int read_range_first(const key_range *start_key,
                       const key_range *end_key,
                       bool eq_range, bool sorted);
  int read_range_first_to_buf(const key_range *start_key,
                              const key_range *end_key,
                              bool eq_range, bool sorted,
                              uchar* buf);
  int read_range_next();

#ifndef NDB_WITH_NEW_MRR_INTERFACE
  /**
   * Multi range stuff
   */
  int read_multi_range_first(KEY_MULTI_RANGE **found_range_p,
                             KEY_MULTI_RANGE*ranges, uint range_count,
                             bool sorted, HANDLER_BUFFER *buffer);
  int read_multi_range_next(KEY_MULTI_RANGE **found_range_p);
  bool null_value_index_search(KEY_MULTI_RANGE *ranges,
			       KEY_MULTI_RANGE *end_range,
			       HANDLER_BUFFER *buffer);
#endif

  bool get_error_message(int error, String *buf);
  ha_rows records();
  ha_rows estimate_rows_upper_bound()
    { return HA_POS_ERROR; }
  int info(uint);
#if MYSQL_VERSION_ID < 50501
  typedef PARTITION_INFO PARTITION_STATS;
#endif
  void get_dynamic_partition_info(PARTITION_STATS *stat_info, uint part_id);
  uint32 calculate_key_hash_value(Field **field_array);
  bool read_before_write_removal_supported() const { return true; }
  bool read_before_write_removal_possible();
  ha_rows read_before_write_removal_rows_written(void) const;
  int extra(enum ha_extra_function operation);
  int extra_opt(enum ha_extra_function operation, ulong cache_size);
  int reset();
  int external_lock(THD *thd, int lock_type);
  void unlock_row();
  int start_stmt(THD *thd, thr_lock_type lock_type);
  void update_create_info(HA_CREATE_INFO *create_info);
  void print_error(int error, myf errflag);
  const char * table_type() const;
  const char ** bas_ext() const;
  ulonglong table_flags(void) const;
  void prepare_for_alter();
  int add_index(TABLE *table_arg, KEY *key_info, uint num_of_keys);
  int prepare_drop_index(TABLE *table_arg, uint *key_num, uint num_of_keys);
  int final_drop_index(TABLE *table_arg);
  void set_part_info(partition_info *part_info, bool early);
  ulong index_flags(uint idx, uint part, bool all_parts) const;
  virtual const key_map *keys_to_use_for_scanning() { return &btree_keys; }
  uint max_supported_record_length() const;
  uint max_supported_keys() const;
  uint max_supported_key_parts() const;
  uint max_supported_key_length() const;
  uint max_supported_key_part_length() const;

  int rename_table(const char *from, const char *to);
  int delete_table(const char *name);
  int create(const char *name, TABLE *form, HA_CREATE_INFO *info);
  int get_default_no_partitions(HA_CREATE_INFO *info);
  bool get_no_parts(const char *name, uint *no_parts);
  void set_auto_partitions(partition_info *part_info);
  virtual bool is_fatal_error(int error, uint flags)
  {
    if (!handler::is_fatal_error(error, flags) ||
        error == HA_ERR_NO_PARTITION_FOUND)
      return FALSE;
    return TRUE;
  }

  THR_LOCK_DATA **store_lock(THD *thd,
                             THR_LOCK_DATA **to,
                             enum thr_lock_type lock_type);

  bool low_byte_first() const;

  const char* index_type(uint key_number);

  double scan_time();
  ha_rows records_in_range(uint inx, key_range *min_key, key_range *max_key);
  void start_bulk_insert(ha_rows rows);
  int end_bulk_insert();

  bool start_bulk_update();
  int bulk_update_row(const uchar *old_data, uchar *new_data,
                      uint *dup_key_found);
  int exec_bulk_update(uint *dup_key_found);
  void end_bulk_update();
  int ndb_update_row(const uchar *old_data, uchar *new_data,
                     int is_bulk_update);

static void set_dbname(const char *pathname, char *dbname);
static void set_tabname(const char *pathname, char *tabname);

  /*
    static member function as it needs to access private
    NdbTransaction methods
  */
  static void release_completed_operations(NdbTransaction*);

  /*
    Condition pushdown
  */

 /*
   Push condition down to the table handler.
   SYNOPSIS
     cond_push()
     cond   Condition to be pushed. The condition tree must not be
     modified by the by the caller.
   RETURN
     The 'remainder' condition that caller must use to filter out records.
     NULL means the handler will not return rows that do not match the
     passed condition.
   NOTES
   The pushed conditions form a stack (from which one can remove the
   last pushed condition using cond_pop).
   The table handler filters out rows using (pushed_cond1 AND pushed_cond2 
   AND ... AND pushed_condN)
   or less restrictive condition, depending on handler's capabilities.
   
   handler->reset() call empties the condition stack.
   Calls to rnd_init/rnd_end, index_init/index_end etc do not affect the  
   condition stack.
   The current implementation supports arbitrary AND/OR nested conditions
   with comparisons between columns and constants (including constant
   expressions and function calls) and the following comparison operators:
   =, !=, >, >=, <, <=, like, "not like", "is null", and "is not null". 
   Negated conditions are supported by NOT which generate NAND/NOR groups.
 */ 
  const Item *cond_push(const Item *cond);
 /*
   Pop the top condition from the condition stack of the handler instance.
   SYNOPSIS
     cond_pop()
     Pops the top if condition stack, if stack is not empty
 */
  void cond_pop();

  uint8 table_cache_type();

  /*
   * Internal to ha_ndbcluster, used by C functions
   */
  int ndb_err(NdbTransaction*, bool have_lock= FALSE);

  my_bool register_query_cache_table(THD *thd, char *table_key,
                                     uint key_length,
                                     qc_engine_callback *engine_callback,
                                     ulonglong *engine_data);

#ifndef NDB_WITHOUT_ONLINE_ALTER
  int check_if_supported_alter(TABLE *altered_table,
                               HA_CREATE_INFO *create_info,
                               HA_ALTER_FLAGS *alter_flags,
                               uint table_changes);

  int alter_table_phase1(THD *thd,
                         TABLE *altered_table,
                         HA_CREATE_INFO *create_info,
                         HA_ALTER_INFO *alter_info,
                         HA_ALTER_FLAGS *alter_flags);

  int alter_table_phase2(THD *thd,
                         TABLE *altered_table,
                         HA_CREATE_INFO *create_info,
                         HA_ALTER_INFO *alter_info,
                         HA_ALTER_FLAGS *alter_flags);

  int alter_table_phase3(THD *thd, TABLE *table,
                         HA_CREATE_INFO *create_info,
                         HA_ALTER_INFO *alter_info,
                         HA_ALTER_FLAGS *alter_flags);
#endif

private:
#ifdef HAVE_NDB_BINLOG
  int prepare_conflict_detection(enum_conflicting_op_type op_type,
                                 const NdbRecord* key_rec,
                                 const uchar* old_data,
                                 const uchar* new_data,
                                 NdbInterpretedCode* code,
                                 NdbOperation::OperationOptions* options);
#endif
  void setup_key_ref_for_ndb_record(const NdbRecord **key_rec,
                                    const uchar **key_row,
                                    const uchar *record,
                                    bool use_active_index);
  friend int ndbcluster_drop_database_impl(THD *thd, const char *path);
  friend int ndb_handle_schema_change(THD *thd, 
                                      Ndb *ndb, NdbEventOperation *pOp,
                                      NDB_SHARE *share);

  void check_read_before_write_removal();
  static int delete_table(THD *thd, ha_ndbcluster *h, Ndb *ndb,
			  const char *path,
			  const char *db,
			  const char *table_name);
  int add_index_impl(THD *thd, TABLE *table_arg,
                     KEY *key_info, uint num_of_keys);
  int create_ndb_index(THD *thd, const char *name, KEY *key_info, bool unique);
  int create_ordered_index(THD *thd, const char *name, KEY *key_info);
  int create_unique_index(THD *thd, const char *name, KEY *key_info);
  int create_index(THD *thd, const char *name, KEY *key_info, 
                   NDB_INDEX_TYPE idx_type, uint idx_no);
// Index list management
  int create_indexes(THD *thd, Ndb *ndb, TABLE *tab);
  int open_indexes(THD *thd, Ndb *ndb, TABLE *tab, bool ignore_error);
  void renumber_indexes(Ndb *ndb, TABLE *tab);
  int drop_indexes(Ndb *ndb, TABLE *tab);
  int add_index_handle(THD *thd, NdbDictionary::Dictionary *dict,
                       KEY *key_info, const char *key_name, uint index_no);
  int add_table_ndb_record(NdbDictionary::Dictionary *dict);
  int add_hidden_pk_ndb_record(NdbDictionary::Dictionary *dict);
  int add_index_ndb_record(NdbDictionary::Dictionary *dict,
                           KEY *key_info, uint index_no);
  int check_default_values(const NdbDictionary::Table* ndbtab);
  int get_metadata(THD *thd, const char* path);
  void release_metadata(THD *thd, Ndb *ndb);
  NDB_INDEX_TYPE get_index_type(uint idx_no) const;
  NDB_INDEX_TYPE get_index_type_from_table(uint index_no) const;
  NDB_INDEX_TYPE get_index_type_from_key(uint index_no, KEY *key_info, 
                                         bool primary) const;
  bool has_null_in_unique_index(uint idx_no) const;
  bool check_index_fields_not_null(KEY *key_info);

  int set_up_partition_info(partition_info *part_info,
                            NdbDictionary::Table&) const;
  int set_range_data(const partition_info* part_info,
                     NdbDictionary::Table&) const;
  int set_list_data(const partition_info* part_info,
                    NdbDictionary::Table&) const;
  int ndb_pk_update_row(THD *thd, 
                        const uchar *old_data, uchar *new_data,
                        uint32 old_part_id);
  int pk_read(const uchar *key, uint key_len, uchar *buf, uint32 *part_id);
  int ordered_index_scan(const key_range *start_key,
                         const key_range *end_key,
                         bool sorted, bool descending, uchar* buf,
                         part_id_range *part_spec);
  int unique_index_read(const uchar *key, uint key_len, 
                        uchar *buf);
  int full_table_scan(const KEY* key_info, 
                      const key_range *start_key,
                      const key_range *end_key,
                      uchar *buf);
  int flush_bulk_insert(bool allow_batch= FALSE);
  int ndb_write_row(uchar *record, bool primary_key_update,
                    bool batched_update);

  bool start_bulk_delete();
  int end_bulk_delete();
  int ndb_delete_row(const uchar *record, bool primary_key_update);

  int ndb_optimize_table(THD* thd, uint delay);

#ifndef NDB_WITHOUT_ONLINE_ALTER
  int alter_frm(THD *thd, const char *file, NDB_ALTER_DATA *alter_data);
#endif

  bool check_all_operations_for_error(NdbTransaction *trans,
                                      const NdbOperation *first,
                                      const NdbOperation *last,
                                      uint errcode);
  int peek_indexed_rows(const uchar *record, NDB_WRITE_OP write_op);
  int scan_handle_lock_tuple(NdbScanOperation *scanOp, NdbTransaction *trans);
  int fetch_next(NdbScanOperation* op);
  int set_auto_inc(THD *thd, Field *field);
  int set_auto_inc_val(THD *thd, Uint64 value);
  int next_result(uchar *buf); 
  int close_scan();
  void unpack_record(uchar *dst_row, const uchar *src_row);

  void set_dbname(const char *pathname);
  void set_tabname(const char *pathname);

  const NdbDictionary::Column *get_hidden_key_column() {
    return m_table->getColumn(table_share->fields);
  }
  const NdbDictionary::Column *get_partition_id_column() {
    Uint32 index= table_share->fields + (table_share->primary_key == MAX_KEY);
    return m_table->getColumn(index);
  }

  bool add_row_check_if_batch_full_size(Thd_ndb *thd_ndb, uint size);
  bool add_row_check_if_batch_full(Thd_ndb *thd_ndb) {
    return add_row_check_if_batch_full_size(thd_ndb, m_bytes_per_write);
  }
  uchar *get_buffer(Thd_ndb *thd_ndb, uint size);
  uchar *copy_row_to_buffer(Thd_ndb *thd_ndb, const uchar *record);

  int get_blob_values(const NdbOperation *ndb_op, uchar *dst_record,
                      const MY_BITMAP *bitmap);
  int set_blob_values(const NdbOperation *ndb_op, my_ptrdiff_t row_offset,
                      const MY_BITMAP *bitmap, uint *set_count, bool batch);
  friend int g_get_ndb_blobs_value(NdbBlob *ndb_blob, void *arg);
  void release_blobs_buffer();
  Uint32 setup_get_hidden_fields(NdbOperation::GetValueSpec gets[2]);
  void get_hidden_fields_keyop(NdbOperation::OperationOptions *options,
                               NdbOperation::GetValueSpec gets[2]);
  void get_hidden_fields_scan(NdbScanOperation::ScanOptions *options,
                              NdbOperation::GetValueSpec gets[2]);
  void eventSetAnyValue(THD *thd,
                        NdbOperation::OperationOptions *options) const;
  bool check_index_fields_in_write_set(uint keyno);

  const NdbOperation *pk_unique_index_read_key(uint idx, 
                                               const uchar *key, uchar *buf,
                                               NdbOperation::LockMode lm,
                                               Uint32 *ppartition_id);
  int read_multi_range_fetch_next();
  
  int primary_key_cmp(const uchar * old_row, const uchar * new_row);
  void print_results();

  virtual void get_auto_increment(ulonglong offset, ulonglong increment,
                                  ulonglong nb_desired_values,
                                  ulonglong *first_value,
                                  ulonglong *nb_reserved_values);
  bool uses_blob_value(const MY_BITMAP *bitmap) const;

  static inline bool isManualBinlogExec(THD *thd);

  char *update_table_comment(const char * comment);

  int write_ndb_file(const char *name);

  int check_ndb_connection(THD* thd);

  void set_rec_per_key();
  int records_update();
  void no_uncommitted_rows_execute_failure();
  void no_uncommitted_rows_update(int);
  void no_uncommitted_rows_reset(THD *);

  /* Ordered index statistics v4 */
  int ndb_index_stat_get_rir(uint inx,
                             key_range *min_key,
                             key_range *max_key,
                             ha_rows *rows_out);
  int ndb_index_stat_set_rpk(uint inx);
  int ndb_index_stat_wait(Ndb_index_stat *st,
                          uint sample_version);
  int ndb_index_stat_query(uint inx,
                           const key_range *min_key,
                           const key_range *max_key,
                           NdbIndexStat::Stat& stat);
  int ndb_index_stat_analyze(Ndb *ndb,
                             uint *inx_list,
                             uint inx_count);

  NdbTransaction *start_transaction_part_id(uint32 part_id, int &error);
  inline NdbTransaction *get_transaction_part_id(uint32 part_id, int &error)
  {
    if (m_thd_ndb->trans)
      return m_thd_ndb->trans;
    return start_transaction_part_id(part_id, error);
  }

  NdbTransaction *start_transaction(int &error);
  inline NdbTransaction *get_transaction(int &error)
  {
    if (m_thd_ndb->trans)
      return m_thd_ndb->trans;
    return start_transaction(error);
  }

  NdbTransaction *start_transaction_row(const NdbRecord *ndb_record,
                                        const uchar *record,
                                        int &error);
  NdbTransaction *start_transaction_key(uint index,
                                        const uchar *key_data,
                                        int &error);

  friend int check_completed_operations_pre_commit(Thd_ndb*,
                                                   NdbTransaction*,
                                                   const NdbOperation*,
                                                   uint *ignore_count);
  friend int ndbcluster_commit(handlerton *hton, THD *thd, bool all);
  int start_statement(THD *thd, Thd_ndb *thd_ndb, uint table_count);
  int init_handler_for_statement(THD *thd);

  Thd_ndb *m_thd_ndb;
  NdbScanOperation *m_active_cursor;
  const NdbDictionary::Table *m_table;
  /*
    Normal NdbRecord for accessing rows, with all fields including hidden
    fields (hidden primary key, user-defined partitioning function value).
  */
  NdbRecord *m_ndb_record;
  /* NdbRecord for accessing tuple by hidden Uint64 primary key. */
  NdbRecord *m_ndb_hidden_key_record;

  /* Bitmap used for NdbRecord operation column mask. */
  MY_BITMAP m_bitmap;
  my_bitmap_map m_bitmap_buf[(NDB_MAX_ATTRIBUTES_IN_TABLE +
                              8*sizeof(my_bitmap_map) - 1) /
                             (8*sizeof(my_bitmap_map))]; // Buffer for m_bitmap
  /* Bitmap with bit set for all primary key columns. */
  MY_BITMAP *m_pk_bitmap_p;
  my_bitmap_map m_pk_bitmap_buf[(NDB_MAX_ATTRIBUTES_IN_TABLE +
                                 8*sizeof(my_bitmap_map) - 1) /
                                (8*sizeof(my_bitmap_map))]; // Buffer for m_pk_bitmap
  struct Ndb_local_table_statistics *m_table_info;
  struct Ndb_local_table_statistics m_table_info_instance;
  char m_dbname[FN_HEADLEN];
  //char m_schemaname[FN_HEADLEN];
  char m_tabname[FN_HEADLEN];
  THR_LOCK_DATA m_lock;
  bool m_lock_tuple;
  NDB_SHARE *m_share;
  NDB_INDEX_DATA  m_index[MAX_KEY];
  key_map btree_keys;

  /*
    Pointer to row returned from scan nextResult().
  */
  union
  {
    const char *_m_next_row;
    const uchar *m_next_row;
  };
  /* For read_multi_range scans, the get_range_no() of current row. */
  int m_current_range_no;

  MY_BITMAP **m_key_fields;
  // NdbRecAttr has no reference to blob
  NdbValue m_value[NDB_MAX_ATTRIBUTES_IN_TABLE];
  Uint64 m_ref;
  partition_info *m_part_info;
  uint32 m_part_id;
  bool m_user_defined_partitioning;
  bool m_use_partition_pruning;
  bool m_sorted;
  bool m_use_write;
  bool m_ignore_dup_key;
  bool m_has_unique_index;
  bool m_ignore_no_key;
  bool m_read_before_write_removal_possible;
  bool m_read_before_write_removal_used;
  ha_rows m_rows_updated;
  ha_rows m_rows_deleted;
  ha_rows m_rows_to_insert; // TODO: merge it with handler::estimation_rows_to_insert?
  ha_rows m_rows_inserted;
  ha_rows m_rows_changed;
  bool m_delete_cannot_batch;
  bool m_update_cannot_batch;
  uint m_bytes_per_write;
  bool m_skip_auto_increment;
  bool m_blobs_pending;
  bool m_slow_path;
  bool m_is_bulk_delete;

  /* State for setActiveHook() callback for reading blob data. */
  uint m_blob_counter;
  uint m_blob_expected_count_per_row;
  uchar *m_blob_destination_record;
  Uint64 m_blobs_row_total_size; /* Bytes needed for all blobs in current row */
  
  // memory for blobs in one tuple
  uchar *m_blobs_buffer;
  Uint64 m_blobs_buffer_size;
  uint m_dupkey;
  // set from thread variables at external lock
  ha_rows m_autoincrement_prefetch;

  ha_ndbcluster_cond *m_cond;
  bool m_disable_multi_read;
  const uchar *m_multi_range_result_ptr;
  KEY_MULTI_RANGE *m_multi_ranges;
  /*
    Points 1 past the end of last multi range operation currently being
    executed, to support splitting large multi range reands into manageable
    pieces.
  */
  KEY_MULTI_RANGE *m_multi_range_defined_end;
  NdbIndexScanOperation *m_multi_cursor;
  Ndb *get_ndb(THD *thd);

  int update_stats(THD *thd, bool do_read_stat, bool have_lock= FALSE,
                   uint part_id= ~(uint)0);
};

int ndbcluster_discover(THD* thd, const char* dbname, const char* name,
                        const void** frmblob, uint* frmlen);
int ndbcluster_table_exists_in_engine(THD* thd,
                                      const char *db, const char *name);
void ndbcluster_print_error(int error, const NdbOperation *error_op);

static const char ndbcluster_hton_name[]= "ndbcluster";
static const int ndbcluster_hton_name_length=sizeof(ndbcluster_hton_name)-1;
extern int ndbcluster_terminating;
extern int ndb_util_thread_running;
extern pthread_cond_t COND_ndb_util_ready;
extern int ndb_index_stat_thread_running;
extern pthread_cond_t COND_ndb_index_stat_ready;<|MERGE_RESOLUTION|>--- conflicted
+++ resolved
@@ -107,174 +107,7 @@
                         uchar*& buffer, uint& buffer_size,
                         my_ptrdiff_t ptrdiff);
 
-<<<<<<< HEAD
 #include "ndb_share.h"
-=======
-typedef enum {
-  NSS_INITIAL= 0,
-  NSS_DROPPED,
-  NSS_ALTERED 
-} NDB_SHARE_STATE;
-
-enum enum_conflict_fn_type
-{
-  CFT_NDB_UNDEF = 0
-  ,CFT_NDB_MAX
-  ,CFT_NDB_OLD
-  ,CFT_NDB_MAX_DEL_WIN
-  ,CFT_NUMBER_OF_CFTS /* End marker */
-};
-
-#ifdef HAVE_NDB_BINLOG
-static const Uint32 MAX_CONFLICT_ARGS= 8;
-
-enum enum_conflict_fn_arg_type
-{
-  CFAT_END
-  ,CFAT_COLUMN_NAME
-};
-
-struct st_conflict_fn_arg
-{
-  enum_conflict_fn_arg_type type;
-  const char *ptr;
-  uint32 len;
-  uint32 fieldno; // CFAT_COLUMN_NAME
-};
-
-struct st_conflict_fn_arg_def
-{
-  enum enum_conflict_fn_arg_type arg_type;
-  bool optional;
-};
-
-/* What type of operation was issued */
-enum enum_conflicting_op_type
-{                /* NdbApi          */
-  WRITE_ROW,     /* insert (!write) */
-  UPDATE_ROW,    /* update          */
-  DELETE_ROW     /* delete          */
-};
-
-/*
-  prepare_detect_func
-
-  Type of function used to prepare for conflict detection on
-  an NdbApi operation
-*/
-typedef int (* prepare_detect_func) (struct st_ndbcluster_conflict_fn_share* cfn_share,
-                                     enum_conflicting_op_type op_type,
-                                     const uchar* old_data,
-                                     const uchar* new_data,
-                                     const MY_BITMAP* write_set,
-                                     NdbInterpretedCode* code);
-
-struct st_conflict_fn_def
-{
-  const char *name;
-  enum_conflict_fn_type type;
-  const st_conflict_fn_arg_def* arg_defs;
-  prepare_detect_func prep_func;
-};
-
-/* What sort of conflict was found */
-enum enum_conflict_cause
-{
-  ROW_ALREADY_EXISTS,
-  ROW_DOES_NOT_EXIST,
-  ROW_IN_CONFLICT
-};
-
-/* NdbOperation custom data which points out handler and record. */
-struct Ndb_exceptions_data {
-  struct st_ndbcluster_share *share;
-  const NdbRecord* key_rec;
-  const uchar* row;
-  enum_conflicting_op_type op_type;
-};
-
-enum enum_conflict_fn_flags
-{
-  CFF_NONE = 0
-};
-
-typedef struct st_ndbcluster_conflict_fn_share {
-  const st_conflict_fn_def* m_conflict_fn;
-
-  /* info about original table */
-  uint8 m_pk_cols;
-  uint8 m_resolve_column;
-  uint8 m_resolve_size;
-  uint8 m_flags;
-  uint16 m_offset[16];
-  uint16 m_resolve_offset;
-
-  const NdbDictionary::Table *m_ex_tab;
-  uint32 m_count;
-} NDB_CONFLICT_FN_SHARE;
-#endif
-
-/*
-  Stats that can be retrieved from ndb
-*/
-struct Ndb_statistics {
-  Uint64 row_count;
-  Uint64 commit_count;
-  ulong row_size;
-  Uint64 fragment_memory;
-  Uint64 fragment_extent_space; 
-  Uint64 fragment_extent_free_space;
-};
-
-typedef struct st_ndbcluster_share {
-  NDB_SHARE_STATE state;
-  MEM_ROOT mem_root;
-  THR_LOCK lock;
-  pthread_mutex_t mutex;
-  char *key;
-  uint key_length;
-  char *new_key;
-  uint use_count;
-  uint commit_count_lock;
-  ulonglong commit_count;
-  char *db;
-  char *table_name;
-  Ndb::TupleIdRange tuple_id_range;
-  struct Ndb_statistics stat;
-  struct Ndb_index_stat *index_stat_list;
-  bool util_thread; // if opened by util thread
-  uint32 connect_count;
-  uint32 flags;
-#ifdef HAVE_NDB_BINLOG
-  NDB_CONFLICT_FN_SHARE *m_cfn_share;
-#endif
-  Ndb_event_data *event_data; // Place holder before NdbEventOperation is created
-  NdbEventOperation *op;
-  char *old_names; // for rename table
-  MY_BITMAP *subscriber_bitmap;
-  NdbEventOperation *new_op;
-} NDB_SHARE;
-
-inline
-NDB_SHARE_STATE
-get_ndb_share_state(NDB_SHARE *share)
-{
-  NDB_SHARE_STATE state;
-  pthread_mutex_lock(&share->mutex);
-  state= share->state;
-  pthread_mutex_unlock(&share->mutex);
-  return state;
-}
-
-inline
-void
-set_ndb_share_state(NDB_SHARE *share, NDB_SHARE_STATE state)
-{
-  pthread_mutex_lock(&share->mutex);
-  share->state= state;
-  pthread_mutex_unlock(&share->mutex);
-}
->>>>>>> 0cd2f9b2
 
 struct Ndb_tuple_id_range_guard {
   Ndb_tuple_id_range_guard(NDB_SHARE* _share) :
@@ -373,6 +206,7 @@
   long execute_count;
   long scan_count;
   long pruned_scan_count;
+  long schema_locks_count;
   long transaction_no_hint_count[MAX_NDB_NODES];
   long transaction_hint_count[MAX_NDB_NODES];
   long long api_client_stats[Ndb::NumClientStatistics];
@@ -755,7 +589,7 @@
                              key_range *max_key,
                              ha_rows *rows_out);
   int ndb_index_stat_set_rpk(uint inx);
-  int ndb_index_stat_wait(Ndb_index_stat *st,
+  int ndb_index_stat_wait(struct Ndb_index_stat *st,
                           uint sample_version);
   int ndb_index_stat_query(uint inx,
                            const key_range *min_key,
