/*
   Copyright (c) 2005, 2011, Oracle and/or its affiliates. All rights reserved.

   This program is free software; you can redistribute it and/or modify
   it under the terms of the GNU General Public License as published by
   the Free Software Foundation; version 2 of the License.

   This program is distributed in the hope that it will be useful,
   but WITHOUT ANY WARRANTY; without even the implied warranty of
   MERCHANTABILITY or FITNESS FOR A PARTICULAR PURPOSE.  See the
   GNU General Public License for more details.

   You should have received a copy of the GNU General Public License
   along with this program; if not, write to the Free Software
   Foundation, Inc., 51 Franklin St, Fifth Floor, Boston, MA  02110-1301  USA */

#include "sql_priv.h"
#include "sql_binlog.h"
#include "sql_parse.h"
#include "sql_acl.h"
#include "rpl_info.h"
#include "rpl_info_factory.h"
#include "base64.h"
#include "rpl_slave.h"                              // apply_event_and_update_pos
#include "log_event.h"                          // Format_description_log_event,
                                                // EVENT_LEN_OFFSET,
                                                // EVENT_TYPE_OFFSET,
                                                // FORMAT_DESCRIPTION_LOG_EVENT,
                                                // START_EVENT_V3,
                                                // Log_event_type,
                                                // Log_event


/**
  Check if the event type is allowed in a BINLOG statement.

  @retval 0 if the event type is ok.
  @retval 1 if the event type is not ok.
*/
static int check_event_type(int type, Relay_log_info *rli)
{
<<<<<<< HEAD
  Format_description_log_event *fd_event=
    rli->relay_log.description_event_for_exec;
=======
  Format_description_log_event *fd_event= rli->get_rli_description_event();
>>>>>>> b7fc4388

  /*
    Convert event type id of certain old versions (see comment in
    Format_description_log_event::Format_description_log_event(char*,...)).
  */
  if (fd_event && fd_event->event_type_permutation)
  {
#ifndef DBUG_OFF
    Log_event_type new_type;
    new_type= (Log_event_type) fd_event->event_type_permutation[type];
    DBUG_PRINT("info", ("converting event type %d to %d (%s)",
                        type, new_type, Log_event::get_type_str(new_type)));
#endif
    type= fd_event->event_type_permutation[type];
  }

  switch (type)
  {
  case START_EVENT_V3:
  case FORMAT_DESCRIPTION_EVENT:
    /*
      We need a preliminary FD event in order to parse the FD event,
      if we don't already have one.
    */
    if (!fd_event)
<<<<<<< HEAD
      if (!(rli->relay_log.description_event_for_exec=
            new Format_description_log_event(4)))
      {
        my_error(ER_OUTOFMEMORY, MYF(0), 1);
        return 1;
      }
=======
      rli->set_rli_description_event(new Format_description_log_event(4));
>>>>>>> b7fc4388

    /* It is always allowed to execute FD events. */
    return 0;

  case ROWS_QUERY_LOG_EVENT:
  case TABLE_MAP_EVENT:
  case WRITE_ROWS_EVENT:
  case UPDATE_ROWS_EVENT:
  case DELETE_ROWS_EVENT:
  case WRITE_ROWS_EVENT_V1:
  case UPDATE_ROWS_EVENT_V1:
  case DELETE_ROWS_EVENT_V1:
  case PRE_GA_WRITE_ROWS_EVENT:
  case PRE_GA_UPDATE_ROWS_EVENT:
  case PRE_GA_DELETE_ROWS_EVENT:
    /*
      Row events are only allowed if a Format_description_event has
      already been seen.
    */
    if (fd_event)
      return 0;
    else
    {
      my_error(ER_NO_FORMAT_DESCRIPTION_EVENT_BEFORE_BINLOG_STATEMENT,
               MYF(0), Log_event::get_type_str((Log_event_type)type));
      return 1;
    }
    break;

  default:
    /*
      It is not meaningful to execute other events than row-events and
      FD events. It would even be dangerous to execute Stop_log_event
      and Rotate_log_event since they call flush_relay_log_info, which
      is not allowed to call by other threads than the slave SQL
      thread when the slave SQL thread is running.
    */
    my_error(ER_ONLY_FD_AND_RBR_EVENTS_ALLOWED_IN_BINLOG_STATEMENT,
             MYF(0), Log_event::get_type_str((Log_event_type)type));
    return 1;
  }
}

/**
  Execute a BINLOG statement.

  To execute the BINLOG command properly the server needs to know
  which format the BINLOG command's event is in.  Therefore, the first
  BINLOG statement seen must be a base64 encoding of the
  Format_description_log_event, as outputted by mysqlbinlog.  This
  Format_description_log_event is cached in
  rli->rli_description_event.

  @param thd Pointer to THD object for the client thread executing the
  statement.
*/

void mysql_client_binlog_statement(THD* thd)
{
  DBUG_ENTER("mysql_client_binlog_statement");
  DBUG_PRINT("info",("binlog base64: '%*s'",
                     (int) (thd->lex->comment.length < 2048 ?
                            thd->lex->comment.length : 2048),
                     thd->lex->comment.str));

  if (check_global_access(thd, SUPER_ACL))
    DBUG_VOID_RETURN;

  size_t coded_len= thd->lex->comment.length;
  if (!coded_len)
  {
    my_error(ER_SYNTAX_ERROR, MYF(0));
    DBUG_VOID_RETURN;
  }
  size_t decoded_len= base64_needed_decoded_length(coded_len);

  /*
    option_bits will be changed when applying the event. But we don't expect
    it be changed permanently after BINLOG statement, so backup it first.
    It will be restored at the end of this function.
  */
  ulonglong thd_options= thd->variables.option_bits;

  /*
    Allocation
  */
  int err= 0;
  Relay_log_info *rli= thd->rli_fake;
  if (!rli)
  {
    /*
      We create a Relay_log_info object with a INFO_REPOSITORY_DUMMY because
      to process a BINLOG command a real repository is not necessary. In the
      future, we need to improve the code around the BINLOG command as only a
      small part of the object is required to execute it. / Alfranio
    */
    if ((rli= Rpl_info_factory::create_rli(INFO_REPOSITORY_DUMMY, FALSE)))
    {
      thd->rli_fake= rli;
      rli->info_thd= thd;
    }
  }

  const char *error= 0;
  char *buf= (char *) my_malloc(decoded_len, MYF(MY_WME));
  Log_event *ev = 0;

  /*
    Out of memory check
  */
  if (!(rli && buf))
  {
    my_error(ER_OUTOFMEMORY, MYF(0), 1);  /* needed 1 bytes */
    goto end;
  }

  DBUG_ASSERT(rli->belongs_to_client());

  for (char const *strptr= thd->lex->comment.str ;
       strptr < thd->lex->comment.str + thd->lex->comment.length ; )
  {
    char const *endptr= 0;
    int bytes_decoded= base64_decode(strptr, coded_len, buf, &endptr,
                                     MY_BASE64_DECODE_ALLOW_MULTIPLE_CHUNKS);

#ifndef HAVE_purify
      /*
        This debug printout should not be used for valgrind builds
        since it will read from unassigned memory.
      */
    DBUG_PRINT("info",
               ("bytes_decoded: %d  strptr: 0x%lx  endptr: 0x%lx ('%c':%d)",
                bytes_decoded, (long) strptr, (long) endptr, *endptr,
                *endptr));
#endif

    if (bytes_decoded < 0)
    {
      my_error(ER_BASE64_DECODE_ERROR, MYF(0));
      goto end;
    }
    else if (bytes_decoded == 0)
      break; // If no bytes where read, the string contained only whitespace

    DBUG_ASSERT(bytes_decoded > 0);
    DBUG_ASSERT(endptr > strptr);
    coded_len-= endptr - strptr;
    strptr= endptr;

    /*
      Now we have one or more events stored in the buffer. The size of
      the buffer is computed based on how much base64-encoded data
      there were, so there should be ample space for the data (maybe
      even too much, since a statement can consist of a considerable
      number of events).

      TODO: Switch to use a stream-based base64 encoder/decoder in
      order to be able to read exactly what is necessary.
    */

    DBUG_PRINT("info",("binlog base64 decoded_len: %lu  bytes_decoded: %d",
                       (ulong) decoded_len, bytes_decoded));

    /*
      Now we start to read events of the buffer, until there are no
      more.
    */
    for (char *bufptr= buf ; bytes_decoded > 0 ; )
    {
      /*
        Checking that the first event in the buffer is not truncated.
      */
      ulong event_len;
      if (bytes_decoded < EVENT_LEN_OFFSET + 4 || 
          (event_len= uint4korr(bufptr + EVENT_LEN_OFFSET)) > 
           (uint) bytes_decoded)
      {
        my_error(ER_SYNTAX_ERROR, MYF(0));
        goto end;
      }
      DBUG_PRINT("info", ("event_len=%lu, bytes_decoded=%d",
                          event_len, bytes_decoded));

      if (check_event_type(bufptr[EVENT_TYPE_OFFSET], rli))
        goto end;

      ev= Log_event::read_log_event(bufptr, event_len, &error,
<<<<<<< HEAD
                                    rli->relay_log.description_event_for_exec,
=======
                                    rli->get_rli_description_event(),
>>>>>>> b7fc4388
                                    0);

      DBUG_PRINT("info",("binlog base64 err=%s", error));
      if (!ev)
      {
        /*
          This could actually be an out-of-memory, but it is more likely
          caused by a bad statement
        */
        my_error(ER_SYNTAX_ERROR, MYF(0));
        goto end;
      }

      bytes_decoded -= event_len;
      bufptr += event_len;

      DBUG_PRINT("info",("ev->get_type_code()=%d", ev->get_type_code()));
      ev->thd= thd;
      /*
        We go directly to the application phase, since we don't need
        to check if the event shall be skipped or not.

        Neither do we have to update the log positions, since that is
        not used at all: the rli_fake instance is used only for error
        reporting.
      */
#if !defined(MYSQL_CLIENT) && defined(HAVE_REPLICATION)
      err= ev->apply_event(rli);
#endif
      /*
        Format_description_log_event should not be deleted because it
        will be used to read info about the relay log's format; it
        will be deleted when the SQL thread does not need it,
        i.e. when this thread terminates.
        ROWS_QUERY_LOG_EVENT if present in rli is deleted at the end
        of the event.
      */
      if (ev->get_type_code() != FORMAT_DESCRIPTION_EVENT &&
          ev->get_type_code() != ROWS_QUERY_LOG_EVENT)
      {
        delete ev;
        ev= NULL;
      }
      if (err)
      {
        /*
          TODO: Maybe a better error message since the BINLOG statement
          now contains several events.
        */
        my_error(ER_UNKNOWN_ERROR, MYF(0));
        goto end;
      }
    }
  }

  DBUG_PRINT("info",("binlog base64 execution finished successfully"));
  my_ok(thd);

end:
  if (rli)
  {
    if ((error || err) && rli->rows_query_ev)
    {
      delete rli->rows_query_ev;
      rli->rows_query_ev= NULL;
    }
    rli->slave_close_thread_tables(thd);
  }
  thd->variables.option_bits= thd_options;
  my_free(buf);
  DBUG_VOID_RETURN;
}<|MERGE_RESOLUTION|>--- conflicted
+++ resolved
@@ -39,12 +39,7 @@
 */
 static int check_event_type(int type, Relay_log_info *rli)
 {
-<<<<<<< HEAD
-  Format_description_log_event *fd_event=
-    rli->relay_log.description_event_for_exec;
-=======
   Format_description_log_event *fd_event= rli->get_rli_description_event();
->>>>>>> b7fc4388
 
   /*
     Convert event type id of certain old versions (see comment in
@@ -70,16 +65,7 @@
       if we don't already have one.
     */
     if (!fd_event)
-<<<<<<< HEAD
-      if (!(rli->relay_log.description_event_for_exec=
-            new Format_description_log_event(4)))
-      {
-        my_error(ER_OUTOFMEMORY, MYF(0), 1);
-        return 1;
-      }
-=======
       rli->set_rli_description_event(new Format_description_log_event(4));
->>>>>>> b7fc4388
 
     /* It is always allowed to execute FD events. */
     return 0;
@@ -267,11 +253,7 @@
         goto end;
 
       ev= Log_event::read_log_event(bufptr, event_len, &error,
-<<<<<<< HEAD
-                                    rli->relay_log.description_event_for_exec,
-=======
                                     rli->get_rli_description_event(),
->>>>>>> b7fc4388
                                     0);
 
       DBUG_PRINT("info",("binlog base64 err=%s", error));
