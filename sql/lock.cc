--- conflicted
+++ resolved
@@ -81,14 +81,9 @@
 #include "sql_parse.h"                     // is_log_table_write_query
 #include "psi_memory_key.h"
 #include "auth_common.h"                   // SUPER_ACL
-<<<<<<< HEAD
 #include "sql_class.h"
 #include "mysqld.h"                        // opt_readonly
-=======
 #include "session_tracker.h"
-#include <hash.h>
-#include <assert.h>
->>>>>>> f00f4ebc
 #include "my_atomic.h"
 
 /**
