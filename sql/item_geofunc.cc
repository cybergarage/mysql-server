/* Copyright (c) 2003, 2015, Oracle and/or its affiliates. All rights reserved.

   This program is free software; you can redistribute it and/or modify
   it under the terms of the GNU General Public License as published by
   the Free Software Foundation; version 2 of the License.

   This program is distributed in the hope that it will be useful,
   but WITHOUT ANY WARRANTY; without even the implied warranty of
   MERCHANTABILITY or FITNESS FOR A PARTICULAR PURPOSE.  See the
   GNU General Public License for more details.

   You should have received a copy of the GNU General Public License
   along with this program; if not, write to the Free Software Foundation,
   51 Franklin Street, Suite 500, Boston, MA 02110-1335 USA */


/**
  @file

  @brief
  This file defines all spatial functions
*/
#include "item_geofunc.h"

#include "current_thd.h"
#include "gstream.h"      // Gis_read_stream
#include "psi_memory_key.h"
#include "sql_class.h"    // THD
#include "gis_bg_traits.h"
#include "derror.h"       // ER_THD

#include "parse_tree_helpers.h"
#include <rapidjson/document.h>
#include "item_geofunc_internal.h"


static int check_geometry_valid(Geometry *geom);

/**
  Check whether all points in the sequence container are colinear.
  @param ls a sequence of points with no duplicates.
  @return true if the points are colinear, false otherwise.
*/
template <typename Point_range>
bool is_colinear(const Point_range &ls)
{
  if (ls.size() < 3)
    return true;

  double x1, x2, x3, y1, y2, y3, X1, X2, Y1, Y2;

  for (size_t i= 0; i < ls.size() - 2; i++)
  {
    x1= ls[i].template get<0>();
    x2= ls[i + 1].template get<0>();
    x3= ls[i + 2].template get<0>();

    y1= ls[i].template get<1>();
    y2= ls[i + 1].template get<1>();
    y3= ls[i + 2].template get<1>();

    X1= x2 - x1;
    X2= x3 - x2;
    Y1= y2 - y1;
    Y2= y3 - y2;

    if (X1 * Y2 - X2 * Y1 != 0)
      return false;
  }

  return true;
}


Item_geometry_func::Item_geometry_func(const POS &pos, PT_item_list *list)
  :Item_str_func(pos, list)
{}


Field *Item_geometry_func::tmp_table_field(TABLE *t_arg)
{
  Field *result;
  if ((result= new Field_geom(max_length, maybe_null, item_name.ptr(), t_arg->s,
                              get_geometry_type())))
    result->init(t_arg);
  return result;
}

void Item_geometry_func::fix_length_and_dec()
{
  collation.set(&my_charset_bin);
  decimals=0;
  max_length= 0xFFFFFFFFU;
  maybe_null= 1;
}


bool Item_func_geometry_from_text::itemize(Parse_context *pc, Item **res)
{
  if (skip_itemize(res))
    return false;
  if (super::itemize(pc, res))
    return true;
  DBUG_ASSERT(arg_count == 1 || arg_count == 2);
  if (arg_count == 1)
    pc->thd->lex->set_uncacheable(pc->select, UNCACHEABLE_RAND);
  return false;
}


/**
  Parses a WKT string to produce a geometry encoded with an SRID prepending
  its WKB bytes, namely a byte string of GEOMETRY format.
  @param str buffer to hold result, may not be filled.
  @return the buffer that hold the GEOMETRY byte string result, may or may
  not be the same as 'str' parameter.
 */
String *Item_func_geometry_from_text::val_str(String *str)
{
  DBUG_ASSERT(fixed == 1);
  Geometry_buffer buffer;
  String arg_val;
  String *wkt= args[0]->val_str_ascii(&arg_val);

  if ((null_value= (!wkt || args[0]->null_value)))
    return 0;

  Gis_read_stream trs(wkt->charset(), wkt->ptr(), wkt->length());
  uint32 srid= 0;

  if ((arg_count == 2) && !args[1]->null_value)
    srid= (uint32)args[1]->val_int();

  str->set_charset(&my_charset_bin);
  if ((null_value= str->reserve(GEOM_HEADER_SIZE, 512)))
    return 0;
  str->length(0);
  str->q_append(srid);
  if (!Geometry::create_from_wkt(&buffer, &trs, str, 0))
  {
    my_error(ER_GIS_INVALID_DATA, MYF(0), func_name());
    return error_str();
  }
  return str;
}


bool Item_func_geometry_from_wkb::itemize(Parse_context *pc, Item **res)
{
  if (skip_itemize(res))
    return false;
  if (super::itemize(pc, res))
    return true;
  DBUG_ASSERT(arg_count == 1 || arg_count == 2);
  if (arg_count == 1)
    pc->thd->lex->set_uncacheable(pc->select, UNCACHEABLE_RAND);
  return false;
}


/**
  Parses a WKT string to produce a geometry encoded with an SRID prepending
  its WKB bytes, namely a byte string of GEOMETRY format.
  @param str buffer to hold result, may not be filled.
  @return the buffer that hold the GEOMETRY byte string result, may or may
  not be the same as 'str' parameter.
 */
String *Item_func_geometry_from_wkb::val_str(String *str)
{
  DBUG_ASSERT(fixed == 1);
  String *wkb= NULL;
  uint32 srid= 0;

  if (arg_count == 2)
  {
    srid= static_cast<uint32>(args[1]->val_int());
    if ((null_value= args[1]->null_value))
      return NULL;
  }

  wkb= args[0]->val_str(&tmp_value);
  if ((null_value= (!wkb || args[0]->null_value)))
    return NULL;

  /*
    GeometryFromWKB(wkb [,srid]) understands both WKB (without SRID) and
    Geometry (with SRID) values in the "wkb" argument.
    In case if a Geometry type value is passed, we assume that the value
    is well-formed and can directly return it without going through
    Geometry::create_from_wkb(), and consequently such WKB data must be
    MySQL standard (little) endian. Note that users can pass via client
    any WKB/Geometry byte string, including those of big endianess.
  */
  if (args[0]->field_type() == MYSQL_TYPE_GEOMETRY)
  {
    Geometry_buffer buff;
    if (Geometry::construct(&buff, wkb->ptr(), wkb->length()) == NULL)
    {
      my_error(ER_GIS_INVALID_DATA, MYF(0), func_name());
      return error_str();
    }

    /*
      Check if SRID embedded into the Geometry value differs
      from the SRID value passed in the second argument.
    */
    if (srid == uint4korr(wkb->ptr()))
      return wkb; // Do not differ

    /*
      Replace SRID to the one passed in the second argument.
      Note, we cannot replace SRID directly in wkb->ptr(),
      because wkb can point to some value that we should not touch,
      e.g. to a SP variable value. So we need to copy to "str".
    */
    if ((null_value= str->copy(*wkb)))
      return NULL;
    str->write_at_position(0, srid);
    return str;
  }

  str->set_charset(&my_charset_bin);
  if (str->reserve(GEOM_HEADER_SIZE, 512))
  {
    null_value= true;                           /* purecov: inspected */
    return NULL;                                   /* purecov: inspected */
  }
  str->length(0);
  str->q_append(srid);
  Geometry_buffer buffer;
  if (!Geometry::create_from_wkb(&buffer, wkb->ptr(), wkb->length(), str,
                                 false/* Don't init stream. */))
  {
    my_error(ER_GIS_INVALID_DATA, MYF(0), func_name());
    return error_str();
  }

  return str;
}


/**
  Definition of various string constants used for writing and reading
  GeoJSON data.
*/
const char *Item_func_geomfromgeojson::TYPE_MEMBER= "type";
const char *Item_func_geomfromgeojson::CRS_MEMBER= "crs";
const char *Item_func_geomfromgeojson::GEOMETRY_MEMBER= "geometry";
const char *Item_func_geomfromgeojson::PROPERTIES_MEMBER= "properties";
const char *Item_func_geomfromgeojson::FEATURES_MEMBER= "features";
const char *Item_func_geomfromgeojson::GEOMETRIES_MEMBER= "geometries";
const char *Item_func_geomfromgeojson::COORDINATES_MEMBER= "coordinates";
const char *Item_func_geomfromgeojson::CRS_NAME_MEMBER= "name";
const char *Item_func_geomfromgeojson::NAMED_CRS= "name";
const char *Item_func_geomfromgeojson::SHORT_EPSG_PREFIX= "EPSG:";
const char *Item_func_geomfromgeojson::POINT_TYPE= "Point";
const char *Item_func_geomfromgeojson::MULTIPOINT_TYPE= "MultiPoint";
const char *Item_func_geomfromgeojson::LINESTRING_TYPE= "LineString";
const char *Item_func_geomfromgeojson::MULTILINESTRING_TYPE= "MultiLineString";
const char *Item_func_geomfromgeojson::POLYGON_TYPE= "Polygon";
const char *Item_func_geomfromgeojson::MULTIPOLYGON_TYPE= "MultiPolygon";
const char *Item_func_geomfromgeojson::FEATURE_TYPE= "Feature";
const char *Item_func_geomfromgeojson::
FEATURECOLLECTION_TYPE= "FeatureCollection";
const char *Item_func_geomfromgeojson::
LONG_EPSG_PREFIX= "urn:ogc:def:crs:EPSG::";
const char *Item_func_geomfromgeojson::
CRS84_URN= "urn:ogc:def:crs:OGC:1.3:CRS84";
const char *Item_func_geomfromgeojson::
GEOMETRYCOLLECTION_TYPE= "GeometryCollection";


/**
  @<geometry@> = ST_GEOMFROMGEOJSON(@<string@>[, @<options@>[, @<srid@>]])

  Takes a GeoJSON input string and outputs a GEOMETRY.
  This function supports both single GeoJSON objects and geometry collections.

  In addition, feature objects and feature collections are supported (feature
  collections are translated into GEOMETRYCOLLECTION).

  It follows the standard described at http://geojson.org/geojson-spec.html
  (revision 1.0).
*/
String *Item_func_geomfromgeojson::val_str(String *buf)
{
  String arg_val;
  String *json_string= args[0]->val_str_ascii(&arg_val);
  if ((null_value= args[0]->null_value))
    return NULL;

  if (arg_count > 1)
  {
    // Check and parse the OPTIONS parameter.
    longlong dimension_argument= args[1]->val_int();
    if ((null_value= args[1]->null_value))
      return NULL;

    if (dimension_argument == 1)
    {
      m_handle_coordinate_dimension= Item_func_geomfromgeojson::reject_document;
    }
    else if (dimension_argument == 2)
    {
      m_handle_coordinate_dimension=
        Item_func_geomfromgeojson::strip_now_accept_future;
    }
    else if (dimension_argument == 3)
    {
      m_handle_coordinate_dimension=
        Item_func_geomfromgeojson::strip_now_reject_future;
    }
    else if (dimension_argument == 4)
    {
      m_handle_coordinate_dimension=
        Item_func_geomfromgeojson::strip_now_strip_future;
    }
    else
    {
      char option_string[MAX_BIGINT_WIDTH + 1];
      if (args[1]->unsigned_flag)
        ullstr(dimension_argument, option_string);
      else
        llstr(dimension_argument, option_string);

      my_error(ER_WRONG_VALUE_FOR_TYPE, MYF(0), "option", option_string,
               func_name());
      return error_str();
    }
  }

  if (arg_count > 2)
  {
    /*
      Check and parse the SRID parameter. If this is set to a valid value,
      any CRS member in the GeoJSON document will be ignored.
    */
    longlong srid_argument= args[2]->val_int();
    if ((null_value= args[2]->null_value))
      return NULL;

    // Only allow unsigned 32 bits integer as SRID.
    if (srid_argument < 0 || srid_argument > UINT_MAX32)
    {
      char srid_string[MAX_BIGINT_WIDTH + 1];
      if (args[2]->unsigned_flag)
        ullstr(srid_argument, srid_string);
      else
        llstr(srid_argument, srid_string);

      my_error(ER_WRONG_VALUE_FOR_TYPE, MYF(0), "SRID", srid_string,
               func_name());
      return error_str();
    }
    else
    {
      m_user_srid= static_cast<Geometry::srid_t>(srid_argument);
      m_user_provided_srid= true;
    }
  }

  /*
    If this parsing fails, the document is not a valid JSON document.
    The root element must be a object, according to GeoJSON specification.
  */
  if (m_document.ParseInsitu<0>(json_string->c_ptr_safe()).HasParseError() ||
      !m_document.IsObject())
  {
    my_error(ER_INVALID_JSON_DATA, MYF(0), func_name(),
             m_document.GetParseError());
    return error_str();
  }

  /*
    Set the default SRID to 4326. This will be overwritten if a valid CRS is
    found in the GeoJSON input, or if the user has specified a SRID as an
    argument.

    It would probably be smart to allocate a percentage of the length of the
    input string (something like buf->realloc(json_string->length() * 0.2)).
    This would save a lot of reallocations and boost performance, especially for
    large inputs. But it is difficult to predict how much of the json input that
    will be parsed into output data.
  */
  if (buf->reserve(GEOM_HEADER_SIZE, 512))
  {
    my_error(ER_OUTOFMEMORY, GEOM_HEADER_SIZE);
    return error_str();
  }
  buf->set_charset(&my_charset_bin);
  buf->length(0);
  buf->q_append(static_cast<uint32>(4326));

  /*
    The rollback variable is used for detecting/accepting NULL objects inside
    collections (a feature with NULL geometry is allowed, and thus we can have
    a geometry collection with a NULL geometry translated into following WKT:
    GEOMETRYCOLLECTION()).

    parse_object() does a recursive parsing of the GeoJSON document.
  */
  String collection_buffer;
  bool rollback= false;
  Geometry *result_geometry= NULL;

  m_srid_found_in_document = -1;
  if (parse_object(&m_document, &rollback, &collection_buffer, false,
                   &result_geometry))
  {
    // Do a delete here, to be sure that we have no memory leaks.
    delete result_geometry;
    result_geometry= NULL;

    if (rollback)
    {
      null_value= true;
      return NULL;
    }
    return error_str();
  }

  // Set the correct SRID for the geometry data.
  if (m_user_provided_srid)
    buf->write_at_position(0, m_user_srid);
  else if (m_srid_found_in_document > -1)
    buf->write_at_position(0, static_cast<uint32>(m_srid_found_in_document));

  bool return_result= result_geometry->as_wkb(buf, false);

  delete result_geometry;
  result_geometry= NULL;

  if (return_result)
  {
    my_error(ER_GIS_INVALID_DATA, MYF(0), func_name());
    return error_str();
  }
  return buf;
}


/**
  Case insentitive lookup of a member in a rapidjson object.

  This is needed since the rapidjson library doesn't have a case insensitive
  variant of the method FindMember().

  @param value The object to look for the member in.
  @param member_name Name of the member to look after

  @return The member if one was found, NULL otherwise.
*/
rapidjson::Value::ConstMemberIterator
Item_func_geomfromgeojson::my_find_member_ncase(const rapidjson::Value *value,
                                                const char *member_name)
{
  DBUG_ASSERT(value->IsObject());
  rapidjson::Value::ConstMemberIterator itr;
  for (itr= value->MemberBegin(); itr != value->MemberEnd(); ++itr)
  {
    if (native_strcasecmp(member_name, itr->name.GetString()) == 0)
      return itr;
  }
  return NULL;
}


/**
  Takes a rapidjson object as input, and parses the data to a Geometry object.

  The call stack will be no larger than the maximum depth of the GeoJSON
  document, which is more or less equivalent to the number of nested
  collections in the document.

  @param object A rapidjson object to parse.
  @param rollback Pointer to a boolean indicating if parsed data should
         be reverted/rolled back.
  @param buffer A string buffer to be used by GeometryCollection
  @param is_parent_featurecollection Indicating if the current geometry is a
         child of a FeatureCollection.
  @param[out] geometry A pointer to the parsed geometry.

  @return true if the parsing failed, false otherwise. Note that if rollback is
          set to true and true is returned, the parsing succeeded, but no
          Geometry data could be parsed.
*/
bool Item_func_geomfromgeojson::
parse_object(const rapidjson::Value *object, bool *rollback, String *buffer,
             bool is_parent_featurecollection, Geometry **geometry)
{
  DBUG_ASSERT(object->IsObject());

  /*
    A GeoJSON object MUST have a type member, which MUST
    be of string type.
  */
  const rapidjson::Value::Member *type_member=
    my_find_member_ncase(object, TYPE_MEMBER);
  if (!is_member_valid(type_member, TYPE_MEMBER,
                       rapidjson::kStringType, false, NULL))
  {
    return true;
  }

  // Check if this object has a CRS member.
  const rapidjson::Value::Member *crs_member=
    my_find_member_ncase(object, CRS_MEMBER);
  if (crs_member != NULL)
  {
    if (parse_crs_object(&crs_member->value))
      return true;
  }

  // Handle feature objects and feature collection objects.
  if (strcmp(type_member->value.GetString(), FEATURE_TYPE) == 0)
  {
    /*
      Check if this feature object has the required "geometry" and "properties"
      member. Note that we do not use the member "properties" for anything else
      than checking for valid GeoJSON document.
    */
    bool dummy;
    const rapidjson::Value::Member *geometry_member=
      my_find_member_ncase(object, GEOMETRY_MEMBER);
    const rapidjson::Value::Member *properties_member=
      my_find_member_ncase(object, PROPERTIES_MEMBER);
    if (!is_member_valid(geometry_member, GEOMETRY_MEMBER,
                         rapidjson::kObjectType, true, rollback) ||
        !is_member_valid(properties_member, PROPERTIES_MEMBER,
                         rapidjson::kObjectType, true, &dummy) || *rollback)
    {
      return true;
    }
    return parse_object(&geometry_member->value, rollback, buffer, false,
                        geometry);
  }
  else if (strcmp(type_member->value.GetString(),
                  FEATURECOLLECTION_TYPE) == 0)
  {
    // FeatureCollections cannot be nested according to GeoJSON spec.
    if (is_parent_featurecollection)
    {
      my_error(ER_INVALID_GEOJSON_UNSPECIFIED, MYF(0), func_name());
      return true;
    }

    // We will handle a FeatureCollection as a GeometryCollection.
    const rapidjson::Value::Member *features=
      my_find_member_ncase(object, FEATURES_MEMBER);
    if (!is_member_valid(features, FEATURES_MEMBER,
                         rapidjson::kArrayType, false, NULL))
    {
      return true;
    }
    return parse_object_array(&features->value,
                              Geometry::wkb_geometrycollection, rollback,
                              buffer, true, geometry);
  }
  else
  {
    Geometry::wkbType wkbtype= get_wkbtype(type_member->value.GetString());
    if (wkbtype == Geometry::wkb_invalid_type)
    {
      // An invalid GeoJSON type was found.
      my_error(ER_INVALID_GEOJSON_UNSPECIFIED, MYF(0), func_name());
      return true;
    }
    else
    {
      /*
        All objects except GeometryCollection MUST have a member "coordinates"
        of type array. GeometryCollection MUST have a member "geometries" of
        type array.
      */
      const char *member_name;
      if (wkbtype == Geometry::wkb_geometrycollection)
        member_name= GEOMETRIES_MEMBER;
      else
        member_name= COORDINATES_MEMBER;

      const rapidjson::Value::Member *array_member=
        my_find_member_ncase(object, member_name);
      if (!is_member_valid(array_member, member_name, rapidjson::kArrayType,
                           false, NULL))
      {
        return true;
      }
      return parse_object_array(&array_member->value, wkbtype, rollback,
                                buffer, false, geometry);
    }
  }

  // Defensive code. This should never be reached.
  DBUG_ASSERT(false);
  return true;
}


/**
  Parse an array of coordinates to a Gis_point.

  Parses an array of coordinates to a Gis_point. This function must handle
  according to the handle_dimension parameter on how non 2D objects should be
  handled.

  According to the specification, a position array must have at least two
  elements, but there is no upper limit.

  @param coordinates rapidjson array of coordinates.
  @param[out] point A pointer to the parsed Gis_point.

  @return true if the parsing failed, false otherwise.
*/
bool Item_func_geomfromgeojson::
get_positions(const rapidjson::Value *coordinates, Gis_point *point)
{
  DBUG_ASSERT(coordinates->IsArray());
  /*
    According to GeoJSON specification, a position array must have at least
    two positions.
  */
  if (coordinates->Size() < 2)
  {
    my_error(ER_INVALID_GEOJSON_UNSPECIFIED, MYF(0), func_name());
    return true;
  }

  switch (m_handle_coordinate_dimension)
  {
  case Item_func_geomfromgeojson::reject_document:
    if (coordinates->Size() > GEOM_DIM)
    {
      my_error(ER_DIMENSION_UNSUPPORTED, MYF(0), func_name(),
               coordinates->Size(), GEOM_DIM);
      return true;
    }
    break;
  case Item_func_geomfromgeojson::strip_now_reject_future:
    /*
      The version in development as of writing, only supports 2 dimensions.
      When dimension count is increased beyond 2, we want the function to fail.
    */
    if (GEOM_DIM > 2 && coordinates->Size() > 2)
    {
      my_error(ER_DIMENSION_UNSUPPORTED, MYF(0), func_name(),
               coordinates->Size(), GEOM_DIM);
      return true;
    }
    break;
  case Item_func_geomfromgeojson::strip_now_strip_future:
  case Item_func_geomfromgeojson::strip_now_accept_future:
    if (GEOM_DIM > 2)
      DBUG_ASSERT(false);
    break;
  default:
    // Unspecified behaviour.
    DBUG_ASSERT(false);
    return true;
  }

  // Check if all array members are numbers.
  int counter= 0;
  rapidjson::Value::ConstValueIterator itr;
  for (itr= coordinates->Begin(); itr != coordinates->End(); itr++)
  {
    if (!itr->IsNumber())
    {
      my_error(ER_INVALID_GEOJSON_WRONG_TYPE, MYF(0), func_name(),
               "array coordinate", "number");
      return true;
    }

    /*
      Even though we only need the two first coordinates, we check the rest of
      them to ensure that the GeoJSON is valid.
    */
    if (counter == 0)
      point->set<0>(itr->GetDouble());
    else if (counter == 1)
      point->set<1>(itr->GetDouble());
    counter++;
  }
  return false;
}


/**
  Takes a rapidjson array as input, does a recursive parsing and returns a
  Geometry object.

  This function differs from parse_object() in that it takes an array as input
  instead of a object. This is one of the members "coordinates" or "geometries"
  of a GeoJSON object.

  @param data_array A rapidjson array to parse.
  @param type The type of the GeoJSON object this array belongs to.
  @param rollback Pointer to a boolean indicating if parsed data should
         be reverted/rolled back.
  @param buffer A String buffer to be used by GeometryCollection.
  @param[out] geometry A pointer to the parsed Geometry.

  @return true on failure, false otherwise.
*/
bool Item_func_geomfromgeojson::
parse_object_array(const rapidjson::Value *data_array, Geometry::wkbType type,
                   bool *rollback, String *buffer,
                   bool is_parent_featurecollection, Geometry **geometry)
{
  DBUG_ASSERT(data_array->IsArray());
  switch (type)
  {
  case Geometry::wkb_geometrycollection:
    {
      /*
        Ensure that the provided buffer is empty, and then create a empty
        GeometryCollection using this buffer.
      */
      buffer->set_charset(&my_charset_bin);
      buffer->length(0);
      buffer->reserve(GEOM_HEADER_SIZE + SIZEOF_INT);
      write_geometry_header(buffer, 0, Geometry::wkb_geometrycollection, 0);

      Gis_geometry_collection *collection= new Gis_geometry_collection();
      *geometry= collection;

      collection->set_data_ptr(buffer->ptr() + GEOM_HEADER_SIZE, 4);
      collection->has_geom_header_space(true);
      for (rapidjson::Value::ConstValueIterator itr = data_array->Begin();
           itr != data_array->End(); ++itr)
      {
        if (!itr->IsObject())
        {
          my_error(ER_INVALID_GEOJSON_WRONG_TYPE, MYF(0), func_name(),
                   GEOMETRIES_MEMBER, "object array");
          return true;
        }

        String geo_buffer;
        Geometry *parsed_geometry= NULL;
        if (parse_object(itr, rollback, &geo_buffer,
            is_parent_featurecollection, &parsed_geometry))
        {
          /*
            This will happen if a feature object contains a NULL geometry
            object (which is a perfectly valid GeoJSON object).
          */
          if (*rollback)
          {
            *rollback= false;
          }
          else
          {
            delete parsed_geometry;
            parsed_geometry= NULL;

            return true;
          }
        }
        else
        {
          if (parsed_geometry->get_geotype() == Geometry::wkb_polygon)
          {
            // Make the Gis_polygon suitable for MySQL GIS code.
            Gis_polygon *polygon= static_cast<Gis_polygon*>(parsed_geometry);
            polygon->to_wkb_unparsed();
          }
          collection->append_geometry(parsed_geometry, buffer);
        }
        delete parsed_geometry;
        parsed_geometry= NULL;
      }
      return false;
    }
  case Geometry::wkb_point:
    {
      Gis_point *point= new Gis_point(false);
      *geometry= point;
      return get_positions(data_array, point);
    }
  case Geometry::wkb_linestring:
    {
      // Ensure that the LineString has at least one position.
      if (data_array->Empty())
      {
        my_error(ER_INVALID_GEOJSON_UNSPECIFIED, MYF(0), func_name());
        return true;
      }

      Gis_line_string *linestring= new Gis_line_string(false);
      *geometry= linestring;

      if (get_linestring(data_array, linestring))
        return true;
      return false;
    }
  case Geometry::wkb_multipoint:
    {
      // Ensure that the MultiPoing has at least one Point.
      if (data_array->Empty())
      {
        my_error(ER_INVALID_GEOJSON_UNSPECIFIED, MYF(0), func_name());
        return true;
      }

      Gis_multi_point *multipoint= new Gis_multi_point(false);
      *geometry= multipoint;

      for (rapidjson::Value::ConstValueIterator itr = data_array->Begin();
           itr != data_array->End(); ++itr)
      {
        if (!itr->IsArray())
        {
          my_error(ER_INVALID_GEOJSON_UNSPECIFIED, MYF(0), func_name());
          return true;
        }
        else
        {
          Gis_point point;
          if (get_positions(itr, &point))
            return true;
          multipoint->push_back(point);
        }
      }
      return false;
    }
  case Geometry::wkb_multilinestring:
    {
      // Ensure that the MultiLineString has at least one LineString.
      if (data_array->Empty())
      {
        my_error(ER_INVALID_GEOJSON_UNSPECIFIED, MYF(0), func_name());
        return true;
      }

      Gis_multi_line_string *multilinestring= new Gis_multi_line_string(false);
      *geometry= multilinestring;
      for (rapidjson::Value::ConstValueIterator itr = data_array->Begin();
           itr != data_array->End(); ++itr)
      {
        if (!itr->IsArray())
        {
          my_error(ER_INVALID_GEOJSON_UNSPECIFIED, MYF(0), func_name());
          return true;
        }

        Gis_line_string linestring;
        if (get_linestring(itr, &linestring))
          return true;
        multilinestring->push_back(linestring);
      }
      return false;
    }
  case Geometry::wkb_polygon:
    {
      Gis_polygon *polygon= new Gis_polygon(false);
      *geometry= polygon;
      return get_polygon(data_array, polygon);
    }
  case Geometry::wkb_multipolygon:
    {
      // Ensure that the MultiPolygon has at least one Polygon.
      if (data_array->Empty())
      {
        my_error(ER_INVALID_GEOJSON_UNSPECIFIED, MYF(0), func_name());
        return true;
      }

      Gis_multi_polygon *multipolygon= new Gis_multi_polygon(false);
      *geometry= multipolygon;

      for (rapidjson::Value::ConstValueIterator itr = data_array->Begin();
           itr != data_array->End(); ++itr)
      {
        if (!itr->IsArray())
        {
          my_error(ER_INVALID_GEOJSON_UNSPECIFIED, MYF(0), func_name());
          return true;
        }
        Gis_polygon polygon;
        if (get_polygon(itr, &polygon))
          return true;
        multipolygon->push_back(polygon);
      }
      return false;
    }
  default:
    {
      DBUG_ASSERT(false);
      return false;
    }
  }
}


/**
  Create a Gis_line_string from a rapidjson array.

  @param data_array A rapidjson array containing the coordinates.
  @param linestring Pointer to a linestring to be filled with data.

  @return true on failure, false otherwise.
*/
bool
Item_func_geomfromgeojson::get_linestring(const rapidjson::Value *data_array,
                                          Gis_line_string *linestring)
{
  DBUG_ASSERT(data_array->IsArray());

  // Ensure that the linestring has at least one point.
  if (data_array->Size() < 2)
  {
    my_error(ER_INVALID_GEOJSON_UNSPECIFIED, MYF(0), func_name());
    return true;
  }

  for (rapidjson::Value::ConstValueIterator itr = data_array->Begin();
       itr != data_array->End(); ++itr)
  {
    if (!itr->IsArray())
    {
      my_error(ER_INVALID_GEOJSON_UNSPECIFIED, MYF(0), func_name());
      return true;
    }
    else
    {
      Gis_point point;
      if (get_positions(itr, &point))
        return true;
      linestring->push_back(point);
    }
  }

  return false;
}


/**
  Create a Gis_polygon from a rapidjson array.

  @param data_array A rapidjson array containing the coordinates.
  @param polygon A pointer to a Polygon to be filled with data.

  @return true on failure, false otherwise.
*/
bool Item_func_geomfromgeojson::get_polygon(const rapidjson::Value *data_array,
                                            Gis_polygon *polygon)
{
  DBUG_ASSERT(data_array->IsArray());

  // Ensure that the Polygon has at least one ring.
  if (data_array->Empty())
  {
    my_error(ER_INVALID_GEOJSON_UNSPECIFIED, MYF(0), func_name());
    return true;
  }

  int ring_count= 0;
  for (rapidjson::Value::ConstValueIterator ring_itr = data_array->Begin();
       ring_itr != data_array->End(); ++ring_itr)
  {
    // Polygon rings must have at least four points, according to GeoJSON spec.
    if (!ring_itr->IsArray() || ring_itr->Size() < 4)
    {
      my_error(ER_INVALID_GEOJSON_UNSPECIFIED, MYF(0), func_name());
      return true;
    }

    polygon->inners().resize(ring_count);
    for (rapidjson::Value::ConstValueIterator point_itr= ring_itr->Begin();
         point_itr != ring_itr->End(); ++point_itr)
    {
      if (!point_itr->IsArray())
      {
        my_error(ER_INVALID_GEOJSON_UNSPECIFIED, MYF(0), func_name());
        return true;
      }

      Gis_point point;
      if (get_positions(point_itr, &point))
        return true;

      if (ring_count == 0)
        polygon->outer().push_back(point);
      else
        polygon->inners()[ring_count - 1].push_back(point);
    }

    // Check if the ring is closed, which is must be according to GeoJSON spec.
    Gis_point first;
    Gis_point last;
    if (ring_count == 0)
    {
      first= polygon->outer()[0];
      last= polygon->outer().back();
    }
    else
    {
      first= polygon->inners()[ring_count - 1][0];
      last= polygon->inners()[ring_count - 1].back();
    }

    if (!(first == last))
    {
      my_error(ER_INVALID_GEOJSON_UNSPECIFIED, MYF(0), func_name());
      return true;
    }
    ring_count++;
  }
  return false;
}


/**
  Converts GeoJSON type string to a wkbType.

  Convert a string from a "type" member in GeoJSON to its equivalent Geometry
  enumeration. The type names are case sensitive as stated in the specification:

    The value of the type member must be one of: "Point", "MultiPoint",
    "LineString", "MultiLineString", "Polygon", "MultiPolygon",
    "GeometryCollection", "Feature", or "FeatureCollection". The case of the
    type member values must be as shown here.

  Note that even though Feature and FeatureCollection are added here, these
  types will be handled before this function is called (in parse_object()).

  @param typestring A GeoJSON type string.

  @return The corresponding wkbType, or wkb_invalid_type if no matching
          type was found.
*/
Geometry::wkbType Item_func_geomfromgeojson::get_wkbtype(const char *typestring)
{
  if (strcmp(typestring, POINT_TYPE) == 0)
    return Geometry::wkb_point;
  else if (strcmp(typestring, MULTIPOINT_TYPE) == 0)
    return Geometry::wkb_multipoint;
  else if (strcmp(typestring, LINESTRING_TYPE) == 0)
    return Geometry::wkb_linestring;
  else if (strcmp(typestring, MULTILINESTRING_TYPE) == 0)
    return Geometry::wkb_multilinestring;
  else if (strcmp(typestring, POLYGON_TYPE) == 0)
    return Geometry::wkb_polygon;
  else if (strcmp(typestring, MULTIPOLYGON_TYPE) == 0)
    return Geometry::wkb_multipolygon;
  else if (strcmp(typestring, GEOMETRYCOLLECTION_TYPE) == 0)
    return Geometry::wkb_geometrycollection;
  else
    return Geometry::wkb_invalid_type;
}


/**
  Takes a GeoJSON CRS object as input and parses it into a SRID.

  If user has supplied a SRID, the parsing will be ignored.

  GeoJSON support two types of CRS objects; named and linked. Linked CRS will
  force us to download CRS parameters from the web, which we do not allow.
  Thus, we will only parse named CRS URNs in the "urn:ogc:def:crs:EPSG::<srid>"
  and "EPSG:<srid>" namespaces. In addition, "urn:ogc:def:crs:OGC:1.3:CRS84"
  will be recognized as SRID 4326. Note that CRS object with value JSON null is
  valid.

  @param crs_object A GeoJSON CRS object to parse.

  @return false if the parsing was successful, or true if it didn't understand
          the CRS object provided.
*/
bool Item_func_geomfromgeojson::
parse_crs_object(const rapidjson::Value *crs_object)
{
  if (m_user_provided_srid)
    return false;

  if (crs_object->IsNull())
  {
    return false;
  }
  else if (!crs_object->IsObject())
  {
    my_error(ER_INVALID_GEOJSON_WRONG_TYPE, MYF(0), func_name(),
             CRS_MEMBER, "object");
    return true;
  }

  /*
    Check if required CRS members "type" and "properties" exists, and that they
    are of correct type according to GeoJSON specification.
  */
  const rapidjson::Value::Member *type_member=
    my_find_member_ncase(crs_object, TYPE_MEMBER);
  const rapidjson::Value::Member *properties_member=
    my_find_member_ncase(crs_object, PROPERTIES_MEMBER);
  if (!is_member_valid(type_member, TYPE_MEMBER,
                       rapidjson::kStringType, false, NULL) ||
      !is_member_valid(properties_member, PROPERTIES_MEMBER,
                       rapidjson::kObjectType, false, NULL))
  {
    return true;
  }

  // Check that this CRS is a named CRS, and not a linked CRS.
  if (native_strcasecmp(type_member->value.GetString(),
                        NAMED_CRS) != 0)
  {
    // CRS object is not a named CRS.
    my_error(ER_INVALID_GEOJSON_UNSPECIFIED, MYF(0), func_name());
    return true;
  }

  /*
    Check that CRS properties member has the required member "name"
    of type "string".
  */
  const rapidjson::Value::Member *crs_name_member=
    my_find_member_ncase(&properties_member->value, CRS_NAME_MEMBER);
  if (!is_member_valid(crs_name_member, CRS_NAME_MEMBER,
                       rapidjson::kStringType, false, NULL))
  {
    return true;
  }
  /*
    Now we can do the parsing of named CRS. The parsing happens as follows:

    1) Check if the named CRS is equal to urn:ogc:def:crs:OGC:1.3:CRS84". If so,
       return SRID 4326.
    2) Otherwise, check if we have a short or long format CRS URN in the
       EPSG namespace.
    3) If we have a CRS URN in the EPSG namespace, check if the ending after the
       last ':' is a valid SRID ("EPSG:<srid>" or
       "urn:ogc:def:crs:EPSG::<srid>"). An valid SRID must be greater than zero,
       and less than or equal to UINT_MAX32.
    4) If a SRID was returned from the parsing, check if we already have found
       a valid CRS earlier in the parsing. If so, and the SRID from the earlier
       CRS was different than the current, return an error to the user.

    If any of these fail, an error is returned to the user.
  */
  longlong parsed_srid= -1;
  if (native_strcasecmp(crs_name_member->value.GetString(), CRS84_URN) == 0)
  {
    parsed_srid= 4326;
  }
  else
  {
    size_t start_index;
    size_t name_length= crs_name_member->value.GetStringLength();
    const char *crs_name= crs_name_member->value.GetString();
    if (native_strncasecmp(crs_name, SHORT_EPSG_PREFIX, 5) == 0)
    {
      start_index= 5;
    }
    else if (native_strncasecmp(crs_name, LONG_EPSG_PREFIX, 22) == 0)
    {
      start_index= 22;
    }
    else
    {
      my_error(ER_INVALID_GEOJSON_UNSPECIFIED, MYF(0), func_name());
      return true;
    }

    char *end_of_parse;
    longlong parsed_value= strtoll(crs_name + start_index, &end_of_parse, 10);

    /*
      Check that the whole ending got parsed, and that the value is within
      valid SRID range.
    */
    if (end_of_parse == (crs_name + name_length) && parsed_value > 0 &&
        parsed_value <= UINT_MAX32)
    {
      parsed_srid= static_cast<uint32>(parsed_value);
    }
    else
    {
      my_error(ER_INVALID_GEOJSON_UNSPECIFIED, MYF(0), func_name());
      return true;
    }
  }

  if (parsed_srid > 0)
  {
    if (m_srid_found_in_document > 0 && parsed_srid != m_srid_found_in_document)
    {
      // A SRID has already been found, which had a different value.
      my_error(ER_INVALID_GEOJSON_UNSPECIFIED, MYF(0), func_name());
      return true;
    }
    else
    {
      m_srid_found_in_document= parsed_srid;
    }
  }
  return false;
}


/**
  Checks if a JSON member is valid based on input criteria.

  This function checks if the provided member exists, and if it's of the
  expected type. If it fails ome of the test, my_error() is called and false is
  returned from the function.

  @param member The member to validate.
  @param member_name Name of the member we are validating, so that the error
         returned to the user is more informative.
  @param expected_type Expected type of the member.
  @param allow_null If we shold allow the member to have JSON null value.
  @param[out] was_null This will be set to true if the provided member had a
              JSON null value. Is only affected if allow_null is set to true.

  @return true if the member is valid, false otherwise.
*/
bool Item_func_geomfromgeojson::
is_member_valid(const rapidjson::Value::Member *member, const char *member_name,
                rapidjson::Type expected_type, bool allow_null, bool *was_null)
{
  if (member == NULL)
  {
    my_error(ER_INVALID_GEOJSON_MISSING_MEMBER, MYF(0), func_name(),
             member_name);
    return false;
  }

  if (allow_null)
  {
    DBUG_ASSERT(was_null != NULL);
    *was_null= member->value.IsNull();
    if (*was_null)
      return true;
  }

  bool fail;
  const char *type_name;
  switch (expected_type)
  {
  case rapidjson::kObjectType:
    type_name= "object";
    fail= !member->value.IsObject();
    break;
  case rapidjson::kArrayType:
    type_name= "array";
    fail= !member->value.IsArray();
    break;
  case rapidjson::kStringType:
    type_name= "string";
    fail= !member->value.IsString();
    break;
  default:
    DBUG_ASSERT(false);
    return false;
  }

  if (fail)
  {
    my_error(ER_INVALID_GEOJSON_WRONG_TYPE, MYF(0), func_name(), member_name,
             type_name);
    return false;
  }
  return true;
}


void Item_func_geomfromgeojson::fix_length_and_dec()
{
  Item_geometry_func::fix_length_and_dec();
}


/**
  Checks if the supplied argument is a valid integer type.

  The function will fail if the supplied data is binary data. It will accept
  strings as integer type. Used for checking SRID and OPTIONS argument.

  @param argument The argument to check.

  @return true if the argument is a valid integer type, false otherwise.
*/
bool Item_func_geomfromgeojson::check_argument_valid_integer(Item *argument)
{
  bool is_binary_charset= (argument->collation.collation == &my_charset_bin);
  bool is_parameter_marker= (argument->type() == PARAM_ITEM);

  switch (argument->field_type())
  {
  case MYSQL_TYPE_NULL:
    return true;
  case MYSQL_TYPE_STRING:
  case MYSQL_TYPE_VARCHAR:
  case MYSQL_TYPE_VAR_STRING:
    return (!is_binary_charset || is_parameter_marker);
  case MYSQL_TYPE_INT24:
  case MYSQL_TYPE_LONG:
  case MYSQL_TYPE_LONGLONG:
  case MYSQL_TYPE_SHORT:
  case MYSQL_TYPE_TINY:
    return true;
  default:
    return false;
  }
}


/**
  Do type checking on all provided arguments, as well as settings maybe_null to
  the appropriate value.
*/
bool Item_func_geomfromgeojson::fix_fields(THD *thd, Item **ref)
{
  if (Item_geometry_func::fix_fields(thd, ref))
    return true;

  switch (arg_count)
  {
  case 3:
    {
      // Validate SRID argument
      if (!check_argument_valid_integer(args[2]))
      {
        my_error(ER_INCORRECT_TYPE, MYF(0), "SRID", func_name());
        return true;
      }
      maybe_null= (args[0]->maybe_null || args[1]->maybe_null ||
                   args[2]->maybe_null);
    }
  case 2:
    {
      // Validate options argument
      if (!check_argument_valid_integer(args[1]))
      {
        my_error(ER_INCORRECT_TYPE, MYF(0), "options", func_name());
        return true;
      }
      maybe_null= (args[0]->maybe_null || args[1]->maybe_null);
    }
  case 1:
    {
      /*
        Validate GeoJSON argument type. We do not allow binary data as GeoJSON
        argument.
      */
      bool is_binary_charset= (args[0]->collation.collation == &my_charset_bin);
      bool is_parameter_marker= (args[0]->type() == PARAM_ITEM);
      switch (args[0]->field_type())
      {
      case MYSQL_TYPE_NULL:
        break;
      case MYSQL_TYPE_VARCHAR:
      case MYSQL_TYPE_VAR_STRING:
      case MYSQL_TYPE_BLOB:
      case MYSQL_TYPE_TINY_BLOB:
      case MYSQL_TYPE_MEDIUM_BLOB:
      case MYSQL_TYPE_LONG_BLOB:
        if (is_binary_charset && !is_parameter_marker)
        {
          my_error(ER_INCORRECT_TYPE, MYF(0), "geojson", func_name());
          return true;
        }
        break;
      default:
        my_error(ER_INCORRECT_TYPE, MYF(0), "geojson", func_name());
        return true;
      }
      maybe_null= args[0]->maybe_null;
      break;
    }
  }
  return false;
}


String *Item_func_as_wkt::val_str_ascii(String *str)
{
  DBUG_ASSERT(fixed == 1);
  String arg_val;
  String *swkb= args[0]->val_str(&arg_val);
  Geometry_buffer buffer;
  Geometry *geom= NULL;

  if ((null_value= (!swkb || args[0]->null_value)))
    return 0;

  if (!(geom= Geometry::construct(&buffer, swkb)))
  {
    my_error(ER_GIS_INVALID_DATA, MYF(0), func_name());
    return error_str();
  }

  str->length(0);
  if ((null_value= geom->as_wkt(str)))
    return 0;

  return str;
}


void Item_func_as_wkt::fix_length_and_dec()
{
  collation.set(default_charset(), DERIVATION_COERCIBLE, MY_REPERTOIRE_ASCII);
  max_length=MAX_BLOB_WIDTH;
  maybe_null= 1;
}


String *Item_func_as_wkb::val_str(String *str)
{
  DBUG_ASSERT(fixed == 1);
  String arg_val;
  String *swkb= args[0]->val_str(&arg_val);
  Geometry_buffer buffer;

  if ((null_value= (!swkb || args[0]->null_value)))
    return 0;

  if (!(Geometry::construct(&buffer, swkb)))
  {
    my_error(ER_GIS_INVALID_DATA, MYF(0), func_name());
    return error_str();
  }

  str->copy(swkb->ptr() + SRID_SIZE, swkb->length() - SRID_SIZE,
	    &my_charset_bin);
  return str;
}


String *Item_func_geometry_type::val_str_ascii(String *str)
{
  DBUG_ASSERT(fixed == 1);
  String *swkb= args[0]->val_str(str);
  Geometry_buffer buffer;
  Geometry *geom= NULL;

  if ((null_value= (!swkb || args[0]->null_value)))
    return 0;

  if (!(geom= Geometry::construct(&buffer, swkb)))
  {
    my_error(ER_GIS_INVALID_DATA, MYF(0), func_name());
    return error_str();
  }
  /* String will not move */
  str->copy(geom->get_class_info()->m_name.str,
	    geom->get_class_info()->m_name.length,
	    default_charset());
  return str;
}


String *Item_func_validate::val_str(String *str)
{
  DBUG_ASSERT(fixed == 1);
  String *swkb= args[0]->val_str(&arg_val);
  Geometry_buffer buffer;
  Geometry *geom= NULL;

  if ((null_value= (!swkb || args[0]->null_value)))
    return error_str();
  if (!(geom= Geometry::construct(&buffer, swkb)))
    return error_str();

  if (geom->get_srid() != 0)
  {
    my_error(ER_WRONG_ARGUMENTS, MYF(0), func_name());
    return error_str();
  }
  int isvalid= 0;

  try
  {
    isvalid= check_geometry_valid(geom);
  }
  CATCH_ALL("ST_Validate", null_value= true)

  return isvalid ? swkb : error_str();
}


Field::geometry_type Item_func_make_envelope::get_geometry_type() const
{
  return Field::GEOM_POLYGON;
}


String *Item_func_make_envelope::val_str(String *str)
{
  DBUG_ASSERT(fixed == 1);
  String arg_val1, arg_val2;
  String *pt1= args[0]->val_str(&arg_val1);
  String *pt2= args[1]->val_str(&arg_val2);
  Geometry_buffer buffer1, buffer2;
  Geometry *geom1= NULL, *geom2= NULL;
  uint32 srid;

  if ((null_value= (!pt1 || !pt2 ||
                    args[0]->null_value || args[1]->null_value)))
    return error_str();
  if ((null_value= (!(geom1= Geometry::construct(&buffer1, pt1)) ||
                    !(geom2= Geometry::construct(&buffer2, pt2)))))
  {
    my_error(ER_GIS_INVALID_DATA, MYF(0), func_name());
    return error_str();
  }

  if (geom1->get_type() != Geometry::wkb_point ||
      geom2->get_type() != Geometry::wkb_point ||
      geom1->get_srid() != 0 ||
      geom2->get_srid() != 0)
  {
    my_error(ER_WRONG_ARGUMENTS, MYF(0), func_name());
    return error_str();
  }

  if (geom1->get_srid() != geom2->get_srid())
  {
    my_error(ER_GIS_DIFFERENT_SRIDS, MYF(0), func_name(),
             geom1->get_srid(), geom2->get_srid());
    return error_str();
  }

  Gis_point *gpt1= static_cast<Gis_point *>(geom1);
  Gis_point *gpt2= static_cast<Gis_point *>(geom2);
  double x1= gpt1->get<0>(), y1= gpt1->get<1>();
  double x2= gpt2->get<0>(), y2= gpt2->get<1>();

  if (!my_isfinite(x1) || !my_isfinite(x2) ||
      !my_isfinite(y1) || !my_isfinite(y2))
  {
    my_error(ER_GIS_INVALID_DATA, MYF(0), func_name());
    return error_str();
  }

  MBR mbr;

  if (x1 < x2)
  {
    mbr.xmin= x1;
    mbr.xmax= x2;
  }
  else
  {
    mbr.xmin= x2;
    mbr.xmax= x1;
  }

  if (y1 < y2)
  {
    mbr.ymin= y1;
    mbr.ymax= y2;
  }
  else
  {
    mbr.ymin= y2;
    mbr.ymax= y1;
  }

  int dim= mbr.dimension();
  DBUG_ASSERT(dim >= 0);

  /*
    Use default invalid SRID because we are computing the envelope on an
    "abstract plain", that is, we are not aware of any detailed information
    of the coordinate system, we simply suppose the points given to us
    are in the abstract cartesian coordinate system, so we always use the
    point with minimum coordinates of all dimensions and the point with maximum
    coordinates of all dimensions and combine the two groups of coordinate
    values  to get 2^N points for the N dimension points.
   */
  srid= 0;
  str->set_charset(&my_charset_bin);
  str->length(0);
  if (str->reserve(GEOM_HEADER_SIZE + 4 + 4 + 5 * POINT_DATA_SIZE, 128))
    return error_str();

  str->q_append(srid);
  str->q_append(static_cast<char>(Geometry::wkb_ndr));

  if (dim == 0)
  {
    str->q_append(static_cast<uint32>(Geometry::wkb_point));
    str->q_append(mbr.xmin);
    str->q_append(mbr.ymin);
  }
  else if (dim == 1)
  {

    str->q_append(static_cast<uint32>(Geometry::wkb_linestring));
    str->q_append(static_cast<uint32>(2));
    str->q_append(mbr.xmin);
    str->q_append(mbr.ymin);
    str->q_append(mbr.xmax);
    str->q_append(mbr.ymax);
  }
  else
  {
    DBUG_ASSERT(dim == 2);
    str->q_append(static_cast<uint32>(Geometry::wkb_polygon));
    str->q_append(static_cast<uint32>(1));
    str->q_append(static_cast<uint32>(5));
    str->q_append(mbr.xmin);
    str->q_append(mbr.ymin);
    str->q_append(mbr.xmax);
    str->q_append(mbr.ymin);
    str->q_append(mbr.xmax);
    str->q_append(mbr.ymax);
    str->q_append(mbr.xmin);
    str->q_append(mbr.ymax);
    str->q_append(mbr.xmin);
    str->q_append(mbr.ymin);
  }

  return str;
}


Field::geometry_type Item_func_envelope::get_geometry_type() const
{
  return Field::GEOM_GEOMETRY;
}


String *Item_func_envelope::val_str(String *str)
{
  DBUG_ASSERT(fixed == 1);
  String arg_val;
  String *swkb= args[0]->val_str(&arg_val);
  Geometry_buffer buffer;
  Geometry *geom= NULL;
  uint32 srid;

  if ((null_value= (!swkb || args[0]->null_value)))
  {
    DBUG_ASSERT(!swkb && args[0]->null_value);
    return NULL;
  }

  if (!(geom= Geometry::construct(&buffer, swkb)))
  {
    my_error(ER_GIS_INVALID_DATA, MYF(0), func_name());
    return error_str();
  }

  srid= uint4korr(swkb->ptr());
  str->set_charset(&my_charset_bin);
  str->length(0);
  if (str->reserve(SRID_SIZE, 512))
    return error_str();
  str->q_append(srid);
  if ((null_value= geom->envelope(str)))
  {
    my_error(ER_GIS_INVALID_DATA, MYF(0), func_name());
    return error_str();
  }

  return str;
}


Field::geometry_type Item_func_centroid::get_geometry_type() const
{
  return Field::GEOM_POINT;
}


String *Item_func_centroid::val_str(String *str)
{
  DBUG_ASSERT(fixed == 1);
  String arg_val;
  String *swkb= args[0]->val_str(&arg_val);
  Geometry_buffer buffer;
  Geometry *geom= NULL;

  if ((null_value= (!swkb || args[0]->null_value)))
    return NULL;
  if (!(geom= Geometry::construct(&buffer, swkb)))
  {
    my_error(ER_GIS_INVALID_DATA, MYF(0), func_name());
    return error_str();
  }

  str->length(0);
  str->set_charset(&my_charset_bin);

  if (geom->get_geotype() != Geometry::wkb_geometrycollection &&
      geom->normalize_ring_order() == NULL)
  {
    my_error(ER_GIS_INVALID_DATA, MYF(0), func_name());
    return error_str();
  }

  null_value= bg_centroid<bgcs::cartesian>(geom, str);
  if (null_value)
    return error_str();
  return str;
}


/**
   Accumulate a geometry's all vertex points into a multipoint.
   It implements the WKB_scanner_event_handler interface so as to be registered
   into wkb_scanner and be notified of WKB data events.
 */
class Point_accumulator : public WKB_scanner_event_handler
{
  Gis_multi_point *m_mpts;
  const void *pt_start;
public:
  explicit Point_accumulator(Gis_multi_point *mpts)
    :m_mpts(mpts), pt_start(NULL)
  {
  }

  virtual void on_wkb_start(Geometry::wkbByteOrder bo,
                            Geometry::wkbType geotype,
                            const void *wkb, uint32 len, bool has_hdr)
  {
    if (geotype == Geometry::wkb_point)
    {
      Gis_point pt(wkb, POINT_DATA_SIZE,
                   Geometry::Flags_t(Geometry::wkb_point, len),
                   m_mpts->get_srid());
      m_mpts->push_back(pt);
      pt_start= wkb;
    }
  }


  virtual void on_wkb_end(const void *wkb)
  {
    if (pt_start)
      DBUG_ASSERT(static_cast<const char *>(pt_start) + POINT_DATA_SIZE == wkb);

    pt_start= NULL;
  }
};


/**
  Retrieve from a geometry collection geometries of the same base type into
  a multi-xxx geometry object. For example, group all points and multipoints
  into a single multipoint object, where the base type is point.

  @tparam Base_type the base type to group.
*/
template <typename Base_type>
class Geometry_grouper : public WKB_scanner_event_handler
{
  std::vector<Geometry::wkbType> m_types;
  std::vector<const void *> m_ptrs;

  typedef Gis_wkb_vector<Base_type> Group_type;
  Group_type *m_group;
  Gis_geometry_collection *m_collection;
  String *m_gcbuf;
  Geometry::wkbType m_target_type;

public:
  explicit Geometry_grouper(Group_type *out)
    :m_group(out), m_collection(NULL), m_gcbuf(NULL)
  {
    switch (out->get_type())
    {
    case Geometry::wkb_multipoint:
      m_target_type= Geometry::wkb_point;
      break;
    case Geometry::wkb_multilinestring:
      m_target_type= Geometry::wkb_linestring;
      break;
    case Geometry::wkb_multipolygon:
      m_target_type= Geometry::wkb_polygon;
      break;
    default:
      DBUG_ASSERT(false);
      break;
    }
  }

  /*
    Group polygons and multipolygons into a geometry collection.
  */
  Geometry_grouper(Gis_geometry_collection *out, String *gcbuf)
    :m_group(NULL), m_collection(out), m_gcbuf(gcbuf)
  {
    m_target_type= Geometry::wkb_polygon;
    DBUG_ASSERT(out != NULL && gcbuf != NULL);
  }


  virtual void on_wkb_start(Geometry::wkbByteOrder bo,
                            Geometry::wkbType geotype,
                            const void *wkb, uint32 len, bool has_hdr)
  {
    m_types.push_back(geotype);
    m_ptrs.push_back(wkb);

    if (m_types.size() == 1)
      DBUG_ASSERT(geotype == Geometry::wkb_geometrycollection);
  }


  virtual void on_wkb_end(const void *wkb_end)
  {
    Geometry::wkbType geotype= m_types.back();
    m_types.pop_back();

    const void *wkb_start= m_ptrs.back();
    m_ptrs.pop_back();

    if (geotype != m_target_type || m_types.size() == 0)
      return;

    Geometry::wkbType ptype= m_types.back();
    size_t len= static_cast<const char *>(wkb_end) -
      static_cast<const char *>(wkb_start);

    /*
      We only group independent geometries, points in linestrings or polygons
      are not independent, nor are linestrings in polygons.
     */
    if (m_target_type == geotype && m_group != NULL &&
        ((m_target_type == Geometry::wkb_point &&
          (ptype == Geometry::wkb_geometrycollection ||
           ptype == Geometry::wkb_multipoint)) ||
         (m_target_type == Geometry::wkb_linestring &&
          (ptype == Geometry::wkb_geometrycollection ||
           ptype == Geometry::wkb_multilinestring)) ||
         (m_target_type == Geometry::wkb_polygon &&
          (ptype == Geometry::wkb_geometrycollection ||
           ptype == Geometry::wkb_multipolygon))))
    {
      Base_type g(wkb_start, len, Geometry::Flags_t(m_target_type, 0), 0);
      m_group->push_back(g);
      DBUG_ASSERT(m_collection == NULL && m_gcbuf == NULL);
    }

    if (m_collection != NULL && (geotype == Geometry::wkb_polygon ||
                                 geotype == Geometry::wkb_multipolygon))
    {
      DBUG_ASSERT(m_group == NULL && m_gcbuf != NULL);
      String str(static_cast<const char *>(wkb_start), len, &my_charset_bin);
      m_collection->append_geometry(m_collection->get_srid(), geotype,
                                    &str, m_gcbuf);
    }
  }
};


/*
  Compute a geometry collection's centroid in demension decreasing order:
  If it has polygons, make them a multipolygon and compute its centroid as the
  result; otherwise compose a multilinestring and compute its centroid as the
  result; otherwise compose a multipoint and compute its centroid as the result.
  @param geom the geometry collection.
  @param[out] respt takes out the centroid point result.
  @param[out] null_value returns whether the result is NULL.
  @return whether got error, true if got error and false if successful.
*/
template <typename Coordsys>
bool geometry_collection_centroid(const Geometry *geom,
                                  typename BG_models<double, Coordsys>::
                                  Point *respt, my_bool *null_value)
{
  typename BG_models<double, Coordsys>::Multipolygon mplgn;
  Geometry_grouper<typename BG_models<double, Coordsys>::Polygon>
    plgn_grouper(&mplgn);

  const char *wkb_start= geom->get_cptr();
  uint32 wkb_len0, wkb_len= geom->get_data_size();
  *null_value= false;

  /*
    The geometries with largest dimension determine the centroid, because
    components of lower dimensions weighs nothing in comparison.
   */
  wkb_len0= wkb_len;
  wkb_scanner(wkb_start, &wkb_len,
              Geometry::wkb_geometrycollection, false, &plgn_grouper);
  if (mplgn.size() > 0)
  {
    if (mplgn.normalize_ring_order() == NULL)
      return true;

    boost::geometry::centroid(mplgn, *respt);
  }
  else
  {
    typename BG_models<double, Coordsys>::Multilinestring mls;
    wkb_len= wkb_len0;
    Geometry_grouper<typename BG_models<double, Coordsys>::Linestring>
      ls_grouper(&mls);
    wkb_scanner(wkb_start, &wkb_len,
                Geometry::wkb_geometrycollection, false, &ls_grouper);
    if (mls.size() > 0)
      boost::geometry::centroid(mls, *respt);
    else
    {
      typename BG_models<double, Coordsys>::Multipoint mpts;
      wkb_len= wkb_len0;
      Geometry_grouper<typename BG_models<double, Coordsys>::Point>
        pt_grouper(&mpts);
      wkb_scanner(wkb_start, &wkb_len,
                  Geometry::wkb_geometrycollection, false, &pt_grouper);
      if (mpts.size() > 0)
        boost::geometry::centroid(mpts, *respt);
      else
        *null_value= true;
    }
  }

  return false;
}


template <typename Coordsys>
bool Item_func_centroid::bg_centroid(const Geometry *geom, String *ptwkb)
{
  typename BG_models<double, Coordsys>::Point respt;

  // Release last call's result buffer.
  bg_resbuf_mgr.free_result_buffer();

  try
  {
    switch (geom->get_type())
    {
    case Geometry::wkb_point:
      {
        typename BG_models<double, Coordsys>::Point
          geo(geom->get_data_ptr(), geom->get_data_size(),
              geom->get_flags(), geom->get_srid());
        boost::geometry::centroid(geo, respt);
      }
      break;
    case Geometry::wkb_multipoint:
      {
        typename BG_models<double, Coordsys>::Multipoint
          geo(geom->get_data_ptr(), geom->get_data_size(),
              geom->get_flags(), geom->get_srid());
        boost::geometry::centroid(geo, respt);
      }
      break;
    case Geometry::wkb_linestring:
      {
        typename BG_models<double, Coordsys>::Linestring
          geo(geom->get_data_ptr(), geom->get_data_size(),
              geom->get_flags(), geom->get_srid());
        boost::geometry::centroid(geo, respt);
      }
      break;
    case Geometry::wkb_multilinestring:
      {
        typename BG_models<double, Coordsys>::Multilinestring
          geo(geom->get_data_ptr(), geom->get_data_size(),
              geom->get_flags(), geom->get_srid());
        boost::geometry::centroid(geo, respt);
      }
      break;
    case Geometry::wkb_polygon:
      {
        typename BG_models<double, Coordsys>::Polygon
          geo(geom->get_data_ptr(), geom->get_data_size(),
              geom->get_flags(), geom->get_srid());
        boost::geometry::centroid(geo, respt);
      }
      break;
    case Geometry::wkb_multipolygon:
      {
        typename BG_models<double, Coordsys>::Multipolygon
          geo(geom->get_data_ptr(), geom->get_data_size(),
              geom->get_flags(), geom->get_srid());
        boost::geometry::centroid(geo, respt);
      }
      break;
    case Geometry::wkb_geometrycollection:
      if (geometry_collection_centroid<Coordsys>(geom, &respt, &null_value))
      {
        my_error(ER_GIS_INVALID_DATA, MYF(0), func_name());
        null_value= true;
      }
      break;
    default:
      DBUG_ASSERT(false);
      break;
    }

    respt.set_srid(geom->get_srid());
    if (!null_value)
      null_value= post_fix_result(&bg_resbuf_mgr, respt, ptwkb);
    if (!null_value)
      bg_resbuf_mgr.set_result_buffer(const_cast<char *>(ptwkb->ptr()));
  }
  CATCH_ALL("st_centroid", null_value= true)

  return null_value;
}

Field::geometry_type Item_func_convex_hull::get_geometry_type() const
{
  return Field::GEOM_GEOMETRY;
}

String *Item_func_convex_hull::val_str(String *str)
{
  String arg_val;
  String *swkb= args[0]->val_str(&arg_val);
  Geometry_buffer buffer;
  Geometry *geom= NULL;

  if ((null_value= (!swkb || args[0]->null_value)))
    return NULL;

  if (!(geom= Geometry::construct(&buffer, swkb)))
  {
    my_error(ER_GIS_INVALID_DATA, MYF(0), func_name());
    return error_str();
  }

  DBUG_ASSERT(geom->get_coordsys() == Geometry::cartesian);
  str->set_charset(&my_charset_bin);
  str->length(0);

  if (geom->get_geotype() != Geometry::wkb_geometrycollection &&
      geom->normalize_ring_order() == NULL)
  {
    my_error(ER_GIS_INVALID_DATA, MYF(0), func_name());
    return error_str();
  }

  if (bg_convex_hull<bgcs::cartesian>(geom, str))
    return error_str();

  // By taking over, str owns swkt->ptr and the memory will be released when
  // str points to another buffer in next call of this function
  // (done in post_fix_result), or when str's owner Item_xxx node is destroyed.
  if (geom->get_type() == Geometry::wkb_point)
    str->takeover(*swkb);

  return str;
}


template <typename Coordsys>
bool Item_func_convex_hull::bg_convex_hull(const Geometry *geom,
                                           String *res_hull)
{
  typename BG_models<double, Coordsys>::Polygon hull;
  typename BG_models<double, Coordsys>::Linestring line_hull;
  Geometry::wkbType geotype= geom->get_type();

  // Release last call's result buffer.
  bg_resbuf_mgr.free_result_buffer();

  try
  {
    if (geotype == Geometry::wkb_multipoint ||
        geotype == Geometry::wkb_linestring ||
        geotype == Geometry::wkb_multilinestring ||
        geotype == Geometry::wkb_geometrycollection)
    {
      /*
        It's likely that the multilinestring, linestring, geometry collection
        and multipoint have all colinear points so the final hull is a
        linear hull. If so we must get the linear hull otherwise we will get
        an invalid polygon hull.
       */
      typename BG_models<double, Coordsys>::Multipoint mpts;
      Point_accumulator pt_acc(&mpts);
      const char *wkb_start= geom->get_cptr();
      uint32 wkb_len= geom->get_data_size();
      wkb_scanner(wkb_start, &wkb_len, geotype, false, &pt_acc);
      bool isdone= true;
      if (mpts.size() == 0)
        return (null_value= true);

      // Make mpts unique as required by the is_colinear() algorithm.
      typename BG_models<double, Coordsys>::Multipoint distinct_pts;
      distinct_pts.resize(mpts.size());
      std::sort(mpts.begin(), mpts.end(), bgpt_lt());
      typename BG_models<double, Coordsys>::Multipoint::iterator itr=
        std::unique_copy(mpts.begin(), mpts.end(),
                         distinct_pts.begin(), bgpt_eq());
      distinct_pts.resize(itr - distinct_pts.begin());

      if (is_colinear(distinct_pts))
      {
        if (distinct_pts.size() == 1)
        {
          // Here we have to create a brand new point because res_hull will
          // take over its memory, which can't be done to distinct_pts[0].
          typename BG_models<double, Coordsys>::Point pt_hull= distinct_pts[0];
          pt_hull.set_srid(geom->get_srid());
          null_value= post_fix_result(&bg_resbuf_mgr, pt_hull, res_hull);
        }
        else
        {
          boost::geometry::convex_hull(distinct_pts, line_hull);
          line_hull.set_srid(geom->get_srid());
          // The linestring consists of 4 or more points, but only the
          // first two contain real data, so we need to trim it down.
          line_hull.resize(2);
          null_value= post_fix_result(&bg_resbuf_mgr, line_hull, res_hull);
        }
      }
      else if (geotype == Geometry::wkb_geometrycollection)
      {
        boost::geometry::convex_hull(mpts, hull);
        hull.set_srid(geom->get_srid());
        null_value= post_fix_result(&bg_resbuf_mgr, hull, res_hull);
      }
      else
        isdone= false;

      if (isdone)
      {
        if (!null_value)
          bg_resbuf_mgr.set_result_buffer(const_cast<char *>(res_hull->ptr()));
        return null_value;
      }
    }

    /*
      From here on we don't have to consider linear hulls, it's impossible.

      In theory we can use above multipoint to get convex hull for all 7 types
      of geometries, however we'd better use BG standard logic for each type,
      a tricky example would be: imagine an invalid polygon whose inner ring is
      completely contains its outer ring inside, BG might return the outer ring
      but if using the multipoint to get convexhull, we would get the
      inner ring as result instead.
    */
    switch (geotype)
    {
    case Geometry::wkb_point:
      {
        /*
          A point's convex hull is the point itself, directly use the point's
          WKB buffer, set its header info correctly.
        */
        DBUG_ASSERT(geom->get_ownmem() == false &&
                    geom->has_geom_header_space());
        char *p= geom->get_cptr() - GEOM_HEADER_SIZE;
        write_geometry_header(p, geom->get_srid(), geom->get_geotype());
        return false;
      }
      break;
    case Geometry::wkb_multipoint:
      {
        typename BG_models<double, Coordsys>::Multipoint
          geo(geom->get_data_ptr(), geom->get_data_size(),
              geom->get_flags(), geom->get_srid());
        boost::geometry::convex_hull(geo, hull);
      }
      break;
    case Geometry::wkb_linestring:
      {
        typename BG_models<double, Coordsys>::Linestring
          geo(geom->get_data_ptr(), geom->get_data_size(),
              geom->get_flags(), geom->get_srid());
        boost::geometry::convex_hull(geo, hull);
      }
      break;
    case Geometry::wkb_multilinestring:
      {
        typename BG_models<double, Coordsys>::Multilinestring
          geo(geom->get_data_ptr(), geom->get_data_size(),
              geom->get_flags(), geom->get_srid());
        boost::geometry::convex_hull(geo, hull);
      }
      break;
    case Geometry::wkb_polygon:
      {
        typename BG_models<double, Coordsys>::Polygon
          geo(geom->get_data_ptr(), geom->get_data_size(),
              geom->get_flags(), geom->get_srid());
        boost::geometry::convex_hull(geo, hull);
      }
      break;
    case Geometry::wkb_multipolygon:
      {
        typename BG_models<double, Coordsys>::Multipolygon
          geo(geom->get_data_ptr(), geom->get_data_size(),
              geom->get_flags(), geom->get_srid());
        boost::geometry::convex_hull(geo, hull);
      }
      break;
    case Geometry::wkb_geometrycollection:
      // Handled above.
      DBUG_ASSERT(false);
      break;
    default:
      break;
    }

    hull.set_srid(geom->get_srid());
    null_value= post_fix_result(&bg_resbuf_mgr, hull, res_hull);
    if (!null_value)
      bg_resbuf_mgr.set_result_buffer(const_cast<char *>(res_hull->ptr()));
  }
  CATCH_ALL("st_convexhull", null_value= true)

  return null_value;
}


String *Item_func_simplify::val_str(String *str)
{
  DBUG_ASSERT(fixed == 1);
  String *swkb= args[0]->val_str(&arg_val);
  double max_dist= args[1]->val_real();
  Geometry_buffer buffer;
  Geometry *geom= NULL;

  // Release last call's result buffer.
  bg_resbuf_mgr.free_result_buffer();

  if ((null_value= (!swkb || args[0]->null_value || args[1]->null_value)))
    return error_str();
  if (!(geom= Geometry::construct(&buffer, swkb)))
  {
    my_error(ER_GIS_INVALID_DATA, MYF(0), func_name());
    return error_str();
  }

  if (max_dist <= 0 || boost::math::isnan(max_dist))
  {
    my_error(ER_WRONG_ARGUMENTS, MYF(0), func_name());
    return error_str();
  }

  Geometry::wkbType gtype= geom->get_type();

  try
  {
    if (gtype == Geometry::wkb_geometrycollection)
    {
      BG_geometry_collection bggc;
      bggc.fill(geom);
      Gis_geometry_collection gc(geom->get_srid(),
                                 Geometry::wkb_invalid_type, NULL, str);
      for (BG_geometry_collection::Geometry_list::iterator
           i= bggc.get_geometries().begin();
           i != bggc.get_geometries().end(); ++i)
      {
        String gbuf;
        if ((null_value= simplify_basic<bgcs::cartesian>
             (*i, max_dist, &gbuf, &gc, str)))
          return error_str();
      }
    }
    else
    {
      if ((null_value= simplify_basic<bgcs::cartesian>(geom, max_dist, str)))
        return error_str();
      else
        bg_resbuf_mgr.set_result_buffer(const_cast<char *>(str->ptr()));
    }
  }
  CATCH_ALL("ST_Simplify", null_value= true)

  return str;
}


template <typename Coordsys>
int Item_func_simplify::
simplify_basic(Geometry *geom, double max_dist, String *str,
               Gis_geometry_collection *gc, String *gcbuf)
{
  DBUG_ASSERT((gc == NULL && gcbuf == NULL) || (gc != NULL && gcbuf != NULL));
  Geometry::wkbType geotype= geom->get_type();

  switch (geotype)
  {
  case Geometry::wkb_point:
    {
      typename BG_models<double, Coordsys>::Point
        geo(geom->get_data_ptr(), geom->get_data_size(),
            geom->get_flags(), geom->get_srid()), out;
      boost::geometry::simplify(geo, out, max_dist);
      if ((null_value= post_fix_result(&bg_resbuf_mgr, out, str)))
        return null_value;
      if (gc && (null_value= gc->append_geometry(&out, gcbuf)))
        return null_value;
    }
    break;
  case Geometry::wkb_multipoint:
    {
      typename BG_models<double, Coordsys>::Multipoint
        geo(geom->get_data_ptr(), geom->get_data_size(),
            geom->get_flags(), geom->get_srid()), out;
      boost::geometry::simplify(geo, out, max_dist);
      if ((null_value= post_fix_result(&bg_resbuf_mgr, out, str)))
        return null_value;
      if (gc && (null_value= gc->append_geometry(&out, gcbuf)))
        return null_value;
    }
    break;
  case Geometry::wkb_linestring:
    {
      typename BG_models<double, Coordsys>::Linestring
        geo(geom->get_data_ptr(), geom->get_data_size(),
            geom->get_flags(), geom->get_srid()), out;
      boost::geometry::simplify(geo, out, max_dist);
      if ((null_value= post_fix_result(&bg_resbuf_mgr, out, str)))
        return null_value;
      if (gc && (null_value= gc->append_geometry(&out, gcbuf)))
        return null_value;
    }
    break;
  case Geometry::wkb_multilinestring:
    {
      typename BG_models<double, Coordsys>::Multilinestring
        geo(geom->get_data_ptr(), geom->get_data_size(),
            geom->get_flags(), geom->get_srid()), out;
      boost::geometry::simplify(geo, out, max_dist);
      if ((null_value= post_fix_result(&bg_resbuf_mgr, out, str)))
        return null_value;
      if (gc && (null_value= gc->append_geometry(&out, gcbuf)))
        return null_value;
    }
    break;
  case Geometry::wkb_polygon:
    {
      typename BG_models<double, Coordsys>::Polygon
        geo(geom->get_data_ptr(), geom->get_data_size(),
            geom->get_flags(), geom->get_srid()), out;
      boost::geometry::simplify(geo, out, max_dist);
      if ((null_value= post_fix_result(&bg_resbuf_mgr, out, str)))
        return null_value;
      if (gc && (null_value= gc->append_geometry(&out, gcbuf)))
        return null_value;
    }
    break;
  case Geometry::wkb_multipolygon:
    {
      typename BG_models<double, Coordsys>::Multipolygon
        geo(geom->get_data_ptr(), geom->get_data_size(),
            geom->get_flags(), geom->get_srid()), out;
      boost::geometry::simplify(geo, out, max_dist);
      if ((null_value= post_fix_result(&bg_resbuf_mgr, out, str)))
        return null_value;
      if (gc && (null_value= gc->append_geometry(&out, gcbuf)))
        return null_value;
    }
    break;
  case Geometry::wkb_geometrycollection:
  default:
    DBUG_ASSERT(false);
    break;
  }

  return 0;
}


/*
  Spatial decomposition functions
*/

String *Item_func_spatial_decomp::val_str(String *str)
{
  DBUG_ASSERT(fixed == 1);
  String arg_val;
  String *swkb= args[0]->val_str(&arg_val);
  Geometry_buffer buffer;
  Geometry *geom= NULL;
  uint32 srid;

  if ((null_value= (!swkb || args[0]->null_value)))
    return NULL;
  if (!(geom= Geometry::construct(&buffer, swkb)))
  {
    my_error(ER_GIS_INVALID_DATA, MYF(0), func_name());
    return error_str();
  }

  srid= uint4korr(swkb->ptr());
  str->set_charset(&my_charset_bin);
  if (str->reserve(SRID_SIZE, 512))
    goto err;
  str->length(0);
  str->q_append(srid);
  switch (decomp_func) {
    case SP_STARTPOINT:
      if (geom->start_point(str))
        goto err;
      break;

    case SP_ENDPOINT:
      if (geom->end_point(str))
        goto err;
      break;

    case SP_EXTERIORRING:
      if (geom->exterior_ring(str))
        goto err;
      break;

    default:
      goto err;
  }
  return str;

err:
  null_value= 1;
  return 0;
}


String *Item_func_spatial_decomp_n::val_str(String *str)
{
  DBUG_ASSERT(fixed == 1);
  String arg_val;
  String *swkb= args[0]->val_str(&arg_val);
  long n= (long) args[1]->val_int();
  Geometry_buffer buffer;
  Geometry *geom= NULL;
  uint32 srid;

  if ((null_value= (!swkb || args[0]->null_value || args[1]->null_value)))
    return NULL;
  if (!(geom= Geometry::construct(&buffer, swkb)))
  {
    my_error(ER_GIS_INVALID_DATA, MYF(0), func_name());
    return error_str();
  }

  str->set_charset(&my_charset_bin);
  if (str->reserve(SRID_SIZE, 512))
    goto err;
  srid= uint4korr(swkb->ptr());
  str->length(0);
  str->q_append(srid);
  switch (decomp_func_n)
  {
    case SP_POINTN:
      if (geom->point_n(n,str))
        goto err;
      break;

    case SP_GEOMETRYN:
      if (geom->geometry_n(n,str))
        goto err;
      break;

    case SP_INTERIORRINGN:
      if (geom->interior_ring_n(n,str))
        goto err;
      break;

    default:
      goto err;
  }
  return str;

err:
  null_value=1;
  return 0;
}


/*
  Functions to concatenate various spatial objects
*/


/*
*  Concatenate doubles into Point
*/


Field::geometry_type Item_func_point::get_geometry_type() const
{
  return Field::GEOM_POINT;
}


String *Item_func_point::val_str(String *str)
{
  DBUG_ASSERT(fixed == 1);

  /*
    The coordinates of a point can't be another geometry, but other types
    are allowed as before.
  */
  if ((null_value= (args[0]->field_type() == MYSQL_TYPE_GEOMETRY ||
                    args[1]->field_type() == MYSQL_TYPE_GEOMETRY)))
  {
    my_error(ER_WRONG_ARGUMENTS, MYF(0), func_name());
    return error_str();
  }

  double x= args[0]->val_real();
  double y= args[1]->val_real();
  uint32 srid= 0;

  if ((null_value= (args[0]->null_value ||
                    args[1]->null_value ||
                    str->mem_realloc(4/*SRID*/ + 1 + 4 + SIZEOF_STORED_DOUBLE * 2))))
    return 0;

  str->set_charset(&my_charset_bin);
  str->length(0);
  str->q_append(srid);
  str->q_append((char)Geometry::wkb_ndr);
  str->q_append((uint32)Geometry::wkb_point);
  str->q_append(x);
  str->q_append(y);
  return str;
}


/// This will check if arguments passed (geohash and SRID) are of valid types.
bool Item_func_pointfromgeohash::fix_fields(THD *thd, Item **ref)
{
  if (Item_geometry_func::fix_fields(thd, ref))
    return true;

  maybe_null= (args[0]->maybe_null || args[1]->maybe_null);

  // Check for valid type in geohash argument.
  if (!Item_func_latlongfromgeohash::check_geohash_argument_valid_type(args[0]))
  {
    my_error(ER_INCORRECT_TYPE, MYF(0), "geohash", func_name());
    return true;
  }

  /*
    Check for valid type in SRID argument.

    We will allow all integer types, and strings since some connectors will
    covert integers to strings. Binary data is not allowed.

    PARAM_ITEM and INT_ITEM checks are to allow prepared statements and usage of
    user-defined variables respectively.
  */
  if (Item_func_geohash::is_item_null(args[1]))
    return false;

  if (args[1]->collation.collation == &my_charset_bin &&
      args[1]->type() != PARAM_ITEM && args[1]->type() != INT_ITEM)
  {
    my_error(ER_INCORRECT_TYPE, MYF(0), "SRID", func_name());
    return true;
  }

  switch (args[1]->field_type())
  {
  case MYSQL_TYPE_STRING:
  case MYSQL_TYPE_VARCHAR:
  case MYSQL_TYPE_VAR_STRING:
  case MYSQL_TYPE_INT24:
  case MYSQL_TYPE_LONG:
  case MYSQL_TYPE_LONGLONG:
  case MYSQL_TYPE_SHORT:
  case MYSQL_TYPE_TINY:
    break;
  default:
    my_error(ER_INCORRECT_TYPE, MYF(0), "SRID", func_name());
    return true;
  }
  return false;
}


String *Item_func_pointfromgeohash::val_str(String *str)
{
  DBUG_ASSERT(fixed == TRUE);

  String argument_value;
  String *geohash= args[0]->val_str_ascii(&argument_value);
  longlong srid_input= args[1]->val_int();

  // Return null if one or more of the input arguments is null.
  if ((null_value= (args[0]->null_value || args[1]->null_value)))
    return NULL;

  // Only allow unsigned 32 bits integer as SRID.
  if (srid_input < 0 || srid_input > UINT_MAX32)
  {
    char srid_string[MAX_BIGINT_WIDTH + 1];
    llstr(srid_input, srid_string);
    my_error(ER_WRONG_VALUE_FOR_TYPE, MYF(0), "SRID", srid_string, func_name());
    return error_str();
  }

  if (str->mem_realloc(GEOM_HEADER_SIZE + POINT_DATA_SIZE))
    return make_empty_result();

  if (geohash->length() == 0)
  {
    my_error(ER_WRONG_VALUE_FOR_TYPE, MYF(0), "geohash", geohash->c_ptr_safe(),
             func_name());
    return error_str();
  }

  double latitude= 0.0;
  double longitude= 0.0;
  uint32 srid= static_cast<uint32>(srid_input);
  if (Item_func_latlongfromgeohash::decode_geohash(geohash, upper_latitude,
                                                   lower_latitude,
                                                   upper_longitude,
                                                   lower_longitude, &latitude,
                                                   &longitude))
  {
    my_error(ER_WRONG_VALUE_FOR_TYPE, MYF(0), "geohash", geohash->c_ptr_safe(),
             func_name());
    return error_str();
  }

  str->set_charset(&my_charset_bin);
  str->length(0);
  write_geometry_header(str, srid, Geometry::wkb_point);
  str->q_append(longitude);
  str->q_append(latitude);
  return str;
}


const char *Item_func_spatial_collection::func_name() const
{
  const char *str= NULL;

  switch (coll_type)
  {
  case Geometry::wkb_multipoint:
    str= "multipoint";
    break;
  case Geometry::wkb_multilinestring:
    str= "multilinestring";
    break;
  case Geometry::wkb_multipolygon:
    str= "multipolygon";
    break;
  case Geometry::wkb_linestring:
    str= "linestring";
    break;
  case Geometry::wkb_polygon:
    str= "polygon";
    break;
  case Geometry::wkb_geometrycollection:
    str= "geometrycollection";
    break;
  default:
    DBUG_ASSERT(false);
    break;
  }

  return str;
}


/**
  Concatenates various items into various collections
  with checkings for valid wkb type of items.
  For example, multipoint can be a collection of points only.
  coll_type contains wkb type of target collection.
  item_type contains a valid wkb type of items.
  In the case when coll_type is wkbGeometryCollection,
  we do not check wkb type of items, any is valid.
*/

String *Item_func_spatial_collection::val_str(String *str)
{
  DBUG_ASSERT(fixed == 1);
  String arg_value;
  uint i;
  uint32 srid= 0;

  str->set_charset(&my_charset_bin);
  str->length(0);
  if (str->reserve(4/*SRID*/ + 1 + 4 + 4, 512))
    goto err;

  str->q_append(srid);
  str->q_append((char) Geometry::wkb_ndr);
  str->q_append((uint32) coll_type);
  str->q_append((uint32) arg_count);

  // We can construct an empty geometry by calling GeometryCollection().
  if (arg_count == 0)
    return str;

  for (i= 0; i < arg_count; ++i)
  {
    String *res= args[i]->val_str(&arg_value);
    size_t len;

    if (args[i]->null_value || ((len= res->length()) < WKB_HEADER_SIZE))
      goto err;

    if (coll_type == Geometry::wkb_geometrycollection)
    {
      /*
	In the case of GeometryCollection we don't need any checkings
	for item types, so just copy them into target collection
      */
      if (str->append(res->ptr() + 4/*SRID*/, len - 4/*SRID*/, (uint32) 512))
        goto err;
    }
    else
    {
      enum Geometry::wkbType wkb_type;
      const uint data_offset= 4/*SRID*/ + 1;
      if (res->length() < data_offset + sizeof(uint32))
        goto err;
      const char *data= res->ptr() + data_offset;

      /*
	In the case of named collection we must check that items
	are of specific type, let's do this checking now
      */

      wkb_type= get_wkb_geotype(data);
      data+= 4;
      len-= 5 + 4/*SRID*/;
      if (wkb_type != item_type)
      {
        my_error(ER_WRONG_ARGUMENTS, MYF(0), func_name());
        goto err;
      }

      switch (coll_type) {
      case Geometry::wkb_multipoint:
      case Geometry::wkb_multilinestring:
      case Geometry::wkb_multipolygon:
	if (len < WKB_HEADER_SIZE ||
	    str->append(data-WKB_HEADER_SIZE, len+WKB_HEADER_SIZE, 512))
	  goto err;
	break;

      case Geometry::wkb_linestring:
	if (len < POINT_DATA_SIZE || str->append(data, POINT_DATA_SIZE, 512))
	  goto err;
	break;
      case Geometry::wkb_polygon:
      {
	uint32 n_points;
	double x1, y1, x2, y2;
	const char *org_data= data;
        const char *firstpt= NULL;
        char *p_npts= NULL;

	if (len < 4)
	  goto err;

	n_points= uint4korr(data);
        p_npts= const_cast<char *>(data);
	data+= 4;

        if (n_points < 3 || len < 4 + n_points * POINT_DATA_SIZE)
        {
          my_error(ER_GIS_INVALID_DATA, MYF(0), func_name());
          return error_str();
        }

        firstpt= data;
	float8get(&x1, data);
	data+= SIZEOF_STORED_DOUBLE;
	float8get(&y1, data);
	data+= SIZEOF_STORED_DOUBLE;

	data+= (n_points - 2) * POINT_DATA_SIZE;

	float8get(&x2, data);
	float8get(&y2, data + SIZEOF_STORED_DOUBLE);

        if ((x1 != x2) || (y1 != y2))
        {
          n_points++;
          int4store(p_npts, n_points);
        }
        else if (n_points == 3)
        {
          my_error(ER_GIS_INVALID_DATA, MYF(0), func_name());
          return error_str();
        }

	if (str->append(org_data, len, 512) ||
            (((x1 != x2) || (y1 != y2)) &&
             str->append(firstpt, POINT_DATA_SIZE, 512)))
	  goto err;
      }
      break;

      default:
	goto err;
      }
    }
  }
  if (str->length() > current_thd->variables.max_allowed_packet)
  {
    push_warning_printf(current_thd, Sql_condition::SL_WARNING,
			ER_WARN_ALLOWED_PACKET_OVERFLOWED,
			ER_THD(current_thd, ER_WARN_ALLOWED_PACKET_OVERFLOWED),
			func_name(), current_thd->variables.max_allowed_packet);
    goto err;
  }

  if (coll_type == Geometry::wkb_linestring && arg_count < 2)
  {
    my_error(ER_GIS_INVALID_DATA, MYF(0), func_name());
    return error_str();
  }

  /*
    The construct() call parses the string to make sure it's a valid
    WKB byte string instead of some arbitrary trash bytes. Above code assumes
    so and doesn't further completely validate the string's content.

    There are several goto statements above so we have to construct the
    geom_buff object in a scope, this is more of C++ style than defining it at
    start of this function.
  */
  {
    Geometry_buffer geom_buff;
    if (Geometry::construct(&geom_buff, str) == NULL)
    {
      my_error(ER_GIS_INVALID_DATA, MYF(0), func_name());
      return error_str();
    }
  }

  null_value= 0;
  return str;

err:
  null_value= 1;
  return 0;
}


<<<<<<< HEAD
static double count_edge_t(const Gcalc_heap::Info *ea,
                           const Gcalc_heap::Info *eb,
                           const Gcalc_heap::Info *v,
                           double &ex, double &ey, double &vx, double &vy,
                           double &e_sqrlen)
{
  ex= eb->x - ea->x;
  ey= eb->y - ea->y;
  vx= v->x - ea->x;
  vy= v->y - ea->y;
  e_sqrlen= ex * ex + ey * ey;
  return (ex * vx + ey * vy) / e_sqrlen;
}


static double distance_to_line(double ex, double ey, double vx, double vy,
                               double e_sqrlen)
{
  return fabs(vx * ey - vy * ex) / sqrt(e_sqrlen);
}


static double distance_points(const Gcalc_heap::Info *a,
                              const Gcalc_heap::Info *b)
{
  double x= a->x - b->x;
  double y= a->y - b->y;
  return sqrt(x * x + y * y);
}


/*
  Calculates the distance between objects.
*/

static int calc_distance(double *result, Gcalc_heap *collector, uint obj2_si,
                         Gcalc_function *func, Gcalc_scan_iterator *scan_it)
{
  bool cur_point_edge;
  const Gcalc_scan_iterator::point *evpos;
  const Gcalc_heap::Info *cur_point, *dist_point;
  Gcalc_scan_events ev;
  double t, distance, cur_distance;
  double ex, ey, vx, vy, e_sqrlen;

  DBUG_ENTER("calc_distance");

  distance= DBL_MAX;

  while (scan_it->more_points())
  {
    if (scan_it->step())
      goto mem_error;
    evpos= scan_it->get_event_position();
    ev= scan_it->get_event();
    cur_point= evpos->pi;

    /*
       handling intersection we only need to check if it's the intersecion
       of objects 1 and 2. In this case distance is 0
    */
    if (ev == scev_intersection)
    {
      if ((evpos->get_next()->pi->shape >= obj2_si) !=
            (cur_point->shape >= obj2_si))
      {
        distance= 0;
        goto exit;
      }
      continue;
    }

    /*
       if we get 'scev_point | scev_end | scev_two_ends' we don't need
       to check for intersection of objects.
       Though we need to calculate distances.
    */
    if (ev & (scev_point | scev_end | scev_two_ends))
      goto calculate_distance;

    goto calculate_distance;
    /*
       having these events we need to check for possible intersection
       of objects
       scev_thread | scev_two_threads | scev_single_point
    */
    DBUG_ASSERT(ev & (scev_thread | scev_two_threads | scev_single_point));

    func->clear_state();
    for (Gcalc_point_iterator pit(scan_it); pit.point() != evpos; ++pit)
    {
      gcalc_shape_info si= pit.point()->get_shape();
      if ((func->get_shape_kind(si) == Gcalc_function::shape_polygon))
        func->invert_state(si);
    }
    func->invert_state(evpos->get_shape());
    if (func->count())
    {
      /* Point of one object is inside the other - intersection found */
      distance= 0;
      goto exit;
    }


calculate_distance:
    if (cur_point->shape >= obj2_si)
      continue;
    cur_point_edge= !cur_point->is_bottom();

    for (dist_point= collector->get_first(); dist_point;
         dist_point= dist_point->get_next())
    {
      /* We only check vertices of object 2 */
      if (dist_point->shape < obj2_si)
        continue;

      /* if we have an edge to check */
      if (dist_point->left)
      {
        t= count_edge_t(dist_point, dist_point->left, cur_point,
                        ex, ey, vx, vy, e_sqrlen);
        if ((t > 0.0) && (t < 1.0))
        {
          cur_distance= distance_to_line(ex, ey, vx, vy, e_sqrlen);
          if (distance > cur_distance)
            distance= cur_distance;
        }
      }
      if (cur_point_edge)
      {
        t= count_edge_t(cur_point, cur_point->left, dist_point,
                        ex, ey, vx, vy, e_sqrlen);
        if ((t > 0.0) && (t < 1.0))
        {
          cur_distance= distance_to_line(ex, ey, vx, vy, e_sqrlen);
          if (distance > cur_distance)
            distance= cur_distance;
        }
      }
      cur_distance= distance_points(cur_point, dist_point);
      if (distance > cur_distance)
        distance= cur_distance;
    }
  }

exit:
  *result= distance;
  DBUG_RETURN(0);

mem_error:
  DBUG_RETURN(1);
}


int Item_func_spatial_rel::func_touches()
{
  double distance= GIS_ZERO;
  int result= 0;
  int cur_func= 0;

  Gcalc_operation_transporter trn(&func, &collector);

  String *res1= args[0]->val_str(&tmp_value1);
  String *res2= args[1]->val_str(&tmp_value2);
  Geometry_buffer buffer1, buffer2;
  Geometry *g1, *g2;
  int obj2_si;

  DBUG_ENTER("Item_func_spatial_rel::func_touches");
  DBUG_ASSERT(fixed == 1);

  if ((null_value= (!res1 || args[0]->null_value ||
                    !res2 || args[1]->null_value)))
    goto mem_error;
  if (!(g1= Geometry::construct(&buffer1, res1)) ||
      !(g2= Geometry::construct(&buffer2, res2)))
  {
    my_error(ER_GIS_INVALID_DATA, MYF(0), func_name());
    result= error_int();
    goto exit;
  }

  if ((g1->get_class_info()->m_type_id == Geometry::wkb_point) &&
      (g2->get_class_info()->m_type_id == Geometry::wkb_point))
  {
    point_xy p1, p2, e;
    if (((Gis_point *) g1)->get_xy(&p1) ||
        ((Gis_point *) g2)->get_xy(&p2))
      goto mem_error;
    e.x= p2.x - p1.x;
    e.y= p2.y - p1.y;
    DBUG_RETURN((e.x * e.x + e.y * e.y) < GIS_ZERO);
  }

  if (func.reserve_op_buffer(1))
    goto mem_error;
  func.add_operation(Gcalc_function::op_intersection, 2);

  if (g1->store_shapes(&trn))
    goto mem_error;
  obj2_si= func.get_nshapes();

  if (g2->store_shapes(&trn) || func.alloc_states())
    goto mem_error;

#ifndef DBUG_OFF
  func.debug_print_function_buffer(current_thd);
#endif

  collector.prepare_operation();
  scan_it.init(&collector);

  if (calc_distance(&distance, &collector, obj2_si, &func, &scan_it))
    goto mem_error;
  if (distance > GIS_ZERO)
    goto exit;

  scan_it.reset();
  scan_it.init(&collector);

  distance= DBL_MAX;

  while (scan_it.more_trapezoids())
  {
    if (scan_it.step())
      goto mem_error;

    func.clear_state();
    for (Gcalc_trapezoid_iterator ti(&scan_it); ti.more(); ++ti)
    {
      gcalc_shape_info si= ti.lb()->get_shape();
      if ((func.get_shape_kind(si) == Gcalc_function::shape_polygon))
      {
        func.invert_state(si);
        cur_func= func.count();
      }
      if (cur_func)
      {
        double area= scan_it.get_h() *
              ((ti.rb()->x - ti.lb()->x) + (ti.rt()->x - ti.lt()->x));
        if (area > GIS_ZERO)
        {
          result= 0;
          goto exit;
        }
      }
    }
  }
  result= 1;

exit:
  collector.reset();
  func.reset();
  scan_it.reset();
  DBUG_RETURN(result);
mem_error:
  null_value= 1;
  DBUG_RETURN(0);
}


int Item_func_spatial_rel::func_equals()
{
  Gcalc_heap::Info *pi_s1, *pi_s2;
  Gcalc_heap::Info *cur_pi= collector.get_first();
  double d;

  if (!cur_pi)
    return 1;

  do {
    pi_s1= cur_pi;
    pi_s2= 0;
    while ((cur_pi= cur_pi->get_next()))
    {
      d= fabs(pi_s1->x - cur_pi->x) + fabs(pi_s1->y - cur_pi->y);
      if (d > GIS_ZERO)
        break;
      if (!pi_s2 && pi_s1->shape != cur_pi->shape)
        pi_s2= cur_pi;
    }

    if (!pi_s2)
      return 0;
  } while (cur_pi);

  return 1;
}


BG_geometry_collection::BG_geometry_collection()
  :comp_no_overlapped(false), m_srid(0), m_num_isolated(0),
   m_geobufs(key_memory_Geometry_objects_data),
   m_geosdata(key_memory_Geometry_objects_data)
{}



=======
>>>>>>> c4f31ea4
/**
  Convert this into a Gis_geometry_collection object.
  @param geodata Stores the result object's WKB data.
  @return The Gis_geometry_collection object created from this object.
 */
Gis_geometry_collection *
BG_geometry_collection::as_geometry_collection(String *geodata) const
{
  if (m_geos.size() == 0)
    return empty_collection(geodata, m_srid);

  Gis_geometry_collection *gc= NULL;

  for (Geometry_list::const_iterator i= m_geos.begin();
       i != m_geos.end(); ++i)
  {
    if (gc == NULL)
      gc= new Gis_geometry_collection(*i, geodata);
    else
      gc->append_geometry(*i, geodata);
  }

  return gc;
}


/**
  Store a Geometry object into this collection. If it's a geometry collection,
  flatten it and store its components into this collection, so that no
  component is a geometry collection.
  @param geo The Geometry object to put into this collection. We duplicate
         geo's data rather than directly using it.
  @param break_multi_geom whether break a multipoint or multilinestring or
         multipolygon so as to store its components separately into this object.
  @return true if error occured, false if no error(successful).
 */
bool BG_geometry_collection::store_geometry(const Geometry *geo,
                                            bool break_multi_geom)
{
  Geometry::wkbType geo_type= geo->get_type();

  if ((geo_type == Geometry::wkb_geometrycollection) ||
      (break_multi_geom && (geo_type == Geometry::wkb_multipoint ||
                            geo_type == Geometry::wkb_multipolygon ||
                            geo_type == Geometry::wkb_multilinestring)))
  {
    uint32 ngeom= 0;

    if (geo->num_geometries(&ngeom))
      return true;

    /*
      Get its components and store each of them separately, if a component
      is also a collection, recursively disintegrate and store its
      components in the same way.
     */
    for (uint32 i= 1; i <= ngeom; i++)
    {
      String *pres= m_geosdata.append_object();
      if (pres == NULL || pres->reserve(GEOM_HEADER_SIZE, 512))
        return true;

      pres->q_append(geo->get_srid());
      if (geo->geometry_n(i, pres))
        return true;

      Geometry_buffer *pgeobuf= m_geobufs.append_object();
      if (pgeobuf == NULL)
        return true;
      Geometry *geo2= Geometry::construct(pgeobuf, pres->ptr(),
                                          pres->length());
      if (geo2 == NULL)
      {
        // The geometry data already pass such checks, it's always valid here.
        DBUG_ASSERT(false);
        return true;
      }
      else if (geo2->get_type() == Geometry::wkb_geometrycollection)
      {
        if (store_geometry(geo2, break_multi_geom))
          return true;
      }
      else
      {
        geo2->has_geom_header_space(true);
        m_geos.push_back(geo2);
      }
    }

    /*
      GCs with no-overlapping components can only be returned by
      combine_sub_results, which combines geometries from BG set operations,
      so no nested GCs or other user defined GCs are really set to true here.
    */
    set_comp_no_overlapped(geo->is_components_no_overlapped() || ngeom == 1);
  }
  else if (store(geo) == NULL)
    return true;

  return false;
}


/**
  Store a geometry of GEOMETRY format into this collection.
  @param geo a geometry object whose data of GEOMETRY format is to be duplicated
         and stored into this collection. It's not a geometry collection.
  @return a duplicated Geometry object created from geo.
 */
Geometry *BG_geometry_collection::store(const Geometry *geo)
{
  String *pres= NULL;
  Geometry *geo2= NULL;
  Geometry_buffer *pgeobuf= NULL;
  size_t geosize= geo->get_data_size();

  DBUG_ASSERT(geo->get_type() != Geometry::wkb_geometrycollection);
  pres= m_geosdata.append_object();
  if (pres == NULL || pres->reserve(GEOM_HEADER_SIZE + geosize, 256))
    return NULL;
  write_geometry_header(pres, geo->get_srid(), geo->get_type());
  pres->q_append(geo->get_cptr(), geosize);

  pgeobuf= m_geobufs.append_object();
  if (pgeobuf == NULL)
    return NULL;
  geo2= Geometry::construct(pgeobuf, pres->ptr(), pres->length());
  // The geometry data already pass such checks, it's always valid here.
  DBUG_ASSERT(geo2 != NULL);

  if (geo2 != NULL && geo2->get_type() != Geometry::wkb_geometrycollection)
    m_geos.push_back(geo2);

  return geo2;
}


longlong Item_func_isempty::val_int()
{
  DBUG_ASSERT(fixed == 1);
  String tmp;
  String *swkb= args[0]->val_str(&tmp);
  Geometry_buffer buffer;
  Geometry *g= NULL;

  if ((null_value= (!swkb || args[0]->null_value)))
    return 0;
  if (!(g= Geometry::construct(&buffer, swkb)))
  {
    my_error(ER_GIS_INVALID_DATA, MYF(0), func_name());
    return error_int();
  }

  return (null_value || is_empty_geocollection(g)) ? 1 : 0;
}


longlong Item_func_issimple::val_int()
{
  DBUG_ENTER("Item_func_issimple::val_int");
  DBUG_ASSERT(fixed == 1);

  tmp.length(0);
  String *arg_wkb= args[0]->val_str(&tmp);
  if (args[0]->null_value)
  {
    DBUG_RETURN(error_int());
  }
  if (arg_wkb == NULL)
  {
    // Invalid geometry.
    my_error(ER_GIS_INVALID_DATA, MYF(0), func_name());
    DBUG_RETURN(error_int());
  }

  Geometry_buffer buffer;
  Geometry *arg= Geometry::construct(&buffer, arg_wkb);
  if (arg == NULL)
  {
    // Invalid geometry.
    my_error(ER_GIS_INVALID_DATA, MYF(0), func_name());
    DBUG_RETURN(error_int());
  }

  DBUG_RETURN(issimple(arg));
}


/**
  Evaluate if a geometry object is simple according to the OGC definition.

  @param g The geometry to evaluate.
  @return True if the geometry is simple, false otherwise.
*/
bool Item_func_issimple::issimple(Geometry *g)
{
  bool res= false;

  try
  {
    switch (g->get_type())
    {
    case Geometry::wkb_point:
      {
        Gis_point arg(g->get_data_ptr(), g->get_data_size(),
                      g->get_flags(), g->get_srid());
        res= boost::geometry::is_simple(arg);
      }
      break;
    case Geometry::wkb_linestring:
      {
        Gis_line_string arg(g->get_data_ptr(), g->get_data_size(),
                            g->get_flags(), g->get_srid());
        res= boost::geometry::is_simple(arg);
      }
    break;
    case Geometry::wkb_polygon:
      {
        const void *arg_wkb= g->normalize_ring_order();
        if (arg_wkb == NULL)
        {
          // Invalid polygon.
          my_error(ER_GIS_INVALID_DATA, MYF(0), func_name());
          return error_bool();
        }
        Gis_polygon arg(arg_wkb, g->get_data_size(),
                        g->get_flags(), g->get_srid());
        res= boost::geometry::is_simple(arg);
      }
      break;
    case Geometry::wkb_multipoint:
      {
        Gis_multi_point arg(g->get_data_ptr(), g->get_data_size(),
                            g->get_flags(), g->get_srid());
        res= boost::geometry::is_simple(arg);
      }
      break;
    case Geometry::wkb_multilinestring:
      {
        Gis_multi_line_string arg(g->get_data_ptr(), g->get_data_size(),
                                  g->get_flags(), g->get_srid());
        res= boost::geometry::is_simple(arg);
      }
      break;
    case Geometry::wkb_multipolygon:
      {
        const void *arg_wkb= g->normalize_ring_order();
        if (arg_wkb == NULL)
        {
          // Invalid multipolygon.
          my_error(ER_GIS_INVALID_DATA, MYF(0), func_name());
          return error_bool();
        }
        Gis_multi_polygon arg(arg_wkb, g->get_data_size(),
                              g->get_flags(), g->get_srid());
        res= boost::geometry::is_simple(arg);
      }
      break;
    case Geometry::wkb_geometrycollection:
      {
        BG_geometry_collection collection;
        collection.fill(g);

        res= true;
        for (BG_geometry_collection::Geometry_list::iterator i=
               collection.get_geometries().begin();
             i != collection.get_geometries().end();
             ++i)
        {
          res= issimple(*i);
          if (current_thd->is_error())
          {
            res= error_bool();
            break;
          }
          if (!res)
          {
            break;
          }
        }
      }
      break;
    default:
      DBUG_ASSERT(0);
      break;
    }
  }
  CATCH_ALL(func_name(), res= error_bool())

  return res;
}


longlong Item_func_isclosed::val_int()
{
  DBUG_ASSERT(fixed == 1);
  String tmp;
  String *swkb= args[0]->val_str(&tmp);
  Geometry_buffer buffer;
  Geometry *geom;
  int isclosed= 0;				// In case of error

  if ((null_value= (!swkb || args[0]->null_value)))
    return 0L;

  if (!(geom= Geometry::construct(&buffer, swkb)))
  {
    my_error(ER_GIS_INVALID_DATA, MYF(0), func_name());
    return error_int();
  }

  null_value= geom->is_closed(&isclosed);

  return (longlong) isclosed;
}


/**
  Checks the validity of a geometry collection, which is valid
  if and only if all its components are valid.
 */
class Geomcoll_validity_checker: public WKB_scanner_event_handler
{
  bool m_isvalid;
  Geometry::srid_t m_srid;
  std::stack<Geometry::wkbType> types;
public:
  explicit Geomcoll_validity_checker(Geometry::srid_t srid)
    :m_isvalid(true), m_srid(srid)
  {
  }

  bool is_valid() const { return m_isvalid; }

  virtual void on_wkb_start(Geometry::wkbByteOrder bo,
                            Geometry::wkbType geotype,
                            const void *wkb, uint32 len, bool has_hdr)
  {
    if (!m_isvalid)
      return;
    Geometry::wkbType top= Geometry::wkb_invalid_type;
    if (types.size() > 0)
      top= types.top();
    else
      DBUG_ASSERT(geotype == Geometry::wkb_geometrycollection);

    types.push(geotype);
    // A geometry collection's vaidity is determined by that of its components.
    if (geotype == Geometry::wkb_geometrycollection)
      return;
    // If not owned by a GC(i.e. not a direct component of a GC), it doesn't
    // influence the GC's validity.
    if (top != Geometry::wkb_geometrycollection)
      return;

    DBUG_ASSERT(top != Geometry::wkb_invalid_type && has_hdr);
    DBUG_ASSERT(len > WKB_HEADER_SIZE);

    Geometry_buffer geobuf;
    Geometry *geo= NULL;

    // Provide the WKB header starting address, wkb MUST have a WKB header
    // right before it.
    geo= Geometry::construct(&geobuf,
                             static_cast<const char *>(wkb) - WKB_HEADER_SIZE,
                             len + WKB_HEADER_SIZE, false/* has no srid */);
    if (geo == NULL)
      m_isvalid= false;
    else
    {
      geo->set_srid(m_srid);
      m_isvalid= check_geometry_valid(geo);
    }
  }


  virtual void on_wkb_end(const void *wkb)
  {
    if (types.size() > 0)
      types.pop();
  }
};


/*
  Call Boost Geometry algorithm to check whether a geometry is valid as
  defined by OGC.
 */
static int check_geometry_valid(Geometry *geom)
{
  int ret= 0;

  // Empty geometry collection is always valid. This is shortcut for
  // flat empty GCs.
  if (is_empty_geocollection(geom))
    return 1;

  switch (geom->get_type())
  {
  case Geometry::wkb_point:
  {
    BG_models<double, bgcs::cartesian>::Point
      bg(geom->get_data_ptr(), geom->get_data_size(),
         geom->get_flags(), geom->get_srid());
    ret= bg::is_valid(bg);
    break;
  }
  case Geometry::wkb_linestring:
  {
    BG_models<double, bgcs::cartesian>::Linestring
      bg(geom->get_data_ptr(), geom->get_data_size(),
         geom->get_flags(), geom->get_srid());
    ret= bg::is_valid(bg);
    break;
  }
  case Geometry::wkb_polygon:
  {
    const void *ptr= geom->normalize_ring_order();
    if (ptr == NULL)
    {
      ret= 0;
      break;
    }

    BG_models<double, bgcs::cartesian>::Polygon
      bg(ptr, geom->get_data_size(),
         geom->get_flags(), geom->get_srid());
    ret= bg::is_valid(bg);
    break;
  }
  case Geometry::wkb_multipoint:
  {
    BG_models<double, bgcs::cartesian>::Multipoint
      bg(geom->get_data_ptr(), geom->get_data_size(),
         geom->get_flags(), geom->get_srid());
    ret= bg::is_valid(bg);
    break;
  }
  case Geometry::wkb_multilinestring:
  {
    BG_models<double, bgcs::cartesian>::Multilinestring
      bg(geom->get_data_ptr(), geom->get_data_size(),
         geom->get_flags(), geom->get_srid());
    ret= bg::is_valid(bg);
    break;
  }
  case Geometry::wkb_multipolygon:
  {
    const void *ptr= geom->normalize_ring_order();
    if (ptr == NULL)
    {
      ret= 0;
      break;
    }

    BG_models<double, bgcs::cartesian>::Multipolygon
      bg(ptr, geom->get_data_size(),
         geom->get_flags(), geom->get_srid());
    ret= bg::is_valid(bg);
    break;
  }
  case Geometry::wkb_geometrycollection:
  {
    uint32 wkb_len= geom->get_data_size();
    Geomcoll_validity_checker validity_checker(geom->get_srid());

    /*
      This case can only be reached when this function isn't recursively
      called (indirectly by itself) but called by other functions, and
      it's the WKB data doesn't have a WKB header before it. Otherwise in
      Geomcoll_validity_checker it's required that the WKB data has a header.
     */
    wkb_scanner(geom->get_cptr(), &wkb_len,
                Geometry::wkb_geometrycollection, false,
                &validity_checker);
    ret= validity_checker.is_valid();
    break;
  }
  default:
    DBUG_ASSERT(false);
    break;
  }

  return ret;
}


longlong Item_func_isvalid::val_int()
{
  DBUG_ASSERT(fixed == 1);
  String tmp;
  String *swkb= args[0]->val_str(&tmp);
  Geometry_buffer buffer;
  Geometry *geom;

  if ((null_value= (!swkb || args[0]->null_value)))
    return 0L;

  // It should return false if the argument isn't a valid GEOMETRY string.
  if (!(geom= Geometry::construct(&buffer, swkb)))
    return 0L;
  if (geom->get_srid() != 0)
  {
    my_error(ER_WRONG_ARGUMENTS, MYF(0), func_name());
    return error_int();
  }

  int ret= 0;
  try
  {
    ret= check_geometry_valid(geom);
  }
  CATCH_ALL("ST_IsValid", null_value= true)

  return ret;
}


/*
  Numerical functions
*/


longlong Item_func_dimension::val_int()
{
  DBUG_ASSERT(fixed == 1);
  uint32 dim= 0;				// In case of error
  String *swkb= args[0]->val_str(&value);
  Geometry_buffer buffer;
  Geometry *geom;

  if ((null_value= (!swkb || args[0]->null_value)))
    return 0;
  if (!(geom= Geometry::construct(&buffer, swkb)))
  {
    my_error(ER_GIS_INVALID_DATA, MYF(0), func_name());
    return error_int();
  }
  null_value= geom->dimension(&dim);
  return (longlong) dim;
}


longlong Item_func_numinteriorring::val_int()
{
  DBUG_ASSERT(fixed == 1);
  uint32 num= 0;				// In case of error
  String *swkb= args[0]->val_str(&value);
  Geometry_buffer buffer;
  Geometry *geom;

  if ((null_value= (!swkb || args[0]->null_value)))
    return 0L;
  if (!(geom= Geometry::construct(&buffer, swkb)))
  {
    my_error(ER_GIS_INVALID_DATA, MYF(0), func_name());
    return error_int();
  }
  null_value= geom->num_interior_ring(&num);
  return (longlong) num;
}


longlong Item_func_numgeometries::val_int()
{
  DBUG_ASSERT(fixed == 1);
  uint32 num= 0;				// In case of errors
  String *swkb= args[0]->val_str(&value);
  Geometry_buffer buffer;
  Geometry *geom;

  if ((null_value= (!swkb || args[0]->null_value)))
    return 0L;
  if (!(geom= Geometry::construct(&buffer, swkb)))
  {
    my_error(ER_GIS_INVALID_DATA, MYF(0), func_name());
    return error_int();
  }
  null_value= geom->num_geometries(&num);
  return (longlong) num;
}


longlong Item_func_numpoints::val_int()
{
  DBUG_ASSERT(fixed == 1);
  uint32 num= 0;				// In case of errors
  String *swkb= args[0]->val_str(&value);
  Geometry_buffer buffer;
  Geometry *geom;

  if ((null_value= (!swkb || args[0]->null_value)))
    return 0L;
  if (!(geom= Geometry::construct(&buffer, swkb)))
  {
    my_error(ER_GIS_INVALID_DATA, MYF(0), func_name());
    return error_int();
  }
  null_value= geom->num_points(&num);
  return (longlong) num;
}


double Item_func_x::val_real()
{
  DBUG_ASSERT(fixed == 1);
  double res= 0.0;				// In case of errors
  String *swkb= args[0]->val_str(&value);
  Geometry_buffer buffer;
  Geometry *geom;

  if ((null_value= (!swkb || args[0]->null_value)))
    return res;
  if (!(geom= Geometry::construct(&buffer, swkb)))
  {
    my_error(ER_GIS_INVALID_DATA, MYF(0), func_name());
    return error_real();
  }
  null_value= geom->get_x(&res);
  return res;
}


double Item_func_y::val_real()
{
  DBUG_ASSERT(fixed == 1);
  double res= 0;				// In case of errors
  String *swkb= args[0]->val_str(&value);
  Geometry_buffer buffer;
  Geometry *geom;

  if ((null_value= (!swkb || args[0]->null_value)))
    return res;
  if (!(geom= Geometry::construct(&buffer, swkb)))
  {
    my_error(ER_GIS_INVALID_DATA, MYF(0), func_name());
    return error_real();
  }
  null_value= geom->get_y(&res);
  return res;
}


template <typename Coordsys>
double Item_func_area::bg_area(const Geometry *geom)
{
  double res= 0;

  try
  {
    switch (geom->get_type())
    {
    case Geometry::wkb_point:
    case Geometry::wkb_multipoint:
    case Geometry::wkb_linestring:
    case Geometry::wkb_multilinestring:
      res= 0;
      break;
    case Geometry::wkb_polygon:
      {
        typename BG_models<double, Coordsys>::Polygon
          plgn(geom->get_data_ptr(), geom->get_data_size(),
               geom->get_flags(), geom->get_srid());

        res= boost::geometry::area(plgn);
      }
      break;
    case Geometry::wkb_multipolygon:
      {
        typename BG_models<double, Coordsys>::Multipolygon
          mplgn(geom->get_data_ptr(), geom->get_data_size(),
                geom->get_flags(), geom->get_srid());

        res= boost::geometry::area(mplgn);
      }
      break;
    case Geometry::wkb_geometrycollection:
      {
        BG_geometry_collection bggc;

        bggc.fill(geom);

        for (BG_geometry_collection::Geometry_list::iterator
             i= bggc.get_geometries().begin();
             i != bggc.get_geometries().end(); ++i)
        {
          if ((*i)->get_geotype() != Geometry::wkb_geometrycollection &&
              (*i)->normalize_ring_order() == NULL)
          {
            my_error(ER_GIS_INVALID_DATA, MYF(0), func_name());
            null_value= true;
            return 0;
          }

          res+= bg_area<Coordsys>(*i);
          if (null_value)
            return res;
        }

      }
      break;
    default:
      DBUG_ASSERT(false);
      break;
    }
  }
  CATCH_ALL("st_area", null_value= true)

  /*
    Given a polygon whose rings' points are in counter-clockwise order,
    boost geometry computes an area of negative value. Also, the inner ring
    has to be clockwise.

    We now always make polygon rings CCW --- outer ring CCW and inner rings CW,
    thus if we get a negative value, it's because the inner ring is larger than
    the outer ring, and we should keep it negative.
   */

  return res;
}


double Item_func_area::val_real()
{
  DBUG_ASSERT(fixed == 1);
  double res= 0;				// In case of errors
  String *swkb= args[0]->val_str(&value);
  Geometry_buffer buffer;
  Geometry *geom;

  if ((null_value= (!swkb || args[0]->null_value)))
    return res;
  if (!(geom= Geometry::construct(&buffer, swkb)))
  {
    my_error(ER_GIS_INVALID_DATA, MYF(0), func_name());
    return error_real();
  }
  DBUG_ASSERT(geom->get_coordsys() == Geometry::cartesian);

  if (geom->get_geotype() != Geometry::wkb_geometrycollection &&
      geom->normalize_ring_order() == NULL)
  {
    my_error(ER_GIS_INVALID_DATA, MYF(0), func_name());
    return error_real();
  }

  res= bg_area<bgcs::cartesian>(geom);

  // Had error in bg_area.
  if (null_value)
    return error_real();

  if (!my_isfinite(res))
  {
    my_error(ER_GIS_INVALID_DATA, MYF(0), func_name());
    return error_real();
  }
  return res;
}

double Item_func_glength::val_real()
{
  DBUG_ASSERT(fixed == 1);
  double res= 0;				// In case of errors
  String *swkb= args[0]->val_str(&value);
  Geometry_buffer buffer;
  Geometry *geom;

  if ((null_value= (!swkb || args[0]->null_value)))
    return res;
  if (!(geom= Geometry::construct(&buffer, swkb)))
  {
    my_error(ER_GIS_INVALID_DATA, MYF(0), func_name());
    return error_real();
  }
  if ((null_value= geom->geom_length(&res)))
    return res;
  if (!my_isfinite(res))
  {
    my_error(ER_GIS_INVALID_DATA, MYF(0), func_name());
    return error_real();
  }
  return res;
}

longlong Item_func_srid::val_int()
{
  DBUG_ASSERT(fixed == 1);
  String *swkb= args[0]->val_str(&value);
  Geometry_buffer buffer;
  longlong res= 0L;

  if ((null_value= (!swkb || args[0]->null_value)))
    return res;
  if (!Geometry::construct(&buffer, swkb))
  {
    my_error(ER_GIS_INVALID_DATA, MYF(0), func_name());
    return error_int();
  }

  return (longlong) (uint4korr(swkb->ptr()));
}


/**
  Compact a geometry collection, making all its points/multipoints into a
  single multipoint object, and all its linestrings/multilinestrings into a
  single multilinestring object; leave polygons and multipolygons as they were.

  @param g the input geometry collection.
  @param gbuf the place to create the new result geometry collection.
  @param str the String buffer to hold data of the result geometry collection.
 */
static const Geometry *
compact_collection(const Geometry *g, Geometry_buffer *gbuf, String *str)
{
  if (g->get_geotype() != Geometry::wkb_geometrycollection)
    return g;

  uint32 wkb_len, wkb_len0;
  char *wkb_start= g->get_cptr();

  wkb_len= wkb_len0= g->get_data_size();
  BG_models<double, bgcs::cartesian>::Multilinestring mls;
  Geometry_grouper<BG_models<double, bgcs::cartesian>::Linestring>
    ls_grouper(&mls);
  wkb_scanner(wkb_start, &wkb_len,
              Geometry::wkb_geometrycollection, false, &ls_grouper);

  BG_models<double, bgcs::cartesian>::Multipoint mpts;
  wkb_len= wkb_len0;
  Geometry_grouper<BG_models<double, bgcs::cartesian>::Point>
    pt_grouper(&mpts);
  wkb_scanner(wkb_start, &wkb_len,
              Geometry::wkb_geometrycollection, false, &pt_grouper);

  Gis_geometry_collection *ret= new (gbuf) Gis_geometry_collection();
  wkb_len= wkb_len0;
  Geometry_grouper<BG_models<double, bgcs::cartesian>::Polygon>
    mplgn_grouper(ret, str);
  wkb_scanner(wkb_start, &wkb_len,
              Geometry::wkb_geometrycollection, false, &mplgn_grouper);

  ret->append_geometry(&mls, str);
  ret->append_geometry(&mpts, str);

  return ret;
}


template<typename Num_type>
class Numeric_interval
{
  Num_type left, right;
  bool is_left_open, is_right_open;
  bool is_left_unlimitted, is_right_unlimitted;
public:
  // Construct a boundless interval.
  Numeric_interval() :left(0), right(0),
    is_left_open(false), is_right_open(false),
    is_left_unlimitted(true), is_right_unlimitted(true)
  {
  }

  // Construct a both bounded internal.
  Numeric_interval(const Num_type &l, bool left_open,
                   const Num_type &r, bool right_open) :left(l), right(r),
    is_left_open(left_open), is_right_open(right_open),
    is_left_unlimitted(false), is_right_unlimitted(false)
  {
  }

  // Construct a half boundless half bounded interval.
  // @param is_left true to specify the left boundary and right is boundless;
  //                false to specify the right boundary and left is boundless.
  Numeric_interval(bool is_left, const Num_type &v, bool is_open)
    :left(0), right(0),
    is_left_open(false), is_right_open(false),
    is_left_unlimitted(true), is_right_unlimitted(true)
  {
    if (is_left)
    {
      left= v;
      is_left_open= is_open;
      is_left_unlimitted= false;
    }
    else
    {
      right= v;
      is_right_open= is_open;
      is_right_unlimitted= false;
    }
  }

  /*
    Get left boundary specification.
    @param [out] l takes back left boundary value. if boundless it's intact.
    @param [out] is_open takes back left boundary openness. if boundless
                         it's intact.
    @return true if it's boundless, false if bounded and the two out parameters
                 take back the boundary info.
  */
  bool get_left(Num_type &l, bool &is_open) const
  {
    if (is_left_unlimitted)
      return true;
    l= left;
    is_open= is_left_open;
    return false;
  }


  /*
    Get right boundary specification.
    @param [out] r takes back right boundary value. if boundless it's intact.
    @param [out] is_open takes back right boundary openness. if boundless
                         it's intact.
    @return true if it's boundless, false if bounded and the two out parameters
                 take back the boundary info.
  */
  bool get_right(Num_type &r, bool &is_open) const
  {
    if (is_right_unlimitted)
      return true;
    r= right;
    is_open= is_right_open;
    return false;
  }
};


class Point_coordinate_checker : public WKB_scanner_event_handler
{
  bool has_invalid;

  // Valid x and y coordinate range.
  Numeric_interval<double> x_val, y_val;
public:
  Point_coordinate_checker(Numeric_interval<double> x_range,
                           Numeric_interval<double> y_range)
    :has_invalid(false), x_val(x_range), y_val(y_range)
  {}

  virtual void on_wkb_start(Geometry::wkbByteOrder bo,
                            Geometry::wkbType geotype,
                            const void *wkb, uint32 len, bool has_hdr)
  {
    if (geotype == Geometry::wkb_point)
    {
      Gis_point pt(wkb, POINT_DATA_SIZE,
                   Geometry::Flags_t(Geometry::wkb_point, len), 0);
      double x= pt.get<0>(), y= pt.get<1>();

      double xmin, xmax, ymin, ymax;
      bool xmin_open, ymin_open, xmax_open, ymax_open;

      if ((!x_val.get_left(xmin, xmin_open) &&
           (x < xmin || (xmin_open && x == xmin))) ||
          (!x_val.get_right(xmax, xmax_open) &&
           (x > xmax || (xmax_open && x == xmax))) ||
          (!y_val.get_left(ymin, ymin_open) &&
           (y < ymin || (ymin_open && y == ymin))) ||
          (!y_val.get_right(ymax, ymax_open) &&
           (y > ymax || (ymax_open && y == ymax))))
      {
        has_invalid= true;
        return;
      }
    }
  }


  virtual void on_wkb_end(const void *wkb)
  {
  }

  bool has_invalid_point() const { return has_invalid; }
};


template <typename CoordinateSystem>
struct BG_distance
{};


template <>
struct BG_distance<bg::cs::cartesian>
{
  static double apply(Item_func_distance *item, Geometry *g1, Geometry *g2)
  {
    // Do the actual computation here for the cartesian CS.
    return item->bg_distance<bgcs::cartesian>(g1, g2);
  }
};


template <>
struct BG_distance<bg::cs::spherical_equatorial<bg::degree> >
{
  static double apply(Item_func_distance *item, Geometry *g1, Geometry *g2)
  {
    // Do the actual computation here for the spherical equatorial CS
    // with degree units.
    return item->bg_distance_spherical(g1, g2);
  }
};


double Item_func_distance::val_real()
{
  typedef bgcs::spherical_equatorial<bg::degree> bgcssed;
  double distance= 0;

  DBUG_ENTER("Item_func_distance::val_real");
  DBUG_ASSERT(fixed == 1);

  String *res1= args[0]->val_str(&tmp_value1);
  String *res2= args[1]->val_str(&tmp_value2);
  Geometry_buffer buffer1, buffer2;
  Geometry *g1, *g2;

  if ((null_value= (!res1 || args[0]->null_value ||
                    !res2 || args[1]->null_value)))
    DBUG_RETURN(0.0);

  if (!(g1= Geometry::construct(&buffer1, res1)) ||
      !(g2= Geometry::construct(&buffer2, res2)))
  {
    // If construction fails, we assume invalid input data.
    my_error(ER_GIS_INVALID_DATA, MYF(0), func_name());
    DBUG_RETURN(error_real());
  }

  // The two geometry operand must be in the same coordinate system.
  if (g1->get_srid() != g2->get_srid())
  {
    my_error(ER_GIS_DIFFERENT_SRIDS, MYF(0), func_name(),
             g1->get_srid(), g2->get_srid());
    DBUG_RETURN(error_real());
  }

  if ((g1->get_geotype() != Geometry::wkb_geometrycollection &&
       g1->normalize_ring_order() == NULL) ||
      (g2->get_geotype() != Geometry::wkb_geometrycollection &&
       g2->normalize_ring_order() == NULL))
  {
    my_error(ER_GIS_INVALID_DATA, MYF(0), func_name());
    DBUG_RETURN(error_real());
  }

  if (is_spherical_equatorial)
  {
    Geometry::wkbType gt1= g1->get_geotype();
    Geometry::wkbType gt2= g2->get_geotype();
    if (!((gt1 == Geometry::wkb_point || gt1 == Geometry::wkb_multipoint) &&
          (gt2 == Geometry::wkb_point || gt2 == Geometry::wkb_multipoint)))
    {
      my_error(ER_GIS_UNSUPPORTED_ARGUMENT, MYF(0), func_name());
      DBUG_RETURN(error_real());
    }

    if (arg_count == 3)
    {
      earth_radius= args[2]->val_real();
      if (args[2]->null_value)
        DBUG_RETURN(error_real());
      if (earth_radius <= 0)
      {
        my_error(ER_WRONG_ARGUMENTS, MYF(0), func_name());
        DBUG_RETURN(error_real());
      }
    }

    /*
      Make sure all points' coordinates are valid:
      x in (-180, 180], y in [-90, 90].
    */
    Numeric_interval<double> x_range(-180, true, 180, false);   // (-180, 180]
    Numeric_interval<double> y_range(-90, false, 90, false);    // [-90, 90]
    Point_coordinate_checker checker(x_range, y_range);

    uint32 wkblen= res1->length() - 4;
    wkb_scanner(res1->ptr() + 4, &wkblen, Geometry::wkb_invalid_type,
                true, &checker);
    if (checker.has_invalid_point())
    {
      my_error(ER_WRONG_ARGUMENTS, MYF(0), func_name());
      DBUG_RETURN(error_real());
    }

    wkblen= res2->length() - 4;
    wkb_scanner(res2->ptr() + 4, &wkblen, Geometry::wkb_invalid_type,
                true, &checker);
    if (checker.has_invalid_point())
    {
      my_error(ER_WRONG_ARGUMENTS, MYF(0), func_name());
      DBUG_RETURN(error_real());
    }
  }

  if (g1->get_type() != Geometry::wkb_geometrycollection &&
      g2->get_type() != Geometry::wkb_geometrycollection)
  {
    if (is_spherical_equatorial)
      distance= BG_distance<bgcssed>::apply(this, g1, g2);
    else
      distance= BG_distance<bgcs::cartesian>::apply(this, g1, g2);
  }
  else
    distance= geometry_collection_distance(g1, g2);

  if (null_value)
    DBUG_RETURN(error_real());

  if (!my_isfinite(distance) || distance < 0)
  {
    my_error(ER_GIS_INVALID_DATA, MYF(0), func_name());
    DBUG_RETURN(error_real());
  }
  DBUG_RETURN(distance);
}


/*
  Calculate the distance of two geometry collections. BG has optimized
  algorithm to calculate distance among multipoints, multilinestrings
  and polygons, so we compact the collection to make a single multipoint,
  a single multilinestring, and the rest are all polygons and multipolygons,
  and do a nested loop to calculate the minimum distances among such
  compacted components as the final result.
 */
double Item_func_distance::
geometry_collection_distance(const Geometry *g1, const Geometry *g2)
{
  BG_geometry_collection bggc1, bggc2;
  bool initialized= false, all_normalized= false;
  double min_distance= DBL_MAX, dist= DBL_MAX;
  String gcstr1, gcstr2;
  Geometry_buffer buf1, buf2;
  const Geometry *g11, *g22;

  g11= compact_collection(g1, &buf1, &gcstr1);
  g22= compact_collection(g2, &buf2, &gcstr2);

  bggc1.fill(g11);
  bggc2.fill(g22);
  for (BG_geometry_collection::Geometry_list::iterator
       i= bggc1.get_geometries().begin();
       i != bggc1.get_geometries().end(); ++i)
  {
    /* Normalize polygon rings, do only once for each component. */
    if ((*i)->get_geotype() != Geometry::wkb_geometrycollection &&
        (*i)->normalize_ring_order() == NULL)
    {
      my_error(ER_GIS_INVALID_DATA, MYF(0), func_name());
      return error_real();
    }

    for (BG_geometry_collection::Geometry_list::iterator
         j= bggc2.get_geometries().begin();
         j != bggc2.get_geometries().end(); ++j)
    {
      /* Normalize polygon rings, do only once for each component. */
      if (!all_normalized &&
          (*j)->get_geotype() != Geometry::wkb_geometrycollection &&
          (*j)->normalize_ring_order() == NULL)
      {
        my_error(ER_GIS_INVALID_DATA, MYF(0), func_name());
        return error_real();
      }

      if (is_spherical_equatorial)
      {
        // For now this is never reached because we only support
        // distance([multi]point, [multi]point) for spherical.
        DBUG_ASSERT(false);
      }
      else
        dist= BG_distance<bgcs::cartesian>::apply(this, *i, *j);
      if (null_value)
        return error_real();
      if (dist < 0 || boost::math::isnan(dist))
        return dist;

      if (!initialized)
      {
        min_distance= dist;
        initialized= true;
      }
      else if (min_distance > dist)
        min_distance= dist;

    }

    all_normalized= true;
    if (!initialized)
      break;                                  // bggc2 is empty.
  }

  /*
    If at least one of the collections is empty, we have NULL result.
  */
  if (!initialized)
    return error_real();

  return min_distance;
}


double Item_func_distance::
distance_point_geometry_spherical(const Geometry *g1, const Geometry *g2)
{
  typedef bgcs::spherical_equatorial<bg::degree> bgcssed;
  double res= 0;
  bg::strategy::distance::haversine<double, double>
    dist_strategy(earth_radius);

  BG_models<double, bgcssed>::Point
    bg1(g1->get_data_ptr(), g1->get_data_size(),
        g1->get_flags(), g1->get_srid());

  switch (g2->get_type())
  {
  case Geometry::wkb_point:
    {
      BG_models<double, bgcssed>::Point
        bg2(g2->get_data_ptr(), g2->get_data_size(),
            g2->get_flags(), g2->get_srid());
      res= bg::distance(bg1, bg2, dist_strategy);
    }
    break;
  case Geometry::wkb_multipoint:
    {
      BG_models<double, bgcssed>::Multipoint
        bg2(g2->get_data_ptr(), g2->get_data_size(),
            g2->get_flags(), g2->get_srid());

      res= bg::distance(bg1, bg2, dist_strategy);
    }
    break;
  default:
    DBUG_ASSERT(false);
    break;
  }
  return res;
}


double Item_func_distance::
distance_multipoint_geometry_spherical(const Geometry *g1, const Geometry *g2)
{
  typedef bgcs::spherical_equatorial<bg::degree> bgcssed;
  double res= 0;
  bg::strategy::distance::haversine<double, double>
    dist_strategy(earth_radius);

  BG_models<double, bgcssed>::Multipoint
    bg1(g1->get_data_ptr(), g1->get_data_size(),
        g1->get_flags(), g1->get_srid());

  switch (g2->get_type())
  {
  case Geometry::wkb_point:
    {
      BG_models<double, bgcssed>::Point
        bg2(g2->get_data_ptr(), g2->get_data_size(),
            g2->get_flags(), g2->get_srid());
      res= bg::distance(bg1, bg2, dist_strategy);
    }
    break;
  case Geometry::wkb_multipoint:
    {
      BG_models<double, bgcssed>::Multipoint
        bg2(g2->get_data_ptr(), g2->get_data_size(),
            g2->get_flags(), g2->get_srid());
      res= bg::distance(bg1, bg2, dist_strategy);
    }
    break;
  default:
    DBUG_ASSERT(false);
    break;
  }

  return res;
}


double Item_func_distance::
bg_distance_spherical(const Geometry *g1, const Geometry *g2)
{
  double res= 0;

  try
  {
    switch (g1->get_type())
    {
    case Geometry::wkb_point:
      res= distance_point_geometry_spherical(g1, g2);
      break;
    case Geometry::wkb_multipoint:
      res= distance_multipoint_geometry_spherical(g1, g2);
      break;
    default:
      DBUG_ASSERT(false);
      break;
    }
  }
  CATCH_ALL("st_distance_sphere", null_value= true)

  return res;
}


template <typename Coordsys, typename BG_geometry>
double Item_func_distance::
distance_dispatch_second_geometry(const BG_geometry& bg1, const Geometry* g2)
{
  double res= 0;
  switch (g2->get_type())
  {
  case Geometry::wkb_point:
    {
      typename BG_models<double, Coordsys>::Point
        bg2(g2->get_data_ptr(), g2->get_data_size(),
            g2->get_flags(), g2->get_srid());
      res= bg::distance(bg1, bg2);
    }
    break;
  case Geometry::wkb_multipoint:
    {
      typename BG_models<double, Coordsys>::Multipoint
        bg2(g2->get_data_ptr(), g2->get_data_size(),
            g2->get_flags(), g2->get_srid());
      res= bg::distance(bg1, bg2);
    }
    break;
  case Geometry::wkb_linestring:
    {
      typename BG_models<double, Coordsys>::Linestring
        bg2(g2->get_data_ptr(), g2->get_data_size(),
            g2->get_flags(), g2->get_srid());
      res= bg::distance(bg1, bg2);
    }
    break;
  case Geometry::wkb_multilinestring:
    {
      typename BG_models<double, Coordsys>::Multilinestring
        bg2(g2->get_data_ptr(), g2->get_data_size(),
            g2->get_flags(), g2->get_srid());
      res= bg::distance(bg1, bg2);
    }
    break;
  case Geometry::wkb_polygon:
    {
      typename BG_models<double, Coordsys>::Polygon
        bg2(g2->get_data_ptr(), g2->get_data_size(),
            g2->get_flags(), g2->get_srid());
      res= bg::distance(bg1, bg2);
    }
    break;
  case Geometry::wkb_multipolygon:
    {
      typename BG_models<double, Coordsys>::Multipolygon
        bg2(g2->get_data_ptr(), g2->get_data_size(),
            g2->get_flags(), g2->get_srid());
      res= bg::distance(bg1, bg2);
    }
    break;
  default:
    DBUG_ASSERT(false);
    break;
  }
  return res;
}


/*
  Calculate distance of g1 and g2 using Boost.Geometry. We split the
  implementation into 6 smaller functions according to the type of g1, to
  make all functions smaller in size. Because distance is symmetric, we swap
  parameters if the swapped type combination is already implemented.
 */
template <typename Coordsys>
double Item_func_distance::bg_distance(const Geometry *g1, const Geometry *g2)
{
  double res= 0;
  bool had_except= false;

  try
  {
    switch (g1->get_type())
    {
    case Geometry::wkb_point:
      {
        typename BG_models<double, Coordsys>::Point
          bg1(g1->get_data_ptr(), g1->get_data_size(),
              g1->get_flags(), g1->get_srid());
        res= distance_dispatch_second_geometry<Coordsys>(bg1, g2);
      }
      break;
    case Geometry::wkb_multipoint:
      {
        typename BG_models<double, Coordsys>::Multipoint
          bg1(g1->get_data_ptr(), g1->get_data_size(),
              g1->get_flags(), g1->get_srid());
        res= distance_dispatch_second_geometry<Coordsys>(bg1, g2);
      }
      break;
    case Geometry::wkb_linestring:
      {
        typename BG_models<double, Coordsys>::Linestring
          bg1(g1->get_data_ptr(), g1->get_data_size(),
              g1->get_flags(), g1->get_srid());
        res= distance_dispatch_second_geometry<Coordsys>(bg1, g2);
      }
      break;
    case Geometry::wkb_multilinestring:
      {
        typename BG_models<double, Coordsys>::Multilinestring
          bg1(g1->get_data_ptr(), g1->get_data_size(),
              g1->get_flags(), g1->get_srid());
        res= distance_dispatch_second_geometry<Coordsys>(bg1, g2);
      }
      break;
    case Geometry::wkb_polygon:
      {
        typename BG_models<double, Coordsys>::Polygon
          bg1(g1->get_data_ptr(), g1->get_data_size(),
              g1->get_flags(), g1->get_srid());
        res= distance_dispatch_second_geometry<Coordsys>(bg1, g2);
      }
      break;
    case Geometry::wkb_multipolygon:
      {
        typename BG_models<double, Coordsys>::Multipolygon
          bg1(g1->get_data_ptr(), g1->get_data_size(),
              g1->get_flags(), g1->get_srid());
        res= distance_dispatch_second_geometry<Coordsys>(bg1, g2);
      }
      break;
    default:
      DBUG_ASSERT(false);
      break;
    }
  }
  CATCH_ALL("st_distance", had_except= true)

  if (had_except)
    return error_real();

  return res;
}

<|MERGE_RESOLUTION|>--- conflicted
+++ resolved
@@ -2834,297 +2834,6 @@
 }
 
 
-<<<<<<< HEAD
-static double count_edge_t(const Gcalc_heap::Info *ea,
-                           const Gcalc_heap::Info *eb,
-                           const Gcalc_heap::Info *v,
-                           double &ex, double &ey, double &vx, double &vy,
-                           double &e_sqrlen)
-{
-  ex= eb->x - ea->x;
-  ey= eb->y - ea->y;
-  vx= v->x - ea->x;
-  vy= v->y - ea->y;
-  e_sqrlen= ex * ex + ey * ey;
-  return (ex * vx + ey * vy) / e_sqrlen;
-}
-
-
-static double distance_to_line(double ex, double ey, double vx, double vy,
-                               double e_sqrlen)
-{
-  return fabs(vx * ey - vy * ex) / sqrt(e_sqrlen);
-}
-
-
-static double distance_points(const Gcalc_heap::Info *a,
-                              const Gcalc_heap::Info *b)
-{
-  double x= a->x - b->x;
-  double y= a->y - b->y;
-  return sqrt(x * x + y * y);
-}
-
-
-/*
-  Calculates the distance between objects.
-*/
-
-static int calc_distance(double *result, Gcalc_heap *collector, uint obj2_si,
-                         Gcalc_function *func, Gcalc_scan_iterator *scan_it)
-{
-  bool cur_point_edge;
-  const Gcalc_scan_iterator::point *evpos;
-  const Gcalc_heap::Info *cur_point, *dist_point;
-  Gcalc_scan_events ev;
-  double t, distance, cur_distance;
-  double ex, ey, vx, vy, e_sqrlen;
-
-  DBUG_ENTER("calc_distance");
-
-  distance= DBL_MAX;
-
-  while (scan_it->more_points())
-  {
-    if (scan_it->step())
-      goto mem_error;
-    evpos= scan_it->get_event_position();
-    ev= scan_it->get_event();
-    cur_point= evpos->pi;
-
-    /*
-       handling intersection we only need to check if it's the intersecion
-       of objects 1 and 2. In this case distance is 0
-    */
-    if (ev == scev_intersection)
-    {
-      if ((evpos->get_next()->pi->shape >= obj2_si) !=
-            (cur_point->shape >= obj2_si))
-      {
-        distance= 0;
-        goto exit;
-      }
-      continue;
-    }
-
-    /*
-       if we get 'scev_point | scev_end | scev_two_ends' we don't need
-       to check for intersection of objects.
-       Though we need to calculate distances.
-    */
-    if (ev & (scev_point | scev_end | scev_two_ends))
-      goto calculate_distance;
-
-    goto calculate_distance;
-    /*
-       having these events we need to check for possible intersection
-       of objects
-       scev_thread | scev_two_threads | scev_single_point
-    */
-    DBUG_ASSERT(ev & (scev_thread | scev_two_threads | scev_single_point));
-
-    func->clear_state();
-    for (Gcalc_point_iterator pit(scan_it); pit.point() != evpos; ++pit)
-    {
-      gcalc_shape_info si= pit.point()->get_shape();
-      if ((func->get_shape_kind(si) == Gcalc_function::shape_polygon))
-        func->invert_state(si);
-    }
-    func->invert_state(evpos->get_shape());
-    if (func->count())
-    {
-      /* Point of one object is inside the other - intersection found */
-      distance= 0;
-      goto exit;
-    }
-
-
-calculate_distance:
-    if (cur_point->shape >= obj2_si)
-      continue;
-    cur_point_edge= !cur_point->is_bottom();
-
-    for (dist_point= collector->get_first(); dist_point;
-         dist_point= dist_point->get_next())
-    {
-      /* We only check vertices of object 2 */
-      if (dist_point->shape < obj2_si)
-        continue;
-
-      /* if we have an edge to check */
-      if (dist_point->left)
-      {
-        t= count_edge_t(dist_point, dist_point->left, cur_point,
-                        ex, ey, vx, vy, e_sqrlen);
-        if ((t > 0.0) && (t < 1.0))
-        {
-          cur_distance= distance_to_line(ex, ey, vx, vy, e_sqrlen);
-          if (distance > cur_distance)
-            distance= cur_distance;
-        }
-      }
-      if (cur_point_edge)
-      {
-        t= count_edge_t(cur_point, cur_point->left, dist_point,
-                        ex, ey, vx, vy, e_sqrlen);
-        if ((t > 0.0) && (t < 1.0))
-        {
-          cur_distance= distance_to_line(ex, ey, vx, vy, e_sqrlen);
-          if (distance > cur_distance)
-            distance= cur_distance;
-        }
-      }
-      cur_distance= distance_points(cur_point, dist_point);
-      if (distance > cur_distance)
-        distance= cur_distance;
-    }
-  }
-
-exit:
-  *result= distance;
-  DBUG_RETURN(0);
-
-mem_error:
-  DBUG_RETURN(1);
-}
-
-
-int Item_func_spatial_rel::func_touches()
-{
-  double distance= GIS_ZERO;
-  int result= 0;
-  int cur_func= 0;
-
-  Gcalc_operation_transporter trn(&func, &collector);
-
-  String *res1= args[0]->val_str(&tmp_value1);
-  String *res2= args[1]->val_str(&tmp_value2);
-  Geometry_buffer buffer1, buffer2;
-  Geometry *g1, *g2;
-  int obj2_si;
-
-  DBUG_ENTER("Item_func_spatial_rel::func_touches");
-  DBUG_ASSERT(fixed == 1);
-
-  if ((null_value= (!res1 || args[0]->null_value ||
-                    !res2 || args[1]->null_value)))
-    goto mem_error;
-  if (!(g1= Geometry::construct(&buffer1, res1)) ||
-      !(g2= Geometry::construct(&buffer2, res2)))
-  {
-    my_error(ER_GIS_INVALID_DATA, MYF(0), func_name());
-    result= error_int();
-    goto exit;
-  }
-
-  if ((g1->get_class_info()->m_type_id == Geometry::wkb_point) &&
-      (g2->get_class_info()->m_type_id == Geometry::wkb_point))
-  {
-    point_xy p1, p2, e;
-    if (((Gis_point *) g1)->get_xy(&p1) ||
-        ((Gis_point *) g2)->get_xy(&p2))
-      goto mem_error;
-    e.x= p2.x - p1.x;
-    e.y= p2.y - p1.y;
-    DBUG_RETURN((e.x * e.x + e.y * e.y) < GIS_ZERO);
-  }
-
-  if (func.reserve_op_buffer(1))
-    goto mem_error;
-  func.add_operation(Gcalc_function::op_intersection, 2);
-
-  if (g1->store_shapes(&trn))
-    goto mem_error;
-  obj2_si= func.get_nshapes();
-
-  if (g2->store_shapes(&trn) || func.alloc_states())
-    goto mem_error;
-
-#ifndef DBUG_OFF
-  func.debug_print_function_buffer(current_thd);
-#endif
-
-  collector.prepare_operation();
-  scan_it.init(&collector);
-
-  if (calc_distance(&distance, &collector, obj2_si, &func, &scan_it))
-    goto mem_error;
-  if (distance > GIS_ZERO)
-    goto exit;
-
-  scan_it.reset();
-  scan_it.init(&collector);
-
-  distance= DBL_MAX;
-
-  while (scan_it.more_trapezoids())
-  {
-    if (scan_it.step())
-      goto mem_error;
-
-    func.clear_state();
-    for (Gcalc_trapezoid_iterator ti(&scan_it); ti.more(); ++ti)
-    {
-      gcalc_shape_info si= ti.lb()->get_shape();
-      if ((func.get_shape_kind(si) == Gcalc_function::shape_polygon))
-      {
-        func.invert_state(si);
-        cur_func= func.count();
-      }
-      if (cur_func)
-      {
-        double area= scan_it.get_h() *
-              ((ti.rb()->x - ti.lb()->x) + (ti.rt()->x - ti.lt()->x));
-        if (area > GIS_ZERO)
-        {
-          result= 0;
-          goto exit;
-        }
-      }
-    }
-  }
-  result= 1;
-
-exit:
-  collector.reset();
-  func.reset();
-  scan_it.reset();
-  DBUG_RETURN(result);
-mem_error:
-  null_value= 1;
-  DBUG_RETURN(0);
-}
-
-
-int Item_func_spatial_rel::func_equals()
-{
-  Gcalc_heap::Info *pi_s1, *pi_s2;
-  Gcalc_heap::Info *cur_pi= collector.get_first();
-  double d;
-
-  if (!cur_pi)
-    return 1;
-
-  do {
-    pi_s1= cur_pi;
-    pi_s2= 0;
-    while ((cur_pi= cur_pi->get_next()))
-    {
-      d= fabs(pi_s1->x - cur_pi->x) + fabs(pi_s1->y - cur_pi->y);
-      if (d > GIS_ZERO)
-        break;
-      if (!pi_s2 && pi_s1->shape != cur_pi->shape)
-        pi_s2= cur_pi;
-    }
-
-    if (!pi_s2)
-      return 0;
-  } while (cur_pi);
-
-  return 1;
-}
-
-
 BG_geometry_collection::BG_geometry_collection()
   :comp_no_overlapped(false), m_srid(0), m_num_isolated(0),
    m_geobufs(key_memory_Geometry_objects_data),
@@ -3132,9 +2841,6 @@
 {}
 
 
-
-=======
->>>>>>> c4f31ea4
 /**
   Convert this into a Gis_geometry_collection object.
   @param geodata Stores the result object's WKB data.
