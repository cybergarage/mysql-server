/* Copyright (c) 2001, 2012, Oracle and/or its affiliates. All rights reserved.

   This program is free software; you can redistribute it and/or modify
   it under the terms of the GNU General Public License as published by
   the Free Software Foundation; version 2 of the License.

   This program is distributed in the hope that it will be useful,
   but WITHOUT ANY WARRANTY; without even the implied warranty of
   MERCHANTABILITY or FITNESS FOR A PARTICULAR PURPOSE.  See the
   GNU General Public License for more details.

   You should have received a copy of the GNU General Public License
   along with this program; if not, write to the Free Software Foundation,
   51 Franklin Street, Suite 500, Boston, MA 02110-1335 USA */


/* HANDLER ... commands - direct access to ISAM */

/* TODO:
  HANDLER blabla OPEN [ AS foobar ] [ (column-list) ]

  the most natural (easiest, fastest) way to do it is to
  compute List<Item> field_list not in mysql_ha_read
  but in mysql_ha_open, and then store it in TABLE structure.

  The problem here is that mysql_parse calls free_item to free all the
  items allocated at the end of every query. The workaround would to
  keep two item lists per THD - normal free_list and handler_items.
  The second is to be freeed only on thread end. mysql_ha_open should
  then do { handler_items=concat(handler_items, free_list); free_list=0; }

  But !!! do_command calls free_root at the end of every query and frees up
  all the sql_alloc'ed memory. It's harder to work around...
*/

/*
  The information about open HANDLER objects is stored in a HASH.
  It holds objects of type TABLE_LIST, which are indexed by table
  name/alias, and allows us to quickly find a HANDLER table for any
  operation at hand - be it HANDLER READ or HANDLER CLOSE.

  It also allows us to maintain an "open" HANDLER even in cases
  when there is no physically open cursor. E.g. a FLUSH TABLE
  statement in this or some other connection demands that all open
  HANDLERs against the flushed table are closed. In order to
  preserve the information about an open HANDLER, we don't perform
  a complete HANDLER CLOSE, but only close the TABLE object.  The
  corresponding TABLE_LIST is kept in the cache with 'table'
  pointer set to NULL. The table will be reopened on next access
  (this, however, leads to loss of cursor position, unless the
  cursor points at the first record).
*/

#include "sql_priv.h"
#include "sql_handler.h"
#include "unireg.h"                    // REQUIRED: for other includes
#include "sql_base.h"                           // close_thread_tables
#include "lock.h"                               // mysql_unlock_tables
#include "key.h"                                // key_copy
#include "sql_base.h"                           // insert_fields
#include "sql_select.h"
#include "transaction.h"
#include "sql_parse.h"                          // check_table_access

#define HANDLER_TABLES_HASH_SIZE 120

static enum enum_ha_read_modes rkey_to_rnext[]=
{ RNEXT_SAME, RNEXT, RPREV, RNEXT, RPREV, RNEXT, RPREV, RPREV };

static bool mysql_ha_open_table(THD *thd, TABLE_LIST *table);

/*
  Get hash key and hash key length.

  SYNOPSIS
    mysql_ha_hash_get_key()
    tables                      Pointer to the hash object.
    key_len_p   (out)           Pointer to the result for key length.
    first                       Unused.

  DESCRIPTION
    The hash object is an TABLE_LIST struct.
    The hash key is the alias name.
    The hash key length is the alias name length plus one for the
    terminateing NUL character.

  RETURN
    Pointer to the TABLE_LIST struct.
*/

static char *mysql_ha_hash_get_key(TABLE_LIST *tables, size_t *key_len_p,
                                   my_bool first __attribute__((unused)))
{
  *key_len_p= strlen(tables->alias) + 1 ; /* include '\0' in comparisons */
  return tables->alias;
}


/*
  Free an hash object.

  SYNOPSIS
    mysql_ha_hash_free()
    tables                      Pointer to the hash object.

  DESCRIPTION
    The hash object is an TABLE_LIST struct.

  RETURN
    Nothing
*/

static void mysql_ha_hash_free(TABLE_LIST *tables)
{
  my_free(tables);
}

/**
  Close a HANDLER table.

  @param thd Thread identifier.
  @param tables A list of tables with the first entry to close.

  @note Though this function takes a list of tables, only the first list entry
  will be closed.
  @note Broadcasts refresh if it closed a table with old version.
*/

static void mysql_ha_close_table(THD *thd, TABLE_LIST *tables)
{

  if (tables->table && !tables->table->s->tmp_table)
  {
    /* Non temporary table. */
    tables->table->file->ha_index_or_rnd_end();
    tables->table->open_by_handler= 0;
    close_thread_table(thd, &tables->table);
    thd->mdl_context.release_lock(tables->mdl_request.ticket);
  }
  else if (tables->table)
  {
    /* Must be a temporary table */
    TABLE *table= tables->table;
    table->file->ha_index_or_rnd_end();
    table->query_id= thd->query_id;
    table->open_by_handler= 0;
    mark_tmp_table_for_reuse(table);
  }

  /* Mark table as closed, ready for re-open if necessary. */
  tables->table= NULL;
  /* Safety, cleanup the pointer to satisfy MDL assertions. */
  tables->mdl_request.ticket= NULL;
}


/**
  Execute a HANDLER OPEN statement.

  @param  thd   The current thread.

  @retval FALSE on success.
  @retval TRUE on failure.
*/

bool Sql_cmd_handler_open::execute(THD *thd)
{
  TABLE_LIST    *hash_tables = NULL;
  char          *db, *name, *alias;
  uint          dblen, namelen, aliaslen;
  TABLE_LIST    *tables= (TABLE_LIST*) thd->lex->select_lex.table_list.first;
  DBUG_ENTER("Sql_cmd_handler_open::execute");
  DBUG_PRINT("enter",("'%s'.'%s' as '%s'",
                      tables->db, tables->table_name, tables->alias));

  if (thd->locked_tables_mode)
  {
    my_error(ER_LOCK_OR_ACTIVE_TRANSACTION, MYF(0));
    DBUG_RETURN(TRUE);
  }
  if (tables->schema_table)
  {
    my_error(ER_WRONG_USAGE, MYF(0), "HANDLER OPEN",
             INFORMATION_SCHEMA_NAME.str);
    DBUG_PRINT("exit",("ERROR"));
    DBUG_RETURN(TRUE);
  }

  if (! my_hash_inited(&thd->handler_tables_hash))
  {
    /*
      HASH entries are of type TABLE_LIST.
    */
    if (my_hash_init(&thd->handler_tables_hash, &my_charset_latin1,
                     HANDLER_TABLES_HASH_SIZE, 0, 0,
                     (my_hash_get_key) mysql_ha_hash_get_key,
                     (my_hash_free_key) mysql_ha_hash_free, 0))
    {
      DBUG_PRINT("exit",("ERROR"));
      DBUG_RETURN(TRUE);
    }
  }
  else
  {
    /*
      Otherwise we might have handler with the same name already.

      Note that it is safe to disclose this information before doing privilege
      check. Current user can always find out that handler is open by using
      HANDLER ... READ command, which doesn't requires any privileges.
    */
    if (my_hash_search(&thd->handler_tables_hash, (uchar*) tables->alias,
                       strlen(tables->alias) + 1))
    {
      DBUG_PRINT("info",("duplicate '%s'", tables->alias));
      DBUG_PRINT("exit",("ERROR"));
      my_error(ER_NONUNIQ_TABLE, MYF(0), tables->alias);
      DBUG_RETURN(TRUE);
    }
  }

  /* copy the TABLE_LIST struct */
  dblen= strlen(tables->db) + 1;
  namelen= strlen(tables->table_name) + 1;
  aliaslen= strlen(tables->alias) + 1;
  if (!(my_multi_malloc(MYF(MY_WME),
                        &hash_tables, (uint) sizeof(*hash_tables),
                        &db, (uint) dblen,
                        &name, (uint) namelen,
                        &alias, (uint) aliaslen,
                        NullS)))
  {
    DBUG_PRINT("exit",("ERROR"));
    DBUG_RETURN(TRUE);
  }
  /* structure copy */
  *hash_tables= *tables;
  hash_tables->db= db;
  hash_tables->table_name= name;
  hash_tables->alias= alias;
  memcpy(hash_tables->db, tables->db, dblen);
  memcpy(hash_tables->table_name, tables->table_name, namelen);
  memcpy(hash_tables->alias, tables->alias, aliaslen);
  /*
    We can't request lock with explicit duration for this table
    right from the start as open_tables() can't handle properly
    back-off for such locks.
  */
  hash_tables->mdl_request.init(MDL_key::TABLE, db, name, MDL_SHARED,
                                MDL_TRANSACTION);
  /* for now HANDLER can be used only for real TABLES */
  hash_tables->required_type= FRMTYPE_TABLE;

  /* add to hash */
  if (my_hash_insert(&thd->handler_tables_hash, (uchar*) hash_tables))
  {
    my_free(hash_tables);
    DBUG_PRINT("exit",("ERROR"));
    DBUG_RETURN(TRUE);
  }

  if (open_temporary_tables(thd, hash_tables) ||
      check_table_access(thd, SELECT_ACL, hash_tables, FALSE, UINT_MAX,
                         FALSE) ||
      mysql_ha_open_table(thd, hash_tables))

  {
    my_hash_delete(&thd->handler_tables_hash, (uchar*) hash_tables);
    DBUG_PRINT("exit",("ERROR"));
    DBUG_RETURN(TRUE);
  }

  my_ok(thd);

  DBUG_PRINT("exit",("OK"));
  DBUG_RETURN(FALSE);
}


/**
  Auxiliary function which opens or re-opens table for HANDLER statements.

  @param thd          Thread context..
  @param hash_tables  Table list element for table to open.

  @retval FALSE - Success.
  @retval TRUE  - Failure.
*/

static bool mysql_ha_open_table(THD *thd, TABLE_LIST *hash_tables)
{
  TABLE         *backup_open_tables;
  MDL_savepoint mdl_savepoint;
  uint          counter;
  bool          error;

  DBUG_ENTER("mysql_ha_open_table");

  DBUG_ASSERT(!thd->locked_tables_mode);

  /*
    Save and reset the open_tables list so that open_tables() won't
    be able to access (or know about) the previous list. And on return
    from open_tables(), thd->open_tables will contain only the opened
    table.

    See open_table() back-off comments for more details.
  */
  backup_open_tables= thd->open_tables;
  thd->set_open_tables(NULL);
  mdl_savepoint= thd->mdl_context.mdl_savepoint();

  /*
    'hash_tables->table' must be NULL, unless there is pre-opened
    temporary table. open_tables() will set it if successful.
  */
  DBUG_ASSERT(! hash_tables->table || is_temporary_table(hash_tables));

  error= open_tables(thd, &hash_tables, &counter, 0);

  if (! error &&
      ! (hash_tables->table->file->ha_table_flags() & HA_CAN_SQL_HANDLER))
  {
    my_error(ER_ILLEGAL_HA, MYF(0), hash_tables->alias);
    error= TRUE;
  }
  if (!error &&
      hash_tables->mdl_request.ticket &&
      thd->mdl_context.has_lock(mdl_savepoint,
                                hash_tables->mdl_request.ticket))
  {
    /* The ticket returned is within a savepoint. Make a copy.  */
    error= thd->mdl_context.clone_ticket(&hash_tables->mdl_request);
    hash_tables->table->mdl_ticket= hash_tables->mdl_request.ticket;
  }
  if (error)
  {
    /*
      No need to rollback statement transaction, it's not started.
      If called for re-open, no need to rollback either,
      it will be done at statement end.
    */
    DBUG_ASSERT(thd->transaction.stmt.is_empty());
    close_thread_tables(thd);
    thd->mdl_context.rollback_to_savepoint(mdl_savepoint);
    thd->set_open_tables(backup_open_tables);
    hash_tables->table= NULL;
    /* Safety, cleanup the pointer to satisfy MDL assertions. */
    hash_tables->mdl_request.ticket= NULL;
    DBUG_PRINT("exit",("ERROR"));
    DBUG_RETURN(TRUE);
  }
  thd->set_open_tables(backup_open_tables);
  if (hash_tables->mdl_request.ticket)
  {
    thd->mdl_context.set_lock_duration(hash_tables->mdl_request.ticket,
                                       MDL_EXPLICIT);
    thd->mdl_context.set_needs_thr_lock_abort(TRUE);
  }

  /*
    Assert that the above check prevents opening of views and merge tables.
    For temporary tables, TABLE::next can be set even if only one table
    was opened for HANDLER as it is used to link them together
    (see thd->temporary_tables).
  */
  DBUG_ASSERT(hash_tables->table->next == NULL ||
              hash_tables->table->s->tmp_table);
  /*
    If it's a temp table, don't reset table->query_id as the table is
    being used by this handler. For non-temp tables we use this flag
    in asserts.
  */
  hash_tables->table->open_by_handler= 1;

  DBUG_PRINT("exit",("OK"));
  DBUG_RETURN(FALSE);
}


/**
  Execute a HANDLER CLOSE statement.

  @param  thd   The current thread.

  @note  Closes the table that is associated (on the handler tables hash)
         with the name (TABLE_LIST::alias) of the specified table.

  @retval FALSE on success.
  @retval TRUE on failure.
*/

bool Sql_cmd_handler_close::execute(THD *thd)
{
  TABLE_LIST    *tables= (TABLE_LIST*) thd->lex->select_lex.table_list.first;
  TABLE_LIST    *hash_tables;
  DBUG_ENTER("Sql_cmd_handler_close::execute");
  DBUG_PRINT("enter",("'%s'.'%s' as '%s'",
                      tables->db, tables->table_name, tables->alias));

  if (thd->locked_tables_mode)
  {
    my_error(ER_LOCK_OR_ACTIVE_TRANSACTION, MYF(0));
    DBUG_RETURN(TRUE);
  }
  if ((hash_tables= (TABLE_LIST*) my_hash_search(&thd->handler_tables_hash,
                                                 (uchar*) tables->alias,
                                                 strlen(tables->alias) + 1)))
  {
    mysql_ha_close_table(thd, hash_tables);
    my_hash_delete(&thd->handler_tables_hash, (uchar*) hash_tables);
  }
  else
  {
    my_error(ER_UNKNOWN_TABLE, MYF(0), tables->alias, "HANDLER");
    DBUG_PRINT("exit",("ERROR"));
    DBUG_RETURN(TRUE);
  }

  /*
    Mark MDL_context as no longer breaking protocol if we have
    closed last HANDLER.
  */
  if (! thd->handler_tables_hash.records)
    thd->mdl_context.set_needs_thr_lock_abort(FALSE);

  my_ok(thd);
  DBUG_PRINT("exit", ("OK"));
  DBUG_RETURN(FALSE);
}


/**
  A helper class to process an error from mysql_lock_tables().
  HANDLER READ statement's attempt to lock the subject table
  may get aborted if there is a pending DDL. In that case
  we close the table, reopen it, and try to read again.
  This is implicit and obscure, since HANDLER position
  is lost in the process, but it's the legacy server
  behaviour we should preserve.
*/

class Sql_handler_lock_error_handler: public Internal_error_handler
{
public:
  virtual
  bool handle_condition(THD *thd,
                        uint sql_errno,
                        const char *sqlstate,
                        Sql_condition::enum_warning_level level,
                        const char* msg,
                        Sql_condition **cond_hdl);

  bool need_reopen() const { return m_need_reopen; };
  void init() { m_need_reopen= FALSE; };
private:
  bool m_need_reopen;
};


/**
  Handle an error from mysql_lock_tables().
  Ignore ER_LOCK_ABORTED errors.
*/

bool
Sql_handler_lock_error_handler::
handle_condition(THD *thd,
                 uint sql_errno,
                 const char *sqlstate,
                 Sql_condition::enum_warning_level level,
                 const char* msg,
                 Sql_condition **cond_hdl)
{
  *cond_hdl= NULL;
  if (sql_errno == ER_LOCK_ABORTED)
    m_need_reopen= TRUE;

  return m_need_reopen;
}


/**
  Execute a HANDLER READ statement.

  @param  thd   The current thread.

  @note  Closes the table that is associated (on the handler tables hash)
         with the name (TABLE_LIST::alias) of the specified table.

  @retval FALSE on success.
  @retval TRUE on failure.
*/

bool Sql_cmd_handler_read::execute(THD *thd)
{
  TABLE_LIST    *hash_tables;
  TABLE         *table, *backup_open_tables;
  MYSQL_LOCK    *lock;
  List<Item>	list;
  Protocol	*protocol= thd->protocol;
  char		buff[MAX_FIELD_WIDTH];
  String	buffer(buff, sizeof(buff), system_charset_info);
  int           error, keyno= -1;
  uint          num_rows;
  uchar		*UNINIT_VAR(key);
  uint		UNINIT_VAR(key_len);
  Sql_handler_lock_error_handler sql_handler_lock_error;
  LEX           *lex= thd->lex;
  SELECT_LEX    *select_lex= &lex->select_lex;
  SELECT_LEX_UNIT *unit= &lex->unit;
  TABLE_LIST    *tables= select_lex->table_list.first;
  enum enum_ha_read_modes mode= m_read_mode;
  Item          *cond= select_lex->where;
  ha_rows select_limit_cnt, offset_limit_cnt;
  DBUG_ENTER("Sql_cmd_handler_read::execute");
  DBUG_PRINT("enter",("'%s'.'%s' as '%s'",
                      tables->db, tables->table_name, tables->alias));

  if (thd->locked_tables_mode)
  {
    my_error(ER_LOCK_OR_ACTIVE_TRANSACTION, MYF(0));
    DBUG_RETURN(TRUE);
  }

<<<<<<< HEAD
=======
  /* Accessing data in XA_IDLE or XA_PREPARED is not allowed. */
  enum xa_states xa_state= thd->transaction.xid_state.xa_state;
  if (tables && (xa_state == XA_IDLE || xa_state == XA_PREPARED))
  {
    my_error(ER_XAER_RMFAIL, MYF(0), xa_state_names[xa_state]);
    DBUG_RETURN(true);
  }

>>>>>>> b7fc4388
  /*
    There is no need to check for table permissions here, because
    if a user has no permissions to read a table, he won't be
    able to open it (with SQLCOM_HA_OPEN) in the first place.
  */

  /* Get limit counters from SELECT_LEX. */
  unit->set_limit(select_lex);
  select_limit_cnt= unit->select_limit_cnt;
  offset_limit_cnt= unit->offset_limit_cnt;

  select_lex->context.resolve_in_table_list_only(tables);
  list.push_front(new Item_field(&select_lex->context,
                                 NULL, NULL, "*"));
  List_iterator<Item> it(list);
  it++;

retry:
  if ((hash_tables= (TABLE_LIST*) my_hash_search(&thd->handler_tables_hash,
                                                 (uchar*) tables->alias,
                                                 strlen(tables->alias) + 1)))
  {
    table= hash_tables->table;
    DBUG_PRINT("info-in-hash",("'%s'.'%s' as '%s' table: 0x%lx",
                               hash_tables->db, hash_tables->table_name,
                               hash_tables->alias, (long) table));
    if (!table)
    {
      /*
        The handler table has been closed. Re-open it.
      */
      if (mysql_ha_open_table(thd, hash_tables))
      {
        DBUG_PRINT("exit",("reopen failed"));
        goto err0;
      }

      table= hash_tables->table;
      DBUG_PRINT("info",("re-opened '%s'.'%s' as '%s' tab %p",
                         hash_tables->db, hash_tables->table_name,
                         hash_tables->alias, table));
    }
  }
  else
    table= NULL;

  if (!table)
  {
    my_error(ER_UNKNOWN_TABLE, MYF(0), tables->alias, "HANDLER");
    goto err0;
  }

  /* save open_tables state */
  backup_open_tables= thd->open_tables;
  /* Always a one-element list, see mysql_ha_open(). */
  DBUG_ASSERT(hash_tables->table->next == NULL ||
              hash_tables->table->s->tmp_table);
  /*
    mysql_lock_tables() needs thd->open_tables to be set correctly to
    be able to handle aborts properly.
  */
  thd->set_open_tables(hash_tables->table);


  sql_handler_lock_error.init();
  thd->push_internal_handler(&sql_handler_lock_error);

  lock= mysql_lock_tables(thd, &thd->open_tables, 1, 0);

  thd->pop_internal_handler();
  /*
    In 5.1 and earlier, mysql_lock_tables() could replace the TABLE
    object with another one (reopen it). This is no longer the case
    with new MDL.
  */
  DBUG_ASSERT(hash_tables->table == thd->open_tables);
  /* Restore previous context. */
  thd->set_open_tables(backup_open_tables);

  if (sql_handler_lock_error.need_reopen())
  {
    DBUG_ASSERT(!lock && !thd->is_error());
    /*
      Always close statement transaction explicitly,
      so that the engine doesn't have to count locks.
    */
    trans_rollback_stmt(thd);
    mysql_ha_close_table(thd, hash_tables);
    goto retry;
  }

  if (!lock)
    goto err0; // mysql_lock_tables() printed error message already

  // Always read all columns
  hash_tables->table->read_set= &hash_tables->table->s->all_set;
  tables->table= hash_tables->table;

  if (cond)
  {
    if (table->query_id != thd->query_id)
      cond->cleanup();                          // File was reopened
    if ((!cond->fixed &&
	 cond->fix_fields(thd, &cond)) || cond->check_cols(1))
      goto err;
  }

  if (m_key_name)
  {
    keyno= find_type((char*) m_key_name,
                     &table->s->keynames,
                     FIND_TYPE_NO_PREFIX) - 1;
    if (keyno < 0)
    {
      my_error(ER_KEY_DOES_NOT_EXITS, MYF(0), m_key_name, tables->alias);
      goto err;
    }
    /* Check if the same index involved. */
    if ((uint) keyno != table->file->get_index())
    {
      if (mode == RNEXT)
        mode= RFIRST;
      else if (mode == RPREV)
        mode= RLAST;
    }
  }

  if (insert_fields(thd, &select_lex->context,
                    tables->db, tables->alias, &it, 0))
    goto err;

  protocol->send_result_set_metadata(&list, Protocol::SEND_NUM_ROWS | Protocol::SEND_EOF);

  /*
    In ::external_lock InnoDB resets the fields which tell it that
    the handle is used in the HANDLER interface. Tell it again that
    we are using it for HANDLER.
  */

  table->file->init_table_handle_for_HANDLER();

  for (num_rows=0; num_rows < select_limit_cnt; )
  {
    switch (mode) {
    case RNEXT:
      if (m_key_name)
      {
        if (table->file->inited == handler::INDEX)
        {
          /* Check if we read from the same index. */
          DBUG_ASSERT((uint) keyno == table->file->get_index());
          error= table->file->ha_index_next(table->record[0]);
          break;
        }
      }
      else if (table->file->inited == handler::RND)
      {
        error= table->file->ha_rnd_next(table->record[0]);
        break;
      }
      /*
        Fall through to HANDLER ... READ ... FIRST case if we are trying
        to read next row in index order after starting reading rows in
        natural order, or, vice versa, trying to read next row in natural
        order after reading previous rows in index order.
      */
    case RFIRST:
      if (m_key_name)
      {
<<<<<<< HEAD
        table->file->ha_index_or_rnd_end();
        if (!(error= table->file->ha_index_init(keyno, 1)))
=======
        if (!(error= table->file->ha_index_or_rnd_end()) &&
            !(error= table->file->ha_index_init(keyno, 1)))
>>>>>>> b7fc4388
          error= table->file->ha_index_first(table->record[0]);
      }
      else
      {
<<<<<<< HEAD
        table->file->ha_index_or_rnd_end();
	if (!(error= table->file->ha_rnd_init(1)))
=======
        if (!(error= table->file->ha_index_or_rnd_end()) &&
            !(error= table->file->ha_rnd_init(1)))
>>>>>>> b7fc4388
          error= table->file->ha_rnd_next(table->record[0]);
      }
      mode=RNEXT;
      break;
    case RPREV:
      DBUG_ASSERT(m_key_name != 0);
      /* Check if we read from the same index. */
      DBUG_ASSERT((uint) keyno == table->file->get_index());
      if (table->file->inited == handler::INDEX)
      {
        error= table->file->ha_index_prev(table->record[0]);
        break;
      }
      /* else fall through, for more info, see comment before 'case RFIRST'. */
    case RLAST:
      DBUG_ASSERT(m_key_name != 0);
      if (!(error= table->file->ha_index_or_rnd_end()) &&
          !(error= table->file->ha_index_init(keyno, 1)))
        error= table->file->ha_index_last(table->record[0]);
      mode=RPREV;
      break;
    case RNEXT_SAME:
      /* Continue scan on "(keypart1,keypart2,...)=(c1, c2, ...)  */
<<<<<<< HEAD
      DBUG_ASSERT(m_key_name != 0);
      /* Continue scan, or start a new scan if no previous index scan */
      if (table->file->inited == handler::INDEX ||
          (!(error= table->file->ha_index_or_rnd_end()) &&
           !(error= table->file->ha_index_init(keyno, 1))))
      {
        DBUG_ASSERT((uint) keyno == table->file->get_index());
        error= table->file->ha_index_next_same(table->record[0], key, key_len);
      }
=======
      DBUG_ASSERT(table->file->inited == handler::INDEX);
      error= table->file->ha_index_next_same(table->record[0], key, key_len);
>>>>>>> b7fc4388
      break;
    case RKEY:
    {
      DBUG_ASSERT(m_key_name != 0);
      KEY *keyinfo=table->key_info+keyno;
      KEY_PART_INFO *key_part=keyinfo->key_part;
      if (m_key_expr->elements > keyinfo->key_parts)
      {
	my_error(ER_TOO_MANY_KEY_PARTS, MYF(0), keyinfo->key_parts);
	goto err;
      }
      List_iterator<Item> it_ke(*m_key_expr);
      Item *item;
      key_part_map keypart_map;
      for (keypart_map= key_len=0 ; (item=it_ke++) ; key_part++)
      {
        my_bitmap_map *old_map;
	// 'item' can be changed by fix_fields() call
        if ((!item->fixed &&
             item->fix_fields(thd, it_ke.ref())) ||
	    (item= *it_ke.ref())->check_cols(1))
	  goto err;
	if (item->used_tables() & ~RAND_TABLE_BIT)
        {
          my_error(ER_WRONG_ARGUMENTS,MYF(0),"HANDLER ... READ");
	  goto err;
        }
        old_map= dbug_tmp_use_all_columns(table, table->write_set);
	(void) item->save_in_field(key_part->field, 1);
        dbug_tmp_restore_column_map(table->write_set, old_map);
	key_len+=key_part->store_length;
        keypart_map= (keypart_map << 1) | 1;
      }

      if (!(key= (uchar*) thd->calloc(ALIGN_SIZE(key_len))))
	goto err;
      if ((error= table->file->ha_index_or_rnd_end()))
        break;
      key_copy(key, table->record[0], table->key_info + keyno, key_len);
      if (!(error= table->file->ha_index_init(keyno, 1)))
        error= table->file->ha_index_read_map(table->record[0],
                                              key, keypart_map, m_rkey_mode);
      mode=rkey_to_rnext[(int)m_rkey_mode];
      break;
    }
    default:
      my_message(ER_ILLEGAL_HA, ER(ER_ILLEGAL_HA), MYF(0));
      goto err;
    }

    if (error)
    {
      if (error == HA_ERR_RECORD_DELETED)
        continue;
      if (error != HA_ERR_KEY_NOT_FOUND && error != HA_ERR_END_OF_FILE)
      {
        sql_print_error("mysql_ha_read: Got error %d when reading table '%s'",
                        error, tables->table_name);
        table->file->print_error(error,MYF(0));
        goto err;
      }
      goto ok;
    }
    if (cond && !cond->val_int())
    {
      if (thd->is_error())
        goto err;
      continue;
    }
    if (num_rows >= offset_limit_cnt)
    {
      protocol->prepare_for_resend();

      if (protocol->send_result_set_row(&list))
        goto err;

      protocol->write();
    }
    num_rows++;
  }
ok:
  /*
    Always close statement transaction explicitly,
    so that the engine doesn't have to count locks.
  */
  trans_commit_stmt(thd);
  mysql_unlock_tables(thd,lock);
  my_eof(thd);
  DBUG_PRINT("exit",("OK"));
  DBUG_RETURN(FALSE);

err:
  trans_rollback_stmt(thd);
  mysql_unlock_tables(thd,lock);
err0:
  DBUG_PRINT("exit",("ERROR"));
  DBUG_RETURN(TRUE);
}


/**
  Scan the handler tables hash for matching tables.

  @param thd Thread identifier.
  @param tables The list of tables to remove.

  @return Pointer to head of linked list (TABLE_LIST::next_local) of matching
          TABLE_LIST elements from handler_tables_hash. Otherwise, NULL if no
          table was matched.
*/

static TABLE_LIST *mysql_ha_find(THD *thd, TABLE_LIST *tables)
{
  TABLE_LIST *hash_tables, *head= NULL, *first= tables;
  DBUG_ENTER("mysql_ha_find");

  /* search for all handlers with matching table names */
  for (uint i= 0; i < thd->handler_tables_hash.records; i++)
  {
    hash_tables= (TABLE_LIST*) my_hash_element(&thd->handler_tables_hash, i);
    for (tables= first; tables; tables= tables->next_local)
    {
      if ((! *tables->db ||
          ! my_strcasecmp(&my_charset_latin1, hash_tables->db, tables->db)) &&
          ! my_strcasecmp(&my_charset_latin1, hash_tables->table_name,
                          tables->table_name))
        break;
    }
    if (tables)
    {
      hash_tables->next_local= head;
      head= hash_tables;
    }
  }

  DBUG_RETURN(head);
}


/**
  Remove matching tables from the HANDLER's hash table.

  @param thd Thread identifier.
  @param tables The list of tables to remove.

  @note Broadcasts refresh if it closed a table with old version.
*/

void mysql_ha_rm_tables(THD *thd, TABLE_LIST *tables)
{
  TABLE_LIST *hash_tables, *next;
  DBUG_ENTER("mysql_ha_rm_tables");

  DBUG_ASSERT(tables);

  hash_tables= mysql_ha_find(thd, tables);

  while (hash_tables)
  {
    next= hash_tables->next_local;
    if (hash_tables->table)
      mysql_ha_close_table(thd, hash_tables);
    my_hash_delete(&thd->handler_tables_hash, (uchar*) hash_tables);
    hash_tables= next;
  }

  /*
    Mark MDL_context as no longer breaking protocol if we have
    closed last HANDLER.
  */
  if (! thd->handler_tables_hash.records)
    thd->mdl_context.set_needs_thr_lock_abort(FALSE);

  DBUG_VOID_RETURN;
}


/**
  Close cursors of matching tables from the HANDLER's hash table.

  @param thd Thread identifier.
  @param tables The list of tables to flush.
*/

void mysql_ha_flush_tables(THD *thd, TABLE_LIST *all_tables)
{
  DBUG_ENTER("mysql_ha_flush_tables");

  for (TABLE_LIST *table_list= all_tables; table_list;
       table_list= table_list->next_global)
  {
    TABLE_LIST *hash_tables= mysql_ha_find(thd, table_list);
    /* Close all aliases of the same table. */
    while (hash_tables)
    {
      TABLE_LIST *next_local= hash_tables->next_local;
      if (hash_tables->table)
        mysql_ha_close_table(thd, hash_tables);
      hash_tables= next_local;
    }
  }

  DBUG_VOID_RETURN;
}


/**
  Flush (close and mark for re-open) all tables that should be should
  be reopen.

  @param thd Thread identifier.

  @note Broadcasts refresh if it closed a table with old version.
*/

void mysql_ha_flush(THD *thd)
{
  TABLE_LIST *hash_tables;
  DBUG_ENTER("mysql_ha_flush");

  mysql_mutex_assert_not_owner(&LOCK_open);

  /*
    Don't try to flush open HANDLERs when we're working with
    system tables. The main MDL context is backed up and we can't
    properly release HANDLER locks stored there.
  */
  if (thd->state_flags & Open_tables_state::BACKUPS_AVAIL)
    DBUG_VOID_RETURN;

  for (uint i= 0; i < thd->handler_tables_hash.records; i++)
  {
    hash_tables= (TABLE_LIST*) my_hash_element(&thd->handler_tables_hash, i);
    /*
      TABLE::mdl_ticket is 0 for temporary tables so we need extra check.
    */
    if (hash_tables->table &&
        ((hash_tables->table->mdl_ticket &&
         hash_tables->table->mdl_ticket->has_pending_conflicting_lock()) ||
         (!hash_tables->table->s->tmp_table &&
          hash_tables->table->s->has_old_version())))
      mysql_ha_close_table(thd, hash_tables);
  }

  DBUG_VOID_RETURN;
}


/**
  Close all HANDLER's tables.

  @param thd Thread identifier.

  @note Broadcasts refresh if it closed a table with old version.
*/

void mysql_ha_cleanup(THD *thd)
{
  TABLE_LIST *hash_tables;
  DBUG_ENTER("mysql_ha_cleanup");

  for (uint i= 0; i < thd->handler_tables_hash.records; i++)
  {
    hash_tables= (TABLE_LIST*) my_hash_element(&thd->handler_tables_hash, i);
    if (hash_tables->table)
      mysql_ha_close_table(thd, hash_tables);
  }

  my_hash_free(&thd->handler_tables_hash);

  DBUG_VOID_RETURN;
}


/**
  Set explicit duration for metadata locks corresponding to open HANDLERs
  to protect them from being released at the end of transaction.

  @param thd Thread identifier.
*/

void mysql_ha_set_explicit_lock_duration(THD *thd)
{
  TABLE_LIST *hash_tables;
  DBUG_ENTER("mysql_ha_set_explicit_lock_duration");

  for (uint i= 0; i < thd->handler_tables_hash.records; i++)
  {
    hash_tables= (TABLE_LIST*) my_hash_element(&thd->handler_tables_hash, i);
    if (hash_tables->table && hash_tables->table->mdl_ticket)
      thd->mdl_context.set_lock_duration(hash_tables->table->mdl_ticket,
                                         MDL_EXPLICIT);
  }
  DBUG_VOID_RETURN;
}
<|MERGE_RESOLUTION|>--- conflicted
+++ resolved
@@ -523,8 +523,6 @@
     DBUG_RETURN(TRUE);
   }
 
-<<<<<<< HEAD
-=======
   /* Accessing data in XA_IDLE or XA_PREPARED is not allowed. */
   enum xa_states xa_state= thd->transaction.xid_state.xa_state;
   if (tables && (xa_state == XA_IDLE || xa_state == XA_PREPARED))
@@ -533,7 +531,6 @@
     DBUG_RETURN(true);
   }
 
->>>>>>> b7fc4388
   /*
     There is no need to check for table permissions here, because
     if a user has no permissions to read a table, he won't be
@@ -703,24 +700,14 @@
     case RFIRST:
       if (m_key_name)
       {
-<<<<<<< HEAD
-        table->file->ha_index_or_rnd_end();
-        if (!(error= table->file->ha_index_init(keyno, 1)))
-=======
         if (!(error= table->file->ha_index_or_rnd_end()) &&
             !(error= table->file->ha_index_init(keyno, 1)))
->>>>>>> b7fc4388
           error= table->file->ha_index_first(table->record[0]);
       }
       else
       {
-<<<<<<< HEAD
-        table->file->ha_index_or_rnd_end();
-	if (!(error= table->file->ha_rnd_init(1)))
-=======
         if (!(error= table->file->ha_index_or_rnd_end()) &&
             !(error= table->file->ha_rnd_init(1)))
->>>>>>> b7fc4388
           error= table->file->ha_rnd_next(table->record[0]);
       }
       mode=RNEXT;
@@ -744,20 +731,8 @@
       break;
     case RNEXT_SAME:
       /* Continue scan on "(keypart1,keypart2,...)=(c1, c2, ...)  */
-<<<<<<< HEAD
-      DBUG_ASSERT(m_key_name != 0);
-      /* Continue scan, or start a new scan if no previous index scan */
-      if (table->file->inited == handler::INDEX ||
-          (!(error= table->file->ha_index_or_rnd_end()) &&
-           !(error= table->file->ha_index_init(keyno, 1))))
-      {
-        DBUG_ASSERT((uint) keyno == table->file->get_index());
-        error= table->file->ha_index_next_same(table->record[0], key, key_len);
-      }
-=======
       DBUG_ASSERT(table->file->inited == handler::INDEX);
       error= table->file->ha_index_next_same(table->record[0], key, key_len);
->>>>>>> b7fc4388
       break;
     case RKEY:
     {
