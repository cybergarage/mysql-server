/*
   Copyright (c) 2000, 2019, Oracle and/or its affiliates. All rights reserved.

   This program is free software; you can redistribute it and/or modify
   it under the terms of the GNU General Public License as published by
   the Free Software Foundation; version 2 of the License.

   This program is distributed in the hope that it will be useful,
   but WITHOUT ANY WARRANTY; without even the implied warranty of
   MERCHANTABILITY or FITNESS FOR A PARTICULAR PURPOSE.  See the
   GNU General Public License for more details.

   You should have received a copy of the GNU General Public License
   along with this program; if not, write to the Free Software
   Foundation, Inc., 51 Franklin St, Fifth Floor, Boston, MA 02110-1301  USA */

#include "log_event.h"

#include "base64.h"            // base64_encode
#include "binary_log_funcs.h"  // my_timestamp_binary_length

#ifndef MYSQL_CLIENT
#include "debug_sync.h"        // debug_sync_set_action
#include "my_dir.h"            // my_dir
#include "log.h"               // Log_throttle
#include "rpl_mts_submode.h"   // Mts_submode
#include "rpl_rli.h"           // Relay_log_info
#include "rpl_rli_pdb.h"       // Slave_job_group
#include "rpl_slave.h"         // use_slave_mask
#include "sql_base.h"          // close_thread_tables
#include "sql_cache.h"         // QUERY_CACHE_FLAGS_SIZE
#include "sql_db.h"            // load_db_opt_by_name
#include "sql_load.h"          // mysql_load
#include "sql_locale.h"        // my_locale_by_number
#include "sql_parse.h"         // mysql_test_parse_for_slave
#include "sql_show.h"          // append_identifier
#include "transaction.h"       // trans_rollback_stmt
#include "tztime.h"            // Time_zone
#include "rpl_msr.h"           // channel_map
#include "binary_log.h"        // binary_log

#include "pfs_file_provider.h"
#include "mysql/psi/mysql_file.h"

#include <mysql/psi/mysql_statement.h>
#include "transaction_info.h"
#include "sql_class.h"
#include "mysql/psi/mysql_transaction.h"
#include "sql_plugin.h" // plugin_foreach
#define window_size Log_throttle::LOG_THROTTLE_WINDOW_SIZE
Error_log_throttle
slave_ignored_err_throttle(window_size,
                           sql_print_information,
                           "Error log throttle: %lu time(s) Error_code: 1237"
                           " \"Slave SQL thread ignored the query because of"
                           " replicate-*-table rules\" got suppressed.");
#endif /* MYSQL_CLIENT */

#include <base64.h>
#include <my_bitmap.h>
#include <map>
#include "rpl_utility.h"
/* This is necessary for the List manipuation */
#include "sql_list.h"                           /* I_List */
#include "hash.h"
#include "sql_digest.h"
#include "rpl_gtid.h"
#include "xa_aux.h"

PSI_memory_key key_memory_log_event;
PSI_memory_key key_memory_Incident_log_event_message;
PSI_memory_key key_memory_Rows_query_log_event_rows_query;

using std::min;
using std::max;

/**
  BINLOG_CHECKSUM variable.
*/
const char *binlog_checksum_type_names[]= {
  "NONE",
  "CRC32",
  NullS
};

unsigned int binlog_checksum_type_length[]= {
  sizeof("NONE") - 1,
  sizeof("CRC32") - 1,
  0
};

TYPELIB binlog_checksum_typelib=
{
  array_elements(binlog_checksum_type_names) - 1, "",
  binlog_checksum_type_names,
  binlog_checksum_type_length
};


#define log_cs	&my_charset_latin1

/*
  Size of buffer for printing a double in format %.<PREC>g

  optional '-' + optional zero + '.'  + PREC digits + 'e' + sign +
  exponent digits + '\0'
*/
#define FMT_G_BUFSIZE(PREC) (3 + (PREC) + 5 + 1)

#if !defined(MYSQL_CLIENT) && defined(HAVE_REPLICATION)
static int rows_event_stmt_cleanup(Relay_log_info const *rli, THD* thd);

static const char *HA_ERR(int i)
{
  /* 
    This function should only be called in case of an error
    was detected 
   */
  DBUG_ASSERT(i != 0);
  switch (i) {
  case HA_ERR_KEY_NOT_FOUND: return "HA_ERR_KEY_NOT_FOUND";
  case HA_ERR_FOUND_DUPP_KEY: return "HA_ERR_FOUND_DUPP_KEY";
  case HA_ERR_RECORD_CHANGED: return "HA_ERR_RECORD_CHANGED";
  case HA_ERR_WRONG_INDEX: return "HA_ERR_WRONG_INDEX";
  case HA_ERR_CRASHED: return "HA_ERR_CRASHED";
  case HA_ERR_WRONG_IN_RECORD: return "HA_ERR_WRONG_IN_RECORD";
  case HA_ERR_OUT_OF_MEM: return "HA_ERR_OUT_OF_MEM";
  case HA_ERR_NOT_A_TABLE: return "HA_ERR_NOT_A_TABLE";
  case HA_ERR_WRONG_COMMAND: return "HA_ERR_WRONG_COMMAND";
  case HA_ERR_OLD_FILE: return "HA_ERR_OLD_FILE";
  case HA_ERR_NO_ACTIVE_RECORD: return "HA_ERR_NO_ACTIVE_RECORD";
  case HA_ERR_RECORD_DELETED: return "HA_ERR_RECORD_DELETED";
  case HA_ERR_RECORD_FILE_FULL: return "HA_ERR_RECORD_FILE_FULL";
  case HA_ERR_INDEX_FILE_FULL: return "HA_ERR_INDEX_FILE_FULL";
  case HA_ERR_END_OF_FILE: return "HA_ERR_END_OF_FILE";
  case HA_ERR_UNSUPPORTED: return "HA_ERR_UNSUPPORTED";
  case HA_ERR_TOO_BIG_ROW: return "HA_ERR_TOO_BIG_ROW";
  case HA_WRONG_CREATE_OPTION: return "HA_WRONG_CREATE_OPTION";
  case HA_ERR_FOUND_DUPP_UNIQUE: return "HA_ERR_FOUND_DUPP_UNIQUE";
  case HA_ERR_UNKNOWN_CHARSET: return "HA_ERR_UNKNOWN_CHARSET";
  case HA_ERR_WRONG_MRG_TABLE_DEF: return "HA_ERR_WRONG_MRG_TABLE_DEF";
  case HA_ERR_CRASHED_ON_REPAIR: return "HA_ERR_CRASHED_ON_REPAIR";
  case HA_ERR_CRASHED_ON_USAGE: return "HA_ERR_CRASHED_ON_USAGE";
  case HA_ERR_LOCK_WAIT_TIMEOUT: return "HA_ERR_LOCK_WAIT_TIMEOUT";
  case HA_ERR_LOCK_TABLE_FULL: return "HA_ERR_LOCK_TABLE_FULL";
  case HA_ERR_READ_ONLY_TRANSACTION: return "HA_ERR_READ_ONLY_TRANSACTION";
  case HA_ERR_LOCK_DEADLOCK: return "HA_ERR_LOCK_DEADLOCK";
  case HA_ERR_CANNOT_ADD_FOREIGN: return "HA_ERR_CANNOT_ADD_FOREIGN";
  case HA_ERR_NO_REFERENCED_ROW: return "HA_ERR_NO_REFERENCED_ROW";
  case HA_ERR_ROW_IS_REFERENCED: return "HA_ERR_ROW_IS_REFERENCED";
  case HA_ERR_NO_SAVEPOINT: return "HA_ERR_NO_SAVEPOINT";
  case HA_ERR_NON_UNIQUE_BLOCK_SIZE: return "HA_ERR_NON_UNIQUE_BLOCK_SIZE";
  case HA_ERR_NO_SUCH_TABLE: return "HA_ERR_NO_SUCH_TABLE";
  case HA_ERR_TABLE_EXIST: return "HA_ERR_TABLE_EXIST";
  case HA_ERR_NO_CONNECTION: return "HA_ERR_NO_CONNECTION";
  case HA_ERR_NULL_IN_SPATIAL: return "HA_ERR_NULL_IN_SPATIAL";
  case HA_ERR_TABLE_DEF_CHANGED: return "HA_ERR_TABLE_DEF_CHANGED";
  case HA_ERR_NO_PARTITION_FOUND: return "HA_ERR_NO_PARTITION_FOUND";
  case HA_ERR_RBR_LOGGING_FAILED: return "HA_ERR_RBR_LOGGING_FAILED";
  case HA_ERR_DROP_INDEX_FK: return "HA_ERR_DROP_INDEX_FK";
  case HA_ERR_FOREIGN_DUPLICATE_KEY: return "HA_ERR_FOREIGN_DUPLICATE_KEY";
  case HA_ERR_TABLE_NEEDS_UPGRADE: return "HA_ERR_TABLE_NEEDS_UPGRADE";
  case HA_ERR_TABLE_READONLY: return "HA_ERR_TABLE_READONLY";
  case HA_ERR_AUTOINC_READ_FAILED: return "HA_ERR_AUTOINC_READ_FAILED";
  case HA_ERR_AUTOINC_ERANGE: return "HA_ERR_AUTOINC_ERANGE";
  case HA_ERR_GENERIC: return "HA_ERR_GENERIC";
  case HA_ERR_RECORD_IS_THE_SAME: return "HA_ERR_RECORD_IS_THE_SAME";
  case HA_ERR_LOGGING_IMPOSSIBLE: return "HA_ERR_LOGGING_IMPOSSIBLE";
  case HA_ERR_CORRUPT_EVENT: return "HA_ERR_CORRUPT_EVENT";
  case HA_ERR_ROWS_EVENT_APPLY : return "HA_ERR_ROWS_EVENT_APPLY";
  case HA_ERR_FK_DEPTH_EXCEEDED : return "HA_ERR_FK_DEPTH_EXCEEDED";
  case HA_ERR_INNODB_READ_ONLY: return "HA_ERR_INNODB_READ_ONLY";
  case HA_ERR_COMPUTE_FAILED: return "HA_ERR_COMPUTE_FAILED";
  }
  return "No Error!";
}

/**
   Error reporting facility for Rows_log_event::do_apply_event

   @param level     error, warning or info
   @param ha_error  HA_ERR_ code
   @param rli       pointer to the active Relay_log_info instance
   @param thd       pointer to the slave thread's thd
   @param table     pointer to the event's table object
   @param type      the type of the event
   @param log_name  the master binlog file name
   @param pos       the master binlog file pos (the next after the event)

*/
static void inline slave_rows_error_report(enum loglevel level, int ha_error,
                                           Relay_log_info const *rli, THD *thd,
                                           TABLE *table, const char * type,
                                           const char *log_name, ulong pos)
{
  const char *handler_error= (ha_error ? HA_ERR(ha_error) : NULL);
  bool is_group_replication_applier_channel=
    channel_map.is_group_replication_channel_name((const_cast<Relay_log_info *>(rli))->get_channel(), true);
  char buff[MAX_SLAVE_ERRMSG], *slider;
  const char *buff_end= buff + sizeof(buff);
  size_t len;
  Diagnostics_area::Sql_condition_iterator it=
    thd->get_stmt_da()->sql_conditions();
  const Sql_condition *err;
  buff[0]= 0;

  for (err= it++, slider= buff; err && slider < buff_end - 1;
       slider += len, err= it++)
  {
    len= my_snprintf(slider, buff_end - slider,
                     " %s, Error_code: %d;", err->message_text(),
                     err->mysql_errno());
  }
  if (is_group_replication_applier_channel)
  {
    if (ha_error != 0)
    {
      rli->report(level, thd->is_error() ? thd->get_stmt_da()->mysql_errno() :
                  ER_UNKNOWN_ERROR, "Could not execute %s event on table %s.%s;"
                  "%s handler error %s",
                  type, table->s->db.str, table->s->table_name.str,
                  buff, handler_error == NULL ? "<unknown>" : handler_error);
    }
    else
    {
      rli->report(level, thd->is_error() ? thd->get_stmt_da()->mysql_errno() :
                  ER_UNKNOWN_ERROR, "Could not execute %s event on table %s.%s;"
                  "%s", type, table->s->db.str, table->s->table_name.str,
                  buff);
    }
  }
  else
  {
    if (ha_error != 0)
    {
      rli->report(level, thd->is_error() ? thd->get_stmt_da()->mysql_errno() :
                  ER_UNKNOWN_ERROR, "Could not execute %s event on table %s.%s;"
                  "%s handler error %s; "
                  "the event's master log %s, end_log_pos %lu",
                  type, table->s->db.str, table->s->table_name.str,
                  buff, handler_error == NULL ? "<unknown>" : handler_error,
                  log_name, pos);
    }
    else
    {
      rli->report(level, thd->is_error() ? thd->get_stmt_da()->mysql_errno() :
                  ER_UNKNOWN_ERROR, "Could not execute %s event on table %s.%s;"
                  "%s the event's master log %s, end_log_pos %lu",
                  type, table->s->db.str, table->s->table_name.str,
                  buff, log_name, pos);
    }
  }
}

static void set_thd_db(THD *thd, const char *db, size_t db_len)
{
  char lcase_db_buf[NAME_LEN +1]; 
  LEX_CSTRING new_db;
  new_db.length= db_len;
  if (lower_case_table_names)
  {
    my_stpcpy(lcase_db_buf, db); 
    my_casedn_str(system_charset_info, lcase_db_buf);
    new_db.str= lcase_db_buf;
  }
  else 
    new_db.str= (char*) db;

  new_db.str= (char*) rpl_filter->get_rewrite_db(new_db.str,
                                                 &new_db.length);
  thd->set_db(new_db);
}

#endif


/*
  pretty_print_str()
*/

#ifdef MYSQL_CLIENT
static void pretty_print_str(IO_CACHE* cache, const char* str, size_t len)
{
  const char* end = str + len;
  my_b_printf(cache, "\'");
  while (str < end)
  {
    char c;
    switch ((c=*str++)) {
    case '\n': my_b_printf(cache, "\\n"); break;
    case '\r': my_b_printf(cache, "\\r"); break;
    case '\\': my_b_printf(cache, "\\\\"); break;
    case '\b': my_b_printf(cache, "\\b"); break;
    case '\t': my_b_printf(cache, "\\t"); break;
    case '\'': my_b_printf(cache, "\\'"); break;
    case 0   : my_b_printf(cache, "\\0"); break;
    default:
      my_b_printf(cache, "%c", c);
      break;
    }
  }
  my_b_printf(cache, "\'");
}
#endif /* MYSQL_CLIENT */

#if defined(HAVE_REPLICATION) && !defined(MYSQL_CLIENT)

static void clear_all_errors(THD *thd, Relay_log_info *rli)
{
  thd->is_slave_error = 0;
  thd->clear_error();
  rli->clear_error();
  if (rli->workers_array_initialized)
  {
    for(size_t i= 0; i < rli->get_worker_count(); i++)
    {
      rli->get_worker(i)->clear_error();
    }
  }
}

inline int idempotent_error_code(int err_code)
{
  int ret= 0;

  switch (err_code)
  {
    case 0:
      ret= 1;
    break;
    /*
      The following list of "idempotent" errors
      means that an error from the list might happen
      because of idempotent (more than once)
      applying of a binlog file.
      Notice, that binlog has a  ddl operation its
      second applying may cause

      case HA_ERR_TABLE_DEF_CHANGED:
      case HA_ERR_CANNOT_ADD_FOREIGN:

      which are not included into to the list.

      Note that HA_ERR_RECORD_DELETED is not in the list since
      do_exec_row() should not return that error code.
    */
    case HA_ERR_RECORD_CHANGED:
    case HA_ERR_KEY_NOT_FOUND:
    case HA_ERR_END_OF_FILE:
    case HA_ERR_FOUND_DUPP_KEY:
    case HA_ERR_FOUND_DUPP_UNIQUE:
    case HA_ERR_FOREIGN_DUPLICATE_KEY:
    case HA_ERR_NO_REFERENCED_ROW:
    case HA_ERR_ROW_IS_REFERENCED:
      ret= 1;
    break;
    default:
      ret= 0;
    break;
  }
  return (ret);
}

/**
  Ignore error code specified on command line.
*/

int ignored_error_code(int err_code)
{
  return ((err_code == ER_SLAVE_IGNORED_TABLE) ||
          (use_slave_mask && bitmap_is_set(&slave_error_mask, err_code)));
}

/*
  This function converts an engine's error to a server error.
   
  If the thread does not have an error already reported, it tries to 
  define it by calling the engine's method print_error. However, if a 
  mapping is not found, it uses the ER_UNKNOWN_ERROR and prints out a 
  warning message.
*/ 
int convert_handler_error(int error, THD* thd, TABLE *table)
{
  uint actual_error= (thd->is_error() ? thd->get_stmt_da()->mysql_errno() :
                           0);

  if (actual_error == 0)
  {
    table->file->print_error(error, MYF(0));
    actual_error= (thd->is_error() ? thd->get_stmt_da()->mysql_errno() :
                        ER_UNKNOWN_ERROR);
    if (actual_error == ER_UNKNOWN_ERROR)
      sql_print_warning("Unknown error detected %d in handler", error);
  }

  return (actual_error);
}

inline bool concurrency_error_code(int error)
{
  switch (error)
  {
  case ER_LOCK_WAIT_TIMEOUT:
  case ER_LOCK_DEADLOCK:
  case ER_XA_RBDEADLOCK:
    return TRUE;
  default: 
    return (FALSE);
  }
}

inline bool unexpected_error_code(int unexpected_error)
{
  switch (unexpected_error) 
  {
  case ER_NET_READ_ERROR:
  case ER_NET_ERROR_ON_WRITE:
  case ER_QUERY_INTERRUPTED:
  case ER_SERVER_SHUTDOWN:
  case ER_NEW_ABORTING_CONNECTION:
    return(TRUE);
  default:
    return(FALSE);
  }
}

/*
  pretty_print_str()
*/

static char *pretty_print_str(char *packet, const char *str, size_t len)
{
  const char *end= str + len;
  char *pos= packet;
  *pos++= '\'';
  while (str < end)
  {
    char c;
    switch ((c=*str++)) {
    case '\n': *pos++= '\\'; *pos++= 'n'; break;
    case '\r': *pos++= '\\'; *pos++= 'r'; break;
    case '\\': *pos++= '\\'; *pos++= '\\'; break;
    case '\b': *pos++= '\\'; *pos++= 'b'; break;
    case '\t': *pos++= '\\'; *pos++= 't'; break;
    case '\'': *pos++= '\\'; *pos++= '\''; break;
    case 0   : *pos++= '\\'; *pos++= '0'; break;
    default:
      *pos++= c;
      break;
    }
  }
  *pos++= '\'';
  return pos;
}
#endif /* !MYSQL_CLIENT */


#if defined(HAVE_REPLICATION) && !defined(MYSQL_CLIENT)

/**
  Creates a temporary name for load data infile:.

  @param buf		      Store new filename here
  @param file_id	      File_id (part of file name)
  @param event_server_id     Event_id (part of file name)
  @param ext		      Extension for file name

  @return
    Pointer to start of extension
*/

static char *slave_load_file_stem(char *buf, uint file_id,
                                  int event_server_id, const char *ext)
{
  char *res;
  fn_format(buf,PREFIX_SQL_LOAD,slave_load_tmpdir, "", MY_UNPACK_FILENAME);
  to_unix_path(buf);

  buf= strend(buf);
  int appended_length= sprintf(buf, "%s-%d-", server_uuid, event_server_id);
  buf+= appended_length;
  res= int10_to_str(file_id, buf, 10);
  my_stpcpy(res, ext);                             // Add extension last
  return res;                                   // Pointer to extension
}
#endif


#if defined(HAVE_REPLICATION) && !defined(MYSQL_CLIENT)

/**
  Delete all temporary files used for SQL_LOAD.
*/

static void cleanup_load_tmpdir()
{
  MY_DIR *dirp;
  FILEINFO *file;
  uint i;
  char fname[FN_REFLEN], prefbuf[TEMP_FILE_MAX_LEN], *p;

  if (!(dirp=my_dir(slave_load_tmpdir,MYF(0))))
    return;

  /* 
     When we are deleting temporary files, we should only remove
     the files associated with the server id of our server.
     We don't use event_server_id here because since we've disabled
     direct binlogging of Create_file/Append_file/Exec_load events
     we cannot meet Start_log event in the middle of events from one 
     LOAD DATA.
  */
  p= strmake(prefbuf, STRING_WITH_LEN(PREFIX_SQL_LOAD));
  sprintf(p,"%s-",server_uuid);

  for (i=0 ; i < dirp->number_off_files; i++)
  {
    file=dirp->dir_entry+i;
    if (is_prefix(file->name, prefbuf))
    {
      fn_format(fname,file->name,slave_load_tmpdir,"",MY_UNPACK_FILENAME);
      mysql_file_delete(key_file_misc, fname, MYF(0));
    }
  }

  my_dirend(dirp);
}
#endif


/*
  Stores string to IO_CACHE file.

  Writes str to file in the following format:
   1. Stores length using only one byte (255 maximum value);
   2. Stores complete str.
*/

static bool write_str_at_most_255_bytes(IO_CACHE *file, const char *str,
                                        uint length)
{
  uchar tmp[1];
  tmp[0]= (uchar) length;
  return (my_b_safe_write(file, tmp, sizeof(tmp)) ||
	  my_b_safe_write(file, (uchar*) str, length));
}

/**
  Transforms a string into "" or its expression in 0x... form.
*/

char *str_to_hex(char *to, const char *from, size_t len)
{
  if (len)
  {
    *to++= '0';
    *to++= 'x';
    to= octet2hex(to, from, len);
  }
  else
    to= my_stpcpy(to, "\"\"");
  return to;                               // pointer to end 0 of 'to'
}

#ifndef MYSQL_CLIENT

/**
  Append a version of the 'from' string suitable for use in a query to
  the 'to' string.  To generate a correct escaping, the character set
  information in 'csinfo' is used.
*/

int
append_query_string(THD *thd, const CHARSET_INFO *csinfo,
                    String const *from, String *to)
{
  char *beg, *ptr;
  size_t const orig_len= to->length();
  if (to->reserve(orig_len + from->length()*2+3))
    return 1;

  beg= to->c_ptr_quick() + to->length();
  ptr= beg;
  if (csinfo->escape_with_backslash_is_dangerous)
    ptr= str_to_hex(ptr, from->ptr(), from->length());
  else
  {
    *ptr++= '\'';
    if (!(thd->variables.sql_mode & MODE_NO_BACKSLASH_ESCAPES))
    {
      ptr+= escape_string_for_mysql(csinfo, ptr, 0,
                                    from->ptr(), from->length());
    }
    else
    {
      const char *frm_str= from->ptr();

      for (; frm_str < (from->ptr() + from->length()); frm_str++)
      {
        /* Using '' way to represent "'" */
        if (*frm_str == '\'')
          *ptr++= *frm_str;

        *ptr++= *frm_str;
      }
    }

    *ptr++= '\'';
  }
  to->length(orig_len + ptr - beg);
  return 0;
}
#endif


/**
  Prints a "session_var=value" string. Used by mysqlbinlog to print some SET
  commands just before it prints a query.
*/

#ifdef MYSQL_CLIENT

static void print_set_option(IO_CACHE* file, uint32 bits_changed,
                             uint32 option, uint32 flags, const char* name,
                             bool* need_comma)
{
  if (bits_changed & option)
  {
    if (*need_comma)
      my_b_printf(file,", ");
    my_b_printf(file,"%s=%d", name, MY_TEST(flags & option));
    *need_comma= 1;
  }
}
#endif
/**************************************************************************
	Log_event methods (= the parent class of all events)
**************************************************************************/

/**
  @return
  returns the human readable name of the event's type
*/

const char* Log_event::get_type_str(Log_event_type type)
{
  switch(type) {
  case binary_log::START_EVENT_V3:  return "Start_v3";
  case binary_log::STOP_EVENT:   return "Stop";
  case binary_log::QUERY_EVENT:  return "Query";
  case binary_log::ROTATE_EVENT: return "Rotate";
  case binary_log::INTVAR_EVENT: return "Intvar";
  case binary_log::LOAD_EVENT:   return "Load";
  case binary_log::NEW_LOAD_EVENT:   return "New_load";
  case binary_log::CREATE_FILE_EVENT: return "Create_file";
  case binary_log::APPEND_BLOCK_EVENT: return "Append_block";
  case binary_log::DELETE_FILE_EVENT: return "Delete_file";
  case binary_log::EXEC_LOAD_EVENT: return "Exec_load";
  case binary_log::RAND_EVENT: return "RAND";
  case binary_log::XID_EVENT: return "Xid";
  case binary_log::USER_VAR_EVENT: return "User var";
  case binary_log::FORMAT_DESCRIPTION_EVENT: return "Format_desc";
  case binary_log::TABLE_MAP_EVENT: return "Table_map";
  case binary_log::PRE_GA_WRITE_ROWS_EVENT: return "Write_rows_event_old";
  case binary_log::PRE_GA_UPDATE_ROWS_EVENT: return "Update_rows_event_old";
  case binary_log::PRE_GA_DELETE_ROWS_EVENT: return "Delete_rows_event_old";
  case binary_log::WRITE_ROWS_EVENT_V1: return "Write_rows_v1";
  case binary_log::UPDATE_ROWS_EVENT_V1: return "Update_rows_v1";
  case binary_log::DELETE_ROWS_EVENT_V1: return "Delete_rows_v1";
  case binary_log::BEGIN_LOAD_QUERY_EVENT: return "Begin_load_query";
  case binary_log::EXECUTE_LOAD_QUERY_EVENT: return "Execute_load_query";
  case binary_log::INCIDENT_EVENT: return "Incident";
  case binary_log::IGNORABLE_LOG_EVENT: return "Ignorable";
  case binary_log::ROWS_QUERY_LOG_EVENT: return "Rows_query";
  case binary_log::WRITE_ROWS_EVENT: return "Write_rows";
  case binary_log::UPDATE_ROWS_EVENT: return "Update_rows";
  case binary_log::DELETE_ROWS_EVENT: return "Delete_rows";
  case binary_log::GTID_LOG_EVENT: return "Gtid";
  case binary_log::ANONYMOUS_GTID_LOG_EVENT: return "Anonymous_Gtid";
  case binary_log::PREVIOUS_GTIDS_LOG_EVENT: return "Previous_gtids";
  case binary_log::HEARTBEAT_LOG_EVENT: return "Heartbeat";
  case binary_log::TRANSACTION_CONTEXT_EVENT: return "Transaction_context";
  case binary_log::VIEW_CHANGE_EVENT: return "View_change";
  case binary_log::XA_PREPARE_LOG_EVENT: return "XA_prepare";
  default: return "Unknown";                            /* impossible */
  }
}

const char* Log_event::get_type_str()
{
  return get_type_str(get_type_code());
}


/*
  Log_event::Log_event()
*/

#ifndef MYSQL_CLIENT
Log_event::Log_event(THD* thd_arg, uint16 flags_arg,
                     enum_event_cache_type cache_type_arg,
                     enum_event_logging_type logging_type_arg,
                     Log_event_header *header, Log_event_footer *footer)
  : is_valid_param(false), temp_buf(0), exec_time(0),
    event_cache_type(cache_type_arg), event_logging_type(logging_type_arg),
    crc(0), common_header(header), common_footer(footer), thd(thd_arg)
{
  server_id= thd->server_id;
  common_header->unmasked_server_id= server_id;
  common_header->when= thd->start_time;
  common_header->log_pos= 0;
  common_header->flags= flags_arg;
}

/**
  This minimal constructor is for when you are not even sure that there
  is a valid THD. For example in the server when we are shutting down or
  flushing logs after receiving a SIGHUP (then we must write a Rotate to
  the binlog but we have no THD, so we need this minimal constructor).
*/

Log_event::Log_event(Log_event_header* header, Log_event_footer *footer,
                     enum_event_cache_type cache_type_arg,
                     enum_event_logging_type logging_type_arg)
  : is_valid_param(false), temp_buf(0), exec_time(0), event_cache_type(cache_type_arg),
   event_logging_type(logging_type_arg), crc(0), common_header(header),
   common_footer(footer), thd(0)
{
  server_id=	::server_id;
  common_header->unmasked_server_id= server_id;
}
#endif /* !MYSQL_CLIENT */


/*
  Log_event::Log_event()
*/

Log_event::Log_event(Log_event_header *header,
                     Log_event_footer *footer)
  : is_valid_param(false), temp_buf(0), exec_time(0),
    event_cache_type(EVENT_INVALID_CACHE),
    event_logging_type(EVENT_INVALID_LOGGING),
    crc(0), common_header(header), common_footer(footer)
{
#ifndef MYSQL_CLIENT
  thd= 0;
#endif
  /*
     Mask out any irrelevant parts of the server_id
  */
#ifdef HAVE_REPLICATION
  server_id = common_header->unmasked_server_id & opt_server_id_mask;
#else
  server_id = common_header->unmasked_server_id;
#endif
}

/*
  This method is not on header file to avoid using key_memory_log_event
  outside log_event.cc, allowing header file to be included on plugins.
*/
void* Log_event::operator new(size_t size)
{
  return my_malloc(key_memory_log_event, size, MYF(MY_WME|MY_FAE));
}

#ifndef MYSQL_CLIENT
#ifdef HAVE_REPLICATION
inline int Log_event::do_apply_event_worker(Slave_worker *w)
{
  DBUG_EXECUTE_IF("crash_in_a_worker",
                  {
                    /* we will crash a worker after waiting for
                    2 seconds to make sure that other transactions are
                    scheduled and completed */
                    if (w->id == 2)
                    {
                      DBUG_SET("-d,crash_in_a_worker");
                      my_sleep(2000000);
                      DBUG_SUICIDE();
                    }
                  });
  return do_apply_event(w);
}

int Log_event::do_update_pos(Relay_log_info *rli)
{
  int error= 0;
  DBUG_ASSERT(!rli->belongs_to_client());
  /*
    rli is null when (as far as I (Guilhem) know) the caller is
    Load_log_event::do_apply_event *and* that one is called from
    Execute_load_log_event::do_apply_event.  In this case, we don't
    do anything here ; Execute_load_log_event::do_apply_event will
    call Log_event::do_apply_event again later with the proper rli.
    Strictly speaking, if we were sure that rli is null only in the
    case discussed above, 'if (rli)' is useless here.  But as we are
    not 100% sure, keep it for now.

    Matz: I don't think we will need this check with this refactoring.
  */

  DBUG_ASSERT(!is_mts_worker(rli->info_thd));

  if (rli)
    error= rli->stmt_done(common_header->log_pos);
  return error;
}


Log_event::enum_skip_reason
Log_event::do_shall_skip(Relay_log_info *rli)
{
  /*
    The logic for slave_skip_counter is as follows:

    - Events that are skipped because they have the same server_id as
      the slave do not decrease slave_skip_counter.

    - Other events (that pass the server_id test) will decrease
      slave_skip_counter.

    - Except in one case: if slave_skip_counter==1, it will only
      decrease to 0 if we are at a so-called group boundary. Here, a
      group is defined as the range of events that represent a single
      transaction in the relay log: see comment for is_in_group in
      rpl_rli.h for a definition.

    The difficult part to implement is the logic to avoid decreasing
    the counter to 0.  Given that groups have the form described in
    is_in_group in rpl_rli.h, we implement the logic as follows:

    - Gtid, Rand, User_var, Int_var will never decrease the counter to
      0.

    - BEGIN will set thd->variables.option_bits & OPTION_BEGIN and
      COMMIT/Xid will clear it.  This happens regardless of whether
      the BEGIN/COMMIT/Xid is skipped itself.

    - Other events will decrease the counter unless OPTION_BEGIN is
      set.
  */
  DBUG_PRINT("info", ("ev->server_id=%lu, ::server_id=%lu,"
                      " rli->replicate_same_server_id=%d,"
                      " rli->slave_skip_counter=%d",
                      (ulong) server_id, (ulong) ::server_id,
                      rli->replicate_same_server_id,
                      rli->slave_skip_counter));
  if ((server_id == ::server_id && !rli->replicate_same_server_id) ||
      (rli->slave_skip_counter == 1 && rli->is_in_group()))
    return EVENT_SKIP_IGNORE;
  else if (rli->slave_skip_counter > 0)
    return EVENT_SKIP_COUNT;
  else
    return EVENT_SKIP_NOT;
}


/*
  Log_event::pack_info()
*/

int Log_event::pack_info(Protocol *protocol)
{
  protocol->store("", &my_charset_bin);
  return 0;
}


/**
  Only called by SHOW BINLOG EVENTS
*/
int Log_event::net_send(Protocol *protocol, const char* log_name, my_off_t pos)
{
  const char *p= strrchr(log_name, FN_LIBCHAR);
  const char *event_type;
  if (p)
    log_name = p + 1;

  protocol->start_row();
  protocol->store(log_name, &my_charset_bin);
  protocol->store((ulonglong) pos);
  event_type = get_type_str();
  protocol->store(event_type, strlen(event_type), &my_charset_bin);
  protocol->store((uint32) server_id);
  protocol->store((ulonglong) common_header->log_pos);
  if (pack_info(protocol))
    return 1;
  return protocol->end_row();
}
#endif /* HAVE_REPLICATION */


/**
  init_show_field_list() prepares the column names and types for the
  output of SHOW BINLOG EVENTS; it is used only by SHOW BINLOG
  EVENTS.
*/

void Log_event::init_show_field_list(List<Item>* field_list)
{
  field_list->push_back(new Item_empty_string("Log_name", 20));
  field_list->push_back(new Item_return_int("Pos", MY_INT32_NUM_DECIMAL_DIGITS,
					    MYSQL_TYPE_LONGLONG));
  field_list->push_back(new Item_empty_string("Event_type", 20));
  field_list->push_back(new Item_return_int("Server_id", 10,
					    MYSQL_TYPE_LONG));
  field_list->push_back(new Item_return_int("End_log_pos",
                                            MY_INT32_NUM_DECIMAL_DIGITS,
					    MYSQL_TYPE_LONGLONG));
  field_list->push_back(new Item_empty_string("Info", 20));
}

/**
   A decider of whether to trigger checksum computation or not.
   To be invoked in Log_event::write() stack.
   The decision is positive 

    S,M) if it's been marked for checksumming with @c checksum_alg
    
    M) otherwise, if @@global.binlog_checksum is not NONE and the event is 
       directly written to the binlog file.
       The to-be-cached event decides at @c write_cache() time.

   Otherwise the decision is negative.

   @note   A side effect of the method is altering Log_event::checksum_alg
           it the latter was undefined at calling.

   @return true (positive) or false (negative)
*/
my_bool Log_event::need_checksum()
{
  DBUG_ENTER("Log_event::need_checksum");
  my_bool ret= FALSE;
  /* 
     few callers of Log_event::write 
     (incl FD::write, FD constructing code on the slave side, Rotate relay log
     and Stop event) 
     provides their checksum alg preference through Log_event::checksum_alg.
  */
  if (common_footer->checksum_alg != binary_log::BINLOG_CHECKSUM_ALG_UNDEF)
    ret= (common_footer->checksum_alg != binary_log::BINLOG_CHECKSUM_ALG_OFF);
  else if (binlog_checksum_options != binary_log::BINLOG_CHECKSUM_ALG_OFF &&
           event_cache_type == Log_event::EVENT_NO_CACHE)
    ret= (binlog_checksum_options != 0);
  else
    ret= FALSE;

  /*
    FD calls the methods before data_written has been calculated.
    The following invariant claims if the current is not the first
    call (and therefore data_written is not zero) then `ret' must be
    TRUE. It may not be null because FD is always checksummed.
  */

  DBUG_ASSERT(get_type_code() != binary_log::FORMAT_DESCRIPTION_EVENT || ret ||
              common_header->data_written == 0);

  if (common_footer->checksum_alg == binary_log::BINLOG_CHECKSUM_ALG_UNDEF)
    common_footer->checksum_alg= ret ? // calculated value stored
      static_cast<enum_binlog_checksum_alg>(binlog_checksum_options) :
      binary_log::BINLOG_CHECKSUM_ALG_OFF;

  DBUG_ASSERT(!ret ||
              ((common_footer->checksum_alg ==
                static_cast<enum_binlog_checksum_alg>(binlog_checksum_options) ||
               /*
                  Stop event closes the relay-log and its checksum alg
                  preference is set by the caller can be different
                  from the server's binlog_checksum_options.
               */
               get_type_code() == binary_log::STOP_EVENT ||
               /*
                  Rotate:s can be checksummed regardless of the server's
                  binlog_checksum_options. That applies to both
                  the local RL's Rotate and the master's Rotate
                  which IO thread instantiates via queue_binlog_ver_3_event.
               */
               get_type_code() == binary_log::ROTATE_EVENT ||
               /*
                  The previous event has its checksum option defined
                  according to the format description event.
               */
               get_type_code() == binary_log::PREVIOUS_GTIDS_LOG_EVENT ||
               /* FD is always checksummed */
               get_type_code() == binary_log::FORMAT_DESCRIPTION_EVENT) &&
               common_footer->checksum_alg != binary_log::BINLOG_CHECKSUM_ALG_OFF));

  DBUG_ASSERT(common_footer->checksum_alg != binary_log::BINLOG_CHECKSUM_ALG_UNDEF);
  DBUG_ASSERT(((get_type_code() != binary_log::ROTATE_EVENT &&
                get_type_code() != binary_log::STOP_EVENT) ||
                get_type_code() != binary_log::FORMAT_DESCRIPTION_EVENT) ||
              event_cache_type == Log_event::EVENT_NO_CACHE);

  DBUG_RETURN(ret);
}

bool Log_event::wrapper_my_b_safe_write(IO_CACHE* file, const uchar* buf, size_t size)
{
  DBUG_EXECUTE_IF("simulate_temp_file_write_error",
                  {
                    file->write_pos=file->write_end;
                    DBUG_SET("+d,simulate_file_write_error");
                  });
  if (need_checksum() && size != 0)
    crc= checksum_crc32(crc, buf, size);
  bool ret = my_b_safe_write(file, buf, size);
  DBUG_EXECUTE_IF("simulate_temp_file_write_error",
                  {
                    DBUG_SET("-d,simulate_file_write_error");
                  });
  return ret;
}

bool Log_event::write_footer(IO_CACHE* file) 
{
  /*
     footer contains the checksum-algorithm descriptor 
     followed by the checksum value
  */
  if (need_checksum())
  {
    uchar buf[BINLOG_CHECKSUM_LEN];
    int4store(buf, crc);
    return (my_b_safe_write(file, (uchar*) buf, sizeof(buf)));
  }
  return 0;
}


uint32 Log_event::write_header_to_memory(uchar *buf)
{
  // Query start time
  ulong timestamp= (ulong) get_time();

#ifndef DBUG_OFF
  if (DBUG_EVALUATE_IF("inc_event_time_by_1_hour",1,0)  &&
      DBUG_EVALUATE_IF("dec_event_time_by_1_hour",1,0))
  {
    /**
      This assertion guarantees that these debug flags are not
      used at the same time (they would cancel each other).
    */
    DBUG_ASSERT(0);
  }
  else
  {
    DBUG_EXECUTE_IF("inc_event_time_by_1_hour", timestamp= timestamp + 3600;);
    DBUG_EXECUTE_IF("dec_event_time_by_1_hour", timestamp= timestamp - 3600;);
  }
#endif

  /*
    Header will be of size LOG_EVENT_HEADER_LEN for all events, except for
    FORMAT_DESCRIPTION_EVENT and ROTATE_EVENT, where it will be
    LOG_EVENT_MINIMAL_HEADER_LEN (remember these 2 have a frozen header,
    because we read them before knowing the format).
  */

  int4store(buf, timestamp);
  buf[EVENT_TYPE_OFFSET]= get_type_code();
  int4store(buf + SERVER_ID_OFFSET, server_id);
  int4store(buf + EVENT_LEN_OFFSET,
            static_cast<uint32>(common_header->data_written));
  int4store(buf + LOG_POS_OFFSET,
            static_cast<uint32>(common_header->log_pos));
  int2store(buf + FLAGS_OFFSET, common_header->flags);

  return LOG_EVENT_HEADER_LEN;
}


bool Log_event::write_header(IO_CACHE* file, size_t event_data_length)
{
  uchar header[LOG_EVENT_HEADER_LEN];
  bool ret;
  DBUG_ENTER("Log_event::write_header");

  /* Store number of bytes that will be written by this event */
  common_header->data_written= event_data_length + sizeof(header);

  if (need_checksum())
  {
    crc= checksum_crc32(0L, NULL, 0);
    common_header->data_written += BINLOG_CHECKSUM_LEN;
  }

  /*
    log_pos != 0 if this is relay-log event. In this case we should not
    change the position
  */

  if (is_artificial_event())
  {
    /*
      Artificial events are automatically generated and do not exist
      in master's binary log, so log_pos should be set to 0.
    */
    common_header->log_pos= 0;
  }
  else  if (!common_header->log_pos)
  {
    /*
      Calculate position of end of event

      Note that with a SEQ_READ_APPEND cache, my_b_tell() does not
      work well.  So this will give slightly wrong positions for the
      Format_desc/Rotate/Stop events which the slave writes to its
      relay log. For example, the initial Format_desc will have
      end_log_pos=91 instead of 95. Because after writing the first 4
      bytes of the relay log, my_b_tell() still reports 0. Because
      my_b_append() does not update the counter which my_b_tell()
      later uses (one should probably use my_b_append_tell() to work
      around this).  To get right positions even when writing to the
      relay log, we use the (new) my_b_safe_tell().

      Note that this raises a question on the correctness of all these
      DBUG_ASSERT(my_b_tell()=rli->event_relay_log_pos).

      If in a transaction, the log_pos which we calculate below is not
      very good (because then my_b_safe_tell() returns start position
      of the BEGIN, so it's like the statement was at the BEGIN's
      place), but it's not a very serious problem (as the slave, when
      it is in a transaction, does not take those end_log_pos into
      account (as it calls inc_event_relay_log_pos()). To be fixed
      later, so that it looks less strange. But not bug.
    */

    common_header->log_pos= my_b_safe_tell(file) + common_header->data_written;
  }

  write_header_to_memory(header);

  ret= my_b_safe_write(file, header, LOG_EVENT_HEADER_LEN);

  /*
    Update the checksum.

    In case this is a Format_description_log_event, we need to clear
    the LOG_EVENT_BINLOG_IN_USE_F flag before computing the checksum,
    since the flag will be cleared when the binlog is closed.  On
    verification, the flag is dropped before computing the checksum
    too.
  */
  if (need_checksum() &&
      (common_header->flags & LOG_EVENT_BINLOG_IN_USE_F) != 0)
  {
    common_header->flags &= ~LOG_EVENT_BINLOG_IN_USE_F;
    int2store(header + FLAGS_OFFSET, common_header->flags);
  }
  crc= my_checksum(crc, header, LOG_EVENT_HEADER_LEN);

  DBUG_RETURN( ret);
}


/**
  This needn't be format-tolerant, because we only read
  LOG_EVENT_MINIMAL_HEADER_LEN (we just want to read the event's length).

  The caller should allocate the packet buffer before calling this function.
*/

int Log_event::read_log_event(IO_CACHE* file, String* packet,
                              mysql_mutex_t* log_lock,
                              enum_binlog_checksum_alg checksum_alg_arg,
                              const char *log_file_name_arg,
                              bool* is_binlog_active,
                              char *event_header)
{

  ulong data_len;
  int result=0;
  char local_buf[LOG_EVENT_MINIMAL_HEADER_LEN];
  char *buf= event_header != NULL ? event_header : local_buf;
  uchar ev_offset= packet->length();
  DBUG_ENTER("Log_event::read_log_event(IO_CACHE *, String *, mysql_mutex_t, uint8)");

  if (log_lock)
    mysql_mutex_lock(log_lock);

  if (log_file_name_arg)
    *is_binlog_active= mysql_bin_log.is_active(log_file_name_arg);

  /* If the event header wasn't passed, we need to read it. */
  if (buf == local_buf)
  {
    if (my_b_read(file, (uchar*) buf, LOG_EVENT_MINIMAL_HEADER_LEN))
    {
      /*
        If the read hits eof, we must report it as eof so the caller
        will know it can go into cond_wait to be woken up on the next
        update to the log.
      */
      DBUG_PRINT("error",("my_b_read failed. file->error: %d", file->error));
      if (!file->error)
        result= LOG_READ_EOF;
      else
        result= (file->error > 0 ? LOG_READ_TRUNC : LOG_READ_IO);
      goto end;
    }
  }
  else
    DBUG_PRINT("info",("Skipped reading the event header. Using the provided one."));

  data_len= uint4korr(buf + EVENT_LEN_OFFSET);
  if (data_len < LOG_EVENT_MINIMAL_HEADER_LEN ||
      data_len > max(current_thd->variables.max_allowed_packet,
                     opt_binlog_rows_event_max_size + MAX_LOG_EVENT_HEADER))
  {
    DBUG_PRINT("error",("data_len is out of bounds. data_len: %lu", data_len));
    result= ((data_len < LOG_EVENT_MINIMAL_HEADER_LEN) ? LOG_READ_BOGUS :
	     LOG_READ_TOO_LARGE);
    goto end;
  }

  /*
    If the event header wasn't passed, the caller doesn't know the event size
    yet, so the packet size may not have enough space to load the entire
    event. We need to adjust the packet size here since the call to my_b_read()
    below expects the buffer to be allocated.
  */
  if (buf == local_buf)
  {
    ulong new_alloc_len= packet->length() + data_len;
    if (new_alloc_len > packet->alloced_length() &&
        packet->mem_realloc(new_alloc_len))
    {
      /* Failed to allocate packet */
      result= LOG_READ_MEM;
      goto end;
    }
  }

  /* Check packet buffer size and append the log event header to it */
  if (packet->alloced_length() - packet->length() < data_len ||
      packet->append(buf, LOG_EVENT_MINIMAL_HEADER_LEN))
  {
    DBUG_PRINT("info", ("first packet->append failed (out of memory)"));
    /* Failed to allocate packet */
    result= LOG_READ_MEM;
    goto end;
  }
  data_len-= LOG_EVENT_MINIMAL_HEADER_LEN;
  if (data_len)
  {
    /*
      Append rest of event, read directly from file into packet.

      We are avoiding to call packet->append(IO_CACHE, size_t) at this point
      because the String::append logic will call String::mem_realloc() that
      might resize the buffer (changing its pointer) in order to reserve a
      space for a trailing '\0' that we don't need.
    */
    char *event_data_buffer= const_cast<char*>(packet->ptr() +
                                               packet->length());
    result= my_b_read(file,
                      reinterpret_cast<uchar*>(event_data_buffer),
                      data_len);
    if (result)
    {
      /*
        Fatal error occured when appending rest of the event
        to packet, possible failures:
	1. EOF occured when reading from file, it's really an error
           as data_len is >=0 there's supposed to be more bytes available.
           file->error will have been set to number of bytes left to read
        2. Read was interrupted, file->error would normally be set to -1
        3. Failed to allocate memory for packet, my_errno
           will be ENOMEM(file->error shuold be 0, but since the
           memory allocation occurs before the call to read it might
           be uninitialized)
      */
      DBUG_PRINT("info", ("second packet->append failed (out of memory)"));
      result= (my_errno() == ENOMEM ? LOG_READ_MEM :
               (file->error >= 0 ? LOG_READ_TRUNC: LOG_READ_IO));
      goto end;
    }
    else
    {
      packet->length(packet->length() + data_len);
      /*
        Corrupt the event for Dump thread.
        We also need to exclude Previous_gtids_log_event and Gtid_log_event
        events from injected corruption to allow dump thread to move forward
        on binary log until the missing transactions from slave when
        MASTER_AUTO_POSITION= 1.
      */
      DBUG_EXECUTE_IF("corrupt_read_log_event",
	uchar *debug_event_buf_c = (uchar*) packet->ptr() + ev_offset;
        if (debug_event_buf_c[EVENT_TYPE_OFFSET] != binary_log::FORMAT_DESCRIPTION_EVENT &&
            debug_event_buf_c[EVENT_TYPE_OFFSET] != binary_log::PREVIOUS_GTIDS_LOG_EVENT &&
            debug_event_buf_c[EVENT_TYPE_OFFSET] != binary_log::GTID_LOG_EVENT)
        {
          int debug_cor_pos = rand() % (data_len + LOG_EVENT_MINIMAL_HEADER_LEN -
                              BINLOG_CHECKSUM_LEN);
          debug_event_buf_c[debug_cor_pos] =~ debug_event_buf_c[debug_cor_pos];
          DBUG_PRINT("info", ("Corrupt the event at Log_event::read_log_event: byte on position %d", debug_cor_pos));
	}
      );
      /*
        CRC verification of the Dump thread
      */
      binary_log_debug::debug_checksum_test=
        DBUG_EVALUATE_IF("simulate_checksum_test_failure", true, false);

      if (opt_master_verify_checksum &&
        Log_event_footer::event_checksum_test((uchar*)packet->ptr() + ev_offset,
                                              data_len + LOG_EVENT_MINIMAL_HEADER_LEN,
                                              checksum_alg_arg))
      {
        DBUG_PRINT("info", ("checksum test failed"));
        result= LOG_READ_CHECKSUM_FAILURE;
        goto end;
      }
    }
  }

end:
  if (log_lock)
    mysql_mutex_unlock(log_lock);
  DBUG_PRINT("info", ("read_log_event returns %d", result));
  DBUG_RETURN(result);
}
#endif /* !MYSQL_CLIENT */

#ifndef MYSQL_CLIENT
#define UNLOCK_MUTEX if (log_lock) mysql_mutex_unlock(log_lock);
#define LOCK_MUTEX if (log_lock) mysql_mutex_lock(log_lock);
#else
#define UNLOCK_MUTEX
#define LOCK_MUTEX
#endif

#ifndef MYSQL_CLIENT
/**
  @note
    Allocates memory;  The caller is responsible for clean-up.
*/
Log_event* Log_event::read_log_event(IO_CACHE* file,
                                     mysql_mutex_t* log_lock,
                                     const Format_description_log_event
                                     *description_event,
                                     my_bool crc_check)
#else
Log_event* Log_event::read_log_event(IO_CACHE* file,
                                     const Format_description_log_event
                                     *description_event,
                                     my_bool crc_check,
                                     read_log_event_filter_function f)
#endif
{
  DBUG_ENTER("Log_event::read_log_event(IO_CACHE *[, mysql_mutex_t *], Format_description_log_event *, my_bool)");
  DBUG_ASSERT(description_event != 0);
  char head[LOG_EVENT_MINIMAL_HEADER_LEN];
  /*
    First we only want to read at most LOG_EVENT_MINIMAL_HEADER_LEN, just to
    check the event for sanity and to know its length; no need to really parse
    it. We say "at most" because this could be a 3.23 master, which has header
    of 13 bytes, whereas LOG_EVENT_MINIMAL_HEADER_LEN is 19 bytes (it's
    "minimal" over the set {MySQL >=4.0}).
  */
  uint header_size= min<uint>(description_event->common_header_len,
                              LOG_EVENT_MINIMAL_HEADER_LEN);

  LOCK_MUTEX;
  DBUG_PRINT("info", ("my_b_tell: %lu", (ulong) my_b_tell(file)));
  if (my_b_read(file, (uchar *) head, header_size))
  {
    DBUG_PRINT("info", ("Log_event::read_log_event(IO_CACHE*,Format_desc*) "
                        "failed in my_b_read((IO_CACHE*)%p, (uchar*)%p, %u)",
                        file, head, header_size));
    UNLOCK_MUTEX;
    /*
      No error here; it could be that we are at the file's end. However
      if the next my_b_read() fails (below), it will be an error as we
      were able to read the first bytes.
    */
    DBUG_RETURN(0);
  }
  ulong data_len = uint4korr(head + EVENT_LEN_OFFSET);
  char *buf= 0;
  const char *error= 0;
  Log_event *res=  0;
#if !defined(MYSQL_SERVER) && !defined(EMBEDDED_LIBRARY)
  ulong log_max_allowed_packet;
  mysql_get_option(NULL, MYSQL_OPT_MAX_ALLOWED_PACKET,
                   &log_max_allowed_packet);
#else
  THD *thd=current_thd;
  uint log_max_allowed_packet= thd ? slave_max_allowed_packet : ~0U;
#endif

  ulong const max_size=
    max<ulong>(log_max_allowed_packet,
               opt_binlog_rows_event_max_size + MAX_LOG_EVENT_HEADER);
  if (data_len > max_size)
  {
    error = "Event too big";
    goto err;
  }

  if (data_len < header_size)
  {
    error = "Event too small";
    goto err;
  }

  // some events use the extra byte to null-terminate strings
  if (!(buf = (char*) my_malloc(key_memory_log_event,
                                data_len+1, MYF(MY_WME))))
  {
    error = "Out of memory";
    goto err;
  }
  buf[data_len] = 0;
  memcpy(buf, head, header_size);
  if (my_b_read(file, (uchar*) buf + header_size, data_len - header_size))
  {
    error = "read error";
    goto err;
  }

#if defined(MYSQL_CLIENT)
  if (f && f(&buf, &data_len, description_event))
  {
    error = "Error applying filter while reading event";
    goto err;
  }
#endif
  if ((res= read_log_event(buf, data_len, &error, description_event, crc_check)))
    res->register_temp_buf(buf);

err:
  UNLOCK_MUTEX;
  if (!res)
  {
    DBUG_ASSERT(error != 0);
    sql_print_error("Error in Log_event::read_log_event(): "
                    "'%s', data_len: %lu, event_type: %d",
		    error,data_len,head[EVENT_TYPE_OFFSET]);
    my_free(buf);
    /*
      The SQL slave thread will check if file->error<0 to know
      if there was an I/O error. Even if there is no "low-level" I/O errors
      with 'file', any of the high-level above errors is worrying
      enough to stop the SQL thread now ; as we are skipping the current event,
      going on with reading and successfully executing other events can
      only corrupt the slave's databases. So stop.
      The file->error is also checked to record the position of
      the last valid event when master server recovers.
    */
    file->error= -1;
  }
  DBUG_RETURN(res);
}


/**
  Binlog format tolerance is in (buf, event_len, description_event)
  constructors.
*/

Log_event* Log_event::read_log_event(const char* buf, uint event_len,
				     const char **error,
                                     const Format_description_log_event *description_event,
                                     my_bool crc_check)
{
  Log_event* ev= NULL;
  enum_binlog_checksum_alg  alg;
  DBUG_ENTER("Log_event::read_log_event(char *, uint, char **, Format_description_log_event *, my_bool)");
  DBUG_ASSERT(description_event != 0);
  DBUG_PRINT("info", ("binlog_version: %d", description_event->binlog_version));
  DBUG_DUMP("data", (unsigned char*) buf, event_len);

  /* Check the integrity */
  if (event_len < EVENT_LEN_OFFSET ||
      event_len != uint4korr(buf+EVENT_LEN_OFFSET))
  {
    DBUG_PRINT("error", ("event_len=%u EVENT_LEN_OFFSET=%d "
                         "buf[EVENT_TYPE_OFFSET]=%d ENUM_END_EVENT=%d "
                         "uint4korr(buf+EVENT_LEN_OFFSET)=%d",
                         event_len, EVENT_LEN_OFFSET,
                         buf[EVENT_TYPE_OFFSET], binary_log::ENUM_END_EVENT,
                         uint4korr(buf+EVENT_LEN_OFFSET)));
    *error="Sanity check failed";		// Needed to free buffer
    DBUG_RETURN(NULL); // general sanity check - will fail on a partial read
  }

  uint event_type= buf[EVENT_TYPE_OFFSET];
  // all following START events in the current file are without checksum
  if (event_type == binary_log::START_EVENT_V3)
    (const_cast< Format_description_log_event *>(description_event))->
            common_footer->checksum_alg= binary_log::BINLOG_CHECKSUM_ALG_OFF;
  // Sanity check for Format description event
  if (event_type == binary_log::FORMAT_DESCRIPTION_EVENT)
  {
    if (event_len < LOG_EVENT_MINIMAL_HEADER_LEN +
        ST_COMMON_HEADER_LEN_OFFSET)
    {
      *error= "Found invalid Format description event in binary log";
      DBUG_RETURN(0);
    }
    uint tmp_header_len= buf[LOG_EVENT_MINIMAL_HEADER_LEN + ST_COMMON_HEADER_LEN_OFFSET];
    if (event_len < tmp_header_len + ST_SERVER_VER_OFFSET + ST_SERVER_VER_LEN)
    {
      *error= "Found invalid Format description event in binary log";
      DBUG_RETURN(0);
    }
  }
  /*
    CRC verification by SQL and Show-Binlog-Events master side.
    The caller has to provide @description_event->checksum_alg to
    be the last seen FD's (A) descriptor.
    If event is FD the descriptor is in it.
    Notice, FD of the binlog can be only in one instance and therefore
    Show-Binlog-Events executing master side thread needs just to know
    the only FD's (A) value -  whereas RL can contain more.
    In the RL case, the alg is kept in FD_e (@description_event) which is reset 
    to the newer read-out event after its execution with possibly new alg descriptor.
    Therefore in a typical sequence of RL:
    {FD_s^0, FD_m, E_m^1} E_m^1 
    will be verified with (A) of FD_m.

    See legends definition on MYSQL_BIN_LOG::relay_log_checksum_alg docs
    lines (log.h).

    Notice, a pre-checksum FD version forces alg := BINLOG_CHECKSUM_ALG_UNDEF.
  */
  alg= (event_type != binary_log::FORMAT_DESCRIPTION_EVENT) ?
       description_event->common_footer->checksum_alg :
       Log_event_footer::get_checksum_alg(buf, event_len);
  // Emulate the corruption during reading an event
  DBUG_EXECUTE_IF("corrupt_read_log_event_char",
    if (event_type != binary_log::FORMAT_DESCRIPTION_EVENT)
    {
      char *debug_event_buf_c = (char *)buf;
      int debug_cor_pos = rand() % (event_len - BINLOG_CHECKSUM_LEN);
      debug_event_buf_c[debug_cor_pos] =~ debug_event_buf_c[debug_cor_pos];
      DBUG_PRINT("info", ("Corrupt the event at Log_event::read_log_event(char*,...): byte on position %d", debug_cor_pos));
      DBUG_SET("");
    }
  );

#ifndef DBUG_OFF
  binary_log_debug::debug_checksum_test=
    DBUG_EVALUATE_IF("simulate_checksum_test_failure", true, false);
#endif
  if (crc_check &&
      Log_event_footer::event_checksum_test((uchar *) buf, event_len, alg) &&
      /* Skip the crc check when simulating an unknown ignorable log event. */
      !DBUG_EVALUATE_IF("simulate_unknown_ignorable_log_event", 1, 0))
  {
    *error= "Event crc check failed! Most likely there is event corruption.";
#ifdef MYSQL_CLIENT
    if (force_opt)
    {
      ev= new Unknown_log_event(buf, description_event);
      DBUG_RETURN(ev);
    }
#endif
    DBUG_RETURN(NULL);
  }

  if (event_type > description_event->number_of_event_types &&
      event_type != binary_log::FORMAT_DESCRIPTION_EVENT &&
      /*
        Skip the event type check when simulating an
        unknown ignorable log event.
      */
      !DBUG_EVALUATE_IF("simulate_unknown_ignorable_log_event", 1, 0))
  {
    /*
      It is unsafe to use the description_event if its post_header_len
      array does not include the event type.
    */
    DBUG_PRINT("error", ("event type %d found, but the current "
                         "Format_description_log_event supports only %d event "
                         "types", event_type,
                         description_event->number_of_event_types));
    ev= NULL;
  }
  else
  {
    /*
      In some previuos versions (see comment in
      Format_description_log_event::Format_description_log_event(char*,...)),
      event types were assigned different id numbers than in the
      present version. In order to replicate from such versions to the
      present version, we must map those event type id's to our event
      type id's.  The mapping is done with the event_type_permutation
      array, which was set up when the Format_description_log_event
      was read.
    */
    if (description_event->event_type_permutation)
    {
      uint new_event_type;
      if (event_type >= EVENT_TYPE_PERMUTATION_NUM)
        /* Safe guard for read out of bounds of event_type_permutation. */
        new_event_type= binary_log::UNKNOWN_EVENT;
      else
        new_event_type= description_event->event_type_permutation[event_type];

      DBUG_PRINT("info", ("converting event type %d to %d (%s)",
                 event_type, new_event_type,
                 get_type_str((Log_event_type)new_event_type)));
      event_type= new_event_type;
    }

    if (alg != binary_log::BINLOG_CHECKSUM_ALG_UNDEF &&
        (event_type == binary_log::FORMAT_DESCRIPTION_EVENT ||
         alg != binary_log::BINLOG_CHECKSUM_ALG_OFF))
      event_len= event_len - BINLOG_CHECKSUM_LEN;

    switch(event_type) {
    case binary_log::QUERY_EVENT:
#ifndef DBUG_OFF
      binary_log_debug::debug_query_mts_corrupt_db_names=
        DBUG_EVALUATE_IF("query_log_event_mts_corrupt_db_names", true, false);
#endif
      ev  = new Query_log_event(buf, event_len, description_event,
                                binary_log::QUERY_EVENT);
      break;
    case binary_log::LOAD_EVENT:
    case binary_log::NEW_LOAD_EVENT:
#ifndef DBUG_OFF
      binary_log_debug::debug_simulate_invalid_address=
        DBUG_EVALUATE_IF("simulate_invalid_address", true, false);
#endif
      ev = new Load_log_event(buf, event_len, description_event);
      break;
    case binary_log::ROTATE_EVENT:
      ev = new Rotate_log_event(buf, event_len, description_event);
      break;
    case binary_log::CREATE_FILE_EVENT:
#ifndef DBUG_OFF
      binary_log_debug::debug_simulate_invalid_address=
        DBUG_EVALUATE_IF("simulate_invalid_address", true, false);
#endif
      ev = new Create_file_log_event(buf, event_len, description_event);
      break;
    case binary_log::APPEND_BLOCK_EVENT:
      ev = new Append_block_log_event(buf, event_len, description_event);
      break;
    case binary_log::DELETE_FILE_EVENT:
      ev = new Delete_file_log_event(buf, event_len, description_event);
      break;
    case binary_log::EXEC_LOAD_EVENT:
      ev = new Execute_load_log_event(buf, event_len, description_event);
      break;
    case binary_log::START_EVENT_V3: /* this is sent only by MySQL <=4.x */
      ev = new Start_log_event_v3(buf, event_len, description_event);
      break;
    case binary_log::STOP_EVENT:
      ev = new Stop_log_event(buf, description_event);
      break;
    case binary_log::INTVAR_EVENT:
      ev = new Intvar_log_event(buf, description_event);
      break;
    case binary_log::XID_EVENT:
      ev = new Xid_log_event(buf, description_event);
      break;
    case binary_log::RAND_EVENT:
      ev = new Rand_log_event(buf, description_event);
      break;
    case binary_log::USER_VAR_EVENT:
      ev = new User_var_log_event(buf, event_len, description_event);
      break;
    case binary_log::FORMAT_DESCRIPTION_EVENT:
      ev = new Format_description_log_event(buf, event_len, description_event);
      break;
#if defined(HAVE_REPLICATION)
    case binary_log::PRE_GA_WRITE_ROWS_EVENT:
      ev = new Write_rows_log_event_old(buf, event_len, description_event);
      break;
    case binary_log::PRE_GA_UPDATE_ROWS_EVENT:
      ev = new Update_rows_log_event_old(buf, event_len, description_event);
      break;
    case binary_log::PRE_GA_DELETE_ROWS_EVENT:
      ev = new Delete_rows_log_event_old(buf, event_len, description_event);
      break;
    case binary_log::WRITE_ROWS_EVENT_V1:
      if (!(description_event->post_header_len.empty()))
        ev = new Write_rows_log_event(buf, event_len, description_event);
      break;
    case binary_log::UPDATE_ROWS_EVENT_V1:
      if (!(description_event->post_header_len.empty()))
        ev = new Update_rows_log_event(buf, event_len, description_event);
      break;
    case binary_log::DELETE_ROWS_EVENT_V1:
      if (!(description_event->post_header_len.empty()))
        ev = new Delete_rows_log_event(buf, event_len, description_event);
      break;
    case binary_log::TABLE_MAP_EVENT:
      if (!(description_event->post_header_len.empty()))
        ev = new Table_map_log_event(buf, event_len, description_event);
      break;
#endif
    case binary_log::BEGIN_LOAD_QUERY_EVENT:
      ev = new Begin_load_query_log_event(buf, event_len, description_event);
      break;
    case binary_log::EXECUTE_LOAD_QUERY_EVENT:
      ev= new Execute_load_query_log_event(buf, event_len, description_event);
      break;
    case binary_log::INCIDENT_EVENT:
      ev = new Incident_log_event(buf, event_len, description_event);
      break;
    case binary_log::ROWS_QUERY_LOG_EVENT:
      ev= new Rows_query_log_event(buf, event_len, description_event);
      break;
    case binary_log::GTID_LOG_EVENT:
    case binary_log::ANONYMOUS_GTID_LOG_EVENT:
      ev= new Gtid_log_event(buf, event_len, description_event);
      break;
    case binary_log::PREVIOUS_GTIDS_LOG_EVENT:
      ev= new Previous_gtids_log_event(buf, event_len, description_event);
      break;
#if defined(HAVE_REPLICATION)
    case binary_log::WRITE_ROWS_EVENT:
      ev = new Write_rows_log_event(buf, event_len, description_event);
      break;
    case binary_log::UPDATE_ROWS_EVENT:
      ev = new Update_rows_log_event(buf, event_len, description_event);
      break;
    case binary_log::DELETE_ROWS_EVENT:
      ev = new Delete_rows_log_event(buf, event_len, description_event);
      break;
    case binary_log::TRANSACTION_CONTEXT_EVENT:
      ev = new Transaction_context_log_event(buf, event_len, description_event);
      break;
    case binary_log::VIEW_CHANGE_EVENT:
      ev = new View_change_log_event(buf, event_len, description_event);
      break;
#endif
    case binary_log::XA_PREPARE_LOG_EVENT:
      ev= new XA_prepare_log_event(buf, description_event);
      break;
    default:
      /*
        Create an object of Ignorable_log_event for unrecognized sub-class.
        So that SLAVE SQL THREAD will only update the position and continue.
      */
      if (uint2korr(buf + FLAGS_OFFSET) & LOG_EVENT_IGNORABLE_F)
      {
        ev= new Ignorable_log_event(buf, description_event);
      }
      else
      {
        DBUG_PRINT("error",("Unknown event code: %d",
                            (int) buf[EVENT_TYPE_OFFSET]));
        ev= NULL;
      }
      break;
    }
  }

  if (ev)
  {
    ev->common_footer->checksum_alg= alg;
    if (ev->common_footer->checksum_alg != binary_log::BINLOG_CHECKSUM_ALG_OFF &&
        ev->common_footer->checksum_alg != binary_log::BINLOG_CHECKSUM_ALG_UNDEF)
      ev->crc= uint4korr(buf + (event_len));
  }

  DBUG_PRINT("read_event", ("%s(type_code: %d; event_len: %d)",
                            ev ? ev->get_type_str() : "<unknown>",
                            buf[EVENT_TYPE_OFFSET],
                            event_len));
  /*
    is_valid is used for small event-specific sanity tests which are
    important; for example there are some my_malloc() in constructors
    (e.g. Query_log_event::Query_log_event(char*...)); when these
    my_malloc() fail we can't return an error out of the constructor
    (because constructor is "void") ; so instead we leave the pointer we
    wanted to allocate (e.g. 'query') to 0 and we test it and set the
    value of is_valid to true or false based on the test.
    Same for Format_description_log_event, member 'post_header_len'.

    SLAVE_EVENT is never used, so it should not be read ever.
  */
  if (!ev || !ev->is_valid() || (event_type == binary_log::SLAVE_EVENT))
  {
    DBUG_PRINT("error",("Found invalid event in binary log"));
    delete ev;
#ifdef MYSQL_CLIENT
    if (!force_opt) /* then mysqlbinlog dies */
    {
      *error= "Found invalid event in binary log";
      DBUG_RETURN(0);
    }
    ev= new Unknown_log_event(buf, description_event);
#else
    *error= "Found invalid event in binary log";
    DBUG_RETURN(0);
#endif
  }
  DBUG_RETURN(ev);  
}

#ifdef MYSQL_CLIENT

/*
  Log_event::print_header()
*/

void Log_event::print_header(IO_CACHE* file,
                             PRINT_EVENT_INFO* print_event_info,
                             bool is_more MY_ATTRIBUTE((unused)))
{
  char llbuff[22];
  my_off_t hexdump_from= print_event_info->hexdump_from;
  DBUG_ENTER("Log_event::print_header");

  my_b_printf(file, "#");
  print_timestamp(file, NULL);
  my_b_printf(file, " server id %lu  end_log_pos %s ", (ulong) server_id,
              llstr(common_header->log_pos,llbuff));

  /* print the checksum */

  if (common_footer->checksum_alg != binary_log::BINLOG_CHECKSUM_ALG_OFF &&
      common_footer->checksum_alg != binary_log::BINLOG_CHECKSUM_ALG_UNDEF)
  {
    char checksum_buf[BINLOG_CHECKSUM_LEN * 2 + 4]; // to fit to "0x%lx "
    size_t const bytes_written=
      my_snprintf(checksum_buf, sizeof(checksum_buf), "0x%08lx ", (ulong) crc);
    my_b_printf(file, "%s ", get_type(&binlog_checksum_typelib,
                                      common_footer->checksum_alg));
    my_b_printf(file, checksum_buf, bytes_written);
  }

  /* mysqlbinlog --hexdump */
  if (print_event_info->hexdump_from)
  {
    my_b_printf(file, "\n");
    uchar *ptr= (uchar*)temp_buf;
    my_off_t size=
      uint4korr(ptr + EVENT_LEN_OFFSET) - LOG_EVENT_MINIMAL_HEADER_LEN;
    my_off_t i;

    /* Header len * 4 >= header len * (2 chars + space + extra space) */
    char *h, hex_string[49]= {0};
    char *c, char_string[16+1]= {0};

    /* Pretty-print event common header if header is exactly 19 bytes */
    if (print_event_info->common_header_len == LOG_EVENT_MINIMAL_HEADER_LEN)
    {
      char emit_buf[256];               // Enough for storing one line
      my_b_printf(file, "# Position  Timestamp   Type   Master ID        "
                  "Size      Master Pos    Flags \n");
      size_t const bytes_written=
        my_snprintf(emit_buf, sizeof(emit_buf),
                    "# %8.8lx %02x %02x %02x %02x   %02x   "
                    "%02x %02x %02x %02x   %02x %02x %02x %02x   "
                    "%02x %02x %02x %02x   %02x %02x\n",
                    (unsigned long) hexdump_from,
                    ptr[0], ptr[1], ptr[2], ptr[3], ptr[4], ptr[5], ptr[6],
                    ptr[7], ptr[8], ptr[9], ptr[10], ptr[11], ptr[12], ptr[13],
                    ptr[14], ptr[15], ptr[16], ptr[17], ptr[18]);
      DBUG_ASSERT(static_cast<size_t>(bytes_written) < sizeof(emit_buf));
      my_b_write(file, (uchar*) emit_buf, bytes_written);
      ptr += LOG_EVENT_MINIMAL_HEADER_LEN;
      hexdump_from += LOG_EVENT_MINIMAL_HEADER_LEN;
    }

    /* Rest of event (without common header) */
    for (i= 0, c= char_string, h=hex_string;
	 i < size;
	 i++, ptr++)
    {
      my_snprintf(h, 4, (i % 16 <= 7) ? "%02x " : " %02x", *ptr);
      h += 3;

      *c++= my_isalnum(&my_charset_bin, *ptr) ? *ptr : '.';

      if (i % 16 == 15)
      {
        /*
          my_b_printf() does not support full printf() formats, so we
          have to do it this way.

          TODO: Rewrite my_b_printf() to support full printf() syntax.
         */
        char emit_buf[256];
        size_t const bytes_written=
          my_snprintf(emit_buf, sizeof(emit_buf),
                      "# %8.8lx %-48.48s |%16s|\n",
                      (unsigned long) (hexdump_from + (i & 0xfffffff0)),
                      hex_string, char_string);
        DBUG_ASSERT(static_cast<size_t>(bytes_written) < sizeof(emit_buf));
	my_b_write(file, (uchar*) emit_buf, bytes_written);
	hex_string[0]= 0;
	char_string[0]= 0;
	c= char_string;
	h= hex_string;
      }
    }
    *c= '\0';
    DBUG_ASSERT(hex_string[48] == 0);
    
    if (hex_string[0])
    {
      char emit_buf[256];
      // Right-pad hex_string with spaces, up to 48 characters.
      memset(h, ' ', (sizeof(hex_string) -1) - (h - hex_string));
      size_t const bytes_written=
        my_snprintf(emit_buf, sizeof(emit_buf),
                    "# %8.8lx %-48.48s |%s|\n",
                    (unsigned long) (hexdump_from + (i & 0xfffffff0)),
                    hex_string, char_string);
      DBUG_ASSERT(static_cast<size_t>(bytes_written) < sizeof(emit_buf));
      my_b_write(file, (uchar*) emit_buf, bytes_written);
    }
    /*
      need a # to prefix the rest of printouts for example those of
      Rows_log_event::print_helper().
    */
    my_b_write(file, reinterpret_cast<const uchar*>("# "), 2);
  }
  DBUG_VOID_RETURN;
}


/**
  Prints a quoted string to io cache.
  Control characters are displayed as hex sequence, e.g. \x00
  
  @param[in] file              IO cache
  @param[in] prt               Pointer to string
  @param[in] length            String length
*/

static void
my_b_write_quoted(IO_CACHE *file, const uchar *ptr, uint length)
{
  const uchar *s;
  my_b_printf(file, "'");
  for (s= ptr; length > 0 ; s++, length--)
  {
    if (*s > 0x1F && *s != '\'' && *s != '\\')
      my_b_write(file, s, 1);
    else
    {
      uchar hex[10];
      size_t len= my_snprintf((char*) hex, sizeof(hex), "%s%02x", "\\x", *s);
      my_b_write(file, hex, len);
    }
  }
  my_b_printf(file, "'");
}

/**
  Prints a bit string to io cache in format  b'1010'.
  
  @param[in] file              IO cache
  @param[in] ptr               Pointer to string
  @param[in] nbits             Number of bits
*/
static void
my_b_write_bit(IO_CACHE *file, const uchar *ptr, uint nbits)
{
  uint bitnum, nbits8= ((nbits + 7) / 8) * 8, skip_bits= nbits8 - nbits;
  my_b_printf(file, "b'");
  for (bitnum= skip_bits ; bitnum < nbits8; bitnum++)
  {
    int is_set= (ptr[(bitnum) / 8] >> (7 - bitnum % 8))  & 0x01;
    my_b_write(file, (const uchar*) (is_set ? "1" : "0"), 1);
  }
  my_b_printf(file, "'");
}


/**
  Prints a packed string to io cache.
  The string consists of length packed to 1 or 2 bytes,
  followed by string data itself.
  
  @param[in] file              IO cache
  @param[in] ptr               Pointer to string
  @param[in] length            String size
  
  @retval   - number of bytes scanned.
*/
static size_t
my_b_write_quoted_with_length(IO_CACHE *file, const uchar *ptr, uint length)
{
  if (length < 256)
  {
    length= *ptr;
    my_b_write_quoted(file, ptr + 1, length);
    return length + 1;
  }
  else
  {
    length= uint2korr(ptr);
    my_b_write_quoted(file, ptr + 2, length);
    return length + 2;
  }
}


/**
  Prints a 32-bit number in both signed and unsigned representation
  
  @param[in] file              IO cache
  @param[in] sl                Signed number
  @param[in] ul                Unsigned number
*/
static void
my_b_write_sint32_and_uint32(IO_CACHE *file, int32 si, uint32 ui)
{
  my_b_printf(file, "%d", si);
  if (si < 0)
    my_b_printf(file, " (%u)", ui);
}


/**
  Print a packed value of the given SQL type into IO cache
  
  @param[in] file              IO cache
  @param[in] ptr               Pointer to string
  @param[in] type              Column type
  @param[in] meta              Column meta information
  @param[out] typestr          SQL type string buffer (for verbose output)
  @param[out] typestr_length   Size of typestr
  
  @retval   - number of bytes scanned from ptr.
*/
static size_t
log_event_print_value(IO_CACHE *file, const uchar *ptr,
                      uint type, uint meta,
                      char *typestr, size_t typestr_length)
{
  uint32 length= 0;

  if (type == MYSQL_TYPE_STRING)
  {
    if (meta >= 256)
    {
      uint byte0= meta >> 8;
      uint byte1= meta & 0xFF;
      
      if ((byte0 & 0x30) != 0x30)
      {
        /* a long CHAR() field: see #37426 */
        length= byte1 | (((byte0 & 0x30) ^ 0x30) << 4);
        type= byte0 | 0x30;
      }
      else
        length = meta & 0xFF;
    }
    else
      length= meta;
  }

  switch (type) {
  case MYSQL_TYPE_LONG:
    {
      my_snprintf(typestr, typestr_length, "INT");
      if(!ptr)
        return my_b_printf(file, "NULL");
      int32 si= sint4korr(ptr);
      uint32 ui= uint4korr(ptr);
      my_b_write_sint32_and_uint32(file, si, ui);
      return 4;
    }

  case MYSQL_TYPE_TINY:
    {
      my_snprintf(typestr, typestr_length, "TINYINT");
      if(!ptr)
        return my_b_printf(file, "NULL");
      my_b_write_sint32_and_uint32(file, (int) (signed char) *ptr,
                                  (uint) (unsigned char) *ptr);
      return 1;
    }

  case MYSQL_TYPE_SHORT:
    {
      my_snprintf(typestr, typestr_length, "SHORTINT");
      if(!ptr)
        return my_b_printf(file, "NULL");
      int32 si= (int32) sint2korr(ptr);
      uint32 ui= (uint32) uint2korr(ptr);
      my_b_write_sint32_and_uint32(file, si, ui);
      return 2;
    }
  
  case MYSQL_TYPE_INT24:
    {
      my_snprintf(typestr, typestr_length, "MEDIUMINT");
      if(!ptr)
        return my_b_printf(file, "NULL");
      int32 si= sint3korr(ptr);
      uint32 ui= uint3korr(ptr);
      my_b_write_sint32_and_uint32(file, si, ui);
      return 3;
    }

  case MYSQL_TYPE_LONGLONG:
    {
      my_snprintf(typestr, typestr_length, "LONGINT");
      if(!ptr)
        return my_b_printf(file, "NULL");
      char tmp[64];
      longlong si= sint8korr(ptr);
      longlong10_to_str(si, tmp, -10);
      my_b_printf(file, "%s", tmp);
      if (si < 0)
      {
        ulonglong ui= uint8korr(ptr);
        longlong10_to_str((longlong) ui, tmp, 10);
        my_b_printf(file, " (%s)", tmp);        
      }
      return 8;
    }

  case MYSQL_TYPE_NEWDECIMAL:
    {
      uint precision= meta >> 8;
      uint decimals= meta & 0xFF;
      my_snprintf(typestr, typestr_length, "DECIMAL(%d,%d)",
                  precision, decimals);
      if(!ptr)
        return my_b_printf(file, "NULL");
      uint bin_size= my_decimal_get_binary_size(precision, decimals);
      my_decimal dec;
      binary2my_decimal(E_DEC_FATAL_ERROR, (uchar*) ptr, &dec,
                        precision, decimals);
      int len= DECIMAL_MAX_STR_LENGTH;
      char buff[DECIMAL_MAX_STR_LENGTH + 1];
      decimal2string(&dec,buff,&len, 0, 0, 0);
      my_b_printf(file, "%s", buff);
      return bin_size;
    }

  case MYSQL_TYPE_FLOAT:
    {
      my_snprintf(typestr, typestr_length, "FLOAT");
      if(!ptr)
        return my_b_printf(file, "NULL");
      float fl;
      float4get(&fl, ptr);
      char tmp[320];
      sprintf(tmp, "%-20g", (double) fl);
      my_b_printf(file, "%s", tmp); /* my_snprintf doesn't support %-20g */
      return 4;
    }

  case MYSQL_TYPE_DOUBLE:
    {
      strcpy(typestr, "DOUBLE");
      if(!ptr)
        return my_b_printf(file, "NULL");
      double dbl;
      float8get(&dbl, ptr);
      char tmp[320];
      sprintf(tmp, "%-.20g", dbl); /* my_snprintf doesn't support %-20g */
      my_b_printf(file, "%s", tmp);
      return 8;
    }
  
  case MYSQL_TYPE_BIT:
    {
      /* Meta-data: bit_len, bytes_in_rec, 2 bytes */
      uint nbits= ((meta >> 8) * 8) + (meta & 0xFF);
      my_snprintf(typestr, typestr_length, "BIT(%d)", nbits);
      if(!ptr)
        return my_b_printf(file, "NULL");
      length= (nbits + 7) / 8;
      my_b_write_bit(file, ptr, nbits);
      return length;
    }

  case MYSQL_TYPE_TIMESTAMP:
    {
      my_snprintf(typestr, typestr_length, "TIMESTAMP");
      if(!ptr)
        return my_b_printf(file, "NULL");
      uint32 i32= uint4korr(ptr);
      my_b_printf(file, "%d", i32);
      return 4;
    }

  case MYSQL_TYPE_TIMESTAMP2:
    {
      my_snprintf(typestr, typestr_length, "TIMESTAMP(%d)", meta);
      if(!ptr)
        return my_b_printf(file, "NULL");
      char buf[MAX_DATE_STRING_REP_LENGTH];
      struct timeval tm;
      my_timestamp_from_binary(&tm, ptr, meta);
      int buflen= my_timeval_to_str(&tm, buf, meta);
      my_b_write(file, buf, buflen);
      return my_timestamp_binary_length(meta);
    }

  case MYSQL_TYPE_DATETIME:
    {
      my_snprintf(typestr, typestr_length, "DATETIME");
      if(!ptr)
        return my_b_printf(file, "NULL");
      size_t d, t;
      uint64 i64= uint8korr(ptr); /* YYYYMMDDhhmmss */
      d= static_cast<size_t>(i64 / 1000000);
      t= i64 % 1000000;
      my_b_printf(file, "%04d-%02d-%02d %02d:%02d:%02d",
                  static_cast<int>(d / 10000),
                  static_cast<int>(d % 10000) / 100,
                  static_cast<int>(d % 100),
                  static_cast<int>(t / 10000),
                  static_cast<int>(t % 10000) / 100,
                  static_cast<int>(t % 100));
      return 8;
    }

  case MYSQL_TYPE_DATETIME2:
    {
      my_snprintf(typestr, typestr_length, "DATETIME(%d)", meta);
      if(!ptr)
        return my_b_printf(file, "NULL");
      char buf[MAX_DATE_STRING_REP_LENGTH];
      MYSQL_TIME ltime;
      longlong packed= my_datetime_packed_from_binary(ptr, meta);
      TIME_from_longlong_datetime_packed(&ltime, packed);
      int buflen= my_datetime_to_str(&ltime, buf, meta);
      my_b_write_quoted(file, (uchar *) buf, buflen);
      return my_datetime_binary_length(meta);
    }

  case MYSQL_TYPE_TIME:
    {
      my_snprintf(typestr, typestr_length, "TIME");
      if(!ptr)
        return my_b_printf(file, "NULL");
      uint32 i32= uint3korr(ptr);
      my_b_printf(file, "'%02d:%02d:%02d'",
                  i32 / 10000, (i32 % 10000) / 100, i32 % 100);
      return 3;
    }

  case MYSQL_TYPE_TIME2:
    {
      my_snprintf(typestr, typestr_length, "TIME(%d)", meta);
      if(!ptr)
        return my_b_printf(file, "NULL");
      char buf[MAX_DATE_STRING_REP_LENGTH];
      MYSQL_TIME ltime;
      longlong packed= my_time_packed_from_binary(ptr, meta);
      TIME_from_longlong_time_packed(&ltime, packed);
      int buflen= my_time_to_str(&ltime, buf, meta);
      my_b_write_quoted(file, (uchar *) buf, buflen);
      return my_time_binary_length(meta);
    }

  case MYSQL_TYPE_NEWDATE:
    {
      my_snprintf(typestr, typestr_length, "DATE");
      if(!ptr)
        return my_b_printf(file, "NULL");
      uint32 tmp= uint3korr(ptr);
      int part;
      char buf[11];
      char *pos= &buf[10];  // start from '\0' to the beginning

      /* Copied from field.cc */
      *pos--=0;					// End NULL
      part=(int) (tmp & 31);
      *pos--= (char) ('0'+part%10);
      *pos--= (char) ('0'+part/10);
      *pos--= ':';
      part=(int) (tmp >> 5 & 15);
      *pos--= (char) ('0'+part%10);
      *pos--= (char) ('0'+part/10);
      *pos--= ':';
      part=(int) (tmp >> 9);
      *pos--= (char) ('0'+part%10); part/=10;
      *pos--= (char) ('0'+part%10); part/=10;
      *pos--= (char) ('0'+part%10); part/=10;
      *pos=   (char) ('0'+part);
      my_b_printf(file , "'%s'", buf);
      return 3;
    }

  case MYSQL_TYPE_YEAR:
    {
      my_snprintf(typestr, typestr_length, "YEAR");
      if(!ptr)
        return my_b_printf(file, "NULL");
      uint32 i32= *ptr;
      my_b_printf(file, "%04d", i32+ 1900);
      return 1;
    }
  
  case MYSQL_TYPE_ENUM:
    switch (meta & 0xFF) {
    case 1:
      my_snprintf(typestr, typestr_length, "ENUM(1 byte)");
      if(!ptr)
        return my_b_printf(file, "NULL");
      my_b_printf(file, "%d", (int) *ptr);
      return 1;
    case 2:
      {
        my_snprintf(typestr, typestr_length, "ENUM(2 bytes)");
        if(!ptr)
          return my_b_printf(file, "NULL");
        int32 i32= uint2korr(ptr);
        my_b_printf(file, "%d", i32);
        return 2;
      }
    default:
      my_b_printf(file, "!! Unknown ENUM packlen=%d", meta & 0xFF); 
      return 0;
    }
    break;
    
  case MYSQL_TYPE_SET:
    my_snprintf(typestr, typestr_length, "SET(%d bytes)", meta & 0xFF);
    if(!ptr)
      return my_b_printf(file, "NULL");
    my_b_write_bit(file, ptr , (meta & 0xFF) * 8);
    return meta & 0xFF;
  
  case MYSQL_TYPE_BLOB:
    switch (meta) {
    case 1:
      my_snprintf(typestr, typestr_length, "TINYBLOB/TINYTEXT");
      if(!ptr)
        return my_b_printf(file, "NULL");
      length= *ptr;
      my_b_write_quoted(file, ptr + 1, length);
      return length + 1;
    case 2:
      my_snprintf(typestr, typestr_length, "BLOB/TEXT");
      if(!ptr)
        return my_b_printf(file, "NULL");
      length= uint2korr(ptr);
      my_b_write_quoted(file, ptr + 2, length);
      return length + 2;
    case 3:
      my_snprintf(typestr, typestr_length, "MEDIUMBLOB/MEDIUMTEXT");
      if(!ptr)
        return my_b_printf(file, "NULL");
      length= uint3korr(ptr);
      my_b_write_quoted(file, ptr + 3, length);
      return length + 3;
    case 4:
      my_snprintf(typestr, typestr_length, "LONGBLOB/LONGTEXT");
      if(!ptr)
        return my_b_printf(file, "NULL");
      length= uint4korr(ptr);
      my_b_write_quoted(file, ptr + 4, length);
      return length + 4;
    default:
      my_b_printf(file, "!! Unknown BLOB packlen=%d", length);
      return 0;
    }

  case MYSQL_TYPE_VARCHAR:
  case MYSQL_TYPE_VAR_STRING:
    length= meta;
    my_snprintf(typestr, typestr_length, "VARSTRING(%d)", length);
    if(!ptr) 
      return my_b_printf(file, "NULL");
    return my_b_write_quoted_with_length(file, ptr, length);

  case MYSQL_TYPE_STRING:
    my_snprintf(typestr, typestr_length, "STRING(%d)", length);
    if(!ptr)
      return my_b_printf(file, "NULL");
    return my_b_write_quoted_with_length(file, ptr, length);

  case MYSQL_TYPE_JSON:
    my_snprintf(typestr, typestr_length, "JSON");
    if (!ptr)
      return my_b_printf(file, "NULL");
    length= uint2korr(ptr);
    my_b_write_quoted(file, ptr + meta, length);
    return length + meta;

  default:
    {
      char tmp[5];
      my_snprintf(tmp, sizeof(tmp), "%04x", meta);
      my_b_printf(file,
                  "!! Don't know how to handle column type=%d meta=%d (%s)",
                  type, meta, tmp);
    }
    break;
  }
  *typestr= 0;
  return 0;
}


/**
  Print a packed row into IO cache
  
  @param[in] file              IO cache
  @param[in] td                Table definition
  @param[in] print_event_into  Print parameters
  @param[in] cols_bitmap       Column bitmaps.
  @param[in] value             Pointer to packed row
  @param[in] prefix            Row's SQL clause ("SET", "WHERE", etc)
  
  @retval   - number of bytes scanned.
*/


size_t
Rows_log_event::print_verbose_one_row(IO_CACHE *file, table_def *td,
                                      PRINT_EVENT_INFO *print_event_info,
                                      MY_BITMAP *cols_bitmap,
                                      const uchar *value, const uchar *prefix)
{
  const uchar *value0= value;
  const uchar *null_bits= value;
  uint null_bit_index= 0;
  char typestr[64]= "";

  /*
    Skip metadata bytes which gives the information about nullabity of master
    columns. Master writes one bit for each affected column.
   */
  value+= (bitmap_bits_set(cols_bitmap) + 7) / 8;
  
  my_b_printf(file, "%s", prefix);
  
  for (size_t i= 0; i < td->size(); i ++)
  {
    int is_null= (null_bits[null_bit_index / 8] 
                  >> (null_bit_index % 8))  & 0x01;

    if (bitmap_is_set(cols_bitmap, i) == 0)
      continue;
    
    my_b_printf(file, "###   @%d=", static_cast<int>(i + 1));
    if (!is_null)
    {
      size_t fsize= td->calc_field_size((uint)i, (uchar*) value);
      if (value + fsize > m_rows_end)
      {
        my_b_printf(file, "***Corrupted replication event was detected."
                    " Not printing the value***\n");
        value+= fsize;
        return 0;
      }
    }
    size_t size= log_event_print_value(file,is_null? NULL: value,
                                         td->type(i), td->field_metadata(i),
                                         typestr, sizeof(typestr));
    if (!size)
      return 0;

    if(!is_null)
      value+= size;

    if (print_event_info->verbose > 1)
    {
      my_b_printf(file, " /* ");

      my_b_printf(file, "%s ", typestr);
      
      my_b_printf(file, "meta=%d nullable=%d is_null=%d ",
                  td->field_metadata(i),
                  td->maybe_null(i), is_null);
      my_b_printf(file, "*/");
    }
    
    my_b_printf(file, "\n");
    
    null_bit_index++;
  }
  return value - value0;
}


/**
  Print a row event into IO cache in human readable form (in SQL format)
  
  @param[in] file              IO cache
  @param[in] print_event_into  Print parameters
*/
void Rows_log_event::print_verbose(IO_CACHE *file,
                                   PRINT_EVENT_INFO *print_event_info)
{
  // Quoted length of the identifier can be twice the original length
  char quoted_db[1 + NAME_LEN * 2 + 2];
  char quoted_table[1 + NAME_LEN * 2 + 2];
  size_t quoted_db_len, quoted_table_len;
  Table_map_log_event *map;
  table_def *td;
  const char *sql_command, *sql_clause1, *sql_clause2;
  Log_event_type general_type_code= get_general_type_code();
  
  if (m_extra_row_data)
  {
    uint8 extra_data_len= m_extra_row_data[EXTRA_ROW_INFO_LEN_OFFSET];
    uint8 extra_payload_len= extra_data_len - EXTRA_ROW_INFO_HDR_BYTES;
    assert(extra_data_len >= EXTRA_ROW_INFO_HDR_BYTES);

    my_b_printf(file, "### Extra row data format: %u, len: %u :",
                m_extra_row_data[EXTRA_ROW_INFO_FORMAT_OFFSET],
                extra_payload_len);
    if (extra_payload_len)
    {
      /*
         Buffer for hex view of string, including '0x' prefix,
         2 hex chars / byte and trailing 0
      */
      const int buff_len= 2 + (256 * 2) + 1;
      char buff[buff_len];
      str_to_hex(buff, (const char*) &m_extra_row_data[EXTRA_ROW_INFO_HDR_BYTES],
                 extra_payload_len);
      my_b_printf(file, "%s", buff);
    }
    my_b_printf(file, "\n");
  }

  switch (general_type_code) {
  case binary_log::WRITE_ROWS_EVENT:
    sql_command= "INSERT INTO";
    sql_clause1= "### SET\n";
    sql_clause2= NULL;
    break;
  case binary_log::DELETE_ROWS_EVENT:
    sql_command= "DELETE FROM";
    sql_clause1= "### WHERE\n";
    sql_clause2= NULL;
    break;
  case binary_log::UPDATE_ROWS_EVENT:
    sql_command= "UPDATE";
    sql_clause1= "### WHERE\n";
    sql_clause2= "### SET\n";
    break;
  default:
    sql_command= sql_clause1= sql_clause2= NULL;
    DBUG_ASSERT(0); /* Not possible */
  }
  
  if (!(map= print_event_info->m_table_map.get_table(m_table_id)) ||
      !(td= map->create_table_def()))
  {
    char llbuff[22];
    my_b_printf(file, "### Row event for unknown table #%s",
                llstr(m_table_id, llbuff));
    return;
  }

  /* If the write rows event contained no values for the AI */
  if (((general_type_code == binary_log::WRITE_ROWS_EVENT) &&
      (m_rows_buf==m_rows_end)))
  {
    my_b_printf(file, "### INSERT INTO `%s`.`%s` VALUES ()\n", 
                      map->get_db_name(), map->get_table_name());
    goto end;
  }

  for (const uchar *value= m_rows_buf; value < m_rows_end; )
  {
    size_t length;
#ifdef MYSQL_SERVER
    quoted_db_len= my_strmov_quoted_identifier(this->thd, (char *) quoted_db,
                                        map->get_db_name(), 0);
    quoted_table_len= my_strmov_quoted_identifier(this->thd,
                                                  (char *) quoted_table,
                                                  map->get_table_name(), 0);
#else
    quoted_db_len= my_strmov_quoted_identifier((char *) quoted_db,
                                               map->get_db_name());
    quoted_table_len= my_strmov_quoted_identifier((char *) quoted_table,
                                          map->get_table_name());
#endif
    quoted_db[quoted_db_len]= '\0';
    quoted_table[quoted_table_len]= '\0';
    my_b_printf(file, "### %s %s.%s\n",
                      sql_command,
                      quoted_db, quoted_table);
    /* Print the first image */
    if (!(length= print_verbose_one_row(file, td, print_event_info,
                                  &m_cols, value,
                                  (const uchar*) sql_clause1)))
      goto end;
    value+= length;

    /* Print the second image (for UPDATE only) */
    if (sql_clause2)
    {
      if (!(length= print_verbose_one_row(file, td, print_event_info,
                                      &m_cols_ai, value,
                                      (const uchar*) sql_clause2)))
        goto end;
      value+= length;
    }
  }

end:
  delete td;
}

#ifdef MYSQL_CLIENT
void free_table_map_log_event(Table_map_log_event *event)
{
  delete event;
}
#endif

void Log_event::print_base64(IO_CACHE* file,
                             PRINT_EVENT_INFO* print_event_info,
                             bool more)
{
  const uchar *ptr= (const uchar *)temp_buf;
  uint32 size= uint4korr(ptr + EVENT_LEN_OFFSET);
  DBUG_ENTER("Log_event::print_base64");

  uint64 const tmp_str_sz= base64_needed_encoded_length((uint64) size);
  char *const tmp_str= (char *) my_malloc(key_memory_log_event,
                                          tmp_str_sz, MYF(MY_WME));
  if (!tmp_str) {
    fprintf(stderr, "\nError: Out of memory. "
            "Could not print correct binlog event.\n");
    DBUG_VOID_RETURN;
  }

  if (base64_encode(ptr, (size_t) size, tmp_str))
  {
    DBUG_ASSERT(0);
  }

  if (print_event_info->base64_output_mode != BASE64_OUTPUT_DECODE_ROWS)
  {
    if (my_b_tell(file) == 0)
      my_b_printf(file, "\nBINLOG '\n");

    my_b_printf(file, "%s\n", tmp_str);

    if (!more)
      my_b_printf(file, "'%s\n", print_event_info->delimiter);
  }
  
  if (print_event_info->verbose)
  {
    Rows_log_event *ev= NULL;
    Log_event_type et= (Log_event_type) ptr[EVENT_TYPE_OFFSET];

    if (common_footer->checksum_alg != binary_log::BINLOG_CHECKSUM_ALG_UNDEF &&
        common_footer->checksum_alg != binary_log::BINLOG_CHECKSUM_ALG_OFF)
      size-= BINLOG_CHECKSUM_LEN; // checksum is displayed through the header

    const Format_description_event fd_evt=
          Format_description_event(glob_description_event->binlog_version,
                                   server_version);
    switch(et)
    {
    case binary_log::TABLE_MAP_EVENT:
    {
      Table_map_log_event *map;
      map= new Table_map_log_event((const char*) ptr, size,
                                   &fd_evt);
      print_event_info->m_table_map.set_table(map->get_table_id(), map);
      break;
    }
    case binary_log::WRITE_ROWS_EVENT:
    case binary_log::WRITE_ROWS_EVENT_V1:
    {
      ev= new Write_rows_log_event((const char*) ptr, size,
                                   &fd_evt);
      break;
    }
    case binary_log::DELETE_ROWS_EVENT:
    case binary_log::DELETE_ROWS_EVENT_V1:
    {
      ev= new Delete_rows_log_event((const char*) ptr, size,
                                    &fd_evt);
      break;
    }
    case binary_log::UPDATE_ROWS_EVENT:
    case binary_log::UPDATE_ROWS_EVENT_V1:
    {
      ev= new Update_rows_log_event((const char*) ptr, size,
                                    &fd_evt);
      break;
    }
    default:
      break;
    }
    
    if (ev)
    {
      ev->print_verbose(&print_event_info->footer_cache, print_event_info);
      delete ev;
    }
  }
    
  my_free(tmp_str);
  DBUG_VOID_RETURN;
}


/*
  Log_event::print_timestamp()
*/

void Log_event::print_timestamp(IO_CACHE* file, time_t *ts)
{
  struct tm *res;
  /*
    In some Windows versions timeval.tv_sec is defined as "long",
    not as "time_t" and can be of a different size.
    Let's use a temporary time_t variable to execute localtime()
    with a correct argument type.
  */
  time_t ts_tmp= ts ? *ts : (ulong)common_header->when.tv_sec;
  DBUG_ENTER("Log_event::print_timestamp");
  struct tm tm_tmp;
  localtime_r(&ts_tmp, (res= &tm_tmp));
  my_b_printf(file,"%02d%02d%02d %2d:%02d:%02d",
              res->tm_year % 100,
              res->tm_mon+1,
              res->tm_mday,
              res->tm_hour,
              res->tm_min,
              res->tm_sec);
  DBUG_VOID_RETURN;
}

#endif /* MYSQL_CLIENT */


#if !defined(MYSQL_CLIENT) && defined(HAVE_REPLICATION)
inline Log_event::enum_skip_reason
Log_event::continue_group(Relay_log_info *rli)
{
  if (rli->slave_skip_counter == 1)
    return Log_event::EVENT_SKIP_IGNORE;
  return Log_event::do_shall_skip(rli);
}

/**
   @param end_group_sets_max_dbs  when true the group terminal event 
                          can carry partition info, see a note below.
   @return true  in cases the current event
                 carries partition data,
           false otherwise

   @note Some events combination may force to adjust partition info.
         In particular BEGIN, BEGIN_LOAD_QUERY_EVENT, COMMIT
         where none of the events holds partitioning data
         causes the sequential applying of the group through
         assigning OVER_MAX_DBS_IN_EVENT_MTS to mts_accessed_dbs
         of the group terminator (e.g COMMIT query) event.
*/
bool Log_event::contains_partition_info(bool end_group_sets_max_dbs)
{
  bool res;

  switch (get_type_code()) {
  case binary_log::TABLE_MAP_EVENT:
  case binary_log::EXECUTE_LOAD_QUERY_EVENT:
    res= true;

    break;

  case binary_log::QUERY_EVENT:
  {
    Query_log_event *qev= static_cast<Query_log_event*>(this);
    if ((ends_group() && end_group_sets_max_dbs) ||
        (qev->is_query_prefix_match(STRING_WITH_LEN("XA COMMIT")) ||
         qev->is_query_prefix_match(STRING_WITH_LEN("XA ROLLBACK"))))
    {
      res= true;
      qev->mts_accessed_dbs= OVER_MAX_DBS_IN_EVENT_MTS;
    }
    else
      res= (!ends_group() && !starts_group()) ? true : false;
    break;
  }
  default:
    res= false;
  }

  return res;
}
/*
  SYNOPSIS
    This function assigns a parent ID to the job group being scheduled in parallel.
    It also checks if we can schedule the new event in parallel with the previous ones
    being executed.

  @param        ev log event that has to be scheduled next.
  @param       rli Pointer to coordinato's relay log info.
  @return      true if error
               false otherwise
 */
bool schedule_next_event(Log_event* ev, Relay_log_info* rli)
{
  int error;
  // Check if we can schedule this event
  error= rli->current_mts_submode->schedule_next_event(rli, ev);
  switch (error)
  {
  case ER_MTS_CANT_PARALLEL:
    char llbuff[22];
    llstr(rli->get_event_relay_log_pos(), llbuff);
    my_error(ER_MTS_CANT_PARALLEL, MYF(0),
    ev->get_type_str(), rli->get_event_relay_log_name(), llbuff,
             "The master event is logically timestamped incorrectly.");
    return true;
  case ER_MTS_INCONSISTENT_DATA:
    /* Don't have to do anything. */
    return true;
  case -1:
    /* Unable to schedule: wait_for_last_committed_trx has failed */
    return true;
  default:
    return false;
  }
  /* Keep compiler happy */
  return false;
}


/**
   The method maps the event to a Worker and return a pointer to it.
   Sending the event to the Worker is done by the caller.

   Irrespective of the type of Group marking (DB partioned or BGC) the
   following holds true:

   - recognize the beginning of a group to allocate the group descriptor
     and queue it;
   - associate an event with a Worker (which also handles possible conflicts
     detection and waiting for their termination);
   - finalize the group assignement when the group closing event is met.

   When parallelization mode is BGC-based the partitioning info in the event
   is simply ignored. Thereby association with a Worker does not require
   Assigned Partition Hash of the partitioned method.
   This method is not interested in all the taxonomy of the event group
   property, what we care about is the boundaries of the group.

   As a part of the group, an event belongs to one of the following types:

   B - beginning of a group of events (BEGIN query_log_event)
   g - mini-group representative event containing the partition info
      (any Table_map, a Query_log_event)
   p - a mini-group internal event that *p*receeding its g-parent
      (int_, rand_, user_ var:s)
   r - a mini-group internal "regular" event that follows its g-parent
      (Delete, Update, Write -rows)
   T - terminator of the group (XID, COMMIT, ROLLBACK, auto-commit query)

   Only the first g-event computes the assigned Worker which once
   is determined remains to be for the rest of the group.
   That is the g-event solely carries partitioning info.
   For B-event the assigned Worker is NULL to indicate Coordinator
   has not yet decided. The same applies to p-event.

   Notice, these is a special group consisting of optionally multiple p-events
   terminating with a g-event.
   Such case is caused by old master binlog and a few corner-cases of
   the current master version (todo: to fix).

   In case of the event accesses more than OVER_MAX_DBS the method
   has to ensure sure previously assigned groups to all other workers are
   done.


   @note The function updates GAQ queue directly, updates APH hash
         plus relocates some temporary tables from Coordinator's list into
         involved entries of APH through @c map_db_to_worker.
         There's few memory allocations commented where to be freed.

   @return a pointer to the Worker struct or NULL.
*/

Slave_worker *Log_event::get_slave_worker(Relay_log_info *rli)
{
  Slave_job_group group= Slave_job_group(), *ptr_group= NULL;
  bool is_s_event;
  Slave_worker *ret_worker= NULL;
  char llbuff[22];
  Slave_committed_queue *gaq= rli->gaq;
  DBUG_ENTER("Log_event::get_slave_worker");

  /* checking partioning properties and perform corresponding actions */

  // Beginning of a group designated explicitly with BEGIN or GTID
  if ((is_s_event= starts_group()) || is_gtid_event(this) ||
      // or DDL:s or autocommit queries possibly associated with own p-events
      (!rli->curr_group_seen_begin && !rli->curr_group_seen_gtid &&
       /*
         the following is a special case of B-free still multi-event group like
         { p_1,p_2,...,p_k, g }.
         In that case either GAQ is empty (the very first group is being
         assigned) or the last assigned group index points at one of
         mapped-to-a-worker.
       */
       (gaq->empty() ||
        gaq->get_job_group(rli->gaq->assigned_group_index)->
        worker_id != MTS_WORKER_UNDEF)))
  {
    if (!rli->curr_group_seen_gtid && !rli->curr_group_seen_begin)
    {
      rli->mts_groups_assigned++;

      rli->curr_group_isolated= FALSE;
      group.reset(common_header->log_pos, rli->mts_groups_assigned);
      // the last occupied GAQ's array index
      gaq->assigned_group_index= gaq->en_queue(&group);
      DBUG_PRINT("info",("gaq_idx= %ld  gaq->size=%ld",
                         gaq->assigned_group_index,
                         gaq->size));
      DBUG_ASSERT(gaq->assigned_group_index != MTS_WORKER_UNDEF);
      DBUG_ASSERT(gaq->assigned_group_index < gaq->size);
      DBUG_ASSERT(gaq->get_job_group(rli->gaq->assigned_group_index)->
                  group_relay_log_name == NULL);
      DBUG_ASSERT(rli->last_assigned_worker == NULL ||
                  !is_mts_db_partitioned(rli));

      if (is_s_event || is_gtid_event(this))
      {
        Slave_job_item job_item= {this, rli->get_event_relay_log_number(),
                                  rli->get_event_start_pos()};
        // B-event is appended to the Deferred Array associated with GCAP
        rli->curr_group_da.push_back(job_item);

        DBUG_ASSERT(rli->curr_group_da.size() == 1);

        if (starts_group())
        {
          // mark the current group as started with explicit B-event
          rli->mts_end_group_sets_max_dbs= true;
          rli->curr_group_seen_begin= true;
        }

        if (is_gtid_event(this))
          // mark the current group as started with explicit Gtid-event
          rli->curr_group_seen_gtid= true;
        if (schedule_next_event(this, rli))
        {
          rli->abort_slave= 1;
          DBUG_RETURN(NULL);
        }
        DBUG_RETURN(ret_worker);
      }
    }
    else
    {
      /*
       The block is a result of not making GTID event as group starter.
       TODO: Make GITD event as B-event that is starts_group() to
       return true.
      */
      Slave_job_item job_item= {this, rli->get_event_relay_log_number(),
                                rli->get_event_relay_log_pos()};

      // B-event is appended to the Deferred Array associated with GCAP
      rli->curr_group_da.push_back(job_item);
      rli->curr_group_seen_begin= true;
      rli->mts_end_group_sets_max_dbs= true;
      if (!rli->curr_group_seen_gtid && schedule_next_event(this, rli))
      {
        rli->abort_slave= 1;
        DBUG_RETURN(NULL);
      }

      DBUG_ASSERT(rli->curr_group_da.size() == 2);
      DBUG_ASSERT(starts_group());
      DBUG_RETURN (ret_worker);
    }
    if (schedule_next_event(this, rli))
    {
      rli->abort_slave= 1;
      DBUG_RETURN(NULL);
    }
  }

  ptr_group= gaq->get_job_group(rli->gaq->assigned_group_index);
  if (!is_mts_db_partitioned(rli))
  {
    /* Get least occupied worker */
    ret_worker=
      rli->current_mts_submode->get_least_occupied_worker(rli, &rli->workers,
                                                          this);
    if (ret_worker == NULL)
    {
      /* get_least_occupied_worker may return NULL if the thread is killed */
      Slave_job_item job_item= {this, rli->get_event_relay_log_number(),
                                rli->get_event_start_pos()};
      rli->curr_group_da.push_back(job_item);

      DBUG_ASSERT(thd->killed);
      DBUG_RETURN(NULL);
    }
    ptr_group->worker_id= ret_worker->id;
  }
  else if (contains_partition_info(rli->mts_end_group_sets_max_dbs))
  {
    int i= 0;
    Mts_db_names mts_dbs;

    get_mts_dbs(&mts_dbs);
    /*
      Bug 12982188 - MTS: SBR ABORTS WITH ERROR 1742 ON LOAD DATA
      Logging on master can create a group with no events holding
      the partition info.
      The following assert proves there's the only reason
      for such group.
    */
#ifndef DBUG_OFF
    {
      bool empty_group_with_gtids= rli->curr_group_seen_begin &&
                                   rli->curr_group_seen_gtid &&
                                   ends_group();

      bool begin_load_query_event=
        ((rli->curr_group_da.size() == 3 && rli->curr_group_seen_gtid) ||
         (rli->curr_group_da.size() == 2 && !rli->curr_group_seen_gtid)) &&
        (rli->curr_group_da.back().data->
         get_type_code() == binary_log::BEGIN_LOAD_QUERY_EVENT);

      bool delete_file_event=
        ((rli->curr_group_da.size() == 4 && rli->curr_group_seen_gtid) ||
         (rli->curr_group_da.size() == 3 && !rli->curr_group_seen_gtid)) &&
        (rli->curr_group_da.back().data->
         get_type_code() == binary_log::DELETE_FILE_EVENT);

      DBUG_ASSERT((!ends_group() ||
                   (get_type_code() == binary_log::QUERY_EVENT &&
                    static_cast<Query_log_event*>(this)->
                    is_query_prefix_match(STRING_WITH_LEN("XA ROLLBACK")))) ||
                  empty_group_with_gtids ||
                  (rli->mts_end_group_sets_max_dbs &&
                   (begin_load_query_event || delete_file_event)));
    }
#endif

    // partioning info is found which drops the flag
    rli->mts_end_group_sets_max_dbs= false;
    ret_worker= rli->last_assigned_worker;
    if (mts_dbs.num == OVER_MAX_DBS_IN_EVENT_MTS)
    {
      // Worker with id 0 to handle serial execution
      if (!ret_worker)
        ret_worker= rli->workers.at(0);
      // No need to know a possible error out of synchronization call.
      (void) rli->current_mts_submode->
        wait_for_workers_to_finish(rli, ret_worker);
      /*
        this marking is transferred further into T-event of the current group.
      */
      rli->curr_group_isolated= TRUE;
    }

    /* One run of the loop in the case of over-max-db:s */
    for (i= 0; i < ((mts_dbs.num != OVER_MAX_DBS_IN_EVENT_MTS) ? mts_dbs.num : 1);
         i++)
    {
      /*
        The over max db:s case handled through passing to map_db_to_worker
        such "all" db as encoded as  the "" empty string.
        Note, the empty string is allocated in a large buffer
        to satisfy hashcmp() implementation.
      */
      const char all_db[NAME_LEN]= {0};
      if (!(ret_worker=
            map_db_to_worker(mts_dbs.num == OVER_MAX_DBS_IN_EVENT_MTS ?
                             all_db : mts_dbs.name[i], rli,
                             &mts_assigned_partitions[i],
                             /*
                               todo: optimize it. Although pure
                               rows- event load in insensetive to the flag value
                             */
                             TRUE,
                             ret_worker)))
      {
        llstr(rli->get_event_relay_log_pos(), llbuff);
        my_error(ER_MTS_CANT_PARALLEL, MYF(0),
                 get_type_str(), rli->get_event_relay_log_name(), llbuff,
                 "could not distribute the event to a Worker");
        DBUG_RETURN(ret_worker);
      }
      // all temporary tables are transferred from Coordinator in over-max case
      DBUG_ASSERT(mts_dbs.num != OVER_MAX_DBS_IN_EVENT_MTS || !thd->temporary_tables);
      DBUG_ASSERT(!strcmp(mts_assigned_partitions[i]->db,
                          mts_dbs.num != OVER_MAX_DBS_IN_EVENT_MTS ?
                          mts_dbs.name[i] : all_db));
      DBUG_ASSERT(ret_worker == mts_assigned_partitions[i]->worker);
      DBUG_ASSERT(mts_assigned_partitions[i]->usage >= 0);
    }

    if ((ptr_group= gaq->get_job_group(rli->gaq->assigned_group_index))->
        worker_id == MTS_WORKER_UNDEF)
    {
      ptr_group->worker_id= ret_worker->id;

      DBUG_ASSERT(ptr_group->group_relay_log_name == NULL);
    }

    DBUG_ASSERT(i == mts_dbs.num || mts_dbs.num == OVER_MAX_DBS_IN_EVENT_MTS);
  }
  else
  {
    // a mini-group internal "regular" event
    if (rli->last_assigned_worker)
    {
      ret_worker= rli->last_assigned_worker;

      DBUG_ASSERT(rli->curr_group_assigned_parts.size() > 0 ||
                  ret_worker->id == 0);
    }
    else // int_, rand_, user_ var:s, load-data events
    {

      if (!(get_type_code() == binary_log::INTVAR_EVENT ||
            get_type_code() == binary_log::RAND_EVENT ||
            get_type_code() == binary_log::USER_VAR_EVENT ||
            get_type_code() == binary_log::BEGIN_LOAD_QUERY_EVENT ||
            get_type_code() == binary_log::APPEND_BLOCK_EVENT ||
            get_type_code() == binary_log::DELETE_FILE_EVENT ||
            is_ignorable_event()))
      {
        DBUG_ASSERT(!ret_worker);

        llstr(rli->get_event_relay_log_pos(), llbuff);
        my_error(ER_MTS_CANT_PARALLEL, MYF(0),
                 get_type_str(), rli->get_event_relay_log_name(), llbuff,
                 "the event is a part of a group that is unsupported in "
                 "the parallel execution mode");

        DBUG_RETURN(ret_worker);
      }
      /*
        In the logical clock scheduler any internal gets scheduled directly.
        That is Int_var, @User_var and Rand bypass the deferred array.
        Their association with relay-log physical coordinates is provided
        by the same mechanism that applies to a regular event.
      */
      Slave_job_item job_item= {this, rli->get_event_relay_log_number(),
                                rli->get_event_start_pos()};
      rli->curr_group_da.push_back(job_item);

      DBUG_ASSERT(!ret_worker);
      DBUG_RETURN (ret_worker);
    }
  }

  DBUG_ASSERT(ret_worker);
  // T-event: Commit, Xid, a DDL query or dml query of B-less group.4

  /*
    Preparing event physical coordinates info for Worker before any
    event got scheduled so when Worker error-stopped at the first
    event it would be aware of where exactly in the event stream.
  */
  if (!ret_worker->master_log_change_notified)
  {
    if (!ptr_group)
      ptr_group= gaq->get_job_group(rli->gaq->assigned_group_index);
    ptr_group->group_master_log_name=
      my_strdup(key_memory_log_event, rli->get_group_master_log_name(), MYF(MY_WME));
    ret_worker->master_log_change_notified= true;

    DBUG_ASSERT(!ptr_group->notified);
#ifndef DBUG_OFF
    ptr_group->notified= true;
#endif
  }

  /* Notify the worker about new FD */
  if (!ret_worker->fd_change_notified)
  {
    if (!ptr_group)
      ptr_group= gaq->get_job_group(rli->gaq->assigned_group_index);
    /*
      Increment the usage counter on behalf of Worker.
      This avoids inadvertent FD deletion in a race case where Coordinator
      would install a next new FD before Worker has noticed the previous one.
    */
    rli->get_rli_description_event()->usage_counter.atomic_add(1);
    ptr_group->new_fd_event= rli->get_rli_description_event();
    ret_worker->fd_change_notified= true;
  }

  if (ends_group() ||
      (!rli->curr_group_seen_begin &&
       (get_type_code() == binary_log::QUERY_EVENT ||
        /*
          When applying an old binary log without Gtid_log_event and
          Anonymous_gtid_log_event, the logic of multi-threaded slave
          still need to require that an event (for example, Query_log_event,
          User_var_log_event, Intvar_log_event, and Rand_log_event) that
          appeared outside of BEGIN...COMMIT was treated as a transaction
          of its own. This was just a technicality in the code and did not
          cause a problem, since the event and the following Query_log_event
          would both be assigned to dedicated worker 0.
        */
        !rli->curr_group_seen_gtid)))
  {
    rli->mts_group_status= Relay_log_info::MTS_END_GROUP;
    if (rli->curr_group_isolated)
      set_mts_isolate_group();
    if (!ptr_group)
      ptr_group= gaq->get_job_group(rli->gaq->assigned_group_index);

    DBUG_ASSERT(ret_worker != NULL);

    /*
      The following two blocks are executed if the worker has not been
      notified about new relay-log or a new checkpoints.
      Relay-log string is freed by Coordinator, Worker deallocates
      strings in the checkpoint block.
      However if the worker exits earlier reclaiming for both happens anyway at
      GAQ delete.
    */
    if (!ret_worker->relay_log_change_notified)
    {
      /*
        Prior this event, C rotated the relay log to drop each
        Worker's notified flag. Now group terminating event initiates
        the new relay-log (where the current event is from) name
        delivery to Worker that will receive it in commit_positions().
      */
      DBUG_ASSERT(ptr_group->group_relay_log_name == NULL);

      ptr_group->group_relay_log_name= (char *)
        my_malloc(key_memory_log_event,
                  strlen(rli->
                         get_group_relay_log_name()) + 1, MYF(MY_WME));
      strcpy(ptr_group->group_relay_log_name,
             rli->get_event_relay_log_name());

      DBUG_ASSERT(ptr_group->group_relay_log_name != NULL);

      ret_worker->relay_log_change_notified= TRUE;
    }

    if (!ret_worker->checkpoint_notified)
    {
      if (!ptr_group)
        ptr_group= gaq->get_job_group(rli->gaq->assigned_group_index);
      ptr_group->checkpoint_log_name=
        my_strdup(key_memory_log_event, rli->get_group_master_log_name(), MYF(MY_WME));
      ptr_group->checkpoint_log_pos= rli->get_group_master_log_pos();
      ptr_group->checkpoint_relay_log_name=
        my_strdup(key_memory_log_event, rli->get_group_relay_log_name(), MYF(MY_WME));
      ptr_group->checkpoint_relay_log_pos= rli->get_group_relay_log_pos();
      ptr_group->shifted= ret_worker->bitmap_shifted;
      ret_worker->bitmap_shifted= 0;
      ret_worker->checkpoint_notified= TRUE;
    }
    ptr_group->checkpoint_seqno= rli->checkpoint_seqno;
    ptr_group->ts= common_header->when.tv_sec + (time_t) exec_time; // Seconds_behind_master related
    rli->checkpoint_seqno++;
    /*
      Coordinator should not use the main memroot however its not
      reset elsewhere either, so let's do it safe way.
      The main mem root is also reset by the SQL thread in at the end
      of applying which Coordinator does not do in this case.
      That concludes the memroot reset can't harm anything in SQL thread roles
      after Coordinator has finished its current scheduling.
    */
    free_root(thd->mem_root,MYF(MY_KEEP_PREALLOC));

#ifndef DBUG_OFF
    w_rr++;
#endif

  }

  DBUG_RETURN (ret_worker);
}


int Log_event::apply_gtid_event(Relay_log_info *rli)
{
  DBUG_ENTER("LOG_EVENT:apply_gtid_event");

  int error= 0;
  if (rli->curr_group_da.size() < 1)
    DBUG_RETURN(1);

  Log_event* ev= rli->curr_group_da[0].data;
  DBUG_ASSERT(ev->get_type_code() == binary_log::GTID_LOG_EVENT ||
              ev->get_type_code() ==
              binary_log::ANONYMOUS_GTID_LOG_EVENT);

  error= ev->do_apply_event(rli);
  /* Clean up */
  delete ev;
  rli->curr_group_da.clear();
  rli->curr_group_seen_gtid= false;
  /*
    Removes the job from the (G)lobal (A)ssigned (Q)ueue after
    applying it.
  */
  DBUG_ASSERT(rli->gaq->len > 0);
  Slave_job_group g= Slave_job_group();
  rli->gaq->de_tail(&g);
  /*
    The rli->mts_groups_assigned is increased when adding the slave job
    generated for the gtid into the (G)lobal (A)ssigned (Q)ueue. So we
    decrease it here.
  */
  rli->mts_groups_assigned--;

  DBUG_RETURN(error);
}


/**
   Scheduling event to execute in parallel or execute it directly.
   In MTS case the event gets associated with either Coordinator or a
   Worker.  A special case of the association is NULL when the Worker
   can't be decided yet.  In the single threaded sequential mode the
   event maps to SQL thread rli.

   @note in case of MTS failure Coordinator destroys all gathered
         deferred events.

   @return 0 as success, otherwise a failure.
*/
int Log_event::apply_event(Relay_log_info *rli)
{
  DBUG_ENTER("LOG_EVENT:apply_event");
  DBUG_PRINT("info", ("event_type=%s", get_type_str()));
  bool parallel= FALSE;
  enum enum_mts_event_exec_mode actual_exec_mode= EVENT_EXEC_PARALLEL;
  THD *rli_thd= rli->info_thd;

  worker= rli;

  if (rli->is_mts_recovery())
  {
    bool skip=
      bitmap_is_set(&rli->recovery_groups, rli->mts_recovery_index) &&
      (get_mts_execution_mode(::server_id,
                              rli->mts_group_status ==
                              Relay_log_info::MTS_IN_GROUP,
                              rli->current_mts_submode->get_type() ==
                              MTS_PARALLEL_TYPE_DB_NAME)
       == EVENT_EXEC_PARALLEL);
    if (skip)
    {
      DBUG_RETURN(0);
    }
    else
    {
      DBUG_RETURN(do_apply_event(rli));
    }
  }

  if (!(parallel= rli->is_parallel_exec()) ||
      ((actual_exec_mode=
        get_mts_execution_mode(::server_id,
                               rli->mts_group_status ==
                               Relay_log_info::MTS_IN_GROUP,
                               rli->current_mts_submode->get_type() ==
                               MTS_PARALLEL_TYPE_DB_NAME))
       != EVENT_EXEC_PARALLEL))
  {
    if (parallel)
    {
      /*
         There are two classes of events that Coordinator executes
         itself. One e.g the master Rotate requires all Workers to finish up
         their assignments. The other async class, e.g the slave Rotate,
         can't have this such synchronization because Worker might be waiting
         for terminal events to finish.
      */

      if (actual_exec_mode != EVENT_EXEC_ASYNC)
      {
        /*
          this  event does not split the current group but is indeed
          a separator beetwen two master's binlog therefore requiring
          Workers to sync.
        */
        if (rli->curr_group_da.size() > 0 &&
            is_mts_db_partitioned(rli) &&
            get_type_code() != binary_log::INCIDENT_EVENT)
        {
          char llbuff[22];
          /*
             Possible reason is a old version binlog sequential event
             wrappped with BEGIN/COMMIT or preceeded by User|Int|Random- var.
             MTS has to stop to suggest restart in the permanent sequential mode.
          */
          llstr(rli->get_event_relay_log_pos(), llbuff);
          my_error(ER_MTS_CANT_PARALLEL, MYF(0),
                   get_type_str(), rli->get_event_relay_log_name(), llbuff,
                   "possible malformed group of events from an old master");

          /* Coordinator cant continue, it marks MTS group status accordingly */
          rli->mts_group_status= Relay_log_info::MTS_KILLED_GROUP;

          goto err;
        }

        if (get_type_code() == binary_log::INCIDENT_EVENT &&
            rli->curr_group_da.size() > 0 &&
            rli->current_mts_submode->get_type() ==
            MTS_PARALLEL_TYPE_LOGICAL_CLOCK)
        {
#ifndef DBUG_OFF
          DBUG_ASSERT(rli->curr_group_da.size() == 1);
          Log_event* ev= rli->curr_group_da[0].data;
          DBUG_ASSERT(ev->get_type_code() == binary_log::GTID_LOG_EVENT ||
                      ev->get_type_code() ==
                      binary_log::ANONYMOUS_GTID_LOG_EVENT);
#endif
          /*
            With MTS logical clock mode, when coordinator is applying an
            incident event, it must withdraw delegated_job increased by
            the incident's GTID before waiting for workers to finish.
            So that it can exit from mts_checkpoint_routine.
          */
          ((Mts_submode_logical_clock*)rli->current_mts_submode)->
            withdraw_delegated_job();
        }
        /*
          Marking sure the event will be executed in sequential mode.
        */
        if (rli->current_mts_submode->wait_for_workers_to_finish(rli) == -1)
        {
          // handle synchronization error
          rli->report(WARNING_LEVEL, 0,
                      "Slave worker thread has failed to apply an event. As a "
                      "consequence, the coordinator thread is stopping "
                      "execution.");
          DBUG_RETURN(-1);
        }
        /*
          Given not in-group mark the event handler can invoke checkpoint
          update routine in the following course.
        */
        DBUG_ASSERT(rli->mts_group_status == Relay_log_info::MTS_NOT_IN_GROUP
                    || !is_mts_db_partitioned(rli));

        if (get_type_code() == binary_log::INCIDENT_EVENT &&
            rli->curr_group_da.size() > 0)
        {
          DBUG_ASSERT(rli->curr_group_da.size() == 1);
          /*
            When MTS is enabled, the incident event must be applied by the
            coordinator. So the coordinator applies its GTID right before
            applying the incident event..
          */
          int error= apply_gtid_event(rli);
          if (error)
            DBUG_RETURN(-1);
        }

#ifndef DBUG_OFF
        /* all Workers are idle as done through wait_for_workers_to_finish */
        for (uint k= 0; k < rli->curr_group_da.size(); k++)
        {
          DBUG_ASSERT(!(rli->workers[k]->usage_partition));
          DBUG_ASSERT(!(rli->workers[k]->jobs.len));
        }
#endif
      }
      else
      {
        DBUG_ASSERT(actual_exec_mode == EVENT_EXEC_ASYNC);
      }
    }
    DBUG_RETURN(do_apply_event(rli));
  }

  DBUG_ASSERT(actual_exec_mode == EVENT_EXEC_PARALLEL);
  DBUG_ASSERT(!(rli->curr_group_seen_begin && ends_group()) ||
              /*
                This is an empty group being processed due to gtids.
              */
              (rli->curr_group_seen_begin && rli->curr_group_seen_gtid
              && ends_group()) || is_mts_db_partitioned(rli) ||
              rli->last_assigned_worker ||
              /*
                Begin_load_query can be logged w/o db info and within
                Begin/Commit. That's a pattern forcing sequential
                applying of LOAD-DATA.
              */
              (rli->curr_group_da.back().data->
               get_type_code() == binary_log::BEGIN_LOAD_QUERY_EVENT) ||
              /*
                Delete_file can also be logged w/o db info and within
                Begin/Commit. That's a pattern forcing sequential
                applying of LOAD-DATA.
              */
              (rli->curr_group_da.back().data->
               get_type_code() == binary_log::DELETE_FILE_EVENT));

  worker= NULL;
  rli->mts_group_status= Relay_log_info::MTS_IN_GROUP;

  worker= (Relay_log_info*)
    (rli->last_assigned_worker= get_slave_worker(rli));

#ifndef DBUG_OFF
  if (rli->last_assigned_worker)
    DBUG_PRINT("mts", ("Assigning job to worker %lu",
               rli->last_assigned_worker->id));
#endif

err:
  if (rli_thd->is_error() || (!worker && rli->abort_slave))
  {
    DBUG_ASSERT(!worker);

    /*
      Destroy all deferred buffered events but the current prior to exit.
      The current one will be deleted as an event never destined/assigned
      to any Worker in Coordinator's regular execution path.
    */
    for (uint k= 0; k < rli->curr_group_da.size(); k++)
    {
      Log_event *ev_buf= rli->curr_group_da[k].data;
      if (this != ev_buf)
        delete ev_buf;
    }
    rli->curr_group_da.clear();
  }
  else
  {
    DBUG_ASSERT(worker || rli->curr_group_assigned_parts.size() == 0);
  }

  DBUG_RETURN((!(rli_thd->is_error() || (!worker && rli->abort_slave)) ||
               DBUG_EVALUATE_IF("fault_injection_get_slave_worker", 1, 0)) ?
              0 : -1);
}

#endif

/**************************************************************************
	Query_log_event methods
**************************************************************************/

#if defined(HAVE_REPLICATION) && !defined(MYSQL_CLIENT)

/**
  This (which is used only for SHOW BINLOG EVENTS) could be updated to
  print SET @@session_var=. But this is not urgent, as SHOW BINLOG EVENTS is
  only an information, it does not produce suitable queries to replay (for
  example it does not print LOAD DATA INFILE).
  @todo
    show the catalog ??
*/

int Query_log_event::pack_info(Protocol *protocol)
{
  // TODO: show the catalog ??
  String str_buf;
  // Add use `DB` to the string if required
  if (!(common_header->flags & LOG_EVENT_SUPPRESS_USE_F)
      && db && db_len)
  {
    str_buf.append("use ");
    append_identifier(this->thd, &str_buf, db, db_len);
    str_buf.append("; ");
  }
  // Add the query to the string
  if (query && q_len)
    str_buf.append(query);
 // persist the buffer in protocol
  protocol->store(str_buf.ptr(), str_buf.length(), &my_charset_bin);
  return 0;
}
#endif

#ifndef MYSQL_CLIENT

/**
  Utility function for the next method (Query_log_event::write()) .
*/
static void write_str_with_code_and_len(uchar **dst, const char *src,
                                        size_t len, uint code)
{
  /*
    only 1 byte to store the length of catalog, so it should not
    surpass 255
  */
  DBUG_ASSERT(len <= 255);
  DBUG_ASSERT(src);
  *((*dst)++)= code;
  *((*dst)++)= (uchar) len;
  memmove(*dst, src, len);
  (*dst)+= len;
}


/**
  Query_log_event::write().

  @note
    In this event we have to modify the header to have the correct
    EVENT_LEN_OFFSET as we don't yet know how many status variables we
    will print!
*/

bool Query_log_event::write(IO_CACHE* file)
{
  uchar buf[Binary_log_event::QUERY_HEADER_LEN + MAX_SIZE_LOG_EVENT_STATUS];
  uchar *start, *start_of_status;
  size_t event_length;

  if (!query)
    return 1;                                   // Something wrong with event

  /*
    We want to store the thread id:
    (- as an information for the user when he reads the binlog)
    - if the query uses temporary table: for the slave SQL thread to know to
    which master connection the temp table belongs.
    Now imagine we (write()) are called by the slave SQL thread (we are
    logging a query executed by this thread; the slave runs with
    --log-slave-updates). Then this query will be logged with
    thread_id=the_thread_id_of_the_SQL_thread. Imagine that 2 temp tables of
    the same name were created simultaneously on the master (in the masters
    binlog you have
    CREATE TEMPORARY TABLE t; (thread 1)
    CREATE TEMPORARY TABLE t; (thread 2)
    ...)
    then in the slave's binlog there will be
    CREATE TEMPORARY TABLE t; (thread_id_of_the_slave_SQL_thread)
    CREATE TEMPORARY TABLE t; (thread_id_of_the_slave_SQL_thread)
    which is bad (same thread id!).

    To avoid this, we log the thread's thread id EXCEPT for the SQL
    slave thread for which we log the original (master's) thread id.
    Now this moves the bug: what happens if the thread id on the
    master was 10 and when the slave replicates the query, a
    connection number 10 is opened by a normal client on the slave,
    and updates a temp table of the same name? We get a problem
    again. To avoid this, in the handling of temp tables (sql_base.cc)
    we use thread_id AND server_id.  TODO when this is merged into
    4.1: in 4.1, slave_proxy_id has been renamed to pseudo_thread_id
    and is a session variable: that's to make mysqlbinlog work with
    temp tables. We probably need to introduce

    SET PSEUDO_SERVER_ID
    for mysqlbinlog in 4.1. mysqlbinlog would print:
    SET PSEUDO_SERVER_ID=
    SET PSEUDO_THREAD_ID=
    for each query using temp tables.
  */
  int4store(buf + Q_THREAD_ID_OFFSET, slave_proxy_id);
  int4store(buf + Q_EXEC_TIME_OFFSET, exec_time);
  buf[Q_DB_LEN_OFFSET] = (char) db_len;
  int2store(buf + Q_ERR_CODE_OFFSET, error_code);

  /*
    You MUST always write status vars in increasing order of code. This
    guarantees that a slightly older slave will be able to parse those he
    knows.
  */
  start_of_status= start= buf+Binary_log_event::QUERY_HEADER_LEN;
  if (flags2_inited)
  {
    *start++= Q_FLAGS2_CODE;
    int4store(start, flags2);
    start+= 4;
  }
  if (sql_mode_inited)
  {
    *start++= Q_SQL_MODE_CODE;
    int8store(start, sql_mode);
    start+= 8;
  }
  if (catalog_len) // i.e. this var is inited (false for 4.0 events)
  {
    write_str_with_code_and_len(&start,
                                catalog, catalog_len, Q_CATALOG_NZ_CODE);
    /*
      In 5.0.x where x<4 masters we used to store the end zero here. This was
      a waste of one byte so we don't do it in x>=4 masters. We change code to
      Q_CATALOG_NZ_CODE, because re-using the old code would make x<4 slaves
      of this x>=4 master segfault (expecting a zero when there is
      none). Remaining compatibility problems are: the older slave will not
      find the catalog; but it is will not crash, and it's not an issue
      that it does not find the catalog as catalogs were not used in these
      older MySQL versions (we store it in binlog and read it from relay log
      but do nothing useful with it). What is an issue is that the older slave
      will stop processing the Q_* blocks (and jumps to the db/query) as soon
      as it sees unknown Q_CATALOG_NZ_CODE; so it will not be able to read
      Q_AUTO_INCREMENT*, Q_CHARSET and so replication will fail silently in
      various ways. Documented that you should not mix alpha/beta versions if
      they are not exactly the same version, with example of 5.0.3->5.0.2 and
      5.0.4->5.0.3. If replication is from older to new, the new will
      recognize Q_CATALOG_CODE and have no problem.
    */
  }
  if (auto_increment_increment != 1 || auto_increment_offset != 1)
  {
    *start++= Q_AUTO_INCREMENT;
    int2store(start, static_cast<uint16>(auto_increment_increment));
    int2store(start+2, static_cast<uint16>(auto_increment_offset));
    start+= 4;
  }
  if (charset_inited)
  {
    *start++= Q_CHARSET_CODE;
    memcpy(start, charset, 6);
    start+= 6;
  }
  if (time_zone_len)
  {
    /* In the TZ sys table, column Name is of length 64 so this should be ok */
    DBUG_ASSERT(time_zone_len <= MAX_TIME_ZONE_NAME_LENGTH);
    write_str_with_code_and_len(&start,
                                time_zone_str, time_zone_len, Q_TIME_ZONE_CODE);
  }
  if (lc_time_names_number)
  {
    DBUG_ASSERT(lc_time_names_number <= 0xFF);
    *start++= Q_LC_TIME_NAMES_CODE;
    int2store(start, lc_time_names_number);
    start+= 2;
  }
  if (charset_database_number)
  {
    DBUG_ASSERT(charset_database_number <= 0xFF);
    *start++= Q_CHARSET_DATABASE_CODE;
    int2store(start, charset_database_number);
    start+= 2;
  }
  if (table_map_for_update)
  {
    *start++= Q_TABLE_MAP_FOR_UPDATE_CODE;
    int8store(start, table_map_for_update);
    start+= 8;
  }
  if (master_data_written != 0)
  {
    /*
      Q_MASTER_DATA_WRITTEN_CODE only exists in relay logs where the master
      has binlog_version<4 and the slave has binlog_version=4. See comment
      for master_data_written in log_event.h for details.
    */
    *start++= Q_MASTER_DATA_WRITTEN_CODE;
    int4store(start, static_cast<uint32>(master_data_written));
    start+= 4;
  }

  if (thd && thd->need_binlog_invoker())
  {
    LEX_CSTRING invoker_user;
    LEX_CSTRING invoker_host;
    memset(&invoker_user, 0, sizeof(invoker_user));
    memset(&invoker_host, 0, sizeof(invoker_host));

    if (thd->slave_thread && thd->has_invoker())
    {
      /* user will be null, if master is older than this patch */
      invoker_user= thd->get_invoker_user();
      invoker_host= thd->get_invoker_host();
    }
    else
    {
      Security_context *ctx= thd->security_context();
      LEX_CSTRING priv_user= ctx->priv_user();
      LEX_CSTRING priv_host= ctx->priv_host();

      invoker_user.length= priv_user.length;
      invoker_user.str= (char *) priv_user.str;
      if (priv_host.str[0] != '\0')
      {
        invoker_host.str= (char *) priv_host.str;
        invoker_host.length= priv_host.length;
      }
    }

    *start++= Q_INVOKER;

    /*
      Store user length and user. The max length of use is 16, so 1 byte is
      enough to store the user's length.
     */
    *start++= (uchar)invoker_user.length;
    memcpy(start, invoker_user.str, invoker_user.length);
    start+= invoker_user.length;

    /*
      Store host length and host. The max length of host is 60, so 1 byte is
      enough to store the host's length.
     */
    *start++= (uchar)invoker_host.length;
    memcpy(start, invoker_host.str, invoker_host.length);
    start+= invoker_host.length;
  }

  if (thd && thd->get_binlog_accessed_db_names() != NULL)
  {
    uchar dbs;
    *start++= Q_UPDATED_DB_NAMES;

    compile_time_assert(MAX_DBS_IN_EVENT_MTS <= OVER_MAX_DBS_IN_EVENT_MTS);

    /* 
       In case of the number of db:s exceeds MAX_DBS_IN_EVENT_MTS
       no db:s is written and event will require the sequential applying on slave.
    */
    dbs=
      (thd->get_binlog_accessed_db_names()->elements <= MAX_DBS_IN_EVENT_MTS) ?
      thd->get_binlog_accessed_db_names()->elements : OVER_MAX_DBS_IN_EVENT_MTS;

    DBUG_ASSERT(dbs != 0);

    if (dbs <= MAX_DBS_IN_EVENT_MTS)
    {
      List_iterator_fast<char> it(*thd->get_binlog_accessed_db_names());
      char *db_name= it++;
      /* 
         the single "" db in the acccessed db list corresponds to the same as
         exceeds MAX_DBS_IN_EVENT_MTS case, so dbs is set to the over-max.
      */
      if (dbs == 1 && !strcmp(db_name, ""))
        dbs= OVER_MAX_DBS_IN_EVENT_MTS;
      *start++= dbs;
      if (dbs != OVER_MAX_DBS_IN_EVENT_MTS)
        do
        {
          strcpy((char*) start, db_name);
          start += strlen(db_name) + 1;
        } while ((db_name= it++));
    }
    else
    {
      *start++= dbs;
    }
  }

  if (thd && thd->query_start_usec_used)
  {
    *start++= Q_MICROSECONDS;
    get_time();
    int3store(start, common_header->when.tv_usec);
    start+= 3;
  }

  if (thd && thd->binlog_need_explicit_defaults_ts == true)
  {
    *start++= Q_EXPLICIT_DEFAULTS_FOR_TIMESTAMP;
    *start++= thd->variables.explicit_defaults_for_timestamp;
  }
  /*
    NOTE: When adding new status vars, please don't forget to update
    the MAX_SIZE_LOG_EVENT_STATUS in log_event.h

    Here there could be code like
    if (command-line-option-which-says-"log_this_variable" && inited)
    {
    *start++= Q_THIS_VARIABLE_CODE;
    int4store(start, this_variable);
    start+= 4;
    }
  */

  /* Store length of status variables */
  status_vars_len= (uint) (start-start_of_status);
  DBUG_ASSERT(status_vars_len <= MAX_SIZE_LOG_EVENT_STATUS);
  int2store(buf + Q_STATUS_VARS_LEN_OFFSET, status_vars_len);

  /*
    Calculate length of whole event
    The "1" below is the \0 in the db's length
  */
  event_length= (uint) (start-buf) + get_post_header_size_for_derived() + db_len + 1 + q_len;

  return (write_header(file, event_length) ||
          wrapper_my_b_safe_write(file, (uchar*) buf, Binary_log_event::QUERY_HEADER_LEN) ||
          write_post_header_for_derived(file) ||
          wrapper_my_b_safe_write(file, start_of_status,
                          (uint) (start-start_of_status)) ||
          wrapper_my_b_safe_write(file, db ? (uchar*) db : (uchar*)"", db_len + 1) ||
          wrapper_my_b_safe_write(file, (uchar*) query, q_len) ||
	  write_footer(file)) ? 1 : 0;
}


/**
  The simplest constructor that could possibly work.  This is used for
  creating static objects that have a special meaning and are invisible
  to the log.
*/
Query_log_event::Query_log_event()
  : binary_log::Query_event(),
    Log_event(header(), footer()),
    data_buf(NULL)
{}

/**
  Creates a Query Log Event.

  @param thd_arg      Thread handle
  @param query_arg    Array of char representing the query
  @param query_length Size of the 'query_arg' array
  @param using_trans  Indicates that there are transactional changes.
  @param immediate    After being written to the binary log, the event
                      must be flushed immediately. This indirectly implies
                      the stmt-cache.
  @param suppress_use Suppress the generation of 'USE' statements
  @param errcode      The error code of the query
  @param ignore       Ignore user's statement, i.e. lex information, while
                      deciding which cache must be used.
*/
Query_log_event::Query_log_event(THD* thd_arg, const char* query_arg,
				 size_t query_length, bool using_trans,
				 bool immediate, bool suppress_use,
                                 int errcode, bool ignore_cmd_internals)

: binary_log::Query_event(query_arg,
                          thd_arg->catalog().str,
                          thd_arg->db().str,
                          query_length,
                          thd_arg->thread_id(),
                          thd_arg->variables.sql_mode,
                          thd_arg->variables.auto_increment_increment,
                          thd_arg->variables.auto_increment_offset,
                          thd_arg->variables.lc_time_names->number,
                          (ulonglong)thd_arg->table_map_for_update,
                          errcode,
                          thd_arg->db().str ? strlen(thd_arg->db().str) : 0,
                          thd_arg->catalog().str ? strlen(thd_arg->catalog().str) : 0),
  Log_event(thd_arg,
            (thd_arg->thread_specific_used ? LOG_EVENT_THREAD_SPECIFIC_F :
             0) |
            (suppress_use ? LOG_EVENT_SUPPRESS_USE_F : 0),
            using_trans ? Log_event::EVENT_TRANSACTIONAL_CACHE :
                          Log_event::EVENT_STMT_CACHE,
            Log_event::EVENT_NORMAL_LOGGING,
            header(), footer()),
  data_buf(0)
{
  DBUG_EXECUTE_IF("debug_lock_before_query_log_event",
                  DBUG_SYNC_POINT("debug_lock.before_query_log_event", 10););

  /* save the original thread id; we already know the server id */
  slave_proxy_id= thd_arg->variables.pseudo_thread_id;
  if (query != 0)
    is_valid_param= true;
  /*
  exec_time calculation has changed to use the same method that is used
  to fill out "thd_arg->start_time"
  */

  struct timeval end_time;
  ulonglong micro_end_time= my_micro_time();
  my_micro_time_to_timeval(micro_end_time, &end_time);

  exec_time= end_time.tv_sec - thd_arg->start_time.tv_sec;

  /**
    @todo this means that if we have no catalog, then it is replicated
    as an existing catalog of length zero. is that safe? /sven
  */
  catalog_len = (catalog) ? strlen(catalog) : 0;
  /* status_vars_len is set just before writing the event */
  db_len = (db) ? strlen(db) : 0;
  if (thd_arg->variables.collation_database != thd_arg->db_charset)
    charset_database_number= thd_arg->variables.collation_database->number;
  
  /*
    We only replicate over the bits of flags2 that we need: the rest
    are masked out by "& OPTIONS_WRITTEN_TO_BINLOG".

    We also force AUTOCOMMIT=1.  Rationale (cf. BUG#29288): After
    fixing BUG#26395, we always write BEGIN and COMMIT around all
    transactions (even single statements in autocommit mode).  This is
    so that replication from non-transactional to transactional table
    and error recovery from XA to non-XA table should work as
    expected.  The BEGIN/COMMIT are added in log.cc. However, there is
    one exception: MyISAM bypasses log.cc and writes directly to the
    binlog.  So if autocommit is off, master has MyISAM, and slave has
    a transactional engine, then the slave will just see one long
    never-ending transaction.  The only way to bypass explicit
    BEGIN/COMMIT in the binlog is by using a non-transactional table.
    So setting AUTOCOMMIT=1 will make this work as expected.

    Note: explicitly replicate AUTOCOMMIT=1 from master. We do not
    assume AUTOCOMMIT=1 on slave; the slave still reads the state of
    the autocommit flag as written by the master to the binlog. This
    behavior may change after WL#4162 has been implemented.
  */
  flags2= (uint32) (thd_arg->variables.option_bits &
                    (OPTIONS_WRITTEN_TO_BIN_LOG & ~OPTION_NOT_AUTOCOMMIT));
  DBUG_ASSERT(thd_arg->variables.character_set_client->number < 256*256);
  DBUG_ASSERT(thd_arg->variables.collation_connection->number < 256*256);
  DBUG_ASSERT(thd_arg->variables.collation_server->number < 256*256);
  DBUG_ASSERT(thd_arg->variables.character_set_client->mbminlen == 1);
  int2store(charset, thd_arg->variables.character_set_client->number);
  int2store(charset+2, thd_arg->variables.collation_connection->number);
  int2store(charset+4, thd_arg->variables.collation_server->number);
  if (thd_arg->time_zone_used)
  {
    /*
      Note that our event becomes dependent on the Time_zone object
      representing the time zone. Fortunately such objects are never deleted
      or changed during mysqld's lifetime.
    */
    time_zone_len= thd_arg->variables.time_zone->get_name()->length();
    time_zone_str= thd_arg->variables.time_zone->get_name()->ptr();
  }
  else
    time_zone_len= 0;

  /*
    In what follows, we define in which cache, trx-cache or stmt-cache,
    this Query Log Event will be written to.

    If ignore_cmd_internals is defined, we rely on the is_trans flag to
    choose the cache and this is done in the base class Log_event. False
    means that the stmt-cache will be used and upon statement commit/rollback
    the cache will be flushed to disk. True means that the trx-cache will
    be used and upon transaction commit/rollback the cache will be flushed
    to disk.

    If set immediate cache is defined, for convenience, we automatically
    use the stmt-cache. This mean that the statement will be written
    to the stmt-cache and immediately flushed to disk without waiting
    for a commit/rollback notification.

    For example, the cluster/ndb captures a request to execute a DDL
    statement and synchronously propagate it to all available MySQL
    servers. Unfortunately, the current protocol assumes that the
    generated events are immediately written to diks and does not check
    for commit/rollback.

    Upon dropping a connection, DDLs (i.e. DROP TEMPORARY TABLE) are
    generated and in this case the statements have the immediate flag
    set because there is no commit/rollback.

    If the immediate flag is not set, the decision on the cache is based
    on the current statement and the flag is_trans, which indicates if
    a transactional engine was updated. 

    Statements are classifed as row producers (i.e. can_generate_row_events())
    or non-row producers. Non-row producers, DDL in general, are treated
    as the immediate flag was set and for convenience are written to the
    stmt-cache and immediately flushed to disk. 

    Row producers are handled in general according to the is_trans flag.
    False means that the stmt-cache will be used and upon statement
    commit/rollback the cache will be flushed to disk. True means that the
    trx-cache will be used and upon transaction commit/rollback the cache
    will be flushed to disk.

    Unfortunately, there are exceptions to this non-row and row producer
    rules:

      . The SAVEPOINT, ROLLBACK TO SAVEPOINT, RELEASE SAVEPOINT does not
        have the flag is_trans set because there is no updated engine but
        must be written to the trx-cache.

      . SET If auto-commit is on, it must not go through a cache.

      . CREATE TABLE is classfied as non-row producer but CREATE TEMPORARY
        must be handled as row producer.

      . DROP TABLE is classfied as non-row producer but DROP TEMPORARY
        must be handled as row producer.

    Finally, some statements that does not have the flag is_trans set may
    be written to the trx-cache based on the following criteria:

      . updated both a transactional and a non-transactional engine (i.e.
        stmt_has_updated_trans_table()).

      . accessed both a transactional and a non-transactional engine and
        is classified as unsafe (i.e. is_mixed_stmt_unsafe()).

      . is executed within a transaction and previously a transactional
        engine was updated and the flag binlog_direct_non_trans_update
        is set.
  */
  if (ignore_cmd_internals)
    return;

  /*
    TRUE defines that the trx-cache must be used.
  */
  bool cmd_can_generate_row_events= FALSE;
  /*
    TRUE defines that the trx-cache must be used.
  */
  bool cmd_must_go_to_trx_cache= FALSE;
   
  LEX *lex= thd->lex;
  if (!immediate)
  {
    switch (lex->sql_command)
    {
      case SQLCOM_DROP_TABLE:
        cmd_can_generate_row_events= lex->drop_temporary &&
                                     thd->in_multi_stmt_transaction_mode();
      break;
      case SQLCOM_CREATE_TABLE:
        cmd_must_go_to_trx_cache= lex->select_lex->item_list.elements &&
                                  thd->is_current_stmt_binlog_format_row();
        cmd_can_generate_row_events= 
          ((lex->create_info.options & HA_LEX_CREATE_TMP_TABLE) &&
            thd->in_multi_stmt_transaction_mode()) || cmd_must_go_to_trx_cache;
        break;
      case SQLCOM_SET_OPTION:
        if (lex->autocommit)
          cmd_can_generate_row_events= cmd_must_go_to_trx_cache= FALSE;
        else
          cmd_can_generate_row_events= TRUE;
        break;
      case SQLCOM_RELEASE_SAVEPOINT:
      case SQLCOM_ROLLBACK_TO_SAVEPOINT:
      case SQLCOM_SAVEPOINT:
      case SQLCOM_XA_PREPARE:
        cmd_can_generate_row_events= cmd_must_go_to_trx_cache= TRUE;
        break;
      default:
        cmd_can_generate_row_events=
          sqlcom_can_generate_row_events(thd->lex->sql_command);
        break;
    }
  }
  
  if (cmd_can_generate_row_events)
  {
    cmd_must_go_to_trx_cache= cmd_must_go_to_trx_cache || using_trans;
    if (cmd_must_go_to_trx_cache ||
        stmt_has_updated_trans_table(thd->get_transaction()->ha_trx_info(Transaction_ctx::STMT)) ||
        thd->lex->is_mixed_stmt_unsafe(thd->in_multi_stmt_transaction_mode(),
                                       thd->variables.binlog_direct_non_trans_update,
                                       trans_has_updated_trans_table(thd),
                                       thd->tx_isolation) ||
        (!thd->variables.binlog_direct_non_trans_update && trans_has_updated_trans_table(thd)))
    {
      event_logging_type= Log_event::EVENT_NORMAL_LOGGING; 
      event_cache_type= Log_event::EVENT_TRANSACTIONAL_CACHE;
    }
    else
    {
      event_logging_type= Log_event::EVENT_NORMAL_LOGGING; 
      event_cache_type= Log_event::EVENT_STMT_CACHE;
    }
  }
  else
  {
    event_logging_type= Log_event::EVENT_IMMEDIATE_LOGGING;
    event_cache_type= Log_event::EVENT_STMT_CACHE;
  }

  DBUG_ASSERT(event_cache_type != Log_event::EVENT_INVALID_CACHE);
  DBUG_ASSERT(event_logging_type != Log_event::EVENT_INVALID_LOGGING);
  DBUG_PRINT("info",("Query_log_event has flags2: %lu  sql_mode: %llu",
                     (ulong) flags2, (ulonglong) sql_mode));
}
#endif /* MYSQL_CLIENT */


/**
  This is used by the SQL slave thread to prepare the event before execution.
*/
Query_log_event::Query_log_event(const char* buf, uint event_len,
                                 const Format_description_event
                                 *description_event,
                                 Log_event_type event_type)
  :binary_log::Query_event(buf, event_len, description_event, event_type),
   Log_event(header(), footer())
{
  DBUG_ENTER("Query_log_event::Query_log_event(char*,...)");
  slave_proxy_id= thread_id;
  exec_time= query_exec_time;

  ulong buf_len= catalog_len + 1 +
                  time_zone_len + 1 +
                  user_len + 1 +
                  host_len + 1 +
                  data_len + 1;
#if !defined(MYSQL_CLIENT)
  buf_len+= sizeof(size_t)/*for db_len */ + db_len + 1 + QUERY_CACHE_FLAGS_SIZE;
#endif

  if (!(data_buf = (Log_event_header::Byte*) my_malloc(key_memory_log_event,
                                                       buf_len, MYF(MY_WME))))
    DBUG_VOID_RETURN;
  /*
    The data buffer is used by the slave SQL thread while applying
    the event. The catalog, time_zone)str, user, host, db, query
    are pointers to this data_buf. The function call below, points these
    const pointers to the data buffer.
  */
  if (!(fill_data_buf(data_buf, buf_len)))
    DBUG_VOID_RETURN;

  if (query != 0 && q_len > 0)
    is_valid_param= true;

  /**
    The buffer contains the following:
    +--------+-----------+------+------+---------+----+-------+
    | catlog | time_zone | user | host | db name | \0 | Query |
    +--------+-----------+------+------+---------+----+-------+

    To support the query cache we append the following buffer to the above
    +-------+----------------------------------------+-------+
    |db len | uninitiatlized space of size of db len | FLAGS |
    +-------+----------------------------------------+-------+

    The area of buffer starting from Query field all the way to the end belongs
    to the Query buffer and its structure is described in alloc_query() in
    sql_parse.cc

    We append the db length at the end of the buffer. This will be used by
    Query_cache::send_result_to_client() in case the query cache is On.
   */
#if !defined(MYSQL_CLIENT)
  size_t db_length= db_len;
  memcpy(data_buf + query_data_written, &db_length, sizeof(size_t));
#endif
  DBUG_VOID_RETURN;
}


#ifdef MYSQL_CLIENT
/**
  Query_log_event::print().

  @todo
    print the catalog ??
*/
void Query_log_event::print_query_header(IO_CACHE* file,
					 PRINT_EVENT_INFO* print_event_info)
{
  // TODO: print the catalog ??
  char buff[48], *end;  // Enough for "SET TIMESTAMP=1305535348.123456"
  char quoted_id[1+ 2*FN_REFLEN+ 2];
  size_t quoted_len= 0;
  bool different_db= true;
  uint32 tmp;

  if (!print_event_info->short_form)
  {
    print_header(file, print_event_info, FALSE);
    my_b_printf(file, "\t%s\tthread_id=%lu\texec_time=%lu\terror_code=%d\n",
                get_type_str(), (ulong) thread_id, (ulong) exec_time,
                error_code);
  }

  if ((common_header->flags & LOG_EVENT_SUPPRESS_USE_F))
  {
    if (!is_trans_keyword())
      print_event_info->db[0]= '\0';
  }
  else if (db)
  {
#ifdef MYSQL_SERVER
    quoted_len= my_strmov_quoted_identifier(this->thd, (char*)quoted_id, db, 0);
#else
    quoted_len= my_strmov_quoted_identifier((char*)quoted_id, db);
#endif
    quoted_id[quoted_len]= '\0';
    different_db= memcmp(print_event_info->db, db, db_len + 1);
    if (different_db)
      memcpy(print_event_info->db, db, db_len + 1);
    if (db[0] && different_db) 
      my_b_printf(file, "use %s%s\n", quoted_id, print_event_info->delimiter);
  }

  end= int10_to_str((long)common_header->when.tv_sec,
                    my_stpcpy(buff,"SET TIMESTAMP="),10);
  if (common_header->when.tv_usec)
    end+= sprintf(end, ".%06d", (int) common_header->when.tv_usec);
  end= my_stpcpy(end, print_event_info->delimiter);
  *end++='\n';
  DBUG_ASSERT(end < buff + sizeof(buff));
  my_b_write(file, (uchar*) buff, (uint) (end-buff));
  if ((!print_event_info->thread_id_printed ||
       ((common_header->flags & LOG_EVENT_THREAD_SPECIFIC_F) &&
        thread_id != print_event_info->thread_id)))
  {
    // If --short-form, print deterministic value instead of pseudo_thread_id.
    my_b_printf(file,"SET @@session.pseudo_thread_id=%lu%s\n",
                short_form ? 999999999 : (ulong)thread_id,
                print_event_info->delimiter);
    print_event_info->thread_id= thread_id;
    print_event_info->thread_id_printed= 1;
  }

  /*
    If flags2_inited==0, this is an event from 3.23 or 4.0; nothing to
    print (remember we don't produce mixed relay logs so there cannot be
    5.0 events before that one so there is nothing to reset).
  */
  if (likely(flags2_inited)) /* likely as this will mainly read 5.0 logs */
  {
    /* tmp is a bitmask of bits which have changed. */
    if (likely(print_event_info->flags2_inited)) 
      /* All bits which have changed */
      tmp= (print_event_info->flags2) ^ flags2;
    else /* that's the first Query event we read */
    {
      print_event_info->flags2_inited= 1;
      tmp= ~((uint32)0); /* all bits have changed */
    }

    if (unlikely(tmp)) /* some bits have changed */
    {
      bool need_comma= 0;
      my_b_printf(file, "SET ");
      print_set_option(file, tmp, OPTION_NO_FOREIGN_KEY_CHECKS, ~flags2,
                       "@@session.foreign_key_checks", &need_comma);
      print_set_option(file, tmp, OPTION_AUTO_IS_NULL, flags2,
                       "@@session.sql_auto_is_null", &need_comma);
      print_set_option(file, tmp, OPTION_RELAXED_UNIQUE_CHECKS, ~flags2,
                       "@@session.unique_checks", &need_comma);
      print_set_option(file, tmp, OPTION_NOT_AUTOCOMMIT, ~flags2,
                       "@@session.autocommit", &need_comma);
      my_b_printf(file,"%s\n", print_event_info->delimiter);
      print_event_info->flags2= flags2;
    }
  }

  /*
    Now the session variables;
    it's more efficient to pass SQL_MODE as a number instead of a
    comma-separated list.
    FOREIGN_KEY_CHECKS, SQL_AUTO_IS_NULL, UNIQUE_CHECKS are session-only
    variables (they have no global version; they're not listed in
    sql_class.h), The tests below work for pure binlogs or pure relay
    logs. Won't work for mixed relay logs but we don't create mixed
    relay logs (that is, there is no relay log with a format change
    except within the 3 first events, which mysqlbinlog handles
    gracefully). So this code should always be good.
  */

  if (likely(sql_mode_inited) &&
      (unlikely(print_event_info->sql_mode != sql_mode ||
                !print_event_info->sql_mode_inited)))
  {
    my_b_printf(file,"SET @@session.sql_mode=%lu%s\n",
                (ulong)sql_mode, print_event_info->delimiter);
    print_event_info->sql_mode= sql_mode;
    print_event_info->sql_mode_inited= 1;
  }
  if (print_event_info->auto_increment_increment != auto_increment_increment ||
      print_event_info->auto_increment_offset != auto_increment_offset)
  {
    my_b_printf(file,"SET @@session.auto_increment_increment=%u, @@session.auto_increment_offset=%u%s\n",
                auto_increment_increment,auto_increment_offset,
                print_event_info->delimiter);
    print_event_info->auto_increment_increment= auto_increment_increment;
    print_event_info->auto_increment_offset=    auto_increment_offset;
  }

  /* TODO: print the catalog when we feature SET CATALOG */

  if (likely(charset_inited) &&
      (unlikely(!print_event_info->charset_inited ||
                memcmp(print_event_info->charset, charset, 6))))
  {
    char *charset_p= charset; // Avoid type-punning warning.
    CHARSET_INFO *cs_info= get_charset(uint2korr(charset_p), MYF(MY_WME));
    if (cs_info)
    {
      /* for mysql client */
      my_b_printf(file, "/*!\\C %s */%s\n",
                  cs_info->csname, print_event_info->delimiter);
    }
    my_b_printf(file,"SET "
                "@@session.character_set_client=%d,"
                "@@session.collation_connection=%d,"
                "@@session.collation_server=%d"
                "%s\n",
                uint2korr(charset_p),
                uint2korr(charset+2),
                uint2korr(charset+4),
                print_event_info->delimiter);
    memcpy(print_event_info->charset, charset, 6);
    print_event_info->charset_inited= 1;
  }
  if (time_zone_len)
  {
    if (memcmp(print_event_info->time_zone_str,
               time_zone_str, time_zone_len+1))
    {
      my_b_printf(file,"SET @@session.time_zone='%s'%s\n",
                  time_zone_str, print_event_info->delimiter);
      memcpy(print_event_info->time_zone_str, time_zone_str, time_zone_len+1);
    }
  }
  if (lc_time_names_number != print_event_info->lc_time_names_number)
  {
    my_b_printf(file, "SET @@session.lc_time_names=%d%s\n",
                lc_time_names_number, print_event_info->delimiter);
    print_event_info->lc_time_names_number= lc_time_names_number;
  }
  if (charset_database_number != print_event_info->charset_database_number)
  {
    if (charset_database_number)
      my_b_printf(file, "SET @@session.collation_database=%d%s\n",
                  charset_database_number, print_event_info->delimiter);
    else
      my_b_printf(file, "SET @@session.collation_database=DEFAULT%s\n",
                  print_event_info->delimiter);
    print_event_info->charset_database_number= charset_database_number;
  }
  if (explicit_defaults_ts != TERNARY_UNSET)
    my_b_printf(file, "SET @@session.explicit_defaults_for_timestamp=%d%s\n",
                explicit_defaults_ts == TERNARY_OFF? 0 : 1,
                print_event_info->delimiter);
}


void Query_log_event::print(FILE* file, PRINT_EVENT_INFO* print_event_info)
{
  IO_CACHE *const head= &print_event_info->head_cache;

  /**
    reduce the size of io cache so that the write function is called
    for every call to my_b_write().
   */
  DBUG_EXECUTE_IF ("simulate_file_write_error",
                   {head->write_pos= head->write_end- 500;});
  print_query_header(head, print_event_info);
  my_b_write(head, (uchar*) query, q_len);
  my_b_printf(head, "\n%s\n", print_event_info->delimiter);
}
#endif /* MYSQL_CLIENT */

#if defined(HAVE_REPLICATION) && !defined(MYSQL_CLIENT)

/**
   Associating slave Worker thread to a subset of temporary tables.

   @param thd_arg THD instance pointer
   @param rli     Relay_log_info of the worker
*/
void Query_log_event::attach_temp_tables_worker(THD *thd_arg,
                                                const Relay_log_info* rli)
{
  rli->current_mts_submode->attach_temp_tables(thd_arg, rli, this);
}

/**
   Dissociating slave Worker thread from its thd->temporary_tables
   to possibly update the involved entries of db-to-worker hash
   with new values of temporary_tables.

   @param thd_arg THD instance pointer
   @param rli     relay log info of the worker thread
*/
void Query_log_event::detach_temp_tables_worker(THD *thd_arg,
                                                const Relay_log_info *rli)
{
  rli->current_mts_submode->detach_temp_tables(thd_arg, rli, this);
}

/*
  Query_log_event::do_apply_event()
*/
int Query_log_event::do_apply_event(Relay_log_info const *rli)
{
  return do_apply_event(rli, query, q_len);
}

/*
  is_silent_error

  Return true if the thread has an error which should be
  handled silently
*/
  
static bool is_silent_error(THD* thd)
{
  DBUG_ENTER("is_silent_error");
  Diagnostics_area::Sql_condition_iterator it=
    thd->get_stmt_da()->sql_conditions();
  const Sql_condition *err;
  while ((err= it++))
  {
    DBUG_PRINT("info", ("has condition %d %s", err->mysql_errno(),
                        err->message_text()));
    switch (err->mysql_errno())
    {
    case ER_SLAVE_SILENT_RETRY_TRANSACTION:
    {
      DBUG_RETURN(true);
    }
    default:
      break;
    }
  }
  DBUG_RETURN(false);
}

/**
  @todo
  Compare the values of "affected rows" around here. Something
  like:
  @code
     if ((uint32) affected_in_event != (uint32) affected_on_slave)
     {
     sql_print_error("Slave: did not get the expected number of affected \
     rows running query from master - expected %d, got %d (this numbers \
     should have matched modulo 4294967296).", 0, ...);
     thd->query_error = 1;
     }
  @endcode
  We may also want an option to tell the slave to ignore "affected"
  mismatch. This mismatch could be implemented with a new ER_ code, and
  to ignore it you would use --slave-skip-errors...
*/
int Query_log_event::do_apply_event(Relay_log_info const *rli,
                                      const char *query_arg, size_t q_len_arg)
{
  DBUG_ENTER("Query_log_event::do_apply_event");
  int expected_error,actual_error= 0;
  HA_CREATE_INFO db_options;

  DBUG_PRINT("info", ("query=%s, q_len_arg=%lu",
                      query, static_cast<unsigned long>(q_len_arg)));

  /*
    Colleagues: please never free(thd->catalog) in MySQL. This would
    lead to bugs as here thd->catalog is a part of an alloced block,
    not an entire alloced block (see
    Query_log_event::do_apply_event()). Same for thd->db().str.  Thank
    you.
  */

  if (catalog_len)
  {
    LEX_CSTRING catalog_lex_cstr= { catalog, catalog_len};
    thd->set_catalog(catalog_lex_cstr);
  }
  else
    thd->set_catalog(EMPTY_CSTR);

  size_t valid_len;
  bool len_error;
  bool is_invalid_db_name= validate_string(system_charset_info, db, db_len,
                                           &valid_len, &len_error);

  DBUG_PRINT("debug",("is_invalid_db_name= %s, valid_len=%zu, len_error=%s",
                      is_invalid_db_name ? "true" : "false",
                      valid_len,
                      len_error ? "true" : "false"));

  if (is_invalid_db_name || len_error)
  {
    rli->report(ERROR_LEVEL, ER_SLAVE_FATAL_ERROR,
                ER_THD(thd, ER_SLAVE_FATAL_ERROR),
                "Invalid database name in Query event.");
    thd->is_slave_error= true;
    goto end;
  }

  set_thd_db(thd, db, db_len);

  /*
    Setting the character set and collation of the current database thd->db.
   */
  load_db_opt_by_name(thd, thd->db().str, &db_options);
  if (db_options.default_table_charset)
    thd->db_charset= db_options.default_table_charset;
  thd->variables.auto_increment_increment= auto_increment_increment;
  thd->variables.auto_increment_offset=    auto_increment_offset;
  if (explicit_defaults_ts != TERNARY_UNSET)
    thd->variables.explicit_defaults_for_timestamp=
      explicit_defaults_ts == TERNARY_OFF? 0 : 1;

  /*
    todo: such cleanup should not be specific to Query event and therefore
          is preferable at a common with other event pre-execution point
  */
  clear_all_errors(thd, const_cast<Relay_log_info*>(rli));
  if (strcmp("COMMIT", query) == 0 && rli->tables_to_lock != NULL)
  {
    /*
      Cleaning-up the last statement context:
      the terminal event of the current statement flagged with
      STMT_END_F got filtered out in ndb circular replication.
    */
    int error;
    char llbuff[22];
    if ((error= rows_event_stmt_cleanup(const_cast<Relay_log_info*>(rli), thd)))
    {
      const_cast<Relay_log_info*>(rli)->report(ERROR_LEVEL, error,
                  "Error in cleaning up after an event preceding the commit; "
                  "the group log file/position: %s %s",
                  const_cast<Relay_log_info*>(rli)->get_group_master_log_name(),
                  llstr(const_cast<Relay_log_info*>(rli)->get_group_master_log_pos(),
                        llbuff));
    }
    /*
      Executing a part of rli->stmt_done() logics that does not deal
      with group position change. The part is redundant now but is 
      future-change-proof addon, e.g if COMMIT handling will start checking
      invariants like IN_STMT flag must be off at committing the transaction.
    */
    const_cast<Relay_log_info*>(rli)->inc_event_relay_log_pos();
    const_cast<Relay_log_info*>(rli)->clear_flag(Relay_log_info::IN_STMT);
  }
  else
  {
    const_cast<Relay_log_info*>(rli)->slave_close_thread_tables(thd);
  }

  {
<<<<<<< HEAD
    thd->set_time(&(common_header->when));
    thd->set_query(query_arg, q_len_arg);
    thd->set_query_id(next_query_id());
=======
    thd->set_time(&when);
    thd->set_query_and_id((char*)query_arg, q_len_arg,
                          thd->charset(), next_query_id());
    thd->set_query_for_display(query_arg, q_len_arg);
>>>>>>> 98cfe1ed
    thd->variables.pseudo_thread_id= thread_id;		// for temp tables
    attach_temp_tables_worker(thd, rli);
    DBUG_PRINT("query",("%s", thd->query().str));

    if (ignored_error_code((expected_error= error_code)) ||
	!unexpected_error_code(expected_error))
    {
      if (flags2_inited)
        /*
          all bits of thd->variables.option_bits which are 1 in OPTIONS_WRITTEN_TO_BIN_LOG
          must take their value from flags2.
        */
        thd->variables.option_bits= flags2|(thd->variables.option_bits & ~OPTIONS_WRITTEN_TO_BIN_LOG);
      /*
        else, we are in a 3.23/4.0 binlog; we previously received a
        Rotate_log_event which reset thd->variables.option_bits and sql_mode etc, so
        nothing to do.
      */
      /*
        We do not replicate MODE_NO_DIR_IN_CREATE. That is, if the master is a
        slave which runs with SQL_MODE=MODE_NO_DIR_IN_CREATE, this should not
        force us to ignore the dir too. Imagine you are a ring of machines, and
        one has a disk problem so that you temporarily need
        MODE_NO_DIR_IN_CREATE on this machine; you don't want it to propagate
        elsewhere (you don't want all slaves to start ignoring the dirs).
      */
      if (sql_mode_inited)
        thd->variables.sql_mode=
          (sql_mode_t) ((thd->variables.sql_mode & MODE_NO_DIR_IN_CREATE) |
                       (sql_mode & ~(ulonglong) MODE_NO_DIR_IN_CREATE));
      if (charset_inited)
      {
        if (rli->cached_charset_compare(charset))
        {
          char *charset_p= charset; // Avoid type-punning warning.
          /* Verify that we support the charsets found in the event. */
          if (!(thd->variables.character_set_client=
                get_charset(uint2korr(charset_p), MYF(MY_WME))) ||
              !(thd->variables.collation_connection=
                get_charset(uint2korr(charset+2), MYF(MY_WME))) ||
              !(thd->variables.collation_server=
                get_charset(uint2korr(charset+4), MYF(MY_WME))))
          {
            /*
              We updated the thd->variables with nonsensical values (0). Let's
              set them to something safe (i.e. which avoids crash), and we'll
              stop with EE_UNKNOWN_CHARSET in compare_errors (unless set to
              ignore this error).
            */
            set_slave_thread_default_charset(thd, rli);
            goto compare_errors;
          }
          thd->update_charset(); // for the charset change to take effect
          /*
            We cannot ask for parsing a statement using a character set
            without state_maps (parser internal data).
          */
          if (!thd->variables.character_set_client->state_maps)
          {
            rli->report(ERROR_LEVEL, ER_SLAVE_FATAL_ERROR,
                        ER_THD(thd, ER_SLAVE_FATAL_ERROR),
                        "character_set cannot be parsed");
            thd->is_slave_error= true;
            goto end;
          }
          /*
            Reset thd->query_string.cs to the newly set value.
            Note, there is a small flaw here. For a very short time frame
            if the new charset is different from the old charset and
            if another thread executes "SHOW PROCESSLIST" after
            the above thd->set_query() and before this thd->set_query(),
            and if the current query has some non-ASCII characters,
            the another thread may see some '?' marks in the PROCESSLIST
            result. This should be acceptable now. This is a reminder
            to fix this if any refactoring happens here sometime.
          */
          thd->set_query(query_arg, q_len_arg);
          thd->reset_query_for_display();
        }
      }
      if (time_zone_len)
      {
        String tmp(time_zone_str, time_zone_len, &my_charset_bin);
        if (!(thd->variables.time_zone= my_tz_find(thd, &tmp)))
        {
          my_error(ER_UNKNOWN_TIME_ZONE, MYF(0), tmp.c_ptr());
          thd->variables.time_zone= global_system_variables.time_zone;
          goto compare_errors;
        }
      }
      if (lc_time_names_number)
      {
        if (!(thd->variables.lc_time_names=
              my_locale_by_number(lc_time_names_number)))
        {
          my_printf_error(ER_UNKNOWN_ERROR,
                      "Unknown locale: '%d'", MYF(0), lc_time_names_number);
          thd->variables.lc_time_names= &my_locale_en_US;
          goto compare_errors;
        }
      }
      else
        thd->variables.lc_time_names= &my_locale_en_US;
      if (charset_database_number)
      {
        CHARSET_INFO *cs;
        if (!(cs= get_charset(charset_database_number, MYF(0))))
        {
          char buf[20];
          int10_to_str((int) charset_database_number, buf, -10);
          my_error(ER_UNKNOWN_COLLATION, MYF(0), buf);
          goto compare_errors;
        }
        thd->variables.collation_database= cs;
      }
      else
        thd->variables.collation_database= thd->db_charset;

      thd->table_map_for_update= (table_map)table_map_for_update;

      LEX_STRING user_lex= LEX_STRING();
      LEX_STRING host_lex= LEX_STRING();
      if (user)
      {
        user_lex.str= const_cast<char*>(user);
        user_lex.length= strlen(user);
      }
      if (host)
      {
        host_lex.str= const_cast<char*>(host);
        host_lex.length= strlen(host);
      }
      thd->set_invoker(&user_lex, &host_lex);
      /*
        Flag if we need to rollback the statement transaction on
        slave if it by chance succeeds.
        If we expected a non-zero error code and get nothing and,
        it is a concurrency issue or ignorable issue, effects
        of the statement should be rolled back.
      */
      if (expected_error &&
          (ignored_error_code(expected_error) ||
           concurrency_error_code(expected_error)))
      {
        thd->variables.option_bits|= OPTION_MASTER_SQL_ERROR;
      }
      /* Execute the query (note that we bypass dispatch_command()) */
      Parser_state parser_state;
      if (!parser_state.init(thd, thd->query().str, thd->query().length))
      {
        DBUG_ASSERT(thd->m_digest == NULL);
        thd->m_digest= & thd->m_digest_state;
        DBUG_ASSERT(thd->m_statement_psi == NULL);
        thd->m_statement_psi= MYSQL_START_STATEMENT(&thd->m_statement_state,
                                                    stmt_info_rpl.m_key,
                                                    thd->db().str,
                                                    thd->db().length,
                                                    thd->charset(), NULL);
        THD_STAGE_INFO(thd, stage_starting);

        if (thd->m_digest != NULL)
          thd->m_digest->reset(thd->m_token_array, max_digest_length);

        mysql_parse(thd, &parser_state);

        /*
          Transaction isolation level of pure row based replicated transactions
          can be optimized to ISO_READ_COMMITTED by the applier when applying
          the Gtid_log_event.

          If we are applying a statement other than transaction control ones
          after having optimized the transactions isolation level, we must warn
          about the non-standard situation we have found.
        */
        if (is_sbr_logging_format() &&
            thd->variables.tx_isolation > ISO_READ_COMMITTED &&
            thd->tx_isolation == ISO_READ_COMMITTED)
        {
          String message;
          message.append("The isolation level for the current transaction "
                         "was changed to READ_COMMITTED based on the "
                         "assumption that it had only row events and was "
                         "not mixed with statements. "
                         "However, an unexpected statement was found in "
                         "the middle of the transaction."
                         "Query: '");
          message.append(thd->query().str);
          message.append("'");
          rli->report(ERROR_LEVEL, ER_SLAVE_FATAL_ERROR,
                      ER_THD(thd, ER_SLAVE_FATAL_ERROR),
                      message.c_ptr());
          thd->is_slave_error= true;
          goto end;
        }

        /* Finalize server status flags after executing a statement. */
        thd->update_server_status();
        log_slow_statement(thd);
      }

      thd->variables.option_bits&= ~OPTION_MASTER_SQL_ERROR;

      /*
        Resetting the enable_slow_log thd variable.

        We need to reset it back to the opt_log_slow_slave_statements
        value after the statement execution (and slow logging
        is done). It might have changed if the statement was an
        admin statement (in which case, down in mysql_parse execution
        thd->enable_slow_log is set to the value of
        opt_log_slow_admin_statements).
      */
      thd->enable_slow_log= opt_log_slow_slave_statements;
    }
    else
    {
      /*
        The query got a really bad error on the master (thread killed etc),
        which could be inconsistent. Parse it to test the table names: if the
        replicate-*-do|ignore-table rules say "this query must be ignored" then
        we exit gracefully; otherwise we warn about the bad error and tell DBA
        to check/fix it.
      */
      if (mysql_test_parse_for_slave(thd))
        clear_all_errors(thd, const_cast<Relay_log_info*>(rli)); /* Can ignore query */
      else
      {
        rli->report(ERROR_LEVEL, ER_ERROR_ON_MASTER, ER(ER_ERROR_ON_MASTER),
                    expected_error, thd->query().str);
        thd->is_slave_error= 1;
      }
      goto end;
    }

    /* If the query was not ignored, it is printed to the general log */
    if (!thd->is_error() ||
        thd->get_stmt_da()->mysql_errno() != ER_SLAVE_IGNORED_TABLE)
    {
      /* log the rewritten query if the query was rewritten 
         and the option to log raw was not set.
        
         There is an assumption here. We assume that query log
         events can never have multi-statement queries, thus the
         parsed statement is the same as the raw one.
       */
      if (opt_general_log_raw || thd->rewritten_query.length() == 0)
        query_logger.general_log_write(thd, COM_QUERY, thd->query().str,
                                       thd->query().length);
      else
        query_logger.general_log_write(thd, COM_QUERY,
                                       thd->rewritten_query.c_ptr_safe(),
                                       thd->rewritten_query.length());
    }

compare_errors:
    /* Parser errors shall be ignored when (GTID) skipping statements */
    if (thd->is_error() &&
        thd->get_stmt_da()->mysql_errno() == ER_PARSE_ERROR &&
        gtid_pre_statement_checks(thd) == GTID_STATEMENT_SKIP)
    {
      thd->get_stmt_da()->reset_diagnostics_area();
    }
    /*
      In the slave thread, we may sometimes execute some DROP / * 40005
      TEMPORARY * / TABLE that come from parts of binlogs (likely if we
      use RESET SLAVE or CHANGE MASTER TO), while the temporary table
      has already been dropped. To ignore such irrelevant "table does
      not exist errors", we silently clear the error if TEMPORARY was used.
    */
    if (thd->lex->sql_command == SQLCOM_DROP_TABLE &&
        thd->lex->drop_temporary &&
        thd->is_error() &&
        thd->get_stmt_da()->mysql_errno() == ER_BAD_TABLE_ERROR &&
        !expected_error)
      thd->get_stmt_da()->reset_diagnostics_area();
    /*
      If we expected a non-zero error code, and we don't get the same error
      code, and it should be ignored or is related to a concurrency issue.
    */
    actual_error= thd->is_error() ? thd->get_stmt_da()->mysql_errno() : 0;
    DBUG_PRINT("info",("expected_error: %d  sql_errno: %d",
                       expected_error, actual_error));

    /*
      If a statement with expected error is received on slave and if the
      statement is not filtered on the slave, only then compare the expected
      error with the actual error that happened on slave.
    */
    if ((expected_error && rpl_filter->db_ok(thd->db().str) &&
         expected_error != actual_error &&
         !concurrency_error_code(expected_error)) &&
        !ignored_error_code(actual_error) &&
        !ignored_error_code(expected_error))
    {
      if (!ignored_error_code(ER_INCONSISTENT_ERROR))
      {
        rli->report(ERROR_LEVEL, ER_INCONSISTENT_ERROR,
                    ER(ER_INCONSISTENT_ERROR),
                    ER_THD(thd, expected_error), expected_error,
                    (actual_error ?
                     thd->get_stmt_da()->message_text() :
                     "no error"),
                    actual_error, print_slave_db_safe(db), query_arg);
        thd->is_slave_error= 1;
      }
      else
      {
        rli->report(INFORMATION_LEVEL, actual_error,
                    "The actual error and expected error on slave are"
                    " different that will result in ER_INCONSISTENT_ERROR but"
                    " that is passed as an argument to slave_skip_errors so no"
                    " error is thrown. "
                    "The expected error was %s with, Error_code: %d. "
                    "The actual error is %s with ",
                    ER(expected_error), expected_error,
                    thd->get_stmt_da()->message_text());
        clear_all_errors(thd, const_cast<Relay_log_info*>(rli));
      }
    }
    /*
      If we get the same error code as expected and it is not a concurrency
      issue, or should be ignored.
    */
    else if ((expected_error == actual_error &&
              !concurrency_error_code(expected_error)) ||
             ignored_error_code(actual_error))
    {
      DBUG_PRINT("info",("error ignored"));
      if (actual_error && ignored_error_code(actual_error))
      {
        if (actual_error == ER_SLAVE_IGNORED_TABLE)
        {
          if (!slave_ignored_err_throttle.log())
            rli->report(INFORMATION_LEVEL, actual_error,
                        "Could not execute %s event. Detailed error: %s;"
                        " Error log throttle is enabled. This error will not be"
                        " displayed for next %lu secs. It will be suppressed",
                        get_type_str(), thd->get_stmt_da()->message_text(),
                        (window_size / 1000000));
        }
        else
          rli->report(INFORMATION_LEVEL, actual_error,
                      "Could not execute %s event. Detailed error: %s;",
                      get_type_str(), thd->get_stmt_da()->message_text());
      }
      clear_all_errors(thd, const_cast<Relay_log_info*>(rli));
      thd->killed= THD::NOT_KILLED;
    }
    /*
      Other cases: mostly we expected no error and get one.
    */
    else if (thd->is_slave_error || thd->is_fatal_error)
    {
      if (!is_silent_error(thd))
      {
        rli->report(ERROR_LEVEL, actual_error,
                    "Error '%s' on query. Default database: '%s'. Query: '%s'",
                    (actual_error ?
                     thd->get_stmt_da()->message_text() :
                     "unexpected success or fatal error"),
                    print_slave_db_safe(thd->db().str), query_arg);
      }
      thd->is_slave_error= 1;
    }

    /*
      TODO: compare the values of "affected rows" around here. Something
      like:
      if ((uint32) affected_in_event != (uint32) affected_on_slave)
      {
      sql_print_error("Slave: did not get the expected number of affected \
      rows running query from master - expected %d, got %d (this numbers \
      should have matched modulo 4294967296).", 0, ...);
      thd->is_slave_error = 1;
      }
      We may also want an option to tell the slave to ignore "affected"
      mismatch. This mismatch could be implemented with a new ER_ code, and
      to ignore it you would use --slave-skip-errors...

      To do the comparison we need to know the value of "affected" which the
      above mysql_parse() computed. And we need to know the value of
      "affected" in the master's binlog. Both will be implemented later. The
      important thing is that we now have the format ready to log the values
      of "affected" in the binlog. So we can release 5.0.0 before effectively
      logging "affected" and effectively comparing it.
    */
  } /* End of if (db_ok(... */

  {
    /**
      The following failure injecion works in cooperation with tests
      setting @@global.debug= 'd,stop_slave_middle_group'.
      The sql thread receives the killed status and will proceed
      to shutdown trying to finish incomplete events group.
    */

    // TODO: address the middle-group killing in MTS case

    DBUG_EXECUTE_IF("stop_slave_middle_group",
                    if (strcmp("COMMIT", query) != 0 &&
                        strcmp("BEGIN", query) != 0)
                    {
                      if (thd->get_transaction()->cannot_safely_rollback(
                          Transaction_ctx::SESSION))
                        const_cast<Relay_log_info*>(rli)->abort_slave= 1;
                    };);
  }

end:

  if (thd->temporary_tables)
    detach_temp_tables_worker(thd, rli);
  /*
    Probably we have set thd->query, thd->db, thd->catalog to point to places
    in the data_buf of this event. Now the event is going to be deleted
    probably, so data_buf will be freed, so the thd->... listed above will be
    pointers to freed memory.
    So we must set them to 0, so that those bad pointers values are not later
    used. Note that "cleanup" queries like automatic DROP TEMPORARY TABLE
    don't suffer from these assignments to 0 as DROP TEMPORARY
    TABLE uses the db.table syntax.
  */
  thd->set_catalog(NULL_CSTR);
  thd->set_db(NULL_CSTR);                 /* will free the current database */
  thd->reset_query();
  thd->lex->sql_command= SQLCOM_END;
  DBUG_PRINT("info", ("end: query= 0"));

  /* Mark the statement completed. */
  MYSQL_END_STATEMENT(thd->m_statement_psi, thd->get_stmt_da());
  thd->m_statement_psi= NULL;
  thd->m_digest= NULL;

  /*
    As a disk space optimization, future masters will not log an event for
    LAST_INSERT_ID() if that function returned 0 (and thus they will be able
    to replace the THD::stmt_depends_on_first_successful_insert_id_in_prev_stmt
    variable by (THD->first_successful_insert_id_in_prev_stmt > 0) ; with the
    resetting below we are ready to support that.
  */
  thd->first_successful_insert_id_in_prev_stmt_for_binlog= 0;
  thd->first_successful_insert_id_in_prev_stmt= 0;
  thd->stmt_depends_on_first_successful_insert_id_in_prev_stmt= 0;
  free_root(thd->mem_root,MYF(MY_KEEP_PREALLOC));
  DBUG_RETURN(thd->is_slave_error);
}

int Query_log_event::do_update_pos(Relay_log_info *rli)
{
  int ret= Log_event::do_update_pos(rli);

  DBUG_EXECUTE_IF("crash_after_commit_and_update_pos",
       if (!strcmp("COMMIT", query))
       {
         sql_print_information("Crashing crash_after_commit_and_update_pos.");
         rli->flush_info(true);
         ha_flush_logs(0); 
         DBUG_SUICIDE();
       }
  );
  
  return ret;
}


Log_event::enum_skip_reason
Query_log_event::do_shall_skip(Relay_log_info *rli)
{
  DBUG_ENTER("Query_log_event::do_shall_skip");
  DBUG_PRINT("debug", ("query: %s; q_len: %d", query, static_cast<int>(q_len)));
  DBUG_ASSERT(query && q_len > 0);

  if (rli->slave_skip_counter > 0)
  {
    if (strcmp("BEGIN", query) == 0)
    {
      thd->variables.option_bits|= OPTION_BEGIN;
      DBUG_RETURN(Log_event::continue_group(rli));
    }

    if (strcmp("COMMIT", query) == 0 || strcmp("ROLLBACK", query) == 0)
    {
      thd->variables.option_bits&= ~OPTION_BEGIN;
      DBUG_RETURN(Log_event::EVENT_SKIP_COUNT);
    }
  }
  Log_event::enum_skip_reason ret= Log_event::do_shall_skip(rli);
  DBUG_RETURN(ret);
}

#endif

/**
   Return the query string pointer (and its size) from a Query log event
   using only the event buffer (we don't instantiate a Query_log_event
   object for this).

   @param buf               Pointer to the event buffer.
   @param length            The size of the event buffer.
   @param description_event The description event of the master which logged
                            the event.
   @param[out] query        The pointer to receive the query pointer.

   @return                  The size of the query.
*/
size_t Query_log_event::get_query(const char *buf, size_t length,
                                  const Format_description_log_event *fd_event,
                                  char** query)
{
  DBUG_ASSERT((Log_event_type)buf[EVENT_TYPE_OFFSET] ==
              binary_log::QUERY_EVENT);

  char db_len;                                  /* size of db name */
  uint status_vars_len= 0;                      /* size of status_vars */
  size_t qlen;                                  /* size of the query */
  int checksum_size= 0;                         /* size of trailing checksum */
  const char *end_of_query;

  uint common_header_len= fd_event->common_header_len;
  uint query_header_len= fd_event->post_header_len[binary_log::QUERY_EVENT-1];

  /* Error if the event content is too small */
  if (length < (common_header_len + query_header_len))
    goto err;

  /* Skip the header */
  buf+= common_header_len;

  /* Check if there are status variables in the event */
  if ((query_header_len - QUERY_HEADER_MINIMAL_LEN) > 0)
  {
    status_vars_len= uint2korr(buf + Q_STATUS_VARS_LEN_OFFSET);
  }

  /* Check if the event has trailing checksum */
  if (fd_event->common_footer->checksum_alg != binary_log::BINLOG_CHECKSUM_ALG_OFF)
    checksum_size= 4;

  db_len= (uchar)buf[Q_DB_LEN_OFFSET];

  /* Error if the event content is too small */
  if (length < (common_header_len + query_header_len +
                db_len + 1 + status_vars_len + checksum_size))
    goto err;

  *query= (char *)buf + query_header_len + db_len + 1 + status_vars_len;

  /* Calculate the query length */
  end_of_query= buf + (length - common_header_len) - /* we skipped the header */
                checksum_size;
  qlen= end_of_query - *query;
  return qlen;

err:
  *query= NULL;
  return 0;
}


/**************************************************************************
	Start_log_event_v3 methods
**************************************************************************/
#ifndef MYSQL_CLIENT
Start_log_event_v3::Start_log_event_v3()
  : binary_log::Start_event_v3(),
    Log_event(header(), footer(), Log_event::EVENT_INVALID_CACHE,
              Log_event::EVENT_INVALID_LOGGING)
{
  is_valid_param= true;
}
#endif

/*
  Start_log_event_v3::pack_info()
*/

#if defined(HAVE_REPLICATION) && !defined(MYSQL_CLIENT)
int Start_log_event_v3::pack_info(Protocol *protocol)
{
  char buf[12 + ST_SERVER_VER_LEN + 14 + 22], *pos;
  pos= my_stpcpy(buf, "Server ver: ");
  pos= my_stpcpy(pos, server_version);
  pos= my_stpcpy(pos, ", Binlog ver: ");
  pos= int10_to_str(binlog_version, pos, 10);
  protocol->store(buf, (uint) (pos-buf), &my_charset_bin);
  return 0;
}
#endif


/*
  Start_log_event_v3::print()
*/

#ifdef MYSQL_CLIENT
void Start_log_event_v3::print(FILE* file, PRINT_EVENT_INFO* print_event_info)
{
  DBUG_ENTER("Start_log_event_v3::print");

  IO_CACHE *const head= &print_event_info->head_cache;

  if (!print_event_info->short_form)
  {
    print_header(head, print_event_info, FALSE);
    my_b_printf(head, "\tStart: binlog v %d, server v %s created ",
                binlog_version, server_version);
    print_timestamp(head, NULL);
    if (created)
      my_b_printf(head," at startup");
    my_b_printf(head, "\n");
    if (common_header->flags & LOG_EVENT_BINLOG_IN_USE_F)
      my_b_printf(head, "# Warning: this binlog is either in use or was not "
                  "closed properly.\n");
  }

  if (is_relay_log_event())
  {
    my_b_printf(head, "# This Format_description_event appears in a relay log "
                "and was generated by the slave thread.\n");
    DBUG_VOID_RETURN;
  }

  if (!is_artificial_event() && created)
  {
#ifdef WHEN_WE_HAVE_THE_RESET_CONNECTION_SQL_COMMAND
    /*
      This is for mysqlbinlog: like in replication, we want to delete the stale
      tmp files left by an unclean shutdown of mysqld (temporary tables)
      and rollback unfinished transaction.
      Probably this can be done with RESET CONNECTION (syntax to be defined).
    */
    my_b_printf(head,"RESET CONNECTION%s\n", print_event_info->delimiter);
#else
    my_b_printf(head,"ROLLBACK%s\n", print_event_info->delimiter);
#endif
  }
  if (temp_buf &&
      print_event_info->base64_output_mode != BASE64_OUTPUT_NEVER &&
      !print_event_info->short_form)
  {
    if (print_event_info->base64_output_mode != BASE64_OUTPUT_DECODE_ROWS)
      my_b_printf(head, "BINLOG '\n");
    print_base64(head, print_event_info, FALSE);
    print_event_info->printed_fd_event= TRUE;

    /*
      If --skip-gtids is given, the server when it replays the output
      should generate a new GTID if gtid_mode=ON.  However, when the
      server reads the base64-encoded Format_description_log_event, it
      will cleverly detect that this is a binlog to be replayed, and
      act a little bit like the replication thread, in the following
      sense: if the thread does not see any 'SET GTID_NEXT' statement,
      it will assume the binlog was created by an old server and try
      to preserve transactions as anonymous.  This is the opposite of
      what we want when passing the --skip-gtids flag, so therefore we
      output the following statement.

      The behavior where the client preserves transactions following a
      Format_description_log_event as anonymous was introduced in
      5.6.16.
    */
    if (print_event_info->skip_gtids)
      my_b_printf(head, "/*!50616 SET @@SESSION.GTID_NEXT='AUTOMATIC'*/%s\n",
                  print_event_info->delimiter);
  }
  DBUG_VOID_RETURN;
}
#endif /* MYSQL_CLIENT */

/*
  Start_log_event_v3::Start_log_event_v3()
*/

Start_log_event_v3::Start_log_event_v3(const char* buf, uint event_len,
                                       const Format_description_event
                                       *description_event)
: binary_log::Start_event_v3(buf, event_len, description_event),
  Log_event(header(), footer())
{
  is_valid_param= server_version[0] != 0;
  if (event_len < (uint)description_event->common_header_len +
      ST_COMMON_HEADER_LEN_OFFSET)
  {
    server_version[0]= 0;
    return;
  }
  buf+= description_event->common_header_len;
  binlog_version= uint2korr(buf+ST_BINLOG_VER_OFFSET);
  memcpy(server_version, buf+ST_SERVER_VER_OFFSET,
	 ST_SERVER_VER_LEN);
  // prevent overrun if log is corrupted on disk
  server_version[ST_SERVER_VER_LEN-1]= 0;
  created= uint4korr(buf+ST_CREATED_OFFSET);
  dont_set_created= 1;
}


/*
  Start_log_event_v3::write()
*/

#ifndef MYSQL_CLIENT
bool Start_log_event_v3::write(IO_CACHE* file)
{
  char buff[Binary_log_event::START_V3_HEADER_LEN];
  int2store(buff + ST_BINLOG_VER_OFFSET,binlog_version);
  memcpy(buff + ST_SERVER_VER_OFFSET,server_version,ST_SERVER_VER_LEN);
  if (!dont_set_created)
    created= get_time();
  int4store(buff + ST_CREATED_OFFSET, static_cast<uint32>(created));
  return (write_header(file, sizeof(buff)) ||
          wrapper_my_b_safe_write(file, (uchar*) buff, sizeof(buff)) ||
	  write_footer(file));
}
#endif


#if defined(HAVE_REPLICATION) && !defined(MYSQL_CLIENT)

/**
  Start_log_event_v3::do_apply_event() .
  The master started

    IMPLEMENTATION
    - To handle the case where the master died without having time to write
    DROP TEMPORARY TABLE, DO RELEASE_LOCK (prepared statements' deletion is
    TODO), we clean up all temporary tables that we got, if we are sure we
    can (see below).

  @todo
    - Remove all active user locks.
    Guilhem 2003-06: this is true but not urgent: the worst it can cause is
    the use of a bit of memory for a user lock which will not be used
    anymore. If the user lock is later used, the old one will be released. In
    other words, no deadlock problem.
*/

int Start_log_event_v3::do_apply_event(Relay_log_info const *rli)
{
  DBUG_ENTER("Start_log_event_v3::do_apply_event");
  int error= 0;
  switch (binlog_version)
  {
  case 3:
  case 4:
    /*
      This can either be 4.x (then a Start_log_event_v3 is only at master
      startup so we are sure the master has restarted and cleared his temp
      tables; the event always has 'created'>0) or 5.0 (then we have to test
      'created').
    */
    if (created)
    {
      error= close_temporary_tables(thd);
      cleanup_load_tmpdir();
    }
    else
    {
      /*
        Set all temporary tables thread references to the current thread
        as they may point to the "old" SQL slave thread in case of its
        restart.
      */
      TABLE *table;
      for (table= thd->temporary_tables; table; table= table->next)
        table->in_use= thd;
    }
    break;

    /*
       Now the older formats; in that case load_tmpdir is cleaned up by the I/O
       thread.
    */
  case 1:
    if (strncmp(rli->get_rli_description_event()->server_version,
                "3.23.57",7) >= 0 && created)
    {
      /*
        Can distinguish, based on the value of 'created': this event was
        generated at master startup.
      */
      error= close_temporary_tables(thd);
    }
    /*
      Otherwise, can't distinguish a Start_log_event generated at
      master startup and one generated by master FLUSH LOGS, so cannot
      be sure temp tables have to be dropped. So do nothing.
    */
    break;
  default:
    /*
      This case is not expected. It can be either an event corruption or an
      unsupported binary log version.
    */
    rli->report(ERROR_LEVEL, ER_SLAVE_FATAL_ERROR,
                ER_THD(thd, ER_SLAVE_FATAL_ERROR),
                "Binlog version not supported");
    DBUG_RETURN(1);
  }
  DBUG_RETURN(error);
}
#endif /* defined(HAVE_REPLICATION) && !defined(MYSQL_CLIENT) */

/***************************************************************************
       Format_description_log_event methods
****************************************************************************/

/**
  Format_description_log_event 1st ctor.

    Ctor. Can be used to create the event to write to the binary log (when the
    server starts or when FLUSH LOGS), or to create artificial events to parse
    binlogs from MySQL 3.23 or 4.x.
    When in a client, only the 2nd use is possible.

  @param binlog_version         the binlog version for which we want to build
                                an event. Can be 1 (=MySQL 3.23), 3 (=4.0.x
                                x>=2 and 4.1) or 4 (MySQL 5.0). Note that the
                                old 4.0 (binlog version 2) is not supported;
                                it should not be used for replication with
                                5.0.
  @param server_ver             a string containing the server version.
*/

Format_description_log_event::
Format_description_log_event(uint8_t binlog_ver, const char* server_ver)
: binary_log::Start_event_v3(binary_log::FORMAT_DESCRIPTION_EVENT),
  Format_description_event(binlog_ver,  (binlog_ver <= 3 || server_ver != 0) ?
                           server_ver : ::server_version)
{
  is_valid_param= header_is_valid() && version_is_valid();
  common_header->type_code= binary_log::FORMAT_DESCRIPTION_EVENT;
  /*
   We here have the possibility to simulate a master before we changed
   the table map id to be stored in 6 bytes: when it was stored in 4
   bytes (=> post_header_len was 6). This is used to test backward
   compatibility.
   This code can be removed after a few months (today is Dec 21st 2005),
   when we know that the 4-byte masters are not deployed anymore (check
   with Tomas Ulin first!), and the accompanying test (rpl_row_4_bytes)
   too.
  */
  DBUG_EXECUTE_IF("old_row_based_repl_4_byte_map_id_master",
                  post_header_len[binary_log::TABLE_MAP_EVENT-1]=
                  post_header_len[binary_log::WRITE_ROWS_EVENT_V1-1]=
                  post_header_len[binary_log::UPDATE_ROWS_EVENT_V1-1]=
                  post_header_len[binary_log::DELETE_ROWS_EVENT_V1-1]= 6;);
}


/**
  The problem with this constructor is that the fixed header may have a
  length different from this version, but we don't know this length as we
  have not read the Format_description_log_event which says it, yet. This
  length is in the post-header of the event, but we don't know where the
  post-header starts.

  So this type of event HAS to:
  - either have the header's length at the beginning (in the header, at a
  fixed position which will never be changed), not in the post-header. That
  would make the header be "shifted" compared to other events.
  - or have a header of size LOG_EVENT_MINIMAL_HEADER_LEN (19), in all future
  versions, so that we know for sure.

  I (Guilhem) chose the 2nd solution. Rotate has the same constraint (because
  it is sent before Format_description_log_event).
*/

Format_description_log_event::
Format_description_log_event(const char* buf, uint event_len,
                             const Format_description_event
                             *description_event)
  : binary_log::Start_event_v3(buf, event_len, description_event),
    Format_description_event(buf, event_len, description_event),
    Start_log_event_v3(buf, event_len, description_event)
{
  is_valid_param= header_is_valid() && version_is_valid();
  common_header->type_code= binary_log::FORMAT_DESCRIPTION_EVENT;

  /*
   We here have the possibility to simulate a master of before we changed
   the table map id to be stored in 6 bytes: when it was stored in 4
   bytes (=> post_header_len was 6). This is used to test backward
   compatibility.
 */
  DBUG_EXECUTE_IF("old_row_based_repl_4_byte_map_id_master",
                  post_header_len[binary_log::TABLE_MAP_EVENT-1]=
                  post_header_len[binary_log::WRITE_ROWS_EVENT_V1-1]=
                  post_header_len[binary_log::UPDATE_ROWS_EVENT_V1-1]=
                  post_header_len[binary_log::DELETE_ROWS_EVENT_V1-1]= 6;);
}

#ifndef MYSQL_CLIENT
bool Format_description_log_event::write(IO_CACHE* file)
{
  bool ret;
  bool no_checksum;
  /*
    We don't call Start_log_event_v3::write() because this would make 2
    my_b_safe_write().
  */
  uchar buff[Binary_log_event::FORMAT_DESCRIPTION_HEADER_LEN +
             BINLOG_CHECKSUM_ALG_DESC_LEN];
  size_t rec_size= sizeof(buff);
  int2store(buff + ST_BINLOG_VER_OFFSET,binlog_version);
  memcpy((char*) buff + ST_SERVER_VER_OFFSET,server_version,ST_SERVER_VER_LEN);
  if (!dont_set_created)
    created= get_time();
  int4store(buff + ST_CREATED_OFFSET, static_cast<uint32>(created));
  buff[ST_COMMON_HEADER_LEN_OFFSET]= LOG_EVENT_HEADER_LEN;

  size_t number_of_events;
  int post_header_len_size = static_cast<int>(post_header_len.size());

  if (post_header_len_size == Binary_log_event::LOG_EVENT_TYPES)
    // Replicating between master and slave with same version.
    // number_of_events will be same as Binary_log_event::LOG_EVENT_TYPES
    number_of_events = Binary_log_event::LOG_EVENT_TYPES;
  else if (post_header_len_size > Binary_log_event::LOG_EVENT_TYPES)
    /*
      Replicating between new master and old slave.
      In that case there won't be any memory issues, as there won't be
      any out of memory read.
    */
    number_of_events = Binary_log_event::LOG_EVENT_TYPES;
  else
    /*
      Replicating between old master and new slave.
      In that case it might lead to different number_of_events on master and
      slave. When the relay log is rotated, the FDE from master is used to
      create the FDE event on slave, which is being written here. In that case
      we might end up reading more bytes as
      post_header_len.size() < Binary_log_event::LOG_EVENT_TYPES;
      casuing memory issues.
    */
    number_of_events = post_header_len_size;

  memcpy((char*) buff + ST_COMMON_HEADER_LEN_OFFSET + 1,  &post_header_len.front(),
          number_of_events);
  /*
    if checksum is requested
    record the checksum-algorithm descriptor next to
    post_header_len vector which will be followed by the checksum value.
    Master is supposed to trigger checksum computing by binlog_checksum_options,
    slave does it via marking the event according to
    FD_queue checksum_alg value.
  */
  compile_time_assert(sizeof(BINLOG_CHECKSUM_ALG_DESC_LEN == 1));
#ifndef DBUG_OFF
  common_header->data_written= 0; // to prepare for need_checksum assert
#endif
  buff[Binary_log_event::FORMAT_DESCRIPTION_HEADER_LEN]= need_checksum() ?
    (uint8) common_footer->checksum_alg :
     (uint8) binary_log::BINLOG_CHECKSUM_ALG_OFF;
  /*
     FD of checksum-aware server is always checksum-equipped, (V) is in,
     regardless of @@global.binlog_checksum policy.
     Thereby a combination of (A) == 0, (V) != 0 means
     it's the checksum-aware server's FD event that heads checksum-free binlog
     file.
     Here 0 stands for checksumming OFF to evaluate (V) as 0 is that case.
     A combination of (A) != 0, (V) != 0 denotes FD of the checksum-aware server
     heading the checksummed binlog.
     (A), (V) presence in FD of the checksum-aware server makes the event
     1 + 4 bytes bigger comparing to the former FD.
  */

  if ((no_checksum= (common_footer->checksum_alg ==
                     binary_log::BINLOG_CHECKSUM_ALG_OFF)))
  {
    // Forcing (V) room to fill anyway
    common_footer->checksum_alg= binary_log::BINLOG_CHECKSUM_ALG_CRC32;
  }
  ret= (write_header(file, rec_size) ||
        wrapper_my_b_safe_write(file, buff, rec_size) ||
        write_footer(file));
  if (no_checksum)
    common_footer->checksum_alg= binary_log::BINLOG_CHECKSUM_ALG_OFF;
  return ret;
}
#endif

#if defined(HAVE_REPLICATION) && !defined(MYSQL_CLIENT)
int Format_description_log_event::do_apply_event(Relay_log_info const *rli)
{
  int ret= 0;
  DBUG_ENTER("Format_description_log_event::do_apply_event");

  /*
    As a transaction NEVER spans on 2 or more binlogs:
    if we have an active transaction at this point, the master died
    while writing the transaction to the binary log, i.e. while
    flushing the binlog cache to the binlog. XA guarantees that master has
    rolled back. So we roll back.
    Note: this event could be sent by the master to inform us of the
    format of its binlog; in other words maybe it is not at its
    original place when it comes to us; we'll know this by checking
    log_pos ("artificial" events have log_pos == 0).
  */
  if (!thd->rli_fake && !is_artificial_event() && created &&
      thd->get_transaction()->is_active(Transaction_ctx::SESSION))
  {
    /* This is not an error (XA is safe), just an information */
    rli->report(INFORMATION_LEVEL, 0,
                "Rolling back unfinished transaction (no COMMIT "
                "or ROLLBACK in relay log). A probable cause is that "
                "the master died while writing the transaction to "
                "its binary log, thus rolled back too."); 
    const_cast<Relay_log_info*>(rli)->cleanup_context(thd, 1);
  }

  /*
    If this event comes from ourselves, there is no cleaning task to
    perform, we don't call Start_log_event_v3::do_apply_event()
    (this was just to update the log's description event).
  */
  if (server_id != (uint32) ::server_id)
  {
    /*
      If the event was not requested by the slave i.e. the master sent
      it while the slave asked for a position >4, the event will make
      rli->group_master_log_pos advance. Say that the slave asked for
      position 1000, and the Format_desc event's end is 96. Then in
      the beginning of replication rli->group_master_log_pos will be
      0, then 96, then jump to first really asked event (which is
      >96). So this is ok.
    */
    ret= Start_log_event_v3::do_apply_event(rli);
  }

  if (!ret)
  {
    /* Save the information describing this binlog */
    const_cast<Relay_log_info *>(rli)->set_rli_description_event(this);
  }

  DBUG_RETURN(ret);
}

int Format_description_log_event::do_update_pos(Relay_log_info *rli)
{
  if (server_id == (uint32) ::server_id)
  {
    /*
      We only increase the relay log position if we are skipping
      events and do not touch any group_* variables, nor flush the
      relay log info.  If there is a crash, we will have to re-skip
      the events again, but that is a minor issue.

      If we do not skip stepping the group log position (and the
      server id was changed when restarting the server), it might well
      be that we start executing at a position that is invalid, e.g.,
      at a Rows_log_event or a Query_log_event preceeded by a
      Intvar_log_event instead of starting at a Table_map_log_event or
      the Intvar_log_event respectively.
     */
    rli->inc_event_relay_log_pos();
    return 0;
  }
  else
  {
    return Log_event::do_update_pos(rli);
  }
}

Log_event::enum_skip_reason
Format_description_log_event::do_shall_skip(Relay_log_info *rli)
{
  return Log_event::EVENT_SKIP_NOT;
}

#endif



  /**************************************************************************
        Load_log_event methods
   General note about Load_log_event: the binlogging of LOAD DATA INFILE is
   going to be changed in 5.0 (or maybe in 5.1; not decided yet).
   However, the 5.0 slave could still have to read such events (from a 4.x
   master), convert them (which just means maybe expand the header, when 5.0
   servers have a UID in events) (remember that whatever is after the header
   will be like in 4.x, as this event's format is not modified in 5.0 as we
   will use new types of events to log the new LOAD DATA INFILE features).
   To be able to read/convert, we just need to not assume that the common
   header is of length LOG_EVENT_HEADER_LEN (we must use the description
   event).
   Note that I (Guilhem) manually tested replication of a big LOAD DATA INFILE
   between 3.23 and 5.0, and between 4.0 and 5.0, and it works fine (and the
   positions displayed in SHOW SLAVE STATUS then are fine too).
  **************************************************************************/

#if defined(HAVE_REPLICATION) && !defined(MYSQL_CLIENT)
uint Load_log_event::get_query_buffer_length()
{
  return
    //the DB name may double if we escape the quote character
    5 + 2*db_len + 3 +
    18 + fname_len*4 + 2 +                    // "LOAD DATA INFILE 'file''"
    11 +                                    // "CONCURRENT "
    7 +					    // LOCAL
    9 +                                     // " REPLACE or IGNORE "
    13 + table_name_len*2 +                 // "INTO TABLE `table`"
    21 + sql_ex.data_info.field_term_len*4 + 2 +
                                            // " FIELDS TERMINATED BY 'str'"
    23 + sql_ex.data_info.enclosed_len*4 + 2 +
                                            // " OPTIONALLY ENCLOSED BY 'str'"
    12 + sql_ex.data_info.escaped_len*4 + 2 +         // " ESCAPED BY 'str'"
    21 + sql_ex.data_info.line_term_len*4 + 2 +
                                            // " LINES TERMINATED BY 'str'"
    19 + sql_ex.data_info.line_start_len*4 + 2 +
                                            // " LINES STARTING BY 'str'"
    15 + 22 +                               // " IGNORE xxx  LINES"
    3 + (num_fields-1)*2 + field_block_len; // " (field1, field2, ...)"
}


void Load_log_event::print_query(bool need_db, const char *cs, char *buf,
                                 char **end, char **fn_start, char **fn_end)
{
  char quoted_id[1 + NAME_LEN * 2 + 2];//quoted  length
  size_t  quoted_id_len= 0;
  char *pos= buf;

  if (need_db && db && db_len)
  {
    pos= my_stpcpy(pos, "use ");
#ifdef MYSQL_SERVER
    quoted_id_len= my_strmov_quoted_identifier(this->thd, (char *) quoted_id,
                                               db, 0);
#else
    quoted_id_len= my_strmov_quoted_identifier((char *) quoted_id, db);
#endif
    quoted_id[quoted_id_len]= '\0';
    pos= my_stpcpy(pos, quoted_id);
    pos= my_stpcpy(pos, "; ");
  }

  pos= my_stpcpy(pos, "LOAD DATA ");

  if (is_concurrent)
    pos= my_stpcpy(pos, "CONCURRENT ");

  if (fn_start)
    *fn_start= pos;

  if (check_fname_outside_temp_buf())
    pos= my_stpcpy(pos, "LOCAL ");
  pos= my_stpcpy(pos, "INFILE ");
  pos= pretty_print_str(pos, fname, fname_len);
  pos= my_stpcpy(pos, " ");

  if (sql_ex.data_info.opt_flags & REPLACE_FLAG)
    pos= my_stpcpy(pos, "REPLACE ");
  else if (sql_ex.data_info.opt_flags & IGNORE_FLAG)
    pos= my_stpcpy(pos, "IGNORE ");

  pos= my_stpcpy(pos ,"INTO");

  if (fn_end)
    *fn_end= pos;

  pos= my_stpcpy(pos ," TABLE ");
  memcpy(pos, table_name, table_name_len);
  pos+= table_name_len;

  if (cs != NULL)
  {
    pos= my_stpcpy(pos ," CHARACTER SET ");
    pos= my_stpcpy(pos ,  cs);
  }

  /* We have to create all optional fields as the default is not empty */
  pos= my_stpcpy(pos, " FIELDS TERMINATED BY ");
  pos= pretty_print_str(pos, sql_ex.data_info.field_term,
                        sql_ex.data_info.field_term_len);
  if (sql_ex.data_info.opt_flags & OPT_ENCLOSED_FLAG)
    pos= my_stpcpy(pos, " OPTIONALLY ");
  pos= my_stpcpy(pos, " ENCLOSED BY ");
  pos= pretty_print_str(pos, sql_ex.data_info.enclosed,
                        sql_ex.data_info.enclosed_len);

  pos= my_stpcpy(pos, " ESCAPED BY ");
  pos= pretty_print_str(pos, sql_ex.data_info.escaped,
                        sql_ex.data_info.escaped_len);

  pos= my_stpcpy(pos, " LINES TERMINATED BY ");
  pos= pretty_print_str(pos, sql_ex.data_info.line_term,
                        sql_ex.data_info.line_term_len);
  if (sql_ex.data_info.line_start_len)
  {
    pos= my_stpcpy(pos, " STARTING BY ");
    pos= pretty_print_str(pos, sql_ex.data_info.line_start,
                          sql_ex.data_info.line_start_len);
  }

  if ((long) skip_lines > 0)
  {
    pos= my_stpcpy(pos, " IGNORE ");
    pos= longlong10_to_str((longlong) skip_lines, pos, 10);
    pos= my_stpcpy(pos," LINES ");    
  }

  if (num_fields)
  {
    uint i;
    const char *field= fields;
    pos= my_stpcpy(pos, " (");
    for (i = 0; i < num_fields; i++)
    {
      if (i)
      {
        *pos++= ' ';
        *pos++= ',';
      }
      quoted_id_len= my_strmov_quoted_identifier(this->thd, quoted_id, field,
                                                 0);
      memcpy(pos, quoted_id, quoted_id_len-1);
    }
    *pos++= ')';
  }

  *end= pos;
}


int Load_log_event::pack_info(Protocol *protocol)
{
  char *buf, *end;

  if (!(buf= (char*) my_malloc(key_memory_log_event,
                               get_query_buffer_length(), MYF(MY_WME))))
    return 1;
  print_query(TRUE, NULL, buf, &end, 0, 0);
  protocol->store(buf, end-buf, &my_charset_bin);
  my_free(buf);
  return 0;
}
#endif /* defined(HAVE_REPLICATION) && !defined(MYSQL_CLIENT) */


#ifndef MYSQL_CLIENT

/*
  Load_log_event::write_data_header()
*/

bool Load_log_event::write_data_header(IO_CACHE* file)
{
  char buf[Binary_log_event::LOAD_HEADER_LEN];
  int4store(buf + L_THREAD_ID_OFFSET, slave_proxy_id);
  int4store(buf + L_EXEC_TIME_OFFSET, exec_time);
  int4store(buf + L_SKIP_LINES_OFFSET, skip_lines);
  buf[L_TBL_LEN_OFFSET] = (char)table_name_len;
  buf[L_DB_LEN_OFFSET] = (char)db_len;
  int4store(buf + L_NUM_FIELDS_OFFSET, num_fields);
  return my_b_safe_write(file, (uchar*)buf, Binary_log_event::LOAD_HEADER_LEN) != 0;
}


/*
  Load_log_event::write_data_body()
*/

bool Load_log_event::write_data_body(IO_CACHE* file)
{
  if (sql_ex.write_data(file))
    return 1;
  if (num_fields && fields && field_lens)
  {
    if (my_b_safe_write(file, (uchar*)field_lens, num_fields) ||
	my_b_safe_write(file, (uchar*)fields, field_block_len))
      return 1;
  }
  return (my_b_safe_write(file, (uchar*)table_name, table_name_len + 1) ||
	  my_b_safe_write(file, (uchar*)db, db_len + 1) ||
	  my_b_safe_write(file, (uchar*)fname, fname_len));
}


/*
  Load_log_event::Load_log_event()
*/

Load_log_event::Load_log_event(THD *thd_arg, sql_exchange *ex,
			       const char *db_arg, const char *table_name_arg,
			       List<Item> &fields_arg,
                               bool is_concurrent_arg,
			       enum enum_duplicates handle_dup,
			       bool ignore, bool using_trans)
  : binary_log::Load_event(),
   Log_event(thd_arg,
             thd_arg->thread_specific_used ? LOG_EVENT_THREAD_SPECIFIC_F : 0,
             using_trans ? Log_event::EVENT_TRANSACTIONAL_CACHE :
                           Log_event::EVENT_STMT_CACHE,
             Log_event::EVENT_NORMAL_LOGGING,
             header(), footer())
{
  thread_id= thd_arg->thread_id();
  slave_proxy_id= thd_arg->variables.pseudo_thread_id;
  table_name= table_name_arg ? table_name_arg : "";
  db= db_arg;
  fname= ex->file_name;
  local_fname= FALSE;
  is_concurrent= is_concurrent_arg;

  /*
  exec_time calculation has changed to use the same method that is used
  to fill out "thd_arg->start_time"
  */

  struct timeval end_time;
  ulonglong micro_end_time= my_micro_time();
  my_micro_time_to_timeval(micro_end_time, &end_time);

  exec_time= end_time.tv_sec - thd_arg->start_time.tv_sec;

  /* db can never be a zero pointer in 4.0 */
  db_len = strlen(db);
  table_name_len =  strlen(table_name);
  fname_len = (fname) ?  strlen(fname) : 0;
  sql_ex.data_info.field_term = ex->field.field_term->ptr();
  sql_ex.data_info.field_term_len = (uint8) ex->field.field_term->length();
  sql_ex.data_info.enclosed = ex->field.enclosed->ptr();
  sql_ex.data_info.enclosed_len = (uint8) ex->field.enclosed->length();
  sql_ex.data_info.line_term = ex->line.line_term->ptr();
  sql_ex.data_info.line_term_len = (uint8) ex->line.line_term->length();
  sql_ex.data_info.line_start = ex->line.line_start->ptr();
  sql_ex.data_info.line_start_len = (uint8) ex->line.line_start->length();
  sql_ex.data_info.escaped = (char*) ex->field.escaped->ptr();
  sql_ex.data_info.escaped_len = (uint8) ex->field.escaped->length();
  sql_ex.data_info.opt_flags = 0;
  sql_ex.data_info.cached_new_format = -1;

  if (ex->dumpfile)
    sql_ex.data_info.opt_flags|= DUMPFILE_FLAG;
  if (ex->field.opt_enclosed)
    sql_ex.data_info.opt_flags|= OPT_ENCLOSED_FLAG;

  sql_ex.data_info.empty_flags= 0;

  switch (handle_dup) {
  case DUP_REPLACE:
    sql_ex.data_info.opt_flags|= REPLACE_FLAG;
    break;
  case DUP_UPDATE:				// Impossible here
  case DUP_ERROR:
    break;
  }
  if (ignore)
    sql_ex.data_info.opt_flags|= IGNORE_FLAG;

  if (!ex->field.field_term->length())
    sql_ex.data_info.empty_flags |= FIELD_TERM_EMPTY;
  if (!ex->field.enclosed->length())
    sql_ex.data_info.empty_flags |= ENCLOSED_EMPTY;
  if (!ex->line.line_term->length())
    sql_ex.data_info.empty_flags |= LINE_TERM_EMPTY;
  if (!ex->line.line_start->length())
    sql_ex.data_info.empty_flags |= LINE_START_EMPTY;
  if (!ex->field.escaped->length())
    sql_ex.data_info.empty_flags |= ESCAPED_EMPTY;

  skip_lines = ex->skip_lines;

  List_iterator<Item> li(fields_arg);
  field_lens_buf.length(0);
  fields_buf.length(0);
  Item* item;
  while ((item = li++))
  {
    num_fields++;
    uchar len= (uchar) item->item_name.length();
    field_block_len += len + 1;
    fields_buf.append(item->item_name.ptr(), len + 1);
    field_lens_buf.append((char*)&len, 1);
  }

  field_lens = (const uchar*)field_lens_buf.ptr();
  fields = fields_buf.ptr();
  if (table_name != 0)
    is_valid_param= true;

  if (sql_ex.data_info.new_format())
    common_header->type_code= binary_log::NEW_LOAD_EVENT;
  else
    common_header->type_code= binary_log::LOAD_EVENT;
}
#endif /* !MYSQL_CLIENT */


/**
  @note
    The caller must do buf[event_len] = 0 before he starts using the
    constructed event.
*/
Load_log_event::Load_log_event(const char *buf, uint event_len,
                               const Format_description_event *description_event)
: binary_log::Load_event(buf, event_len, description_event),
  Log_event(header(), footer())
{
  DBUG_ENTER("Load_log_event");
  if (table_name != 0)
    is_valid_param= true;
  thread_id= slave_proxy_id;
  if (event_len)
  {
    /**
      We need to set exec_time here, which is ued to calcutate seconds behind
      master on the slave.
    */
    exec_time= load_exec_time;
    /*
      I (Guilhem) manually tested replication of LOAD DATA INFILE for 3.23->5.0,
      4.0->5.0 and 5.0->5.0 and it works.
    */
    sql_ex.data_info= sql_ex_data;
  }
  if (sql_ex.data_info.new_format())
    common_header->type_code= binary_log::NEW_LOAD_EVENT;
  else
    common_header->type_code= binary_log::LOAD_EVENT;
  DBUG_VOID_RETURN;
}


/*
  Load_log_event::print()
*/

#ifdef MYSQL_CLIENT
void Load_log_event::print(FILE* file, PRINT_EVENT_INFO* print_event_info)
{
  print(file, print_event_info, 0);
}


void Load_log_event::print(FILE* file_arg, PRINT_EVENT_INFO* print_event_info,
			   bool commented)
{
  IO_CACHE *const head= &print_event_info->head_cache;
  size_t id_len= 0;
  char str_buf[1 + 2*FN_REFLEN + 2];

  DBUG_ENTER("Load_log_event::print");
  if (!print_event_info->short_form)
  {
    print_header(head, print_event_info, FALSE);
    my_b_printf(head, "\tQuery\tthread_id=%u\texec_time=%ld\n",
                thread_id, exec_time);
  }

  bool different_db= 1;
  if (db)
  {
    /*
      If the database is different from the one of the previous statement, we
      need to print the "use" command, and we update the last_db.
      But if commented, the "use" is going to be commented so we should not
      update the last_db.
    */
    if ((different_db= memcmp(print_event_info->db, db, db_len + 1)) &&
        !commented)
      memcpy(print_event_info->db, db, db_len + 1);
  }
  
  if (db && db[0] && different_db)
  {
#ifdef MYSQL_SERVER
    id_len= my_strmov_quoted_identifier(this->thd, str_buf, db, 0);
#else
    id_len= my_strmov_quoted_identifier(str_buf, db);
#endif
    str_buf[id_len]= '\0';
    my_b_printf(head, "%suse %s%s\n",
                commented ? "# " : "", str_buf, print_event_info->delimiter);
  }
  if (common_header->flags & LOG_EVENT_THREAD_SPECIFIC_F)
    my_b_printf(head,"%sSET @@session.pseudo_thread_id=%lu%s\n",
            commented ? "# " : "", (ulong)thread_id,
            print_event_info->delimiter);
  my_b_printf(head, "%sLOAD DATA ",
              commented ? "# " : "");
  if (check_fname_outside_temp_buf())
    my_b_printf(head, "LOCAL ");
  my_b_printf(head, "INFILE '%-*s' ", static_cast<int>(fname_len), fname);

  if (sql_ex.data_info.opt_flags & REPLACE_FLAG)
    my_b_printf(head,"REPLACE ");
  else if (sql_ex.data_info.opt_flags & IGNORE_FLAG)
    my_b_printf(head,"IGNORE ");

#ifdef MYSQL_SERVER
    id_len= my_strmov_quoted_identifier(this->thd, str_buf, table_name, 0);
#else
    id_len= my_strmov_quoted_identifier(str_buf, table_name);
#endif
  str_buf[id_len]= '\0';
  my_b_printf(head, "INTO TABLE %s", str_buf);

  my_b_printf(head, " FIELDS TERMINATED BY ");
  pretty_print_str(head, sql_ex.data_info.field_term,
                   sql_ex.data_info.field_term_len);

  if (sql_ex.data_info.opt_flags & OPT_ENCLOSED_FLAG)
    my_b_printf(head," OPTIONALLY ");
  my_b_printf(head, " ENCLOSED BY ");
  pretty_print_str(head, sql_ex.data_info.enclosed,
                   sql_ex.data_info.enclosed_len);

  my_b_printf(head, " ESCAPED BY ");
  pretty_print_str(head, sql_ex.data_info.escaped,
                   sql_ex.data_info.escaped_len);

  my_b_printf(head," LINES TERMINATED BY ");
  pretty_print_str(head, sql_ex.data_info.line_term,
                   sql_ex.data_info.line_term_len);


  if (sql_ex.data_info.line_start)
  {
    my_b_printf(head," STARTING BY ");
    pretty_print_str(head, sql_ex.data_info.line_start,
                     sql_ex.data_info.line_start_len);
  }
  if ((long) skip_lines > 0)
    my_b_printf(head, " IGNORE %ld LINES", (long) skip_lines);

  if (num_fields)
  {
    uint i;
    const char* field = fields;
    my_b_printf(head, " (");
    for (i = 0; i < num_fields; i++)
    {
      if (i)
        my_b_printf(head, ",");
      id_len= my_strmov_quoted_identifier((char *) str_buf, field);
      str_buf[id_len]= '\0';
      my_b_printf(head, "%s", str_buf);

      field += field_lens[i]  + 1;
    }
    my_b_printf(head, ")");
  }

  my_b_printf(head, "%s\n", print_event_info->delimiter);
  DBUG_VOID_RETURN;
}
#endif /* MYSQL_CLIENT */

#ifndef MYSQL_CLIENT

/**
  Load_log_event::set_fields()

  @note
    This function can not use the member variable 
    for the database, since LOAD DATA INFILE on the slave
    can be for a different database than the current one.
    This is the reason for the affected_db argument to this method.
*/

void Load_log_event::set_fields(const char* affected_db, 
				List<Item> &field_list,
                                Name_resolution_context *context)
{
  uint i;
  const char* field = fields;
  for (i= 0; i < num_fields; i++)
  {
    field_list.push_back(new Item_field(context,
                                        affected_db, table_name, field));
    field+= field_lens[i]  + 1;
  }
}
#endif /* !MYSQL_CLIENT */


#if defined(HAVE_REPLICATION) && !defined(MYSQL_CLIENT)
/**
  Does the data loading job when executing a LOAD DATA on the slave.

  @param net
  @param rli
  @param use_rli_only_for_errors     If set to 1, rli is provided to
                                     Load_log_event::exec_event only for this
                                     function to have rli->get_rpl_log_name and
                                     rli->last_slave_error, both being used by
                                     error reports.  If set to 0, rli is provided
                                     for full use, i.e. for error reports and
                                     position advancing.

  @todo
    fix this; this can be done by testing rules in
    Create_file_log_event::exec_event() and then discarding Append_block and
    al.
  @todo
    this is a bug - this needs to be moved to the I/O thread

  @retval
    0           Success
  @retval
    1           Failure
*/

int Load_log_event::do_apply_event(NET* net, Relay_log_info const *rli,
                                   bool use_rli_only_for_errors)
{
  DBUG_ASSERT(thd->query().str == NULL);
  thd->reset_query();                    // Should not be needed
  set_thd_db(thd, db, db_len);
  thd->is_slave_error= 0;
  clear_all_errors(thd, const_cast<Relay_log_info*>(rli));

  /* see Query_log_event::do_apply_event() and BUG#13360 */
  DBUG_ASSERT(!rli->m_table_map.count());
  /*
    Usually lex_start() is called by mysql_parse(), but we need it here
    as the present method does not call mysql_parse().
  */
  lex_start(thd);
  thd->lex->local_file= local_fname;
  mysql_reset_thd_for_next_command(thd);

  /*
    It is possible that the thread does not hold anonymous GTID
    ownership here, e.g. in case this is the first event of a relay
    log.
  */
  gtid_reacquire_ownership_if_anonymous(thd);

   /*
    We test replicate_*_db rules. Note that we have already prepared
    the file to load, even if we are going to ignore and delete it
    now. So it is possible that we did a lot of disk writes for
    nothing. In other words, a big LOAD DATA INFILE on the master will
    still consume a lot of space on the slave (space in the relay log
    + space of temp files: twice the space of the file to load...)
    even if it will finally be ignored.  TODO: fix this; this can be
    done by testing rules in Create_file_log_event::do_apply_event()
    and then discarding Append_block and al. Another way is do the
    filtering in the I/O thread (more efficient: no disk writes at
    all).
  */
  if (rpl_filter->db_ok(thd->db().str))
  {
    thd->set_time(&(common_header->when));
    thd->set_query_id(next_query_id());
    DBUG_ASSERT(!thd->get_stmt_da()->is_set());

    TABLE_LIST tables;
    char table_buf[NAME_LEN + 1];
    my_stpcpy(table_buf, table_name);
    if (lower_case_table_names)
      my_casedn_str(system_charset_info, table_buf);
    tables.init_one_table(thd->strmake(thd->db().str, thd->db().length),
                          thd->db().length,
                          table_buf, strlen(table_buf),
                          table_buf, TL_WRITE);
    tables.updating= 1;

    // the table will be opened in mysql_load    
    if (rpl_filter->is_on() && !rpl_filter->tables_ok(thd->db().str, &tables))
    {
      // TODO: this is a bug - this needs to be moved to the I/O thread
      if (net)
        skip_load_data_infile(net);
    }
    else
    {
      char llbuff[22];
      char *end;
      enum enum_duplicates handle_dup;
      char *load_data_query;

      /*
        Forge LOAD DATA INFILE query which will be used in SHOW PROCESS LIST
        and written to slave's binlog if binlogging is on.
      */
      if (!(load_data_query= (char *)thd->alloc(get_query_buffer_length() + 1)))
      {
        /*
          This will set thd->fatal_error in case of OOM. So we surely will notice
          that something is wrong.
        */
        goto error;
      }

      print_query(FALSE, NULL, load_data_query, &end, NULL, NULL);
      *end= 0;
      thd->set_query(load_data_query, static_cast<size_t>(end - load_data_query));

      if (sql_ex.data_info.opt_flags & REPLACE_FLAG)
        handle_dup= DUP_REPLACE;
      else if (sql_ex.data_info.opt_flags & IGNORE_FLAG)
      {
        thd->lex->set_ignore(true);
        handle_dup= DUP_ERROR;
      }
      else
      {
        /*
          When replication is running fine, if it was DUP_ERROR on the
          master then we could choose IGNORE here, because if DUP_ERROR
          suceeded on master, and data is identical on the master and slave,
          then there should be no uniqueness errors on slave, so IGNORE is
          the same as DUP_ERROR. But in the unlikely case of uniqueness errors
          (because the data on the master and slave happen to be different
          (user error or bug), we want LOAD DATA to print an error message on
          the slave to discover the problem.

          If reading from net (a 3.23 master), mysql_load() will change this
          to IGNORE.
        */
        handle_dup= DUP_ERROR;
      }
      /*
        We need to set thd->lex->sql_command and thd->lex->duplicates
        since InnoDB tests these variables to decide if this is a LOAD
        DATA ... REPLACE INTO ... statement even though mysql_parse()
        is not called.  This is not needed in 5.0 since there the LOAD
        DATA ... statement is replicated using mysql_parse(), which
        sets the thd->lex fields correctly.
      */
      thd->lex->sql_command= SQLCOM_LOAD;
      thd->lex->duplicates= handle_dup;

      sql_exchange ex((char*)fname, sql_ex.data_info.opt_flags & DUMPFILE_FLAG);
      String field_term(sql_ex.data_info.field_term,
                        sql_ex.data_info.field_term_len,log_cs);
      String enclosed(sql_ex.data_info.enclosed,
                      sql_ex.data_info.enclosed_len,log_cs);
      String line_term(sql_ex.data_info.line_term,
                       sql_ex.data_info.line_term_len,log_cs);
      String line_start(sql_ex.data_info.line_start,
                        sql_ex.data_info.line_start_len,log_cs);
      String escaped(sql_ex.data_info.escaped,
                     sql_ex.data_info.escaped_len, log_cs);
      const String empty_str("", 0, log_cs);
      ex.field.field_term= &field_term;
      ex.field.enclosed= &enclosed;
      ex.line.line_term= &line_term;
      ex.line.line_start= &line_start;
      ex.field.escaped= &escaped;

      ex.field.opt_enclosed= (sql_ex.data_info.opt_flags & OPT_ENCLOSED_FLAG);
      if (sql_ex.data_info.empty_flags & FIELD_TERM_EMPTY)
        ex.field.field_term= &empty_str;

      ex.skip_lines= skip_lines;
      List<Item> field_list;
      thd->lex->select_lex->context.resolve_in_table_list_only(&tables);
      set_fields(tables.db, field_list, &thd->lex->select_lex->context);
      thd->variables.pseudo_thread_id= thread_id;
      if (net)
      {
        // mysql_load will use thd->net to read the file
        thd->get_protocol_classic()->set_vio(net->vio);
        // Make sure the client does not get confused about the packet sequence
        thd->get_protocol_classic()->set_pkt_nr(net->pkt_nr);
      }
      /*
        It is safe to use tmp_list twice because we are not going to
        update it inside mysql_load().
      */
      List<Item> tmp_list;
      /*
        Prepare column privilege check for LOAD statement.
        This is necessary because the replication code for LOAD bypasses
        regular privilege checking, which is done by check_one_table_access()
        in regular code path.
        We can assign INSERT privileges to the table since the slave thread
        operates with all privileges.
      */
      tables.set_privileges(INSERT_ACL);
      tables.set_want_privilege(INSERT_ACL);

      if (open_temporary_tables(thd, &tables) ||
          mysql_load(thd, &ex, &tables, field_list, tmp_list, tmp_list,
                     handle_dup, net != 0))
        thd->is_slave_error= 1;
      if (thd->cuted_fields)
      {
        /* log_pos is the position of the LOAD event in the master log */
        sql_print_warning("Slave: load data infile on table '%s' at "
                          "log position %s in log '%s' produced %ld "
                          "warning(s). Default database: '%s'",
                          (char*) table_name,
                          llstr(common_header->log_pos,llbuff),
                          const_cast<Relay_log_info*>(rli)->get_rpl_log_name(),
                          (ulong) thd->cuted_fields,
                          print_slave_db_safe(thd->db().str));
      }
      if (net)
      {
        net->pkt_nr= thd->get_protocol_classic()->get_pkt_nr();
      }
    }
  }
  else
  {
    /*
      We will just ask the master to send us /dev/null if we do not
      want to load the data.
      TODO: this a bug - needs to be done in I/O thread
    */
    if (net)
      skip_load_data_infile(net);
  }

error:
  thd->get_protocol_classic()->set_vio(NULL);
  const char *remember_db= thd->db().str;
  thd->set_catalog(NULL_CSTR);
  thd->set_db(NULL_CSTR);                   /* will free the current database */
  thd->reset_query();
  thd->get_stmt_da()->set_overwrite_status(true);
  thd->is_error() ? trans_rollback_stmt(thd) : trans_commit_stmt(thd);
  thd->get_stmt_da()->set_overwrite_status(false);
  close_thread_tables(thd);
  /*
    - If transaction rollback was requested due to deadlock
      perform it and release metadata locks.
    - If inside a multi-statement transaction,
    defer the release of metadata locks until the current
    transaction is either committed or rolled back. This prevents
    other statements from modifying the table for the entire
    duration of this transaction.  This provides commit ordering
    and guarantees serializability across multiple transactions.
    - If in autocommit mode, or outside a transactional context,
    automatically release metadata locks of the current statement.
  */
  if (thd->transaction_rollback_request)
  {
    trans_rollback_implicit(thd);
    thd->mdl_context.release_transactional_locks();
  }
  else if (! thd->in_multi_stmt_transaction_mode())
    thd->mdl_context.release_transactional_locks();
  else
    thd->mdl_context.release_statement_locks();

  DBUG_EXECUTE_IF("LOAD_DATA_INFILE_has_fatal_error",
                  thd->is_slave_error= 0; thd->is_fatal_error= 1;);

  if (thd->is_slave_error)
  {
    /* this err/sql_errno code is copy-paste from net_send_error() */
    const char *err;
    int sql_errno;
    if (thd->is_error())
    {
      err= thd->get_stmt_da()->message_text();
      sql_errno= thd->get_stmt_da()->mysql_errno();
    }
    else
    {
      sql_errno=ER_UNKNOWN_ERROR;
      err=ER(sql_errno);       
    }
    rli->report(ERROR_LEVEL, sql_errno,"\
Error '%s' running LOAD DATA INFILE on table '%s'. Default database: '%s'",
                    err, (char*)table_name, print_slave_db_safe(remember_db));
    free_root(thd->mem_root,MYF(MY_KEEP_PREALLOC));
    return 1;
  }
  free_root(thd->mem_root,MYF(MY_KEEP_PREALLOC));

  if (thd->is_fatal_error)
  {
    char buf[256];
    my_snprintf(buf, sizeof(buf),
                "Running LOAD DATA INFILE on table '%-.64s'."
                " Default database: '%-.64s'",
                (char*)table_name,
                print_slave_db_safe(remember_db));

    rli->report(ERROR_LEVEL, ER_SLAVE_FATAL_ERROR,
                ER(ER_SLAVE_FATAL_ERROR), buf);
    return 1;
  }

  return ( use_rli_only_for_errors ? 0 : Log_event::do_apply_event(rli) ); 
}
#endif


/**************************************************************************
  Rotate_log_event methods
**************************************************************************/

/*
  Rotate_log_event::pack_info()
*/

#if defined(HAVE_REPLICATION) && !defined(MYSQL_CLIENT)
int Rotate_log_event::pack_info(Protocol *protocol)
{
  char buf1[256], buf[22];
  String tmp(buf1, sizeof(buf1), log_cs);
  tmp.length(0);
  tmp.append(new_log_ident, ident_len);
  tmp.append(STRING_WITH_LEN(";pos="));
  tmp.append(llstr(pos,buf));
  protocol->store(tmp.ptr(), tmp.length(), &my_charset_bin);
  return 0;
}
#endif


/*
  Rotate_log_event::print()
*/

#ifdef MYSQL_CLIENT
void Rotate_log_event::print(FILE* file, PRINT_EVENT_INFO* print_event_info)
{
  char buf[22];
  IO_CACHE *const head= &print_event_info->head_cache;

  if (print_event_info->short_form)
    return;
  print_header(head, print_event_info, FALSE);
  my_b_printf(head, "\tRotate to ");
  if (new_log_ident)
    my_b_write(head, (uchar*) new_log_ident, (uint)ident_len);
  my_b_printf(head, "  pos: %s\n", llstr(pos, buf));
}
#endif /* MYSQL_CLIENT */



/*
  Rotate_log_event::Rotate_log_event() (2 constructors)
*/


#ifndef MYSQL_CLIENT
Rotate_log_event::Rotate_log_event(const char* new_log_ident_arg,
                                   size_t ident_len_arg, ulonglong pos_arg,
                                   uint flags_arg)
: binary_log::Rotate_event(new_log_ident_arg, ident_len_arg, flags_arg, pos_arg),
  Log_event(header(), footer(),
            Log_event::EVENT_NO_CACHE, Log_event::EVENT_IMMEDIATE_LOGGING)
{
#ifndef DBUG_OFF
  DBUG_ENTER("Rotate_log_event::Rotate_log_event(...,flags)");
#endif
  new_log_ident= new_log_ident_arg;
  pos= pos_arg;
  ident_len= ident_len_arg ?
             ident_len_arg : (uint) strlen(new_log_ident_arg);
  flags= flags_arg;

#ifndef DBUG_OFF
  char buff[22];
  DBUG_PRINT("enter",("new_log_ident: %s  pos: %s  flags: %lu", new_log_ident_arg,
                      llstr(pos_arg, buff), (ulong) flags));
#endif
  if (flags & DUP_NAME)
    new_log_ident= my_strndup(key_memory_log_event,
                              new_log_ident_arg, ident_len, MYF(MY_WME));
  if (new_log_ident != 0)
    is_valid_param= true;
  if (flags & RELAY_LOG)
    set_relay_log_event();
  DBUG_VOID_RETURN;
}
#endif


Rotate_log_event::Rotate_log_event(const char* buf, uint event_len,
                                   const Format_description_event* description_event)
: binary_log::Rotate_event(buf, event_len, description_event),
  Log_event(header(), footer())
{
  DBUG_ENTER("Rotate_log_event::Rotate_log_event(char*,...)");

  if (new_log_ident != 0)
    is_valid_param= true;
  DBUG_PRINT("debug", ("new_log_ident: '%s'", new_log_ident));
  DBUG_VOID_RETURN;
}


/*
  Rotate_log_event::write()
*/

#ifndef MYSQL_CLIENT
bool Rotate_log_event::write(IO_CACHE* file)
{
  char buf[Binary_log_event::ROTATE_HEADER_LEN];
  int8store(buf + R_POS_OFFSET, pos);
  return (write_header(file, Binary_log_event::ROTATE_HEADER_LEN + ident_len) || 
          wrapper_my_b_safe_write(file, (uchar*) buf, Binary_log_event::ROTATE_HEADER_LEN) ||
          wrapper_my_b_safe_write(file, (uchar*) new_log_ident,
                                     (uint) ident_len) ||
          write_footer(file));
}
#endif


#if defined(HAVE_REPLICATION) && !defined(MYSQL_CLIENT)

/*
  Got a rotate log event from the master.

  This is mainly used so that we can later figure out the logname and
  position for the master.

  We can't rotate the slave's BINlog as this will cause infinitive rotations
  in a A -> B -> A setup.
  The NOTES below is a wrong comment which will disappear when 4.1 is merged.

  This must only be called from the Slave SQL thread, since it calls
  flush_relay_log_info().

  @retval
    0	ok
*/
int Rotate_log_event::do_update_pos(Relay_log_info *rli)
{
  int error= 0;
  DBUG_ENTER("Rotate_log_event::do_update_pos");
#ifndef DBUG_OFF
  char buf[32];
#endif

  DBUG_PRINT("info", ("server_id=%lu; ::server_id=%lu",
                      (ulong) this->server_id, (ulong) ::server_id));
  DBUG_PRINT("info", ("new_log_ident: %s", this->new_log_ident));
  DBUG_PRINT("info", ("pos: %s", llstr(this->pos, buf)));

  /*
    If we are in a transaction or in a group: the only normal case is
    when the I/O thread was copying a big transaction, then it was
    stopped and restarted: we have this in the relay log:

    BEGIN
    ...
    ROTATE (a fake one)
    ...
    COMMIT or ROLLBACK

    In that case, we don't want to touch the coordinates which
    correspond to the beginning of the transaction.  Starting from
    5.0.0, there also are some rotates from the slave itself, in the
    relay log, which shall not change the group positions.
  */

  /*
    The way we check if SQL thread is currently in a group is different
    for STS and MTS.
  */
  bool in_group = rli->is_parallel_exec() ?
    (rli->mts_group_status == Relay_log_info::MTS_IN_GROUP) :
    rli->is_in_group();

  if ((server_id != ::server_id || rli->replicate_same_server_id) &&
      !is_relay_log_event() &&
      !in_group)
  {
    if (!is_mts_db_partitioned(rli) && server_id != ::server_id)
    {
      // force the coordinator to start a new binlog segment.
      static_cast<Mts_submode_logical_clock*>
        (rli->current_mts_submode)->start_new_group();
    }
    if (rli->is_parallel_exec())
    {
      /*
        Rotate events are special events that are handled as a
        synchronization point. For that reason, the checkpoint
        routine is being called here.
      */
      if ((error= mts_checkpoint_routine(rli, 0, false,
                                         true/*need_data_lock=true*/)))
        goto err;
    }

    mysql_mutex_lock(&rli->data_lock);
    DBUG_PRINT("info", ("old group_master_log_name: '%s'  "
                        "old group_master_log_pos: %lu",
                        rli->get_group_master_log_name(),
                        (ulong) rli->get_group_master_log_pos()));

    memcpy((void *)rli->get_group_master_log_name(),
           new_log_ident, ident_len + 1);
    rli->notify_group_master_log_name_update();
    if ((error= rli->inc_group_relay_log_pos(pos,
                                             false/*need_data_lock=false*/)))
    {
      mysql_mutex_unlock(&rli->data_lock);
      goto err;
    }

    DBUG_PRINT("info", ("new group_master_log_name: '%s'  "
                        "new group_master_log_pos: %lu",
                        rli->get_group_master_log_name(),
                        (ulong) rli->get_group_master_log_pos()));
    mysql_mutex_unlock(&rli->data_lock);
    if (rli->is_parallel_exec())
    {
      bool real_event= server_id && !is_artificial_event();
      rli->reset_notified_checkpoint(0,
                                     real_event ?
                                     common_header->when.tv_sec +
                                     (time_t) exec_time : 0,
                                     true/*need_data_lock=true*/,
                                     real_event? true : false);
    }

    /*
      Reset thd->variables.option_bits and sql_mode etc, because this could be the signal of
      a master's downgrade from 5.0 to 4.0.
      However, no need to reset rli_description_event: indeed, if the next
      master is 5.0 (even 5.0.1) we will soon get a Format_desc; if the next
      master is 4.0 then the events are in the slave's format (conversion).
    */
    set_slave_thread_options(thd);
    set_slave_thread_default_charset(thd, rli);
    thd->variables.sql_mode= global_system_variables.sql_mode;
    thd->variables.auto_increment_increment=
      thd->variables.auto_increment_offset= 1;
    /*
      Rotate_log_events are generated on Slaves with server_id=0
      for all the ignored events, so that the positions in the repository
      is updated properly even for ignored events.

      This kind of Rotate_log_event is generated when

        1) the event is generated on the same host and reached due
           to circular replication (server_id == ::server_id)

        2) the event is from the host which is listed in ignore_server_ids

        3) IO thread is receiving HEARTBEAT event from the master

        4) IO thread is receiving PREVIOUS_GTID_LOG_EVENT from the master.

      We have to free thd's mem_root here after we update the positions
      in the repository table. Otherwise, imagine a situation where
      Slave is keep getting ignored events only and no other (non-ignored)
      events from the Master, Slave never executes free_root (that generally
      happens from Query_log_event::do_apply_event or
      Rows_log_event::do_apply_event when they find end of the group event).
    */
    if (server_id == 0)
      free_root(thd->mem_root, MYF(MY_KEEP_PREALLOC));
  }
  else
    rli->inc_event_relay_log_pos();

err:
  DBUG_RETURN(error);
}


Log_event::enum_skip_reason
Rotate_log_event::do_shall_skip(Relay_log_info *rli)
{
  enum_skip_reason reason= Log_event::do_shall_skip(rli);

  switch (reason) {
  case Log_event::EVENT_SKIP_NOT:
  case Log_event::EVENT_SKIP_COUNT:
    return Log_event::EVENT_SKIP_NOT;

  case Log_event::EVENT_SKIP_IGNORE:
    return Log_event::EVENT_SKIP_IGNORE;
  }
  DBUG_ASSERT(0);
  return Log_event::EVENT_SKIP_NOT;             // To keep compiler happy
}

#endif


/**************************************************************************
	Intvar_log_event methods
**************************************************************************/

/*
  Intvar_log_event::pack_info()
*/

#if defined(HAVE_REPLICATION) && !defined(MYSQL_CLIENT)
int Intvar_log_event::pack_info(Protocol *protocol)
{
  char buf[256], *pos;
  pos= strmake(buf, (get_var_type_string()).c_str(), sizeof(buf)-23);
  *pos++= '=';
  pos= longlong10_to_str(val, pos, -10);
  protocol->store(buf, (uint) (pos-buf), &my_charset_bin);
  return 0;
}
#endif


/*
  Intvar_log_event::Intvar_log_event()
*/
Intvar_log_event::Intvar_log_event(const char* buf,
                                   const Format_description_event*
                                   description_event)
: binary_log::Intvar_event(buf, description_event),
  Log_event(header(), footer())
{
  is_valid_param= true;
}

/*
  Intvar_log_event::write()
*/

#ifndef MYSQL_CLIENT
bool Intvar_log_event::write(IO_CACHE* file)
{
  uchar buf[9];
  buf[I_TYPE_OFFSET]= (uchar) type;
  int8store(buf + I_VAL_OFFSET, val);
  return (write_header(file, sizeof(buf)) ||
          wrapper_my_b_safe_write(file, buf, sizeof(buf)) ||
          write_footer(file));
}
#endif


/*
  Intvar_log_event::print()
*/

#ifdef MYSQL_CLIENT
void Intvar_log_event::print(FILE* file, PRINT_EVENT_INFO* print_event_info)
{
  char llbuff[22];
  const char *msg= NULL;
  IO_CACHE *const head= &print_event_info->head_cache;

  if (!print_event_info->short_form)
  {
    print_header(head, print_event_info, FALSE);
    my_b_printf(head, "\tIntvar\n");
  }

  my_b_printf(head, "SET ");
  switch (type) {
  case LAST_INSERT_ID_EVENT:
    msg="LAST_INSERT_ID";
    break;
  case INSERT_ID_EVENT:
    msg="INSERT_ID";
    break;
  case INVALID_INT_EVENT:
  default: // cannot happen
    msg="INVALID_INT";
    break;
  }
  my_b_printf(head, "%s=%s%s\n",
              msg, llstr(val,llbuff), print_event_info->delimiter);
}
#endif


#if defined(HAVE_REPLICATION)&& !defined(MYSQL_CLIENT)

/*
  Intvar_log_event::do_apply_event()
*/

int Intvar_log_event::do_apply_event(Relay_log_info const *rli)
{
  /*
    We are now in a statement until the associated query log event has
    been processed.
   */
  const_cast<Relay_log_info*>(rli)->set_flag(Relay_log_info::IN_STMT);

  if (rli->deferred_events_collecting)
    return rli->deferred_events->add(this);

  switch (type) {
  case LAST_INSERT_ID_EVENT:
    thd->first_successful_insert_id_in_prev_stmt= val;
    thd->substitute_null_with_insert_id= TRUE;
    break;
  case INSERT_ID_EVENT:
    thd->force_one_auto_inc_interval(val);
    break;
  }
  return 0;
}

int Intvar_log_event::do_update_pos(Relay_log_info *rli)
{
  rli->inc_event_relay_log_pos();
  return 0;
}


Log_event::enum_skip_reason
Intvar_log_event::do_shall_skip(Relay_log_info *rli)
{
  /*
    It is a common error to set the slave skip counter to 1 instead of
    2 when recovering from an insert which used a auto increment,
    rand, or user var.  Therefore, if the slave skip counter is 1, we
    just say that this event should be skipped by ignoring it, meaning
    that we do not change the value of the slave skip counter since it
    will be decreased by the following insert event.
  */
  return continue_group(rli);
}

#endif


/**************************************************************************
  Rand_log_event methods
**************************************************************************/

#if defined(HAVE_REPLICATION) && !defined(MYSQL_CLIENT)
int Rand_log_event::pack_info(Protocol *protocol)
{
  char buf1[256], *pos;
  pos= my_stpcpy(buf1,"rand_seed1=");
  pos= int10_to_str((long) seed1, pos, 10);
  pos= my_stpcpy(pos, ",rand_seed2=");
  pos= int10_to_str((long) seed2, pos, 10);
  protocol->store(buf1, (uint) (pos-buf1), &my_charset_bin);
  return 0;
}
#endif


Rand_log_event::Rand_log_event(const char* buf,
                               const Format_description_event* description_event)
  : binary_log::Rand_event(buf, description_event),
    Log_event(header(), footer())
{
  is_valid_param= true;
}


#ifndef MYSQL_CLIENT
bool Rand_log_event::write(IO_CACHE* file)
{
  uchar buf[16];
  int8store(buf + RAND_SEED1_OFFSET, seed1);
  int8store(buf + RAND_SEED2_OFFSET, seed2);
  return (write_header(file, sizeof(buf)) ||
          wrapper_my_b_safe_write(file, buf, sizeof(buf)) ||
	  write_footer(file));
}
#endif


#ifdef MYSQL_CLIENT
void Rand_log_event::print(FILE* file, PRINT_EVENT_INFO* print_event_info)
{
  IO_CACHE *const head= &print_event_info->head_cache;

  char llbuff[22],llbuff2[22];
  if (!print_event_info->short_form)
  {
    print_header(head, print_event_info, FALSE);
    my_b_printf(head, "\tRand\n");
  }
  my_b_printf(head, "SET @@RAND_SEED1=%s, @@RAND_SEED2=%s%s\n",
              llstr(seed1, llbuff),llstr(seed2, llbuff2),
              print_event_info->delimiter);
}
#endif /* MYSQL_CLIENT */


#if defined(HAVE_REPLICATION) && !defined(MYSQL_CLIENT)
int Rand_log_event::do_apply_event(Relay_log_info const *rli)
{
  /*
    We are now in a statement until the associated query log event has
    been processed.
   */
  const_cast<Relay_log_info*>(rli)->set_flag(Relay_log_info::IN_STMT);

  if (rli->deferred_events_collecting)
    return rli->deferred_events->add(this);

  thd->rand.seed1= (ulong) seed1;
  thd->rand.seed2= (ulong) seed2;
  return 0;
}

int Rand_log_event::do_update_pos(Relay_log_info *rli)
{
  rli->inc_event_relay_log_pos();
  return 0;
}


Log_event::enum_skip_reason
Rand_log_event::do_shall_skip(Relay_log_info *rli)
{
  /*
    It is a common error to set the slave skip counter to 1 instead of
    2 when recovering from an insert which used a auto increment,
    rand, or user var.  Therefore, if the slave skip counter is 1, we
    just say that this event should be skipped by ignoring it, meaning
    that we do not change the value of the slave skip counter since it
    will be decreased by the following insert event.
  */
  return continue_group(rli);
}

/**
   Exec deferred Int-, Rand- and User- var events prefixing
   a Query-log-event event.

   @param thd THD handle

   @return false on success, true if a failure in an event applying occurred.
*/
bool slave_execute_deferred_events(THD *thd)
{
  bool res= false;
  Relay_log_info *rli= thd->rli_slave;

  DBUG_ASSERT(rli && (!rli->deferred_events_collecting || rli->deferred_events));

  if (!rli->deferred_events_collecting || rli->deferred_events->is_empty())
    return res;

  res= rli->deferred_events->execute(rli);
  rli->deferred_events->rewind();
  return res;
}

#endif /* !MYSQL_CLIENT */


/**************************************************************************
  Xid_log_event methods
**************************************************************************/

#if defined(HAVE_REPLICATION) && !defined(MYSQL_CLIENT)
int Xid_log_event::pack_info(Protocol *protocol)
{
  char buf[128], *pos;
  pos= my_stpcpy(buf, "COMMIT /* xid=");
  pos= longlong10_to_str(xid, pos, 10);
  pos= my_stpcpy(pos, " */");
  protocol->store(buf, (uint) (pos-buf), &my_charset_bin);
  return 0;
}
#endif

Xid_log_event::
Xid_log_event(const char* buf,
              const Format_description_event *description_event)
  : binary_log::Xid_event(buf, description_event),
    Xid_apply_log_event(buf, description_event, header(), footer())
{
  is_valid_param= true;
}

#ifndef MYSQL_CLIENT
bool Xid_log_event::write(IO_CACHE* file)
{
  DBUG_EXECUTE_IF("do_not_write_xid", return 0;);
  return (write_header(file, sizeof(xid)) ||
	  wrapper_my_b_safe_write(file, (uchar*) &xid, sizeof(xid)) ||
	  write_footer(file));
}
#endif


#ifdef MYSQL_CLIENT
void Xid_log_event::print(FILE* file, PRINT_EVENT_INFO* print_event_info)
{
  IO_CACHE *const head= &print_event_info->head_cache;

  if (!print_event_info->short_form)
  {
    char buf[64];
    longlong10_to_str(xid, buf, 10);

    print_header(head, print_event_info, FALSE);
    my_b_printf(head, "\tXid = %s\n", buf);
  }
  my_b_printf(head, "COMMIT%s\n", print_event_info->delimiter);
}
#endif /* MYSQL_CLIENT */


#if defined(HAVE_REPLICATION) && !defined(MYSQL_CLIENT)
/**
   The methods combines few commit actions to make it useable
   as in the single- so multi- threaded case.

   @param  thd_arg a pointer to THD handle
   @return false  as success and
           true   as an error 
*/

bool Xid_log_event::do_commit(THD *thd_arg)
{
  DBUG_EXECUTE_IF("dbug.reached_commit",
                  {DBUG_SET("+d,dbug.enabled_commit");});
  bool error= trans_commit(thd_arg); /* Automatically rolls back on error. */
  DBUG_EXECUTE_IF("crash_after_apply", 
                  sql_print_information("Crashing crash_after_apply.");
                  DBUG_SUICIDE(););
  thd_arg->mdl_context.release_transactional_locks();

  error |= mysql_bin_log.gtid_end_transaction(thd_arg);

  /*
    The parser executing a SQLCOM_COMMIT or SQLCOM_ROLLBACK will reset the
    tx isolation level and access mode when the statement is finishing a
    transaction.

    For replicated workload, when dealing with pure transactional workloads,
    there will be no QUERY(COMMIT) finishing a transaction, but a
    Xid_log_event instead.

    So, if the slave applier changed the current transaction isolation level,
    it needs to be restored to the session default value once the current
    transaction has been committed.
  */
  trans_reset_one_shot_chistics(thd);

  /*
    Increment the global status commit count variable
  */
  if (!error)
    thd_arg->status_var.com_stat[SQLCOM_COMMIT]++;

  return error;
}

/**
   Worker commits Xid transaction and in case of its transactional
   info table marks the current group as done in the Coordnator's
   Group Assigned Queue.

   @return zero as success or non-zero as an error
*/
int Xid_apply_log_event::do_apply_event_worker(Slave_worker *w)
{
  int error= 0;
  bool skipped_commit_pos= true;

  lex_start(thd);
  mysql_reset_thd_for_next_command(thd);
  Slave_committed_queue *coordinator_gaq= w->c_rli->gaq;

  /* For a slave Xid_log_event is COMMIT */
  query_logger.general_log_print(thd, COM_QUERY,
                                 "COMMIT /* implicit, from Xid_log_event */");

  DBUG_PRINT("mts", ("do_apply group master %s %llu  group relay %s %llu event %s %llu.",
                     w->get_group_master_log_name(),
                     w->get_group_master_log_pos(),
                     w->get_group_relay_log_name(),
                     w->get_group_relay_log_pos(),
                     w->get_event_relay_log_name(),
                     w->get_event_relay_log_pos()));

  DBUG_EXECUTE_IF("crash_before_update_pos",
                  sql_print_information("Crashing crash_before_update_pos.");
                  DBUG_SUICIDE(););

  ulong gaq_idx= mts_group_idx;
  Slave_job_group *ptr_group= coordinator_gaq->get_job_group(gaq_idx);

  if (!thd->get_transaction()->xid_state()->check_in_xa(false) &&
      w->is_transactional())
  {
    /*
      Regular (not XA) transaction updates the transactional info table
      along with the main transaction. Otherwise, the local flag turned
      and given its value the info table is updated after do_commit.
      todo: the flag won't be need upon the full xa crash-safety bug76233
            gets fixed.
    */
    skipped_commit_pos= false;
    if ((error= w->commit_positions(this, ptr_group,
                                    w->is_transactional())))
      goto err;
  }

  DBUG_PRINT("mts", ("do_apply group master %s %llu  group relay %s %llu event %s %llu.",
                     w->get_group_master_log_name(),
                     w->get_group_master_log_pos(),
                     w->get_group_relay_log_name(),
                     w->get_group_relay_log_pos(),
                     w->get_event_relay_log_name(),
                     w->get_event_relay_log_pos()));

  DBUG_EXECUTE_IF("crash_after_update_pos_before_apply",
                  sql_print_information("Crashing crash_after_update_pos_before_apply.");
                  DBUG_SUICIDE(););

  error= do_commit(thd);
  if (error)
  {
    if (!skipped_commit_pos)
      w->rollback_positions(ptr_group);
  }
  else if (skipped_commit_pos)
    error= w->commit_positions(this, ptr_group,
                               w->is_transactional());
err:
  return error;
}

int Xid_apply_log_event::do_apply_event(Relay_log_info const *rli)
{
  DBUG_ENTER("Xid_log_event::do_apply_event");
  int error= 0;
  char saved_group_master_log_name[FN_REFLEN];
  char saved_group_relay_log_name[FN_REFLEN];
  volatile my_off_t saved_group_master_log_pos;
  volatile my_off_t saved_group_relay_log_pos;

  char new_group_master_log_name[FN_REFLEN];
  char new_group_relay_log_name[FN_REFLEN];
  volatile my_off_t new_group_master_log_pos;
  volatile my_off_t new_group_relay_log_pos;

  lex_start(thd);
  mysql_reset_thd_for_next_command(thd);
  /*
    Anonymous GTID ownership may be released here if the last
    statement before XID updated a non-transactional table and was
    written to the binary log as a separate transaction (either
    because binlog_format=row or because
    binlog_direct_non_transactional_updates=1).  So we need to
    re-acquire anonymous ownership.
  */
  gtid_reacquire_ownership_if_anonymous(thd);
  Relay_log_info *rli_ptr= const_cast<Relay_log_info *>(rli);

  /* For a slave Xid_log_event is COMMIT */
  query_logger.general_log_print(thd, COM_QUERY,
                                 "COMMIT /* implicit, from Xid_log_event */");

  mysql_mutex_lock(&rli_ptr->data_lock);

  /*
    Save the rli positions. We need them to temporarily reset the positions
    just before the commit.
   */
  strmake(saved_group_master_log_name, rli_ptr->get_group_master_log_name(),
          FN_REFLEN - 1);
  saved_group_master_log_pos= rli_ptr->get_group_master_log_pos();
  strmake(saved_group_relay_log_name, rli_ptr->get_group_relay_log_name(),
          FN_REFLEN - 1);
  saved_group_relay_log_pos= rli_ptr->get_group_relay_log_pos();

  DBUG_PRINT("info", ("do_apply group master %s %llu  group relay %s %llu event %s %llu\n",
    rli_ptr->get_group_master_log_name(),
    rli_ptr->get_group_master_log_pos(),
    rli_ptr->get_group_relay_log_name(),
    rli_ptr->get_group_relay_log_pos(),
    rli_ptr->get_event_relay_log_name(),
    rli_ptr->get_event_relay_log_pos()));

  DBUG_EXECUTE_IF("crash_before_update_pos",
                  sql_print_information("Crashing crash_before_update_pos.");
                  DBUG_SUICIDE(););

  /*
    We need to update the positions in here to make it transactional.  
  */
  rli_ptr->inc_event_relay_log_pos();
  rli_ptr->set_group_relay_log_pos(rli_ptr->get_event_relay_log_pos());
  rli_ptr->set_group_relay_log_name(rli_ptr->get_event_relay_log_name());

  rli_ptr->notify_group_relay_log_name_update();

  if (common_header->log_pos) // 3.23 binlogs don't have log_posx
    rli_ptr->set_group_master_log_pos(common_header->log_pos);

  /*
    rli repository being transactional means replication is crash safe.
    Positions are written into transactional tables ahead of commit and the
    changes are made permanent during commit.
    XA transactional does not actually commit so has to defer its flush_info().
   */
  if (!thd->get_transaction()->xid_state()->check_in_xa(false) &&
      rli_ptr->is_transactional())
  {
    if ((error= rli_ptr->flush_info(true)))
      goto err;
  }

  DBUG_PRINT("info", ("do_apply group master %s %llu  group relay %s %llu event %s %llu\n",
                      rli_ptr->get_group_master_log_name(),
                      rli_ptr->get_group_master_log_pos(),
                      rli_ptr->get_group_relay_log_name(),
                      rli_ptr->get_group_relay_log_pos(),
                      rli_ptr->get_event_relay_log_name(),
                      rli_ptr->get_event_relay_log_pos()));

  DBUG_EXECUTE_IF("crash_after_update_pos_before_apply",
                  sql_print_information("Crashing crash_after_update_pos_before_apply.");
                  DBUG_SUICIDE(););

  /**
    Commit operation expects the global transaction state variable 'xa_state'to
    be set to 'XA_NOTR'. In order to simulate commit failure we set
    the 'xa_state' to 'XA_IDLE' so that the commit reports 'ER_XAER_RMFAIL'
    error.
   */
  DBUG_EXECUTE_IF("simulate_commit_failure",
                  {
                    thd->get_transaction()->xid_state()->set_state(
                        XID_STATE::XA_IDLE);
                  });

  /*
    Save the new rli positions. These positions will be set back to group*
    positions on successful completion of the commit operation.
   */
  strmake(new_group_master_log_name, rli_ptr->get_group_master_log_name(),
          FN_REFLEN - 1);
  new_group_master_log_pos= rli_ptr->get_group_master_log_pos();
  strmake(new_group_relay_log_name, rli_ptr->get_group_relay_log_name(),
          FN_REFLEN - 1);
  new_group_relay_log_pos= rli_ptr->get_group_relay_log_pos();
  /*
    Rollback positions in memory just before commit. Position values will be
    reset to their new values only on successful commit operation.
   */
  rli_ptr->set_group_master_log_name(saved_group_master_log_name);
  rli_ptr->notify_group_master_log_name_update();
  rli_ptr->set_group_master_log_pos(saved_group_master_log_pos);
  rli_ptr->set_group_relay_log_name(saved_group_relay_log_name);
  rli_ptr->notify_group_relay_log_name_update();
  rli_ptr->set_group_relay_log_pos(saved_group_relay_log_pos);

  DBUG_PRINT("info", ("Rolling back to group master %s %llu  group relay %s"
                      " %llu\n", rli_ptr->get_group_master_log_name(),
                      rli_ptr->get_group_master_log_pos(),
                      rli_ptr->get_group_relay_log_name(),
                      rli_ptr->get_group_relay_log_pos()));
  mysql_mutex_unlock(&rli_ptr->data_lock);
  error= do_commit(thd);
  mysql_mutex_lock(&rli_ptr->data_lock);
  if (error)
  {
    rli->report(ERROR_LEVEL, thd->get_stmt_da()->mysql_errno(),
                "Error in Xid_log_event: Commit could not be completed, '%s'",
                thd->get_stmt_da()->message_text());
  }
  else
  {
    DBUG_EXECUTE_IF("crash_after_commit_before_update_pos",
                    sql_print_information("Crashing "
                                          "crash_after_commit_before_update_pos.");
                    DBUG_SUICIDE(););
    /* Update positions on successful commit */
    rli_ptr->set_group_master_log_name(new_group_master_log_name);
    rli_ptr->notify_group_master_log_name_update();
    rli_ptr->set_group_master_log_pos(new_group_master_log_pos);
    rli_ptr->set_group_relay_log_name(new_group_relay_log_name);
    rli_ptr->notify_group_relay_log_name_update();
    rli_ptr->set_group_relay_log_pos(new_group_relay_log_pos);

    DBUG_PRINT("info", ("Updating positions on succesful commit to group master"
                        " %s %llu  group relay %s %llu\n",
                        rli_ptr->get_group_master_log_name(),
                        rli_ptr->get_group_master_log_pos(),
                        rli_ptr->get_group_relay_log_name(),
                        rli_ptr->get_group_relay_log_pos()));

    /*
      For transactional repository the positions are flushed ahead of commit.
      Where as for non transactional rli repository the positions are flushed
      only on succesful commit.
     */
    if (!rli_ptr->is_transactional())
      rli_ptr->flush_info(false);
  }
err:
  mysql_cond_broadcast(&rli_ptr->data_cond);
  mysql_mutex_unlock(&rli_ptr->data_lock);

  DBUG_RETURN(error);
}

Log_event::enum_skip_reason
Xid_apply_log_event::do_shall_skip(Relay_log_info *rli)
{
  DBUG_ENTER("Xid_log_event::do_shall_skip");
  if (rli->slave_skip_counter > 0) {
    thd->variables.option_bits&= ~OPTION_BEGIN;
    DBUG_RETURN(Log_event::EVENT_SKIP_COUNT);
  }
  DBUG_RETURN(Log_event::do_shall_skip(rli));
}
#endif /* !MYSQL_CLIENT */

/**************************************************************************
  XA_prepare_log_event methods
**************************************************************************/

#if defined(HAVE_REPLICATION) && !defined(MYSQL_CLIENT)
int XA_prepare_log_event::pack_info(Protocol *protocol)
{
  char buf[ser_buf_size];
  char query[sizeof("XA COMMIT ONE PHASE") + 1 + sizeof(buf)];

  /* RHS of the following assert is unknown to client sources */
  compile_time_assert(ser_buf_size == XID::ser_buf_size);
  serialize_xid(buf, my_xid.formatID, my_xid.gtrid_length,
                my_xid.bqual_length, my_xid.data);
  sprintf(query,
          (one_phase ? "XA COMMIT %s ONE PHASE" :  "XA PREPARE %s"),
          buf);

  protocol->store(query, strlen(query), &my_charset_bin);
  return 0;
}
#endif


#ifndef MYSQL_CLIENT
bool XA_prepare_log_event::write(IO_CACHE* file)
{
  uint8 one_byte= one_phase;
  uchar buf_f[4];
  uchar buf_g[4];
  uchar buf_b[4];
  int4store(buf_f, static_cast<XID*>(xid)->get_format_id());
  int4store(buf_g, static_cast<XID*>(xid)->get_gtrid_length());
  int4store(buf_b, static_cast<XID*>(xid)->get_bqual_length());

  DBUG_ASSERT(xid_bufs_size == sizeof(buf_f) + sizeof(buf_g) + sizeof(buf_b));

  return write_header(file, sizeof(one_byte) + xid_bufs_size +
                      static_cast<XID*>(xid)->get_gtrid_length() +
                      static_cast<XID*>(xid)->get_bqual_length())
    ||
    wrapper_my_b_safe_write(file, &one_byte, sizeof(one_byte)) ||
    wrapper_my_b_safe_write(file, buf_f, sizeof(buf_f)) ||
    wrapper_my_b_safe_write(file, buf_g, sizeof(buf_g)) ||
    wrapper_my_b_safe_write(file, buf_b, sizeof(buf_b)) ||
    wrapper_my_b_safe_write(file, (uchar*) static_cast<XID*>(xid)->get_data(),
                            static_cast<XID*>(xid)->get_gtrid_length() +
                            static_cast<XID*>(xid)->get_bqual_length()) ||
    write_footer(file);
}
#endif


#ifdef MYSQL_CLIENT
void XA_prepare_log_event::print(FILE* file, PRINT_EVENT_INFO* print_event_info)
{
  IO_CACHE *const head= &print_event_info->head_cache;
  char buf[ser_buf_size];

  print_header(head, print_event_info, FALSE);
  serialize_xid(buf, my_xid.formatID, my_xid.gtrid_length,
                        my_xid.bqual_length, my_xid.data);
  my_b_printf(head, "\tXA PREPARE %s\n", buf);
  my_b_printf(head, one_phase ? "XA COMMIT %s ONE PHASE\n%s\n" : "XA PREPARE %s\n%s\n",
              buf, print_event_info->delimiter);
}
#endif /* MYSQL_CLIENT */

#if defined(HAVE_REPLICATION) && !defined(MYSQL_CLIENT)

/**
  Differs from Xid_log_event::do_commit in that it carries out
  XA prepare (not the commit).
  It also can commit on one phase when the event's member @c one_phase
  set to true.

  @param  thd    a pointer to THD handle
  @return false  as success and
          true   as an error
*/

bool XA_prepare_log_event::do_commit(THD *thd)
{
  bool error= false;
  xid_t xid;

  enum_gtid_statement_status state= gtid_pre_statement_checks(thd);
  if (state == GTID_STATEMENT_EXECUTE)
  {
    if (gtid_pre_statement_post_implicit_commit_checks(thd))
      state= GTID_STATEMENT_CANCEL;
  }
  if (state == GTID_STATEMENT_CANCEL)
  {
    uint error= thd->get_stmt_da()->mysql_errno();
    DBUG_ASSERT(error != 0);
    thd->rli_slave->report(ERROR_LEVEL, error,
                           "Error executing XA PREPARE event: '%s'",
                           thd->get_stmt_da()->message_text());
    thd->is_slave_error= 1;
    return true;
  }
  else if (state == GTID_STATEMENT_SKIP)
    return false;

  xid.set(my_xid.formatID,
          my_xid.data, my_xid.gtrid_length,
          my_xid.data + my_xid.gtrid_length, my_xid.bqual_length);
  if (!one_phase)
  {
    /*
      This is XA-prepare branch.
    */
    thd->lex->sql_command= SQLCOM_XA_PREPARE;
    thd->lex->m_sql_cmd= new Sql_cmd_xa_prepare(&xid);
    error= thd->lex->m_sql_cmd->execute(thd);
  }
  else
  {
    thd->lex->sql_command= SQLCOM_XA_COMMIT;
    thd->lex->m_sql_cmd= new Sql_cmd_xa_commit(&xid, XA_ONE_PHASE);
    error= thd->lex->m_sql_cmd->execute(thd);
  }

  if (!error)
    error = mysql_bin_log.gtid_end_transaction(thd);

  return error;
}
#endif


/**************************************************************************
  User_var_log_event methods
**************************************************************************/

#if defined(HAVE_REPLICATION) && !defined(MYSQL_CLIENT)
int User_var_log_event::pack_info(Protocol* protocol)
{
  char *buf= 0;
  char quoted_id[1 + FN_REFLEN * 2 + 2];// quoted identifier
  size_t id_len= my_strmov_quoted_identifier(this->thd, quoted_id, name, name_len);
  quoted_id[id_len]= '\0';
  size_t val_offset= 2 + id_len;
  size_t event_len= val_offset;

  if (is_null)
  {
    if (!(buf= (char*) my_malloc(key_memory_log_event,
                                 val_offset + 5, MYF(MY_WME))))
      return 1;
    my_stpcpy(buf + val_offset, "NULL");
    event_len= val_offset + 4;
  }
  else
  {
    switch (type) {
    case REAL_RESULT:
      double real_val;
      float8get(&real_val, val);
      if (!(buf= (char*) my_malloc(key_memory_log_event,
                                   val_offset + MY_GCVT_MAX_FIELD_WIDTH + 1,
                                   MYF(MY_WME))))
        return 1;
      event_len+= my_gcvt(real_val, MY_GCVT_ARG_DOUBLE, MY_GCVT_MAX_FIELD_WIDTH,
                          buf + val_offset, NULL);
      break;
    case INT_RESULT:
      if (!(buf= (char*) my_malloc(key_memory_log_event,
                                   val_offset + 22, MYF(MY_WME))))
        return 1;
      event_len= longlong10_to_str(uint8korr(val), buf + val_offset, 
                                   ((flags & User_var_log_event::UNSIGNED_F) ? 
                                    10 : -10))-buf;
      break;
    case DECIMAL_RESULT:
    {
      if (!(buf= (char*) my_malloc(key_memory_log_event,
                                   val_offset + DECIMAL_MAX_STR_LENGTH + 1,
                                   MYF(MY_WME))))
        return 1;
      String str(buf+val_offset, DECIMAL_MAX_STR_LENGTH + 1, &my_charset_bin);
      my_decimal dec;
      binary2my_decimal(E_DEC_FATAL_ERROR, (uchar*) (val+2), &dec, val[0],
                        val[1]);
      my_decimal2string(E_DEC_FATAL_ERROR, &dec, 0, 0, 0, &str);
      event_len= str.length() + val_offset;
      break;
    } 
    case STRING_RESULT:
      /* 15 is for 'COLLATE' and other chars */
      buf= (char*) my_malloc(key_memory_log_event,
                             event_len+val_len*2+1+2*MY_CS_NAME_SIZE+15,
                             MYF(MY_WME));
      CHARSET_INFO *cs;
      if (!buf)
        return 1;
      if (!(cs= get_charset(charset_number, MYF(0))))
      {
        my_stpcpy(buf+val_offset, "???");
        event_len+= 3;
      }
      else
      {
        char *p= strxmov(buf + val_offset, "_", cs->csname, " ", NullS);
        p= str_to_hex(p, val, val_len);
        p= strxmov(p, " COLLATE ", cs->name, NullS);
        event_len= p-buf;
      }
      break;
    case ROW_RESULT:
    default:
      DBUG_ASSERT(1);
      return 1;
    }
  }
  buf[0]= '@';
  memcpy(buf + 1, quoted_id, id_len);
  buf[1 + id_len]= '=';
  protocol->store(buf, event_len, &my_charset_bin);
  my_free(buf);
  return 0;
}
#endif /* !MYSQL_CLIENT */


User_var_log_event::
	User_var_log_event(const char* buf, uint event_len,
			   const Format_description_event* description_event)
  : binary_log::User_var_event(buf, event_len, description_event),
    Log_event(header(), footer())
#ifndef MYSQL_CLIENT
    ,deferred(false), query_id(0)
#endif
{
  if (name != 0)
    is_valid_param= true;
}


#ifndef MYSQL_CLIENT
bool User_var_log_event::write(IO_CACHE* file)
{
  char buf[UV_NAME_LEN_SIZE];
  char buf1[UV_VAL_IS_NULL + UV_VAL_TYPE_SIZE + 
	    UV_CHARSET_NUMBER_SIZE + UV_VAL_LEN_SIZE];
  uchar buf2[MY_MAX(8, DECIMAL_MAX_FIELD_SIZE + 2)], *pos= buf2;
  uint unsigned_len= 0;
  uint buf1_length;
  ulong event_length;

  int4store(buf, name_len);
  
  if ((buf1[0]= is_null))
  {
    buf1_length= 1;
    val_len= 0;                                 // Length of 'pos'
  }    
  else
  {
    buf1[1]= type;
    int4store(buf1 + 2, charset_number);

    switch (type) {
    case REAL_RESULT:
      float8store(buf2, *(double*) val);
      break;
    case INT_RESULT:
      int8store(buf2, *(longlong*) val);
      unsigned_len= 1;
      break;
    case DECIMAL_RESULT:
    {
      my_decimal *dec= (my_decimal *)val;
      dec->sanity_check();
      buf2[0]= (char)(dec->intg + dec->frac);
      buf2[1]= (char)dec->frac;
      decimal2bin(dec, buf2+2, buf2[0], buf2[1]);
      val_len= decimal_bin_size(buf2[0], buf2[1]) + 2;
      break;
    }
    case STRING_RESULT:
      pos= (uchar*) val;
      break;
    case ROW_RESULT:
    default:
      DBUG_ASSERT(1);
      return 0;
    }
    int4store(buf1 + 2 + UV_CHARSET_NUMBER_SIZE, val_len);
    buf1_length= 10;
  }

  /* Length of the whole event */
  event_length= sizeof(buf)+ name_len + buf1_length + val_len + unsigned_len;

  return (write_header(file, event_length) ||
          wrapper_my_b_safe_write(file, (uchar*) buf, sizeof(buf))   ||
	  wrapper_my_b_safe_write(file, (uchar*) name, name_len)     ||
	  wrapper_my_b_safe_write(file, (uchar*) buf1, buf1_length) ||
	  wrapper_my_b_safe_write(file, pos, val_len) ||
          wrapper_my_b_safe_write(file, &flags, unsigned_len) ||
	  write_footer(file));
}
#endif


/*
  User_var_log_event::print()
*/

#ifdef MYSQL_CLIENT
void User_var_log_event::print(FILE* file, PRINT_EVENT_INFO* print_event_info)
{
  IO_CACHE *const head= &print_event_info->head_cache;
  char quoted_id[1 + NAME_LEN * 2 + 2];// quoted length of the identifier
  char name_id[NAME_LEN];
  size_t quoted_len= 0;

  if (!print_event_info->short_form)
  {
    print_header(head, print_event_info, FALSE);
    my_b_printf(head, "\tUser_var\n");
  }
  my_stpcpy(name_id, name);
  name_id[name_len]= '\0';
  my_b_printf(head, "SET @");
  quoted_len= my_strmov_quoted_identifier((char *) quoted_id,
                                          (const char *) name_id);
  quoted_id[quoted_len]= '\0';
  my_b_write(head, (uchar*) quoted_id, quoted_len);

  if (is_null)
  {
    my_b_printf(head, ":=NULL%s\n", print_event_info->delimiter);
  }
  else
  {
    switch (type) {
    case REAL_RESULT:
      double real_val;
      char real_buf[FMT_G_BUFSIZE(14)];
      float8get(&real_val, val);
      sprintf(real_buf, "%.14g", real_val);
      my_b_printf(head, ":=%s%s\n", real_buf, print_event_info->delimiter);
      break;
    case INT_RESULT:
      char int_buf[22];
      longlong10_to_str(uint8korr(val), int_buf, 
                        ((flags & User_var_log_event::UNSIGNED_F) ? 10 : -10));
      my_b_printf(head, ":=%s%s\n", int_buf, print_event_info->delimiter);
      break;
    case DECIMAL_RESULT:
    {
      char str_buf[200];
      int str_len= sizeof(str_buf) - 1;
      int precision= (int)val[0];
      int scale= (int)val[1];
      decimal_digit_t dec_buf[10];
      decimal_t dec;
      dec.len= 10;
      dec.buf= dec_buf;

      bin2decimal((uchar*) val+2, &dec, precision, scale);
      decimal2string(&dec, str_buf, &str_len, 0, 0, 0);
      str_buf[str_len]= 0;
      my_b_printf(head, ":=%s%s\n", str_buf, print_event_info->delimiter);
      break;
    }
    case STRING_RESULT:
    {
      /*
        Let's express the string in hex. That's the most robust way. If we
        print it in character form instead, we need to escape it with
        character_set_client which we don't know (we will know it in 5.0, but
        in 4.1 we don't know it easily when we are printing
        User_var_log_event). Explanation why we would need to bother with
        character_set_client (quoting Bar):
        > Note, the parser doesn't switch to another unescaping mode after
        > it has met a character set introducer.
        > For example, if an SJIS client says something like:
        > SET @a= _ucs2 \0a\0b'
        > the string constant is still unescaped according to SJIS, not
        > according to UCS2.
      */
      char *hex_str;
      CHARSET_INFO *cs;

      hex_str= (char *)my_malloc(key_memory_log_event,
                                 2*val_len+1+2,MYF(MY_WME)); // 2 hex digits / byte
      if (!hex_str)
        return;
      str_to_hex(hex_str, val, val_len);
      /*
        For proper behaviour when mysqlbinlog|mysql, we need to explicitely
        specify the variable's collation. It will however cause problems when
        people want to mysqlbinlog|mysql into another server not supporting the
        character set. But there's not much to do about this and it's unlikely.
      */
      if (!(cs= get_charset(charset_number, MYF(0))))
        /*
          Generate an unusable command (=> syntax error) is probably the best
          thing we can do here.
        */
        my_b_printf(head, ":=???%s\n", print_event_info->delimiter);
      else
        my_b_printf(head, ":=_%s %s COLLATE `%s`%s\n",
                    cs->csname, hex_str, cs->name,
                    print_event_info->delimiter);
      my_free(hex_str);
    }
      break;
    case ROW_RESULT:
    default:
      DBUG_ASSERT(1);
      return;
    }
  }
}
#endif


/*
  User_var_log_event::do_apply_event()
*/

#if defined(HAVE_REPLICATION) && !defined(MYSQL_CLIENT)
int User_var_log_event::do_apply_event(Relay_log_info const *rli)
{
  DBUG_ENTER("User_var_log_event::do_apply_event");
  Item *it= 0;
  CHARSET_INFO *charset;
  query_id_t sav_query_id= 0; /* memorize orig id when deferred applying */

  if (rli->deferred_events_collecting)
  {
    set_deferred(current_thd->query_id);
    int ret= rli->deferred_events->add(this);
    DBUG_RETURN(ret);
  }
  else if (is_deferred())
  {
    sav_query_id= current_thd->query_id;
    current_thd->query_id= query_id; /* recreating original time context */
  }

  if (!(charset= get_charset(charset_number, MYF(MY_WME))))
  {
    rli->report(ERROR_LEVEL, ER_SLAVE_FATAL_ERROR,
                ER_THD(thd, ER_SLAVE_FATAL_ERROR),
                "Invalid character set for User var event");
    DBUG_RETURN(1);
  }
  double real_val;
  longlong int_val;

  /*
    We are now in a statement until the associated query log event has
    been processed.
   */
  const_cast<Relay_log_info*>(rli)->set_flag(Relay_log_info::IN_STMT);

  if (is_null)
  {
    it= new Item_null();
  }
  else
  {
    switch (type) {
    case REAL_RESULT:
      if (val_len != 8)
      {
        rli->report(ERROR_LEVEL, ER_SLAVE_FATAL_ERROR,
                    ER_THD(thd, ER_SLAVE_FATAL_ERROR),
                    "Invalid variable length at User var event");
        DBUG_RETURN(1);
      }
      float8get(&real_val, val);
      it= new Item_float(real_val, 0);
      val= (char*) &real_val;		// Pointer to value in native format
      val_len= 8;
      break;
    case INT_RESULT:
      if (val_len != 8)
      {
        rli->report(ERROR_LEVEL, ER_SLAVE_FATAL_ERROR,
                    ER_THD(thd, ER_SLAVE_FATAL_ERROR),
                    "Invalid variable length at User var event");
        DBUG_RETURN(1);
      }
      int_val= (longlong) uint8korr(val);
      it= new Item_int(int_val);
      val= (char*) &int_val;		// Pointer to value in native format
      val_len= 8;
      break;
    case DECIMAL_RESULT:
    {
      if (val_len < 3)
      {
        rli->report(ERROR_LEVEL, ER_SLAVE_FATAL_ERROR,
                    ER_THD(thd, ER_SLAVE_FATAL_ERROR),
                    "Invalid variable length at User var event");
        DBUG_RETURN(1);
      }
      Item_decimal *dec= new Item_decimal((uchar*) val+2, val[0], val[1]);
      it= dec;
      val= (char *)dec->val_decimal(NULL);
      val_len= sizeof(my_decimal);
      break;
    }
    case STRING_RESULT:
      it= new Item_string(val, val_len, charset);
      break;
    case ROW_RESULT:
    default:
      DBUG_ASSERT(1);
      DBUG_RETURN(0);
    }
  }
  Item_func_set_user_var *e=
    new Item_func_set_user_var(Name_string(name, name_len, false), it, false);
  /*
    Item_func_set_user_var can't substitute something else on its place =>
    0 can be passed as last argument (reference on item)

    Fix_fields() can fail, in which case a call of update_hash() might
    crash the server, so if fix fields fails, we just return with an
    error.
  */
  if (e->fix_fields(thd, 0))
    DBUG_RETURN(1);

  /*
    A variable can just be considered as a table with
    a single record and with a single column. Thus, like
    a column value, it could always have IMPLICIT derivation.
   */
  e->update_hash(val, val_len, (Item_result)type, charset, DERIVATION_IMPLICIT,
                 (flags & binary_log::User_var_event::UNSIGNED_F));
  if (!is_deferred())
    free_root(thd->mem_root, 0);
  else
    current_thd->query_id= sav_query_id; /* restore current query's context */

  DBUG_RETURN(0);
}

int User_var_log_event::do_update_pos(Relay_log_info *rli)
{
  rli->inc_event_relay_log_pos();
  return 0;
}

Log_event::enum_skip_reason
User_var_log_event::do_shall_skip(Relay_log_info *rli)
{
  /*
    It is a common error to set the slave skip counter to 1 instead
    of 2 when recovering from an insert which used a auto increment,
    rand, or user var.  Therefore, if the slave skip counter is 1, we
    just say that this event should be skipped by ignoring it, meaning
    that we do not change the value of the slave skip counter since it
    will be decreased by the following insert event.
  */
  return continue_group(rli);
}
#endif /* !MYSQL_CLIENT */


/**************************************************************************
  Unknown_log_event methods
**************************************************************************/

#ifdef HAVE_REPLICATION
#ifdef MYSQL_CLIENT
void Unknown_log_event::print(FILE* file_arg, PRINT_EVENT_INFO* print_event_info)
{
  if (print_event_info->short_form)
    return;
  print_header(&print_event_info->head_cache, print_event_info, FALSE);
  my_b_printf(&print_event_info->head_cache, "\n# %s", "Unknown event\n");
}
#endif  

/**************************************************************************
	Stop_log_event methods
**************************************************************************/

/*
  Stop_log_event::print()
*/

#ifdef MYSQL_CLIENT
void Stop_log_event::print(FILE* file, PRINT_EVENT_INFO* print_event_info)
{
  if (print_event_info->short_form)
    return;

  print_header(&print_event_info->head_cache, print_event_info, FALSE);
  my_b_printf(&print_event_info->head_cache, "\tStop\n");
}
#endif /* MYSQL_CLIENT */


#ifndef MYSQL_CLIENT
/*
  The master stopped.  We used to clean up all temporary tables but
  this is useless as, as the master has shut down properly, it has
  written all DROP TEMPORARY TABLE (prepared statements' deletion is
  TODO only when we binlog prep stmts).  We used to clean up
  slave_load_tmpdir, but this is useless as it has been cleared at the
  end of LOAD DATA INFILE.  So we have nothing to do here.  The place
  were we must do this cleaning is in
  Start_log_event_v3::do_apply_event(), not here. Because if we come
  here, the master was sane.

  This must only be called from the Slave SQL thread, since it calls
  flush_relay_log_info().
*/
int Stop_log_event::do_update_pos(Relay_log_info *rli)
{
  int error_inc= 0;
  int error_flush= 0;
  /*
    We do not want to update master_log pos because we get a rotate event
    before stop, so by now group_master_log_name is set to the next log.
    If we updated it, we will have incorrect master coordinates and this
    could give false triggers in MASTER_POS_WAIT() that we have reached
    the target position when in fact we have not.
    The group position is always unchanged in MTS mode because the event
    is never executed so can't be scheduled to a Worker.
  */
  if ((thd->variables.option_bits & OPTION_BEGIN) || rli->is_parallel_exec())
    rli->inc_event_relay_log_pos();
  else
  {
    error_inc= rli->inc_group_relay_log_pos(0, true/*need_data_lock=true*/);
    error_flush= rli->flush_info(TRUE);
  }
  return (error_inc || error_flush);
}

#endif /* !MYSQL_CLIENT */
#endif /* HAVE_REPLICATION */


/**************************************************************************
	Create_file_log_event methods
**************************************************************************/

#ifndef MYSQL_CLIENT
/*
  Create_file_log_event::write_data_body()
*/

bool Create_file_log_event::write_data_body(IO_CACHE* file)
{
  bool res;
  if ((res= Load_log_event::write_data_body(file)) || fake_base)
    return res;
  return (my_b_safe_write(file, (uchar*) "", 1) ||
          my_b_safe_write(file, block, block_len));
}


/*
  Create_file_log_event::write_data_header()
*/

bool Create_file_log_event::write_data_header(IO_CACHE* file)
{
  bool res;
  uchar buf[Binary_log_event::CREATE_FILE_HEADER_LEN];
  if ((res= Load_log_event::write_data_header(file)) || fake_base)
    return res;
  int4store(buf + CF_FILE_ID_OFFSET, file_id);
  return my_b_safe_write(file, buf, Binary_log_event::CREATE_FILE_HEADER_LEN) != 0;
}


/*
  Create_file_log_event::write_base()
*/

bool Create_file_log_event::write_base(IO_CACHE* file)
{
  bool res;
  fake_base= 1;                                 // pretend we are Load event
  common_header->type_code= Load_log_event::get_type_code();
  DBUG_EXECUTE_IF("simulate_cache_write_failure",
                  {
                  res= TRUE;
                  my_error(ER_UNKNOWN_ERROR, MYF(0));
                  return res;
                  });
  res= write(file);
  fake_base= 0;
  common_header->type_code= binary_log::CREATE_FILE_EVENT;
  return res;
}

#endif /* !MYSQL_CLIENT */

/*
  Create_file_log_event ctor
*/

Create_file_log_event::
Create_file_log_event(const char* buf, uint len,
                      const Format_description_event* description_event)
 : binary_log::Load_event(buf, 0, description_event),
  Load_log_event(buf,0,description_event),
  binary_log::Create_file_event(buf, len, description_event)
{
  DBUG_ENTER("Create_file_log_event::Create_file_log_event(char*,...)");
  /**
    We need to set exec_time here, which is ued to calcutate seconds behind
    master on the slave.
  */
  exec_time= load_exec_time;
  sql_ex.data_info= sql_ex_data;
  if (inited_from_old || block != 0)
    is_valid_param= true;
  if (fake_base)
    common_header->type_code= Load_log_event::get_type_code();
  else
    common_header->type_code= binary_log::CREATE_FILE_EVENT;
  DBUG_VOID_RETURN;
}


/*
  Create_file_log_event::print()
*/

#ifdef MYSQL_CLIENT
void Create_file_log_event::print(FILE* file, PRINT_EVENT_INFO* print_event_info,
				  bool enable_local)
{
  if (print_event_info->short_form)
  {
    if (enable_local && check_fname_outside_temp_buf())
      Load_log_event::print(file, print_event_info);
    return;
  }

  if (enable_local)
  {
    Load_log_event::print(file, print_event_info,
			  !check_fname_outside_temp_buf());
    /**
      reduce the size of io cache so that the write function is called
      for every call to my_b_printf().
     */
    DBUG_EXECUTE_IF ("simulate_create_event_write_error",
                     {(&print_event_info->head_cache)->write_pos=
                     (&print_event_info->head_cache)->write_end;
                     DBUG_SET("+d,simulate_file_write_error");});
    /* 
       That one is for "file_id: etc" below: in mysqlbinlog we want the #, in
       SHOW BINLOG EVENTS we don't.
    */
    my_b_printf(&print_event_info->head_cache, "#");
  }

  my_b_printf(&print_event_info->head_cache,
              " file_id: %d  block_len: %d\n", file_id, block_len);
}


void Create_file_log_event::print(FILE* file, PRINT_EVENT_INFO* print_event_info)
{
  print(file, print_event_info, 0);
}
#endif /* MYSQL_CLIENT */


/*
  Create_file_log_event::pack_info()
*/

#if defined(HAVE_REPLICATION) && !defined(MYSQL_CLIENT)
int Create_file_log_event::pack_info(Protocol *protocol)
{
  char buf[NAME_LEN*2 + 30 + 21*2], *pos;
  pos= my_stpcpy(buf, "db=");
  memcpy(pos, db, db_len);
  pos= my_stpcpy(pos + db_len, ";table=");
  memcpy(pos, table_name, table_name_len);
  pos= my_stpcpy(pos + table_name_len, ";file_id=");
  pos= int10_to_str((long) file_id, pos, 10);
  pos= my_stpcpy(pos, ";block_len=");
  pos= int10_to_str((long) block_len, pos, 10);
  protocol->store(buf, (uint) (pos-buf), &my_charset_bin);
  return 0;
}
#endif /* defined(HAVE_REPLICATION) && !defined(MYSQL_CLIENT) */


/**
  Create_file_log_event::do_apply_event()
  Constructor for Create_file_log_event to intantiate an event
  from the relay log on the slave.

  @retval
    0           Success
  @retval
    1           Failure
*/

#if defined(HAVE_REPLICATION) && !defined(MYSQL_CLIENT)
int Create_file_log_event::do_apply_event(Relay_log_info const *rli)
{
  char fname_buf[FN_REFLEN+TEMP_FILE_MAX_LEN];
  char *ext;
  int fd = -1;
  IO_CACHE file;
  int error = 1;

  lex_start(thd);
  mysql_reset_thd_for_next_command(thd);
  THD_STAGE_INFO(thd, stage_making_temp_file_create_before_load_data);
  memset(&file, 0, sizeof(file));
  ext= slave_load_file_stem(fname_buf, file_id, server_id, ".info");
  /* old copy may exist already */
  mysql_file_delete(key_file_log_event_info, fname_buf, MYF(0));
  /**
    To simulate file creation failure, convert the file name to a
    directory by appending a "/" to the file name.
   */
  DBUG_EXECUTE_IF("simulate_file_create_error_create_log_event",
                  {
                  strcat(fname_buf,"/");
                  });
  if ((fd= mysql_file_create(key_file_log_event_info,
                             fname_buf, CREATE_MODE,
                             O_WRONLY | O_BINARY | O_EXCL | O_NOFOLLOW,
                             MYF(MY_WME))) < 0 ||
      init_io_cache(&file, fd, IO_SIZE, WRITE_CACHE, (my_off_t)0, 0,
		    MYF(MY_WME|MY_NABP)))
  {
    rli->report(ERROR_LEVEL, thd->get_stmt_da()->mysql_errno(),
                "Error in Create_file event: could not open file '%s', '%s'",
                fname_buf, thd->get_stmt_da()->message_text());
    goto err;
  }
  
  // a trick to avoid allocating another buffer
  fname= fname_buf;
  fname_len= (uint) (my_stpcpy(ext, ".data") - fname);
  if (write_base(&file))
  {
    my_stpcpy(ext, ".info"); // to have it right in the error message
    rli->report(ERROR_LEVEL, thd->get_stmt_da()->mysql_errno(),
                "Error in Create_file event: could not write to file '%s', '%s'",
                fname_buf, thd->get_stmt_da()->message_text());
    goto err;
  }
  end_io_cache(&file);
  mysql_file_close(fd, MYF(0));
  
  // fname_buf now already has .data, not .info, because we did our trick
  /* old copy may exist already */
  mysql_file_delete(key_file_log_event_data, fname_buf, MYF(0));
  DBUG_EXECUTE_IF("simulate_file_create_error_create_log_event_2",
                  {
                  strcat(fname_buf, "/");
                  });
  if ((fd= mysql_file_create(key_file_log_event_data,
                             fname_buf, CREATE_MODE,
                             O_WRONLY | O_BINARY | O_EXCL | O_NOFOLLOW,
                             MYF(MY_WME))) < 0)
  {
    rli->report(ERROR_LEVEL, thd->get_stmt_da()->mysql_errno(),
                "Error in Create_file event: could not open file '%s', '%s'",
                fname_buf, thd->get_stmt_da()->message_text());
    goto err;
  }
  /**
    To simulate file write failure,close the file before the write operation.
    Write will fail with an error reporting file is UNOPENED. 
   */
  DBUG_EXECUTE_IF("simulate_file_write_error_create_log_event",
                  {
                  mysql_file_close(fd, MYF(0));
                  });
  if (mysql_file_write(fd, block, block_len, MYF(MY_WME+MY_NABP)))
  {
    rli->report(ERROR_LEVEL, thd->get_stmt_da()->mysql_errno(),
                "Error in Create_file event: write to '%s' failed, '%s'",
                fname_buf, thd->get_stmt_da()->message_text());
    goto err;
  }
  error=0;					// Everything is ok

err:
  if (error)
  {
    end_io_cache(&file);
    /*
      Error occured. Delete .info and .data files if they are created.
    */
    my_stpcpy(ext,".info");
    mysql_file_delete(key_file_log_event_info, fname_buf, MYF(0));
    my_stpcpy(ext,".data");
    mysql_file_delete(key_file_log_event_data, fname_buf, MYF(0));
  }
  if (fd >= 0)
    mysql_file_close(fd, MYF(0));
  return error != 0;
}
#endif /* defined(HAVE_REPLICATION) && !defined(MYSQL_CLIENT) */


/**************************************************************************
	Append_block_log_event methods
**************************************************************************/

/*
  Append_block_log_event ctor
*/

#ifndef MYSQL_CLIENT  
Append_block_log_event::Append_block_log_event(THD *thd_arg,
                                               const char *db_arg,
					       uchar *block_arg,
					       uint block_len_arg,
					       bool using_trans)
  : binary_log::Append_block_event(db_arg, block_arg, block_len_arg, thd_arg->file_id),
    Log_event(thd_arg, 0,
              using_trans ? Log_event::EVENT_TRANSACTIONAL_CACHE :
                            Log_event::EVENT_STMT_CACHE,
              Log_event::EVENT_NORMAL_LOGGING,
              header(), footer())
{
  if (block != 0)
    is_valid_param= true;
}
#endif


/*
  Append_block_log_event ctor
*/

Append_block_log_event::Append_block_log_event(const char* buf, uint len,
                                               const Format_description_event*
                                               description_event)
  : binary_log::Append_block_event(buf, len, description_event),
    Log_event(header(), footer())
{

  DBUG_ENTER("Append_block_log_event::Append_block_log_event(char*,...)");
  if (block != 0)
    is_valid_param= true;
  DBUG_VOID_RETURN;
}


/*
  Append_block_log_event::write()
*/

#ifndef MYSQL_CLIENT
bool Append_block_log_event::write(IO_CACHE* file)
{
  uchar buf[Binary_log_event::APPEND_BLOCK_HEADER_LEN];
  int4store(buf + AB_FILE_ID_OFFSET, file_id);
  return (write_header(file, Binary_log_event::APPEND_BLOCK_HEADER_LEN +
                       block_len) ||
          wrapper_my_b_safe_write(file, buf,
                                  Binary_log_event::APPEND_BLOCK_HEADER_LEN) ||
	  wrapper_my_b_safe_write(file, block, block_len) ||
	  write_footer(file));
}
#endif


/*
  Append_block_log_event::print()
*/

#ifdef MYSQL_CLIENT  
void Append_block_log_event::print(FILE* file,
				   PRINT_EVENT_INFO* print_event_info)
{
  if (print_event_info->short_form)
    return;
  print_header(&print_event_info->head_cache, print_event_info, FALSE);
  my_b_printf(&print_event_info->head_cache,
              "\n#%s: file_id: %d  block_len: %d\n",
              get_type_str(), file_id, block_len);
}
#endif /* MYSQL_CLIENT */


/*
  Append_block_log_event::pack_info()
*/

#if defined(HAVE_REPLICATION) && !defined(MYSQL_CLIENT)
int Append_block_log_event::pack_info(Protocol *protocol)
{
  char buf[256];
  size_t length;
  length= my_snprintf(buf, sizeof(buf), ";file_id=%u;block_len=%u",
                      file_id, block_len);
  protocol->store(buf, length, &my_charset_bin);
  return 0;
}


/*
  Append_block_log_event::get_create_or_append()
*/

int Append_block_log_event::get_create_or_append() const
{
  return 0; /* append to the file, fail if not exists */
}

/*
  Append_block_log_event::do_apply_event()
*/

int Append_block_log_event::do_apply_event(Relay_log_info const *rli)
{
  char fname[FN_REFLEN+TEMP_FILE_MAX_LEN];
  int fd;
  int error = 1;
  DBUG_ENTER("Append_block_log_event::do_apply_event");

  THD_STAGE_INFO(thd, stage_making_temp_file_append_before_load_data);
  slave_load_file_stem(fname, file_id, server_id, ".data");
  if (get_create_or_append())
  {
    /*
      Usually lex_start() is called by mysql_parse(), but we need it here
      as the present method does not call mysql_parse().
    */
    lex_start(thd);
    mysql_reset_thd_for_next_command(thd);
    /* old copy may exist already */
    mysql_file_delete(key_file_log_event_data, fname, MYF(0));
    DBUG_EXECUTE_IF("simulate_file_create_error_Append_block_event",
                    {
                    strcat(fname, "/");
                    });
    if ((fd= mysql_file_create(key_file_log_event_data,
                               fname, CREATE_MODE,
                               O_WRONLY | O_BINARY | O_EXCL | O_NOFOLLOW,
                               MYF(MY_WME))) < 0)
    {
      rli->report(ERROR_LEVEL, thd->get_stmt_da()->mysql_errno(),
                  "Error in %s event: could not create file '%s', '%s'",
                  get_type_str(), fname, thd->get_stmt_da()->message_text());
      goto err;
    }
  }
  else if ((fd= mysql_file_open(key_file_log_event_data,
                                fname,
                                O_WRONLY | O_APPEND | O_BINARY | O_NOFOLLOW,
                                MYF(MY_WME))) < 0)
  {
    rli->report(ERROR_LEVEL, thd->get_stmt_da()->mysql_errno(),
                "Error in %s event: could not open file '%s', '%s'",
                get_type_str(), fname, thd->get_stmt_da()->message_text());
    goto err;
  }
  DBUG_EXECUTE_IF("remove_slave_load_file_before_write",
                  {
                    my_delete_allow_opened(fname, MYF(0));
                  });

  DBUG_EXECUTE_IF("simulate_file_write_error_Append_block_event",
                  {
                    mysql_file_close(fd, MYF(0));
                  });
  if (mysql_file_write(fd, block, block_len, MYF(MY_WME+MY_NABP)))
  {
    rli->report(ERROR_LEVEL, thd->get_stmt_da()->mysql_errno(),
                "Error in %s event: write to '%s' failed, '%s'",
                get_type_str(), fname, thd->get_stmt_da()->message_text());
    goto err;
  }
  error=0;

err:
  if (fd >= 0)
    mysql_file_close(fd, MYF(0));
  DBUG_RETURN(error);
}
#endif


/**************************************************************************
	Delete_file_log_event methods
**************************************************************************/

/*
  Delete_file_log_event ctor
*/

#ifndef MYSQL_CLIENT
Delete_file_log_event::Delete_file_log_event(THD *thd_arg, const char* db_arg,
					     bool using_trans)
  : binary_log::Delete_file_event(thd_arg->file_id, db_arg),
    Log_event(thd_arg, 0,
              using_trans ? Log_event::EVENT_TRANSACTIONAL_CACHE :
                            Log_event::EVENT_STMT_CACHE,
              Log_event::EVENT_NORMAL_LOGGING,
              header(), footer())
{
  if (file_id != 0)
    is_valid_param= true;
}
#endif

/*
  Delete_file_log_event ctor
*/

Delete_file_log_event::Delete_file_log_event(const char* buf, uint len,
                                             const Format_description_event*
                                             description_event)
  : binary_log::Delete_file_event(buf, len, description_event),
    Log_event(header(), footer())
{
  if (file_id != 0)
    is_valid_param= true;
}


/*
  Delete_file_log_event::write()
*/

#ifndef MYSQL_CLIENT
bool Delete_file_log_event::write(IO_CACHE* file)
{
 uchar buf[Binary_log_event::DELETE_FILE_HEADER_LEN];
 int4store(buf + DF_FILE_ID_OFFSET, file_id);
 return (write_header(file, sizeof(buf)) ||
         wrapper_my_b_safe_write(file, buf, sizeof(buf)) ||
	 write_footer(file));
}
#endif


/*
  Delete_file_log_event::print()
*/

#ifdef MYSQL_CLIENT  
void Delete_file_log_event::print(FILE* file,
				  PRINT_EVENT_INFO* print_event_info)
{
  if (print_event_info->short_form)
    return;
  print_header(&print_event_info->head_cache, print_event_info, FALSE);
  my_b_printf(&print_event_info->head_cache,
              "\n#Delete_file: file_id=%u\n", file_id);
}
#endif /* MYSQL_CLIENT */

/*
  Delete_file_log_event::pack_info()
*/

#if defined(HAVE_REPLICATION) && !defined(MYSQL_CLIENT)
int Delete_file_log_event::pack_info(Protocol *protocol)
{
  char buf[64];
  size_t length;
  length= my_snprintf(buf, sizeof(buf), ";file_id=%u", (uint) file_id);
  protocol->store(buf, length, &my_charset_bin);
  return 0;
}
#endif

/*
  Delete_file_log_event::do_apply_event()
*/

#if defined(HAVE_REPLICATION) && !defined(MYSQL_CLIENT)
int Delete_file_log_event::do_apply_event(Relay_log_info const *rli)
{
  char fname[FN_REFLEN+TEMP_FILE_MAX_LEN];
  lex_start(thd);
  mysql_reset_thd_for_next_command(thd);
  char *ext= slave_load_file_stem(fname, file_id, server_id, ".data");
  mysql_file_delete(key_file_log_event_data, fname, MYF(MY_WME));
  my_stpcpy(ext, ".info");
  mysql_file_delete(key_file_log_event_info, fname, MYF(MY_WME));
  return 0;
}
#endif /* defined(HAVE_REPLICATION) && !defined(MYSQL_CLIENT) */


/**************************************************************************
	Execute_load_log_event methods
**************************************************************************/

/*
  Execute_load_log_event ctor
*/

#ifndef MYSQL_CLIENT  
Execute_load_log_event::Execute_load_log_event(THD *thd_arg,
                                               const char* db_arg,
					       bool using_trans)
: binary_log::Execute_load_event(thd_arg->file_id, db_arg),
  Log_event(thd_arg, 0,
             using_trans ? Log_event::EVENT_TRANSACTIONAL_CACHE :
                           Log_event::EVENT_STMT_CACHE,
             Log_event::EVENT_NORMAL_LOGGING,
             header(), footer())
{
  if (file_id != 0)
    is_valid_param= true;
}
#endif
  

/*
  Execute_load_log_event ctor
*/

Execute_load_log_event::Execute_load_log_event(const char* buf, uint len,
                                               const Format_description_event*
                                               description_event)
: binary_log::Execute_load_event(buf, len, description_event),
  Log_event(header(), footer())
{
  if (file_id != 0)
    is_valid_param= true;
}


/*
  Execute_load_log_event::write()
*/

#ifndef MYSQL_CLIENT
bool Execute_load_log_event::write(IO_CACHE* file)
{
  uchar buf[Binary_log_event::EXEC_LOAD_HEADER_LEN];
  int4store(buf + EL_FILE_ID_OFFSET, file_id);
  return (write_header(file, sizeof(buf)) || 
          wrapper_my_b_safe_write(file, buf, sizeof(buf)) ||
	  write_footer(file));
}
#endif


/*
  Execute_load_log_event::print()
*/

#ifdef MYSQL_CLIENT  
void Execute_load_log_event::print(FILE* file,
				   PRINT_EVENT_INFO* print_event_info)
{
  if (print_event_info->short_form)
    return;
  print_header(&print_event_info->head_cache, print_event_info, FALSE);
  my_b_printf(&print_event_info->head_cache, "\n#Exec_load: file_id=%d\n",
              file_id);
}
#endif

/*
  Execute_load_log_event::pack_info()
*/

#if defined(HAVE_REPLICATION) && !defined(MYSQL_CLIENT)
int Execute_load_log_event::pack_info(Protocol *protocol)
{
  char buf[64];
  size_t length;
  length= my_snprintf(buf, sizeof(buf), ";file_id=%u", (uint) file_id);
  protocol->store(buf, length, &my_charset_bin);
  return 0;
}


/*
  Execute_load_log_event::do_apply_event()
*/

int Execute_load_log_event::do_apply_event(Relay_log_info const *rli)
{
  char fname[FN_REFLEN+TEMP_FILE_MAX_LEN];
  char *ext;
  int fd;
  int error= 1;
  IO_CACHE file;
  Load_log_event *lev= 0;

  lex_start(thd);
  mysql_reset_thd_for_next_command(thd);
  ext= slave_load_file_stem(fname, file_id, server_id, ".info");
  /**
    To simulate file open failure, convert the file name to a
    directory by appending a "/" to the file name. File open
    will fail with an error reporting it is not a directory.
   */
  DBUG_EXECUTE_IF("simulate_file_open_error_exec_event",
                  {
                  strcat(fname,"/");
                  });
  if ((fd= mysql_file_open(key_file_log_event_info,
                           fname, O_RDONLY | O_BINARY | O_NOFOLLOW,
                           MYF(MY_WME))) < 0 ||
      init_io_cache(&file, fd, IO_SIZE, READ_CACHE, (my_off_t)0, 0,
		    MYF(MY_WME|MY_NABP)))
  {
    rli->report(ERROR_LEVEL, thd->get_stmt_da()->mysql_errno(),
                "Error in Exec_load event: could not open file, '%s'",
                thd->get_stmt_da()->message_text());
    goto err;
  }
  if (!(lev= (Load_log_event*)
        Log_event::read_log_event(&file,
                                  (mysql_mutex_t*) 0,
                                  rli->get_rli_description_event(),
                                  opt_slave_sql_verify_checksum)) ||
      lev->get_type_code() != binary_log::NEW_LOAD_EVENT)
  {
    rli->report(ERROR_LEVEL, ER_FILE_CORRUPT, ER(ER_FILE_CORRUPT),
                fname);
    goto err;
  }
  lev->thd = thd;
  /*
    lev->do_apply_event should use rli only for errors.
    lev->do_apply_event is the place where the table is loaded (it
    calls mysql_load()).
  */
  if (lev->do_apply_event(0,rli,1))
  {
    /*
      We want to indicate the name of the file that could not be loaded
      (SQL_LOADxxx).
      But as we are here we are sure the error is in rli->last_slave_error and
      rli->last_slave_errno (example of error: duplicate entry for key), so we
      don't want to overwrite it with the filename.
      What we want instead is add the filename to the current error message.
    */
    char *tmp= my_strdup(key_memory_log_event,
                         rli->last_error().message, MYF(MY_WME));
    if (tmp)
    {
      rli->report(ERROR_LEVEL, rli->last_error().number,
                  "%s. Failed executing load from '%s'", tmp, fname);
      my_free(tmp);
    }
    goto err;
  }
  /*
    We have an open file descriptor to the .info file; we need to close it
    or Windows will refuse to delete the file in mysql_file_delete().
  */
  if (fd >= 0)
  {
    mysql_file_close(fd, MYF(0));
    end_io_cache(&file);
    fd= -1;
  }
  error = 0;

err:
  DBUG_EXECUTE_IF("simulate_file_open_error_exec_event",
                  {
                     my_stpcpy(ext, ".info");
                  });
  mysql_file_delete(key_file_log_event_info, fname, MYF(MY_WME));
  my_stpcpy(ext, ".data");
  mysql_file_delete(key_file_log_event_data, fname, MYF(MY_WME));
  delete lev;
  if (fd >= 0)
  {
    mysql_file_close(fd, MYF(0));
    end_io_cache(&file);
  }
  return error;
}

#endif /* defined(HAVE_REPLICATION) && !defined(MYSQL_CLIENT) */


/**************************************************************************
	Begin_load_query_log_event methods
**************************************************************************/

#ifndef MYSQL_CLIENT
Begin_load_query_log_event::
Begin_load_query_log_event(THD* thd_arg, const char* db_arg, uchar* block_arg,
                           uint block_len_arg, bool using_trans)
 : binary_log::Append_block_event(db_arg, block_arg, block_len_arg,
                                  thd_arg->file_id),
   Append_block_log_event(thd_arg, db_arg, block_arg, block_len_arg,
                          using_trans),
   binary_log::Begin_load_query_event()
{
  common_header->type_code= binary_log::BEGIN_LOAD_QUERY_EVENT;
  file_id= thd_arg->file_id= mysql_bin_log.next_file_id();
}
#endif


Begin_load_query_log_event::
Begin_load_query_log_event(const char* buf, uint len,
                           const Format_description_event* desc_event)
  : binary_log::Append_block_event(buf, len, desc_event),
    Append_block_log_event(buf, len, desc_event),
    binary_log::Begin_load_query_event(buf, len, desc_event)
{
}


#if defined( HAVE_REPLICATION) && !defined(MYSQL_CLIENT)
int Begin_load_query_log_event::get_create_or_append() const
{
  return 1; /* create the file */
}
#endif /* defined( HAVE_REPLICATION) && !defined(MYSQL_CLIENT) */


#if !defined(MYSQL_CLIENT) && defined(HAVE_REPLICATION)
Log_event::enum_skip_reason
Begin_load_query_log_event::do_shall_skip(Relay_log_info *rli)
{
  /*
    If the slave skip counter is 1, then we should not start executing
    on the next event.
  */
  return continue_group(rli);
}
#endif


/**************************************************************************
	Execute_load_query_log_event methods
**************************************************************************/


#ifndef MYSQL_CLIENT
Execute_load_query_log_event::
Execute_load_query_log_event(THD *thd_arg, const char* query_arg,
                             ulong query_length_arg, uint fn_pos_start_arg,
                             uint fn_pos_end_arg,
                             binary_log::enum_load_dup_handling dup_handling_arg,
                             bool using_trans, bool immediate, bool suppress_use,
                             int errcode)
: binary_log::Query_event(query_arg, thd_arg->catalog().str, thd_arg->db().str,
                          query_length_arg,
                          thd_arg->thread_id(), thd_arg->variables.sql_mode,
                          thd_arg->variables.auto_increment_increment,
                          thd_arg->variables.auto_increment_offset,
                          thd_arg->variables.lc_time_names->number,
                          (ulonglong)thd_arg->table_map_for_update,
                          errcode,
                          thd_arg->db().str ? strlen(thd_arg->db().str) : 0,
                          thd_arg->catalog().str ? strlen(thd_arg->catalog().str) : 0),
  Query_log_event(thd_arg, query_arg, query_length_arg, using_trans, immediate,
                  suppress_use, errcode),
  binary_log::Execute_load_query_event(thd_arg->file_id, fn_pos_start_arg,
                           fn_pos_end_arg, dup_handling_arg)
{
  if (Query_log_event::is_valid() && file_id != 0)
    is_valid_param= true;
  common_header->type_code= binary_log::EXECUTE_LOAD_QUERY_EVENT;
}
#endif /* !MYSQL_CLIENT */


Execute_load_query_log_event::
Execute_load_query_log_event(const char* buf, uint event_len,
                             const Format_description_event* desc_event)
  : binary_log::Query_event(buf, event_len, desc_event,
                            binary_log::EXECUTE_LOAD_QUERY_EVENT),
    Query_log_event(buf, event_len, desc_event,
                    binary_log::EXECUTE_LOAD_QUERY_EVENT),
    binary_log::Execute_load_query_event(buf, event_len, desc_event)
{
  if (!Query_log_event::is_valid())
  {
    //clear all the variables set in execute_load_query_event
    file_id= 0; fn_pos_start= 0; fn_pos_end= 0;
    dup_handling= binary_log::LOAD_DUP_ERROR;
  }
  if (Query_log_event::is_valid() && file_id != 0)
    is_valid_param= true;
}


ulong Execute_load_query_log_event::get_post_header_size_for_derived()
{
  return Binary_log_event::EXECUTE_LOAD_QUERY_EXTRA_HEADER_LEN;
}


#ifndef MYSQL_CLIENT
bool
Execute_load_query_log_event::write_post_header_for_derived(IO_CACHE* file)
{
  uchar buf[Binary_log_event::EXECUTE_LOAD_QUERY_EXTRA_HEADER_LEN];
  int4store(buf, file_id);
  int4store(buf + 4, fn_pos_start);
  int4store(buf + 4 + 4, fn_pos_end);
  *(buf + 4 + 4 + 4)= (uchar) dup_handling;
  return wrapper_my_b_safe_write(file, buf, Binary_log_event::EXECUTE_LOAD_QUERY_EXTRA_HEADER_LEN);
}
#endif


#ifdef MYSQL_CLIENT
void Execute_load_query_log_event::print(FILE* file,
                                         PRINT_EVENT_INFO* print_event_info)
{
  print(file, print_event_info, 0);
}

/**
  Prints the query as LOAD DATA LOCAL and with rewritten filename.
*/
void Execute_load_query_log_event::print(FILE* file,
                                         PRINT_EVENT_INFO* print_event_info,
                                         const char *local_fname)
{
  IO_CACHE *const head= &print_event_info->head_cache;

  print_query_header(head, print_event_info);
  /**
    reduce the size of io cache so that the write function is called
    for every call to my_b_printf().
   */
  DBUG_EXECUTE_IF ("simulate_execute_event_write_error",
                   {head->write_pos= head->write_end;
                   DBUG_SET("+d,simulate_file_write_error");});

  if (local_fname)
  {
    my_b_write(head, (uchar*) query, fn_pos_start);
    my_b_printf(head, " LOCAL INFILE ");
    pretty_print_str(head, local_fname, strlen(local_fname));

    if (dup_handling == binary_log::LOAD_DUP_REPLACE)
      my_b_printf(head, " REPLACE");
    my_b_printf(head, " INTO");
    my_b_write(head, (uchar*) query + fn_pos_end, q_len-fn_pos_end);
    my_b_printf(head, "\n%s\n", print_event_info->delimiter);
  }
  else
  {
    my_b_write(head, (uchar*) query, q_len);
    my_b_printf(head, "\n%s\n", print_event_info->delimiter);
  }

  if (!print_event_info->short_form)
    my_b_printf(head, "# file_id: %d \n", file_id);
}
#endif


#if defined(HAVE_REPLICATION) && !defined(MYSQL_CLIENT)
int Execute_load_query_log_event::pack_info(Protocol *protocol)
{
  char *buf, *pos;
  if (!(buf= (char*) my_malloc(key_memory_log_event,
                               9 + (db_len * 2) + 2 + q_len + 10 + 21,
                               MYF(MY_WME))))
    return 1;
  pos= buf;
  if (db && db_len)
  {
    /*
      Statically allocates room to store '\0' and an identifier
      that may have NAME_LEN * 2 due to quoting and there are
      two quoting characters that wrap them.
    */
    char quoted_db[1 + NAME_LEN * 2 + 2];// quoted length of the identifier
    size_t size= 0;
    size= my_strmov_quoted_identifier(this->thd, quoted_db, db, 0);
    pos= my_stpcpy(buf, "use ");
    memcpy(pos, quoted_db, size);
    pos= my_stpcpy(pos + size, "; ");
  }
  if (query && q_len)
  {
    memcpy(pos, query, q_len);
    pos+= q_len;
  }
  pos= my_stpcpy(pos, " ;file_id=");
  pos= int10_to_str((long) file_id, pos, 10);
  protocol->store(buf, pos-buf, &my_charset_bin);
  my_free(buf);
  return 0;
}


int
Execute_load_query_log_event::do_apply_event(Relay_log_info const *rli)
{
  char *p;
  char *buf;
  char *fname;
  char *fname_end;
  int error;

  buf= (char*) my_malloc(key_memory_log_event,
                         q_len + 1 - (fn_pos_end - fn_pos_start) +
                         (FN_REFLEN + TEMP_FILE_MAX_LEN) + 10 + 8 + 5, MYF(MY_WME));

  DBUG_EXECUTE_IF("LOAD_DATA_INFILE_has_fatal_error", my_free(buf); buf= NULL;);

  /* Replace filename and LOCAL keyword in query before executing it */
  if (buf == NULL)
  {
    rli->report(ERROR_LEVEL, ER_SLAVE_FATAL_ERROR,
                ER(ER_SLAVE_FATAL_ERROR), "Not enough memory");
    return 1;
  }

  p= buf;
  memcpy(p, query, fn_pos_start);
  p+= fn_pos_start;
  fname= (p= strmake(p, STRING_WITH_LEN(" INFILE \'")));
  p= slave_load_file_stem(p, file_id, server_id, ".data");
  fname_end= p= strend(p);                      // Safer than p=p+5
  *(p++)='\'';
  switch (dup_handling) {
  case binary_log::LOAD_DUP_IGNORE:
    p= strmake(p, STRING_WITH_LEN(" IGNORE"));
    break;
  case binary_log::LOAD_DUP_REPLACE:
    p= strmake(p, STRING_WITH_LEN(" REPLACE"));
    break;
  default:
    /* Ordinary load data */
    break;
  }
  p= strmake(p, STRING_WITH_LEN(" INTO "));
  p= strmake(p, query+fn_pos_end, q_len-fn_pos_end);

  error= Query_log_event::do_apply_event(rli, buf, p-buf);

  /* Forging file name for deletion in same buffer */
  *fname_end= 0;

  /*
    If there was an error the slave is going to stop, leave the
    file so that we can re-execute this event at START SLAVE.
  */
  if (!error)
    mysql_file_delete(key_file_log_event_data, fname, MYF(MY_WME));

  my_free(buf);
  return error;
}
#endif


/**************************************************************************
	sql_ex_info methods
**************************************************************************/

/*
  sql_ex_info::write_data()
*/

bool sql_ex_info::write_data(IO_CACHE* file)
{
  if (data_info.new_format())
  {
    return (write_str_at_most_255_bytes(file, data_info.field_term,
                                        (uint) data_info.field_term_len) ||
	    write_str_at_most_255_bytes(file, data_info.enclosed,
                                        (uint) data_info.enclosed_len) ||
	    write_str_at_most_255_bytes(file, data_info.line_term,
                                        (uint) data_info.line_term_len) ||
	    write_str_at_most_255_bytes(file, data_info.line_start,
                                        (uint) data_info.line_start_len) ||
	    write_str_at_most_255_bytes(file, data_info.escaped,
                                        (uint) data_info.escaped_len) ||
	    my_b_safe_write(file,(uchar*) &(data_info.opt_flags), 1));
  }
  else
  {
    /**
      @todo This is sensitive to field padding. We should write a
      char[7], not an old_sql_ex. /sven
    */
    binary_log::old_sql_ex old_ex;
    old_ex.field_term= *(data_info.field_term);
    old_ex.enclosed=   *(data_info.enclosed);
    old_ex.line_term=  *(data_info.line_term);
    old_ex.line_start= *(data_info.line_start);
    old_ex.escaped=    *(data_info.escaped);
    old_ex.opt_flags=  data_info.opt_flags;
    old_ex.empty_flags= data_info.empty_flags;
    return my_b_safe_write(file, (uchar*) &old_ex, sizeof(old_ex)) != 0;
  }
}


/**
  sql_ex_info::init()
  This method initializes the members of strcuture variable sql_ex_info,
  defined in a Load_log_event. The structure, initializes the sub struct
  data_info, with the subclause characters in a LOAD_DATA_INFILE query.

*/
const char *sql_ex_info::init(const char *buf, const char *buf_end,
                              bool use_new_format)
{
  return data_info.init(buf, buf_end, use_new_format);
}
#ifndef DBUG_OFF
#ifndef MYSQL_CLIENT
static uchar dbug_extra_row_data_val= 0;

/**
   set_extra_data

   Called during self-test to generate various
   self-consistent binlog row event extra
   thread data structures which can be checked
   when reading the binlog.

   @param arr  Buffer to use
*/
const uchar* set_extra_data(uchar* arr)
{
  uchar val= (dbug_extra_row_data_val++) %
    (EXTRA_ROW_INFO_MAX_PAYLOAD + 1); /* 0 .. MAX_PAYLOAD + 1 */
  arr[EXTRA_ROW_INFO_LEN_OFFSET]= val + EXTRA_ROW_INFO_HDR_BYTES;
  arr[EXTRA_ROW_INFO_FORMAT_OFFSET]= val;
  for (uchar i=0; i<val; i++)
    arr[EXTRA_ROW_INFO_HDR_BYTES+i]= val;

  return arr;
}

#endif // #ifndef MYSQL_CLIENT

/**
   check_extra_data

   Called during self-test to check that
   binlog row event extra data is self-
   consistent as defined by the set_extra_data
   function above.

   Will assert(false) if not.

   @param extra_row_data
*/
void check_extra_data(uchar* extra_row_data)
{
  assert(extra_row_data);
  uint16 len= extra_row_data[EXTRA_ROW_INFO_LEN_OFFSET];
  uint8 val= len - EXTRA_ROW_INFO_HDR_BYTES;
  assert(extra_row_data[EXTRA_ROW_INFO_FORMAT_OFFSET] == val);
  for (uint16 i= 0; i < val; i++)
  {
    assert(extra_row_data[EXTRA_ROW_INFO_HDR_BYTES + i] == val);
  }
}

#endif  // #ifndef DBUG_OFF

/**************************************************************************
	Rows_log_event member functions
**************************************************************************/

#ifndef MYSQL_CLIENT
Rows_log_event::Rows_log_event(THD *thd_arg, TABLE *tbl_arg, const Table_id& tid,
                               MY_BITMAP const *cols, bool using_trans,
                               Log_event_type event_type,
                               const uchar* extra_row_info)
 : binary_log::Rows_event(event_type),
   Log_event(thd_arg, 0,
             using_trans ? Log_event::EVENT_TRANSACTIONAL_CACHE :
                           Log_event::EVENT_STMT_CACHE,
             Log_event::EVENT_NORMAL_LOGGING,
             header(), footer())
#ifdef HAVE_REPLICATION
    , m_curr_row(NULL), m_curr_row_end(NULL), m_key(NULL), m_key_info(NULL),
    m_distinct_keys(Key_compare(&m_key_info)), m_distinct_key_spare_buf(NULL)
#endif
{
  common_header->type_code= m_type;
  m_row_count= 0;
  m_table_id= tid;
  m_width= tbl_arg ? tbl_arg->s->fields : 1;
  m_rows_buf= 0; m_rows_cur= 0; m_rows_end= 0; m_flags= 0;
  m_type= event_type; m_extra_row_data=0;

  DBUG_ASSERT(tbl_arg && tbl_arg->s && tid.is_valid());

  if (thd_arg->variables.option_bits & OPTION_NO_FOREIGN_KEY_CHECKS)
      set_flags(NO_FOREIGN_KEY_CHECKS_F);
  if (thd_arg->variables.option_bits & OPTION_RELAXED_UNIQUE_CHECKS)
      set_flags(RELAXED_UNIQUE_CHECKS_F);
#ifndef DBUG_OFF
  uchar extra_data[255];
  DBUG_EXECUTE_IF("extra_row_data_set",
                  /* Set extra row data to a known value */
                  extra_row_info = set_extra_data(extra_data););
#endif
  if (extra_row_info)
  {
    /* Copy Extra data from thd into new event */
    uint8 extra_data_len= extra_row_info[EXTRA_ROW_INFO_LEN_OFFSET];
    assert(extra_data_len >= EXTRA_ROW_INFO_HDR_BYTES);

    m_extra_row_data= (uchar*) my_malloc(key_memory_log_event,
                                         extra_data_len, MYF(MY_WME));

    if (likely(m_extra_row_data != NULL))
    {
      memcpy(m_extra_row_data, extra_row_info,
             extra_data_len);
    }
  }

  /* if bitmap_init fails, caught in is_valid() */
  if (likely(!bitmap_init(&m_cols,
                          m_width <= sizeof(m_bitbuf)*8 ? m_bitbuf : NULL,
                          m_width,
                          false)))
  {
    /* Cols can be zero if this is a dummy binrows event */
    if (likely(cols != NULL))
    {
      memcpy(m_cols.bitmap, cols->bitmap, no_bytes_in_map(cols));
      create_last_word_mask(&m_cols);
    }
  }
  else
  {
    // Needed because bitmap_init() does not set it to null on failure
    m_cols.bitmap= 0;
  }
  /*
   -Check that malloc() succeeded in allocating memory for the rows
    buffer and the COLS vector.
   -Checking that an Update_rows_log_event
    is valid is done while setting the Update_rows_log_event::is_valid
  */
  if (m_rows_buf && m_cols.bitmap)
    is_valid_param= true;
}
#endif

Rows_log_event::Rows_log_event(const char *buf, uint event_len,
                               const Format_description_event
                               *description_event)
: binary_log::Rows_event(buf, event_len, description_event),
  Log_event(header(), footer()),
  m_row_count(0),
#ifndef MYSQL_CLIENT
  m_table(NULL),
#endif
  m_rows_buf(0), m_rows_cur(0), m_rows_end(0)
#if !defined(MYSQL_CLIENT) && defined(HAVE_REPLICATION)
    , m_curr_row(NULL), m_curr_row_end(NULL), m_key(NULL), m_key_info(NULL),
    m_distinct_keys(Key_compare(&m_key_info)), m_distinct_key_spare_buf(NULL)
#endif
{
  DBUG_ENTER("Rows_log_event::Rows_log_event(const char*,...)");

  DBUG_ASSERT(header()->type_code == m_type);


  if (m_extra_row_data)
    DBUG_EXECUTE_IF("extra_row_data_check",
                    /* Check extra data has expected value */
                    check_extra_data(m_extra_row_data););


  /*
     m_cols and m_cols_ai are of the type MY_BITMAP, which are members of
     class Rows_log_event, and are used while applying the row events on
     the slave.
     The bitmap integer is initialized by copying the contents of the
     vector column_before_image for m_cols.bitamp, and vector
     column_after_image for m_cols_ai.bitmap. m_cols_ai is only initialized
     for UPDATE_ROWS_EVENTS, else it is equal to the before image.
  */
  memset(&m_cols, 0, sizeof(m_cols));
  /* if bitmap_init fails, is_valid will be set to false */
  if (likely(!bitmap_init(&m_cols,
                          m_width <= sizeof(m_bitbuf) * 8 ? m_bitbuf : NULL,
                          m_width,
                          false)))
  {
    if (!columns_before_image.empty())
    {
      memcpy(m_cols.bitmap, &columns_before_image[0], (m_width + 7) / 8);
      create_last_word_mask(&m_cols);
      DBUG_DUMP("m_cols", (uchar*) m_cols.bitmap, no_bytes_in_map(&m_cols));
    } //end if columns_before_image.empty()
    else
    m_cols.bitmap= NULL;
  }
  else
  {
    // Needed because bitmap_init() does not set it to null on failure
    m_cols.bitmap= NULL;
    DBUG_VOID_RETURN;
  }
  m_cols_ai.bitmap= m_cols.bitmap; //See explanation below while setting is_valid.

  if ((m_type == binary_log::UPDATE_ROWS_EVENT) ||
      (m_type == binary_log::UPDATE_ROWS_EVENT_V1))
  {
    /* if bitmap_init fails, is_valid will be set to false*/
    if (likely(!bitmap_init(&m_cols_ai,
                            m_width <= sizeof(m_bitbuf_ai) * 8 ?
                                        m_bitbuf_ai : NULL,
                            m_width,
                            false)))
    {
      if (!columns_after_image.empty())
      {
        memcpy(m_cols_ai.bitmap, &columns_after_image[0], (m_width + 7) / 8);
        create_last_word_mask(&m_cols_ai);
       DBUG_DUMP("m_cols_ai", (uchar*) m_cols_ai.bitmap,
                  no_bytes_in_map(&m_cols_ai));
      }
      else
        m_cols_ai.bitmap= NULL;
    }
    else
    {
      // Needed because bitmap_init() does not set it to null on failure
      m_cols_ai.bitmap= 0;
      DBUG_VOID_RETURN;
    }
  }


  /*
    m_rows_buf, m_cur_row and m_rows_end are pointers to the vector rows.
    m_rows_buf is the pointer to the first byte of first row in the event.
    m_curr_row points to current row being applied on the slave. Initially,
    this points to the same element as m_rows_buf in the vector.
    m_rows_end points to the last byte in the last row in the event.

    These pointers are used while applying the events on to the slave, and
    are not required for decoding.
  */
  if (likely(!row.empty()))
  {
    m_rows_buf= &row[0];
#if !defined(MYSQL_CLIENT) && defined(HAVE_REPLICATION)
    m_curr_row= m_rows_buf;
#endif
    m_rows_end= m_rows_buf + row.size() - 1;
    m_rows_cur= m_rows_end;
  }
  /*
    -Check that malloc() succeeded in allocating memory for the row
     buffer and the COLS vector.
    -Checking that an Update_rows_log_event
     is valid is done while setting the Update_rows_log_event::is_valid
  */
  if (m_rows_buf && m_cols.bitmap)
    is_valid_param= true;
  DBUG_VOID_RETURN;
}

Rows_log_event::~Rows_log_event()
{
  if (m_cols.bitmap)
  {
    if (m_cols.bitmap == m_bitbuf) // no my_malloc happened
      m_cols.bitmap= 0; // so no my_free in bitmap_free
    bitmap_free(&m_cols); // To pair with bitmap_init().
  }
}
size_t Rows_log_event::get_data_size()
{
  int const general_type_code= get_general_type_code();

  uchar buf[sizeof(m_width) + 1];
  uchar *end= net_store_length(buf, m_width);

  DBUG_EXECUTE_IF("old_row_based_repl_4_byte_map_id_master",
                  return 6 + no_bytes_in_map(&m_cols) + (end - buf) +
                  (general_type_code == binary_log::UPDATE_ROWS_EVENT ?
                                        no_bytes_in_map(&m_cols_ai) : 0) +
                  (m_rows_cur - m_rows_buf););

  int data_size= 0;
  bool is_v2_event= common_header->type_code > binary_log::DELETE_ROWS_EVENT_V1;
  if (is_v2_event)
  {
    data_size= Binary_log_event::ROWS_HEADER_LEN_V2 +
      (m_extra_row_data ?
       ROWS_V_TAG_LEN + m_extra_row_data[EXTRA_ROW_INFO_LEN_OFFSET]:
       0);
  }
  else
  {
    data_size= Binary_log_event::ROWS_HEADER_LEN_V1;
  }
  data_size+= no_bytes_in_map(&m_cols);
  data_size+= (uint) (end - buf);

  if (general_type_code == binary_log::UPDATE_ROWS_EVENT)
    data_size+= no_bytes_in_map(&m_cols_ai);

  data_size+= (uint) (m_rows_cur - m_rows_buf);
  return data_size; 
}


#ifndef MYSQL_CLIENT
int Rows_log_event::do_add_row_data(uchar *row_data, size_t length)
{
  /*
    When the table has a primary key, we would probably want, by default, to
    log only the primary key value instead of the entire "before image". This
    would save binlog space. TODO
  */
  DBUG_ENTER("Rows_log_event::do_add_row_data");
  DBUG_PRINT("enter", ("row_data: 0x%lx  length: %lu", (ulong) row_data,
                       (ulong) length));

  /*
    If length is zero, there is nothing to write, so we just
    return. Note that this is not an optimization, since calling
    realloc() with size 0 means free().
   */
  if (length == 0)
  {
    m_row_count++;
    DBUG_RETURN(0);
  }

  DBUG_DUMP("row_data", row_data, min<size_t>(length, 32));

  DBUG_ASSERT(m_rows_buf <= m_rows_cur);
  DBUG_ASSERT(!m_rows_buf || (m_rows_end && m_rows_buf < m_rows_end));
  DBUG_ASSERT(m_rows_cur <= m_rows_end);

  /* The cast will always work since m_rows_cur <= m_rows_end */
  if (static_cast<size_t>(m_rows_end - m_rows_cur) <= length)
  {
    size_t const block_size= 1024;
    ulong cur_size= m_rows_cur - m_rows_buf;
    DBUG_EXECUTE_IF("simulate_too_big_row_case1",
                     cur_size= UINT_MAX32 - (block_size * 10);
                     length= UINT_MAX32 - (block_size * 10););
    DBUG_EXECUTE_IF("simulate_too_big_row_case2",
                     cur_size= UINT_MAX32 - (block_size * 10);
                     length= block_size * 10;);
    DBUG_EXECUTE_IF("simulate_too_big_row_case3",
                     cur_size= block_size * 10;
                     length= UINT_MAX32 - (block_size * 10););
    DBUG_EXECUTE_IF("simulate_too_big_row_case4",
                     cur_size= UINT_MAX32 - (block_size * 10);
                     length= (block_size * 10) - block_size + 1;);
    ulong remaining_space= UINT_MAX32 - cur_size;
    /* Check that the new data fits within remaining space and we can add
       block_size without wrapping.
     */
    if (length > remaining_space ||
        ((length + block_size) > remaining_space))
    {
      sql_print_error("The row data is greater than 4GB, which is too big to "
                      "write to the binary log.");
      DBUG_RETURN(ER_BINLOG_ROW_LOGGING_FAILED);
    }
    const size_t new_alloc= 
        block_size * ((cur_size + length + block_size - 1) / block_size);
    if (new_alloc)
      row.resize(new_alloc);

    /* If the memory moved, we need to move the pointers */
    if (new_alloc && &row[0] != m_rows_buf)
    {
      m_rows_buf= &row[0];
      if (m_rows_buf && m_cols.bitmap)
        is_valid_param= true;
      m_rows_cur= m_rows_buf + cur_size;
    }

    /*
       The end pointer should always be changed to point to the end of
       the allocated memory.
    */
    m_rows_end= m_rows_buf + new_alloc;
  }

  DBUG_ASSERT(m_rows_cur + length <= m_rows_end);
  memcpy(m_rows_cur, row_data, length);
  m_rows_cur+= length;
  m_row_count++;
  DBUG_RETURN(0);
}
#endif

#if !defined(MYSQL_CLIENT) && defined(HAVE_REPLICATION)

/**
  Checks if any of the columns in the given table is
  signaled in the bitmap.

  For each column in the given table checks if it is
  signaled in the bitmap. This is most useful when deciding
  whether a before image (BI) can be used or not for
  searching a row. If no column is signaled, then the
  image cannot be used for searching a record (regardless
  of using position(), index scan or table scan). Here is
  an example:

  MASTER> SET @@binlog_row_image='MINIMAL';
  MASTER> CREATE TABLE t1 (a int, b int, c int, primary key(c));
  SLAVE>  CREATE TABLE t1 (a int, b int);
  MASTER> INSERT INTO t1 VALUES (1,2,3);
  MASTER> UPDATE t1 SET a=2 WHERE b=2;

  For the update statement only the PK (column c) is
  logged in the before image (BI). As such, given that
  the slave has no column c, it will not be able to
  find the row, because BI has no values for the columns
  the slave knows about (column a and b).

  @param table   the table reference on the slave.
  @param cols the bitmap signaling columns available in
                 the BI.

  @return TRUE if BI contains usable colums for searching,
          FALSE otherwise.
*/
static
my_bool is_any_column_signaled_for_table(TABLE *table, MY_BITMAP *cols)
{
  DBUG_ENTER("is_any_column_signaled_for_table");

  for (Field **ptr= table->field ;
       *ptr && ((*ptr)->field_index < cols->n_bits);
       ptr++)
  {
    if (bitmap_is_set(cols, (*ptr)->field_index))
      DBUG_RETURN(TRUE);
  }

  DBUG_RETURN (FALSE);
}

/**
  Checks if the fields in the given key are signaled in
  the bitmap.

  Validates whether the before image is usable for the
  given key. It can be the case that the before image
  does not contain values for the key (eg, master was
  using 'minimal' option for image logging and slave has
  different index structure on the table). Here is an
  example:

  MASTER> SET @@binlog_row_image='MINIMAL';
  MASTER> CREATE TABLE t1 (a int, b int, c int, primary key(c));
  SLAVE> CREATE TABLE t1 (a int, b int, c int, key(a,c));
  MASTER> INSERT INTO t1 VALUES (1,2,3);
  MASTER> UPDATE t1 SET a=2 WHERE b=2;

  When finding the row on the slave, one cannot use the
  index (a,c) to search for the row, because there is only
  data in the before image for column c. This function
  checks the fields needed for a given key and searches
  the bitmap to see if all the fields required are
  signaled.

  @param keyinfo  reference to key.
  @param cols     the bitmap signaling which columns
                  have available data.

  @return TRUE if all fields are signaled in the bitmap
          for the given key, FALSE otherwise.
*/
static
my_bool are_all_columns_signaled_for_key(KEY *keyinfo, MY_BITMAP *cols)
{
  DBUG_ENTER("are_all_columns_signaled_for_key");

  for (uint i=0 ; i < keyinfo->user_defined_key_parts ;i++)
  {
    uint fieldnr= keyinfo->key_part[i].fieldnr - 1;
    if (fieldnr >= cols->n_bits ||
        !bitmap_is_set(cols, fieldnr))
      DBUG_RETURN(FALSE);
  }

  DBUG_RETURN(TRUE);
}

/**
  Searches the table for a given key that can be used
  according to the existing values, ie, columns set
  in the bitmap.

  The caller can specify which type of key to find by
  setting the following flags in the key_type parameter:

    - PRI_KEY_FLAG
      Returns the primary key.

    - UNIQUE_KEY_FLAG
      Returns a unique key (flagged with HA_NOSAME)

    - MULTIPLE_KEY_FLAG
      Returns a key that is not unique (flagged with HA_NOSAME
      and without HA_NULL_PART_KEY) nor PK.

  The above flags can be used together, in which case, the
  search is conducted in the above listed order. Eg, the
  following flag:

    (PRI_KEY_FLAG | UNIQUE_KEY_FLAG | MULTIPLE_KEY_FLAG)

  means that a primary key is returned if it is suitable. If
  not then the unique keys are searched. If no unique key is
  suitable, then the keys are searched. Finally, if no key
  is suitable, MAX_KEY is returned.

  @param table    reference to the table.
  @param bi_cols  a bitmap that filters out columns that should
                  not be considered while searching the key.
                  Columns that should be considered are set.
  @param key_type the type of key to search for.

  @return MAX_KEY if no key, according to the key_type specified
          is suitable. Returns the key otherwise.

*/
static
uint
search_key_in_table(TABLE *table, MY_BITMAP *bi_cols, uint key_type)
{
  DBUG_ENTER("search_key_in_table");

  KEY *keyinfo;
  uint res= MAX_KEY;
  uint key;

  if (key_type & PRI_KEY_FLAG &&
      (table->s->primary_key < MAX_KEY))
  {
    DBUG_PRINT("debug", ("Searching for PK"));
    keyinfo= table->s->key_info + table->s->primary_key;
    if (are_all_columns_signaled_for_key(keyinfo, bi_cols))
      DBUG_RETURN(table->s->primary_key);
  }

  if (key_type & UNIQUE_KEY_FLAG)
  {
    DBUG_PRINT("debug", ("Searching for UK"));
    for (key=0,keyinfo= table->key_info ;
         (key < table->s->keys) && (res == MAX_KEY);
         key++,keyinfo++)
    {
      /*
        - Unique keys cannot be disabled, thence we skip the check.
        - Skip unique keys with nullable parts
        - Skip primary keys
      */
      if (!((keyinfo->flags & (HA_NOSAME | HA_NULL_PART_KEY)) == HA_NOSAME) ||
          (key == table->s->primary_key))
        continue;
      res= are_all_columns_signaled_for_key(keyinfo, bi_cols) ?
           key : MAX_KEY;

      if (res < MAX_KEY)
        DBUG_RETURN(res);
    }
    DBUG_PRINT("debug", ("UK has NULLABLE parts or not all columns signaled."));
  }

  if (key_type & MULTIPLE_KEY_FLAG && table->s->keys)
  {
    DBUG_PRINT("debug", ("Searching for K."));
    for (key=0,keyinfo= table->key_info ;
         (key < table->s->keys) && (res == MAX_KEY);
         key++,keyinfo++)
    {
      /*
        - Skip innactive keys
        - Skip unique keys without nullable parts
        - Skip indices that do not support ha_index_next() e.g. full-text
        - Skip primary keys
      */
      if (!(table->s->keys_in_use.is_set(key)) ||
          ((keyinfo->flags & (HA_NOSAME | HA_NULL_PART_KEY)) == HA_NOSAME) ||
          !(table->file->index_flags(key, 0, true) & HA_READ_NEXT) ||
          (key == table->s->primary_key))
        continue;

      res= are_all_columns_signaled_for_key(keyinfo, bi_cols) ?
           key : MAX_KEY;

      if (res < MAX_KEY)
        DBUG_RETURN(res);
    }
    DBUG_PRINT("debug", ("Not all columns signaled for K."));
  }

  DBUG_RETURN(res);
}

void
Rows_log_event::decide_row_lookup_algorithm_and_key()
{

  DBUG_ENTER("decide_row_lookup_algorithm_and_key");

  /*
    Decision table:
    - I  --> Index scan / search
    - T  --> Table scan
    - Hi --> Hash over index
    - Ht --> Hash over the entire table

    |--------------+-----------+------+------+------|
    | Index\Option | I , T , H | I, T | I, H | T, H |
    |--------------+-----------+------+------+------|
    | PK / UK      | I         | I    | I    | Hi   |
    | K            | Hi        | I    | Hi   | Hi   |
    | No Index     | Ht        | T    | Ht   | Ht   |
    |--------------+-----------+------+------+------|

  */

  TABLE *table= this->m_table;
  uint event_type= this->get_general_type_code();
  MY_BITMAP *cols= &this->m_cols;
  this->m_rows_lookup_algorithm= ROW_LOOKUP_NOT_NEEDED;
  this->m_key_index= MAX_KEY;
  this->m_key_info= NULL;

  if (event_type == binary_log::WRITE_ROWS_EVENT)  // row lookup not needed
    DBUG_VOID_RETURN;

  if (!(slave_rows_search_algorithms_options & SLAVE_ROWS_INDEX_SCAN))
    goto TABLE_OR_INDEX_HASH_SCAN;

  /* PK or UK => use LOOKUP_INDEX_SCAN */
  this->m_key_index= search_key_in_table(table, cols, (PRI_KEY_FLAG | UNIQUE_KEY_FLAG));
  if (this->m_key_index != MAX_KEY)
  {
    DBUG_PRINT("info", ("decide_row_lookup_algorithm_and_key: decided - INDEX_SCAN"));
    this->m_rows_lookup_algorithm= ROW_LOOKUP_INDEX_SCAN;
    goto end;
  }

TABLE_OR_INDEX_HASH_SCAN:

  /*
     NOTE: Engines like Blackhole cannot use HASH_SCAN, because
           they do not syncronize reads .
   */
  if (!(slave_rows_search_algorithms_options & SLAVE_ROWS_HASH_SCAN) ||
      (table->file->ha_table_flags() & HA_READ_OUT_OF_SYNC))
    goto TABLE_OR_INDEX_FULL_SCAN;

  /* search for a key to see if we can narrow the lookup domain further. */
  this->m_key_index= search_key_in_table(table, cols, (PRI_KEY_FLAG | UNIQUE_KEY_FLAG | MULTIPLE_KEY_FLAG));
  this->m_rows_lookup_algorithm= ROW_LOOKUP_HASH_SCAN;
  if (m_key_index < MAX_KEY)
    m_distinct_key_spare_buf= (uchar*) thd->alloc(table->key_info[m_key_index].key_length);
  DBUG_PRINT("info", ("decide_row_lookup_algorithm_and_key: decided - HASH_SCAN"));
  goto end;

TABLE_OR_INDEX_FULL_SCAN:

  this->m_key_index= MAX_KEY;

  /* If we can use an index, try to narrow the scan a bit further. */
  if (slave_rows_search_algorithms_options & SLAVE_ROWS_INDEX_SCAN)
    this->m_key_index= search_key_in_table(table, cols, (PRI_KEY_FLAG | UNIQUE_KEY_FLAG | MULTIPLE_KEY_FLAG));

  if (this->m_key_index != MAX_KEY)
  {
    DBUG_PRINT("info", ("decide_row_lookup_algorithm_and_key: decided - INDEX_SCAN"));
    this->m_rows_lookup_algorithm= ROW_LOOKUP_INDEX_SCAN;
  }
  else
  {
    DBUG_PRINT("info", ("decide_row_lookup_algorithm_and_key: decided - TABLE_SCAN"));
    this->m_rows_lookup_algorithm= ROW_LOOKUP_TABLE_SCAN;
  }

end:

  /* m_key_index is ready, set m_key_info now. */
  m_key_info= m_table->key_info + m_key_index;
  /*
    m_key_info will influence key comparison code in HASH_SCAN mode,
    so the m_distinct_keys set should still be empty.
  */
  DBUG_ASSERT(m_distinct_keys.empty());

#ifndef DBUG_OFF
  const char* s= ((m_rows_lookup_algorithm == Rows_log_event::ROW_LOOKUP_TABLE_SCAN) ? "TABLE_SCAN" :
                  ((m_rows_lookup_algorithm == Rows_log_event::ROW_LOOKUP_HASH_SCAN) ? "HASH_SCAN" :
                   "INDEX_SCAN"));

  // only for testing purposes
  slave_rows_last_search_algorithm_used= m_rows_lookup_algorithm;
  DBUG_PRINT("debug", ("Row lookup method: %s", s));
#endif

  DBUG_VOID_RETURN;
}

/*
  Encapsulates the  operations to be done before applying
  row events for update and delete.

  @ret value error code
             0 success
*/
int
Rows_log_event::row_operations_scan_and_key_setup()
{
  int error= 0;
  DBUG_ENTER("Row_log_event::row_operations_scan_and_key_setup");

  /*
     Prepare memory structures for search operations. If
     search is performed:

     1. using hash search => initialize the hash
     2. using key => decide on key to use and allocate mem structures
     3. using table scan => do nothing
   */
  decide_row_lookup_algorithm_and_key();

  switch (m_rows_lookup_algorithm)
  {
  case ROW_LOOKUP_HASH_SCAN:
    {
      if (m_hash.init())
        error= HA_ERR_OUT_OF_MEM;
      goto err;
    }
  case ROW_LOOKUP_INDEX_SCAN:
    {
      DBUG_ASSERT (m_key_index < MAX_KEY);
      // Allocate buffer for key searches
      m_key= (uchar*)my_malloc(key_memory_log_event,
                               m_key_info->key_length, MYF(MY_WME));
      if (!m_key)
        error= HA_ERR_OUT_OF_MEM;
      goto err;
    }
  case ROW_LOOKUP_TABLE_SCAN:
  default: break;
  }
err:
  DBUG_RETURN(error);
}

/*
  Encapsulates the  operations to be done after applying
  row events for update and delete.

  @ret value error code
             0 success
*/

int
Rows_log_event::row_operations_scan_and_key_teardown(int error)
{
  DBUG_ENTER("Rows_log_event::row_operations_scan_and_key_teardown");

  DBUG_ASSERT(!m_table->file->inited);
  switch (m_rows_lookup_algorithm)
  {
  case ROW_LOOKUP_HASH_SCAN:
    {
      m_hash.deinit(); // we don't need the hash anymore.
      goto err;
    }

  case ROW_LOOKUP_INDEX_SCAN:
    {
      if (m_table->s->keys > 0)
      {
        my_free(m_key); // Free for multi_malloc
        m_key= NULL;
        m_key_index= MAX_KEY;
        m_key_info= NULL;
      }
     goto err;
    }

  case ROW_LOOKUP_TABLE_SCAN:
  default: break;
  }

err:
  m_rows_lookup_algorithm= ROW_LOOKUP_UNDEFINED;
  DBUG_RETURN(error);
}

/*
  Compares table->record[0] and table->record[1]

  Returns TRUE if different.
*/
static bool record_compare(TABLE *table, MY_BITMAP *cols)
{
  DBUG_ENTER("record_compare");

  /*
    Need to set the X bit and the filler bits in both records since
    there are engines that do not set it correctly.

    In addition, since MyISAM checks that one hasn't tampered with the
    record, it is necessary to restore the old bytes into the record
    after doing the comparison.

    TODO[record format ndb]: Remove it once NDB returns correct
    records. Check that the other engines also return correct records.
   */

  DBUG_DUMP("record[0]", table->record[0], table->s->reclength);
  DBUG_DUMP("record[1]", table->record[1], table->s->reclength);

  bool result= false;
  uchar saved_x[2]= {0, 0}, saved_filler[2]= {0, 0};

  if (table->s->null_bytes > 0)
  {
    for (int i = 0 ; i < 2 ; ++i)
    {
      /*
        If we have an X bit then we need to take care of it.
      */
      if (!(table->s->db_options_in_use & HA_OPTION_PACK_RECORD))
      {
        saved_x[i]= table->record[i][0];
        table->record[i][0]|= 1U;
      }

      /*
         If (last_null_bit_pos == 0 && null_bytes > 1), then:

         X bit (if any) + N nullable fields + M Field_bit fields = 8 bits

         Ie, the entire byte is used.
      */
      if (table->s->last_null_bit_pos > 0)
      {
        saved_filler[i]= table->record[i][table->s->null_bytes - 1];
        table->record[i][table->s->null_bytes - 1]|=
          256U - (1U << table->s->last_null_bit_pos);
      }
    }
  }

  /**
    Compare full record only if:
    - there are no blob fields (otherwise we would also need
      to compare blobs contents as well);
    - there are no varchar fields (otherwise we would also need
      to compare varchar contents as well);
    - there are no null fields, otherwise NULLed fields
      contents (i.e., the don't care bytes) may show arbitrary
      values, depending on how each engine handles internally.
    - if all the bitmap is set (both are full rows)
    */
  if ((table->s->blob_fields +
       table->s->varchar_fields +
       table->s->null_fields) == 0 &&
      bitmap_is_set_all(cols))
  {
    result= cmp_record(table,record[1]);
  }

  /*
    Fallback to field-by-field comparison:
    1. start by checking if the field is signaled:
    2. if it is, first compare the null bit if the field is nullable
    3. then compare the contents of the field, if it is not
       set to null
   */
  else
  {
    for (Field **ptr=table->field ;
         *ptr && ((*ptr)->field_index < cols->n_bits) && !result;
         ptr++)
    {
      Field *field= *ptr;
      if (bitmap_is_set(cols, field->field_index) && !field->is_virtual_gcol())
      {
        /* compare null bit */
        if (field->is_null() != field->is_null_in_record(table->record[1]))
          result= true;

        /* compare content, only if fields are not set to NULL */
        else if (!field->is_null())
          result= field->cmp_binary_offset(table->s->rec_buff_length);
      }
    }
  }

  /*
    Restore the saved bytes.

    TODO[record format ndb]: Remove this code once NDB returns the
    correct record format.
  */
  if (table->s->null_bytes > 0)
  {
    for (int i = 0 ; i < 2 ; ++i)
    {
      if (!(table->s->db_options_in_use & HA_OPTION_PACK_RECORD))
        table->record[i][0]= saved_x[i];

      if (table->s->last_null_bit_pos)
        table->record[i][table->s->null_bytes - 1]= saved_filler[i];
    }
  }

  DBUG_RETURN(result);
}

void Rows_log_event::do_post_row_operations(Relay_log_info const *rli, int error)
{

  /*
    If m_curr_row_end  was not set during event execution (e.g., because
    of errors) we can't proceed to the next row. If the error is transient
    (i.e., error==0 at this point) we must call unpack_current_row() to set
    m_curr_row_end.
  */

  DBUG_PRINT("info", ("curr_row: 0x%lu; curr_row_end: 0x%lu; rows_end: 0x%lu",
                      (ulong) m_curr_row, (ulong) m_curr_row_end, (ulong) m_rows_end));

  if (!m_curr_row_end && !error)
  {
    const uchar *previous_m_curr_row= m_curr_row;
    error= unpack_current_row(rli, &m_cols);

    if (!error && previous_m_curr_row == m_curr_row)
    {
      error= 1;
    }
  }

  // at this moment m_curr_row_end should be set
  DBUG_ASSERT(error || m_curr_row_end != NULL);
  DBUG_ASSERT(error || m_curr_row <= m_curr_row_end);
  DBUG_ASSERT(error || m_curr_row_end <= m_rows_end);

  m_curr_row= m_curr_row_end;

  if (error == 0 && !m_table->file->has_transactions())
  {
    thd->get_transaction()->set_unsafe_rollback_flags(Transaction_ctx::SESSION,
                                                      TRUE);
    thd->get_transaction()->set_unsafe_rollback_flags(Transaction_ctx::STMT,
                                                      TRUE);
  }
}

int Rows_log_event::handle_idempotent_and_ignored_errors(Relay_log_info const *rli, int *err)
{
  int error= *err;
  if (error)
  {
    int actual_error= convert_handler_error(error, thd, m_table);
    bool idempotent_error= (idempotent_error_code(error) &&
                           (rbr_exec_mode == RBR_EXEC_MODE_IDEMPOTENT));
    bool ignored_error= (idempotent_error == 0 ?
                         ignored_error_code(actual_error) : 0);

    if (idempotent_error || ignored_error)
    {
      loglevel ll;
      if (idempotent_error)
        ll= WARNING_LEVEL;
      else
        ll= INFORMATION_LEVEL;
      slave_rows_error_report(ll, error, rli, thd, m_table,
                              get_type_str(),
                              const_cast<Relay_log_info*>(rli)->get_rpl_log_name(),
                              (ulong) common_header->log_pos);
      thd->get_stmt_da()->reset_condition_info(thd);
      clear_all_errors(thd, const_cast<Relay_log_info*>(rli));
      *err= 0;
      if (idempotent_error == 0)
        return ignored_error;
    }
  }

  return *err;
}

int Rows_log_event::do_apply_row(Relay_log_info const *rli)
{
  DBUG_ENTER("Rows_log_event::do_apply_row");

  int error= 0;

  /* in_use can have been set to NULL in close_tables_for_reopen */
  THD* old_thd= m_table->in_use;
  if (!m_table->in_use)
    m_table->in_use= thd;

  error= do_exec_row(rli);

  if(error)
  {
    DBUG_PRINT("info", ("error: %s", HA_ERR(error)));
    DBUG_ASSERT(error != HA_ERR_RECORD_DELETED);
  }

  m_table->in_use = old_thd;

  DBUG_RETURN(error);
}

/**
   Does the cleanup
     -  closes the index if opened by open_record_scan
     -  closes the table if opened for scanning.
*/
int
Rows_log_event::close_record_scan()
{
  DBUG_ENTER("Rows_log_event::close_record_scan");
  int error= 0;

  // if there is something to actually close
  if (m_key_index < MAX_KEY)
  {
    if (m_table->file->inited)
      error= m_table->file->ha_index_end();
  }
  else if (m_table->file->inited)
    error= m_table->file->ha_rnd_end();

  DBUG_RETURN(error);
}

/**
  Fetches next row. If it is a HASH_SCAN over an index, it populates
  table->record[0] with the next row corresponding to the index. If
  the indexes are in non-contigous ranges it fetches record corresponding
  to the key value in the next range.

  @parms: bool first_read : signifying if this is the first time we are reading a row
          over an index.
  @return_value: -  error code when there are no more reeords to be fetched or some other
                    error occured,
                 -  0 otherwise.
*/
int
Rows_log_event::next_record_scan(bool first_read)
{
  DBUG_ENTER("Rows_log_event::next_record_scan");
  DBUG_ASSERT(m_table->file->inited);
  TABLE *table= m_table;
  int error= 0;

  if (m_key_index >= MAX_KEY)
    error= table->file->ha_rnd_next(table->record[0]);
  else
  {
    /*
      We need to set the null bytes to ensure that the filler bit are
      all set when returning.  There are storage engines that just set
      the necessary bits on the bytes and don't set the filler bits
      correctly.
    */
    if (table->s->null_bytes > 0)
      table->record[0][table->s->null_bytes - 1]|=
        256U - (1U << table->s->last_null_bit_pos);

    if (!first_read)
    {
      /*
        if we fail to fetch next record corresponding to a key value, we
        move to the next key value. If we are out of key values as well an error
        will be returned.
       */
      error= table->file->ha_index_next_same(table->record[0], m_key,
                                             m_key_info->key_length);
      if(m_rows_lookup_algorithm == ROW_LOOKUP_HASH_SCAN)
      {
        /*
          if we are out of rows for this particular key value, we reposition the
          marker according to the next key value that we have in the list.
         */
        if (error)
        {
          if (m_itr != m_distinct_keys.end())
          {
            m_key= *m_itr;
            m_itr++;
            first_read= true;
          }
          else
            error= HA_ERR_KEY_NOT_FOUND;
        }
      }
    }

    if (first_read)
      if ((error= table->file->ha_index_read_map(table->record[0], m_key,
                                                 HA_WHOLE_KEY,
                                                 HA_READ_KEY_EXACT)))
      {
        DBUG_PRINT("info",("no record matching the key found in the table"));
        if (error == HA_ERR_RECORD_DELETED)
          error= HA_ERR_KEY_NOT_FOUND;
      }
  }

  DBUG_RETURN(error);
}

/**
  Initializes scanning of rows. Opens an index and initializes an iterator
  over a list of distinct keys (m_distinct_keys) if it is a HASH_SCAN
  over an index or the table if its a HASH_SCAN over the table.
*/
int
Rows_log_event::open_record_scan()
{
  int error= 0;
  TABLE *table= m_table;
  DBUG_ENTER("Rows_log_event::open_record_scan");

  if (m_key_index < MAX_KEY )
  {
    if(m_rows_lookup_algorithm == ROW_LOOKUP_HASH_SCAN)
    {
      /* initialize the iterator over the list of distinct keys that we have */
      m_itr= m_distinct_keys.begin();

      /* get the first element from the list of keys and increment the
         iterator
       */
      m_key= *m_itr;
      m_itr++;
    }
    else {
      /* this is an INDEX_SCAN we need to store the key in m_key */
      DBUG_ASSERT((m_rows_lookup_algorithm == ROW_LOOKUP_INDEX_SCAN) && m_key);
      key_copy(m_key, m_table->record[0], m_key_info, 0);
    }

    /*
      Save copy of the record in table->record[1]. It might be needed
      later if linear search is used to find exact match.
     */
    store_record(table,record[1]);

    DBUG_PRINT("info",("locating record using a key (index_read)"));

    /* The m_key_index'th key is active and usable: search the table using the index */
    if (!table->file->inited && (error= table->file->ha_index_init(m_key_index, FALSE)))
    {
      DBUG_PRINT("info",("ha_index_init returns error %d",error));
      goto end;
    }

    DBUG_DUMP("key data", m_key, m_key_info->key_length);
  }
  else
  {
    if ((error= table->file->ha_rnd_init(1)))
    {
      DBUG_PRINT("info",("error initializing table scan"
          " (ha_rnd_init returns %d)",error));
      table->file->print_error(error, MYF(0));
    }
  }

end:
  DBUG_RETURN(error);
}

/**
  Populates the m_distinct_keys with unique keys to be modified
  during HASH_SCAN over keys.
  @return_value -0 success
                -Err_code
*/
int
Rows_log_event::add_key_to_distinct_keyset()
{
  int error= 0;
  DBUG_ENTER("Rows_log_event::add_key_to_distinct_keyset");
  DBUG_ASSERT(m_key_index < MAX_KEY);
  key_copy(m_distinct_key_spare_buf, m_table->record[0], m_key_info, 0);
  std::pair<std::set<uchar *, Key_compare>::iterator,bool> ret=
    m_distinct_keys.insert(m_distinct_key_spare_buf);
  if (ret.second)
  {
    /* Insert is successful, so allocate a new buffer for next key */
    m_distinct_key_spare_buf= (uchar*) thd->alloc(m_key_info->key_length);
    if (!m_distinct_key_spare_buf)
    {
      error= HA_ERR_OUT_OF_MEM;
      goto err;
    }
  }

err:
  DBUG_RETURN(error);
}


int Rows_log_event::do_index_scan_and_update(Relay_log_info const *rli)
{
  DBUG_ENTER("Rows_log_event::do_index_scan_and_update");
  DBUG_ASSERT(m_table && m_table->in_use != NULL);

  int error= 0;
  const uchar *saved_m_curr_row= m_curr_row;

  /*
    rpl_row_tabledefs.test specifies that
    if the extra field on the slave does not have a default value
    and this is okay with Delete or Update events.
    Todo: fix wl3228 hld that requires defaults for all types of events
  */

  prepare_record(m_table, &m_cols, FALSE);
  if ((error= unpack_current_row(rli, &m_cols)))
    goto end;

  /*
    Trying to do an index scan without a usable key
    This is a valid state because we allow the user
    to set Slave_rows_search_algorithm= 'INDEX_SCAN'.

    Therefore on tables with no indexes we will end
    up here.
   */
  if (m_key_index >= MAX_KEY)
  {
    error= HA_ERR_END_OF_FILE;
    goto end;
  }

#ifndef DBUG_OFF
  DBUG_PRINT("info",("looking for the following record"));
  DBUG_DUMP("record[0]", m_table->record[0], m_table->s->reclength);
#endif

  if (m_key_index != m_table->s->primary_key)
    /* we dont have a PK, or PK is not usable */
    goto INDEX_SCAN;

  if ((m_table->file->ha_table_flags() & HA_READ_BEFORE_WRITE_REMOVAL))
  {
    /*
      Read removal is possible since the engine supports write without
      previous read using full primary key
    */
    DBUG_PRINT("info", ("using read before write removal"));
    DBUG_ASSERT(m_key_index == m_table->s->primary_key);

    /*
      Tell the handler to ignore if key exists or not, since it's
      not yet known if the key does exist(when using rbwr)
    */
    m_table->file->extra(HA_EXTRA_IGNORE_NO_KEY);

    goto end;
  }

  if ((m_table->file->ha_table_flags() & HA_PRIMARY_KEY_REQUIRED_FOR_POSITION))
  {
    /*
      Use a more efficient method to fetch the record given by
      table->record[0] if the engine allows it.  We first compute a
      row reference using the position() member function (it will be
      stored in table->file->ref) and then use rnd_pos() to position
      the "cursor" (i.e., record[0] in this case) at the correct row.

      TODO: Check that the correct record has been fetched by
      comparing it with the original record. Take into account that the
      record on the master and slave can be of different
      length. Something along these lines should work:

      ADD>>>  store_record(table,record[1]);
              int error= table->file->rnd_pos(table->record[0], table->file->ref);
      ADD>>>  DBUG_ASSERT(memcmp(table->record[1], table->record[0],
                                 table->s->reclength) == 0);

    */

    DBUG_PRINT("info",("locating record using primary key (position)"));
    if (m_table->file->inited && (error= m_table->file->ha_index_end()))
      goto end;

    error= m_table->file->rnd_pos_by_record(m_table->record[0]);
    if (error)
    {
      DBUG_PRINT("info",("rnd_pos returns error %d",error));
      if (error == HA_ERR_RECORD_DELETED)
        error= HA_ERR_KEY_NOT_FOUND;
    }

    goto end;
  }

  // We can't use position() - try other methods.

INDEX_SCAN:

  /* Use the m_key_index'th key */

  if ((error= open_record_scan()))
    goto end;

  error= next_record_scan(true);
  if (error)
  {
    DBUG_PRINT("info",("no record matching the key found in the table"));
    if (error == HA_ERR_RECORD_DELETED)
      error= HA_ERR_KEY_NOT_FOUND;
    goto end;
  }


  DBUG_PRINT("info",("found first matching record"));
  DBUG_DUMP("record[0]", m_table->record[0], m_table->s->reclength);
  /*
    Below is a minor "optimization".  If the key (i.e., key number
    0) has the HA_NOSAME flag set, we know that we have found the
    correct record (since there can be no duplicates); otherwise, we
    have to compare the record with the one found to see if it is
    the correct one.

    CAVEAT! This behaviour is essential for the replication of,
    e.g., the mysql.proc table since the correct record *shall* be
    found using the primary key *only*.  There shall be no
    comparison of non-PK columns to decide if the correct record is
    found.  I can see no scenario where it would be incorrect to
    chose the row to change only using a PK or an UNNI.
  */
  if (m_key_info->flags & HA_NOSAME || m_key_index == m_table->s->primary_key)
  {
    /* Unique does not have non nullable part */
    if (!(m_key_info->flags & (HA_NULL_PART_KEY)))
      goto end;  // record found
    else
    {
      /*
        Unique has nullable part. We need to check if there is any field in the
        BI image that is null and part of UNNI.
      */
      bool null_found= FALSE;
      for (uint i=0; i < m_key_info->user_defined_key_parts && !null_found; i++)
      {
        uint fieldnr= m_key_info->key_part[i].fieldnr - 1;
        Field **f= m_table->field+fieldnr;
        null_found= (*f)->is_null();
      }

      if (!null_found)
        goto end;           // record found

      /* else fall through to index scan */
    }
  }

  /*
    In case key is not unique, we still have to iterate over records found
    and find the one which is identical to the row given. A copy of the
    record we are looking for is stored in record[1].
   */
  DBUG_PRINT("info",("non-unique index, scanning it to find matching record"));

  while (record_compare(m_table, &m_cols))
  {
    while((error= next_record_scan(false)))
    {
      /* We just skip records that has already been deleted */
      if (error == HA_ERR_RECORD_DELETED)
        continue;
      DBUG_PRINT("info",("no record matching the given row found"));
      goto end;
    }
  }

end:

  DBUG_ASSERT(error != HA_ERR_RECORD_DELETED);

  if (error && error != HA_ERR_RECORD_DELETED)
    m_table->file->print_error(error, MYF(0));
  else
    error= do_apply_row(rli);

  if (!error)
    error= close_record_scan();  
  else
    /* 
      we are already with errors. Keep the error code and 
      try to close the scan anyway.
    */
    (void) close_record_scan(); 

  if ((get_general_type_code() == binary_log::UPDATE_ROWS_EVENT) &&
      (saved_m_curr_row == m_curr_row))
  {
    /* we need to unpack the AI so that positions get updated */
    m_curr_row= m_curr_row_end;
    unpack_current_row(rli, &m_cols_ai);
  }
  m_table->default_column_bitmaps();
  DBUG_RETURN(error);

}

int Rows_log_event::do_hash_row(Relay_log_info const *rli)
{
  DBUG_ENTER("Rows_log_event::do_hash_row");
  DBUG_ASSERT(m_table && m_table->in_use != NULL);
  int error= 0;

  /* create an empty entry to add to the hash table */
  HASH_ROW_ENTRY* entry= m_hash.make_entry();
  if (entry == NULL)
  {
    error= 1;
    goto end;
  }
  /* Prepare the record, unpack and save positions. */
  entry->positions->bi_start= m_curr_row;        // save the bi start pos
  prepare_record(m_table, &m_cols, false);
  if ((error= unpack_current_row(rli, &m_cols)))
    goto end;
  entry->positions->bi_ends= m_curr_row_end;    // save the bi end pos

  /*
    Now that m_table->record[0] is filled in, we can add the entry
    to the hash table. Note that the put operation calculates the
    key based on record[0] contents (including BLOB fields).
   */
  m_hash.put(m_table, &m_cols, entry);

  if (m_key_index < MAX_KEY)
    add_key_to_distinct_keyset();

  /*
    We need to unpack the AI to advance the positions, so we
    know when we have reached m_rows_end and that we do not
    unpack the AI in the next iteration as if it was a BI.
  */
  if (get_general_type_code() == binary_log::UPDATE_ROWS_EVENT)
  {
    /* Save a copy of the BI. */
    store_record(m_table, record[1]);

     /*
      This is the situation after hashing the BI:

      ===|=== before image ====|=== after image ===|===
         ^                     ^
         m_curr_row            m_curr_row_end
    */

    /* Set the position to the start of the record to be unpacked. */
    m_curr_row= m_curr_row_end;

    /* We shouldn't need this, but lets not leave loose ends */
    prepare_record(m_table, &m_cols, false);
    error= unpack_current_row(rli, &m_cols_ai);

    /*
      This is the situation after unpacking the AI:

      ===|=== before image ====|=== after image ===|===
                               ^                   ^
                               m_curr_row          m_curr_row_end
    */

    /* Restore back the copy of the BI. */
    restore_record(m_table, record[1]);
  }

end:
  DBUG_RETURN(error);
}

int Rows_log_event::do_scan_and_update(Relay_log_info const *rli)
{
  DBUG_ENTER("Rows_log_event::do_scan_and_update");
  DBUG_ASSERT(m_table && m_table->in_use != NULL);
  DBUG_ASSERT(m_hash.is_empty() == false);
  TABLE *table= m_table;
  int error= 0;
  const uchar *saved_last_m_curr_row= NULL;
  const uchar *saved_last_m_curr_row_end= NULL;
  /* create an empty entry to add to the hash table */
  HASH_ROW_ENTRY* entry= NULL;
  int idempotent_errors= 0;
  int i= 0;

  saved_last_m_curr_row=m_curr_row;
  saved_last_m_curr_row_end=m_curr_row_end;

  DBUG_PRINT("info",("Hash was populated with %d records!", m_hash.size()));

  /* open table or index depending on whether we have set m_key_index or not. */
  if ((error= open_record_scan()))
    goto err;

  /*
     Scan the table only once and compare against entries in hash.
     When a match is found, apply the changes.
   */
  do
  {
    /* get the next record from the table */
    error= next_record_scan(i == 0);
    i++;

    if(error)
      DBUG_PRINT("info", ("error: %s", HA_ERR(error)));
    switch (error) {
      case 0:
      {
        entry= m_hash.get(table, &m_cols);
        store_record(table, record[1]);

        /**
           If there are collisions we need to be sure that this is
           indeed the record we want.  Loop through all records for
           the given key and explicitly compare them against the
           record we got from the storage engine.
         */
        while(entry)
        {
          m_curr_row= entry->positions->bi_start;
          m_curr_row_end= entry->positions->bi_ends;

          prepare_record(table, &m_cols, false);
          if ((error= unpack_current_row(rli, &m_cols)))
            goto close_table;

          if (record_compare(table, &m_cols))
            m_hash.next(&entry);
          else
            break;   // we found a match
        }

        /**
           We found the entry we needed, just apply the changes.
         */
        if (entry)
        {
          // just to be safe, copy the record from the SE to table->record[0]
          restore_record(table, record[1]);

          /**
             At this point, both table->record[0] and
             table->record[1] have the SE row that matched the one
             in the hash table.

             Thence if this is a DELETE we wouldn't need to mess
             around with positions anymore, but since this can be an
             update, we need to provide positions so that AI is
             unpacked correctly to table->record[0] in UPDATE
             implementation of do_exec_row().
          */
          m_curr_row= entry->positions->bi_start;
          m_curr_row_end= entry->positions->bi_ends;

          /* we don't need this entry anymore, just delete it */
          if ((error= m_hash.del(entry)))
            goto err;

          if ((error= do_apply_row(rli)))
          {
            if (handle_idempotent_and_ignored_errors(rli, &error))
              goto close_table;

            do_post_row_operations(rli, error);
          }
        }
      }
      break;

      case HA_ERR_RECORD_DELETED:
        // get next
        continue;

      case HA_ERR_KEY_NOT_FOUND:
        /* If the slave exec mode is idempotent or the error is
            skipped error, then don't break */
        if (handle_idempotent_and_ignored_errors(rli, &error))
          goto close_table;
        idempotent_errors++;
        continue;

      case HA_ERR_END_OF_FILE:
      default:
        // exception (hash is not empty and we have reached EOF or
        // other error happened)
        goto close_table;
    }
  }
  /**
    if the rbr_exec_mode is set to Idempotent, we cannot expect the hash to
    be empty. In such cases we count the number of idempotent errors and check
    if it is equal to or greater than the number of rows left in the hash.
   */
  while (((idempotent_errors < m_hash.size()) && !m_hash.is_empty()) &&
         (!error || (error == HA_ERR_RECORD_DELETED)));

close_table:
  if (error == HA_ERR_RECORD_DELETED)
    error= 0;

  if (error)
  {
    table->file->print_error(error, MYF(0));
    DBUG_PRINT("info", ("Failed to get next record"
                        " (ha_rnd_next returns %d)",error));
    /*
      we are already with errors. Keep the error code and
      try to close the scan anyway.
    */
    (void) close_record_scan();
  }
  else
    error= close_record_scan();

  DBUG_ASSERT((m_hash.is_empty() && !error) ||
              (!m_hash.is_empty() &&
               ((error) || (idempotent_errors >= m_hash.size()))));

err:

  if ((m_hash.is_empty() && !error) || (idempotent_errors >= m_hash.size()))
  {
    /**
       Reset the last positions, because the positions are lost while
       handling entries in the hash.
     */
    m_curr_row= saved_last_m_curr_row;
    m_curr_row_end= saved_last_m_curr_row_end;
  }

  DBUG_RETURN(error);
}

int Rows_log_event::do_hash_scan_and_update(Relay_log_info const *rli)
{
  DBUG_ENTER("Rows_log_event::do_hash_scan_and_update");
  DBUG_ASSERT(m_table && m_table->in_use != NULL);

  // HASHING PART

  /* unpack the BI (and AI, if it exists) and add it to the hash map. */
  if (int error= this->do_hash_row(rli))
    DBUG_RETURN(error);

  /* We have not yet hashed all rows in the buffer. Do not proceed to the SCAN part. */
  if (m_curr_row_end < m_rows_end)
    DBUG_RETURN (0);

  DBUG_PRINT("info",("Hash was populated with %d records!", m_hash.size()));
  DBUG_ASSERT(m_curr_row_end == m_rows_end);

  // SCANNING & UPDATE PART

  DBUG_RETURN(this->do_scan_and_update(rli));
}

int Rows_log_event::do_table_scan_and_update(Relay_log_info const *rli)
{
  int error= 0;
  const uchar* saved_m_curr_row= m_curr_row;
  TABLE* table= m_table;

  DBUG_ENTER("Rows_log_event::do_table_scan_and_update");
  DBUG_ASSERT(m_curr_row != m_rows_end);
  DBUG_PRINT("info",("locating record using table scan (ha_rnd_next)"));

  saved_m_curr_row= m_curr_row;

  /** unpack the before image */
  prepare_record(table, &m_cols, FALSE);
  if (!(error= unpack_current_row(rli, &m_cols)))
  {
    /** save a copy so that we can compare against it later */
    store_record(m_table, record[1]);

    int restart_count= 0; // Number of times scanning has restarted from top

    if ((error= m_table->file->ha_rnd_init(1)))
    {
      DBUG_PRINT("info",("error initializing table scan"
                         " (ha_rnd_init returns %d)",error));
      goto end;
    }

    /* Continue until we find the right record or have made a full loop */
    do
    {
  restart_ha_rnd_next:
      error= m_table->file->ha_rnd_next(m_table->record[0]);
      if (error)
        DBUG_PRINT("info", ("error: %s", HA_ERR(error)));
      switch (error) {
      case HA_ERR_END_OF_FILE:
        // restart scan from top
        if (++restart_count < 2)
        {
          if ((error= m_table->file->ha_rnd_init(1)))
            goto end;
          goto restart_ha_rnd_next;
        }
        break;

      case HA_ERR_RECORD_DELETED:
        // fetch next
        goto restart_ha_rnd_next;
      case 0:
        // we're good, check if record matches
        break;

      default:
        // exception
        goto end;
      }
    }
    while (restart_count < 2 && record_compare(m_table, &m_cols));
  }

end:

  DBUG_ASSERT(error != HA_ERR_RECORD_DELETED);

  /* either we report error or apply the changes */
  if (error && error != HA_ERR_RECORD_DELETED)
  {
    DBUG_PRINT("info", ("Failed to get next record"
                        " (ha_rnd_next returns %d)",error));
    m_table->file->print_error(error, MYF(0));
  }
  else
    error= do_apply_row(rli);


  if (!error)
    error= close_record_scan();  
  else
    /* 
      we are already with errors. Keep the error code and 
      try to close the scan anyway.
    */
    (void) close_record_scan(); 

  if ((get_general_type_code() == binary_log::UPDATE_ROWS_EVENT) &&
      (saved_m_curr_row == m_curr_row)) // we need to unpack the AI
  {
    m_curr_row= m_curr_row_end;
    unpack_current_row(rli, &m_cols);
  }

  table->default_column_bitmaps();
  DBUG_RETURN(error);
}

int Rows_log_event::do_apply_event(Relay_log_info const *rli)
{
  DBUG_ENTER("Rows_log_event::do_apply_event(Relay_log_info*)");
  TABLE *table= NULL;
  int error= 0;

  /*
    'thd' has been set by exec_relay_log_event(), just before calling
    do_apply_event(). We still check here to prevent future coding
    errors.
  */
  DBUG_ASSERT(rli->info_thd == thd);

  /*
    If there is no locks taken, this is the first binrow event seen
    after the table map events.  We should then lock all the tables
    used in the transaction and proceed with execution of the actual
    event.
  */
  if (!thd->lock)
  {
    /*
      Lock_tables() reads the contents of thd->lex, so they must be
      initialized.

      We also call the mysql_reset_thd_for_next_command(), since this
      is the logical start of the next "statement". Note that this
      call might reset the value of current_stmt_binlog_format, so
      we need to do any changes to that value after this function.
    */
    lex_start(thd);
    mysql_reset_thd_for_next_command(thd);

    enum_gtid_statement_status state= gtid_pre_statement_checks(thd);
    if (state == GTID_STATEMENT_EXECUTE)
    {
      if (gtid_pre_statement_post_implicit_commit_checks(thd))
        state= GTID_STATEMENT_CANCEL;
    }

    if (state == GTID_STATEMENT_CANCEL)
    {
      uint error= thd->get_stmt_da()->mysql_errno();
      DBUG_ASSERT(error != 0);
      rli->report(ERROR_LEVEL, error,
                  "Error executing row event: '%s'",
                  thd->get_stmt_da()->message_text());
      thd->is_slave_error= 1;
      DBUG_RETURN(-1);
    }
    else if (state == GTID_STATEMENT_SKIP)
      goto end;

    /*
      The current statement is just about to begin and 
      has not yet modified anything. Note, all.modified is reset
      by mysql_reset_thd_for_next_command.
    */
    thd->get_transaction()->reset_unsafe_rollback_flags(Transaction_ctx::STMT);
    /*
      This is a row injection, so we flag the "statement" as
      such. Note that this code is called both when the slave does row
      injections and when the BINLOG statement is used to do row
      injections.
    */
    thd->lex->set_stmt_row_injection();

    /*
      There are a few flags that are replicated with each row event.
      Make sure to set/clear them before executing the main body of
      the event.
    */
    if (get_flags(NO_FOREIGN_KEY_CHECKS_F))
      thd->variables.option_bits|= OPTION_NO_FOREIGN_KEY_CHECKS;
    else
      thd->variables.option_bits&= ~OPTION_NO_FOREIGN_KEY_CHECKS;

    if (get_flags(RELAXED_UNIQUE_CHECKS_F))
      thd->variables.option_bits|= OPTION_RELAXED_UNIQUE_CHECKS;
    else
      thd->variables.option_bits&= ~OPTION_RELAXED_UNIQUE_CHECKS;

    thd->binlog_row_event_extra_data = m_extra_row_data;

    /* A small test to verify that objects have consistent types */
    DBUG_ASSERT(sizeof(thd->variables.option_bits) == sizeof(OPTION_RELAXED_UNIQUE_CHECKS));
    DBUG_EXECUTE_IF("rows_log_event_before_open_table",
                    {
                      const char action[] = "now SIGNAL before_open_table WAIT_FOR go_ahead_sql";
                      DBUG_ASSERT(!debug_sync_set_action(thd, STRING_WITH_LEN(action)));
                    };);
    if (open_and_lock_tables(thd, rli->tables_to_lock, 0))
    {
      if (thd->is_error())
      {
        uint actual_error= thd->get_stmt_da()->mysql_errno();
        if (ignored_error_code(actual_error))
        {
          if (log_warnings > 1)
            rli->report(WARNING_LEVEL, actual_error,
                        "Error executing row event: '%s'",
                        thd->get_stmt_da()->message_text());
          thd->get_stmt_da()->reset_condition_info(thd);
          clear_all_errors(thd, const_cast<Relay_log_info*>(rli));
          error= 0;
          goto end;
        }
        else
        {
          rli->report(ERROR_LEVEL, actual_error,
                      "Error executing row event: '%s'",
                      thd->get_stmt_da()->message_text());
          thd->is_slave_error= 1;
        }
      }
      DBUG_RETURN(1);
    }

    /*
      When the open and locking succeeded, we check all tables to
      ensure that they still have the correct type.
    */

    {
      DBUG_PRINT("debug", ("Checking compability of tables to lock - tables_to_lock: %p",
                           rli->tables_to_lock));

      /**
        When using RBR and MyISAM MERGE tables the base tables that make
        up the MERGE table can be appended to the list of tables to lock.
  
        Thus, we just check compatibility for those that tables that have
        a correspondent table map event (ie, those that are actually going
        to be accessed while applying the event). That's why the loop stops
        at rli->tables_to_lock_count .

        NOTE: The base tables are added here are removed when 
              close_thread_tables is called.
       */
      TABLE_LIST *table_list_ptr= rli->tables_to_lock;
      for (uint i=0 ; table_list_ptr && (i < rli->tables_to_lock_count);
           table_list_ptr= table_list_ptr->next_global, i++)
      {
        /*
          Below if condition takes care of skipping base tables that
          make up the MERGE table (which are added by open_tables()
          call). They are added next to the merge table in the list.
          For eg: If RPL_TABLE_LIST is t3->t1->t2 (where t1 and t2
          are base tables for merge table 't3'), open_tables will modify
          the list by adding t1 and t2 again immediately after t3 in the
          list (*not at the end of the list*). New table_to_lock list will
          look like t3->t1'->t2'->t1->t2 (where t1' and t2' are TABLE_LIST
          objects added by open_tables() call). There is no flag(or logic) in
          open_tables() that can skip adding these base tables to the list.
          So the logic here should take care of skipping them.

          tables_to_lock_count logic will take care of skipping base tables
          that are added at the end of the list.
          For eg: If RPL_TABLE_LIST is t1->t2->t3, open_tables will modify
          the list into t1->t2->t3->t1'->t2'. t1' and t2' will be skipped
          because tables_to_lock_count logic in this for loop.
        */
        if (table_list_ptr->parent_l)
          continue;
        /*
          We can use a down cast here since we know that every table added
          to the tables_to_lock is a RPL_TABLE_LIST (or child table which is
          skipped above).
        */
        RPL_TABLE_LIST *ptr= static_cast<RPL_TABLE_LIST*>(table_list_ptr);
        DBUG_ASSERT(ptr->m_tabledef_valid);
        TABLE *conv_table;
        if (!ptr->m_tabledef.compatible_with(thd, const_cast<Relay_log_info*>(rli),
                                             ptr->table, &conv_table))
        {
          DBUG_PRINT("debug", ("Table: %s.%s is not compatible with master",
                               ptr->table->s->db.str,
                               ptr->table->s->table_name.str));
          if (thd->is_slave_error)
          {
            const_cast<Relay_log_info*>(rli)->slave_close_thread_tables(thd);
            DBUG_RETURN(ERR_BAD_TABLE_DEF);
          }
          else
          {
            thd->get_stmt_da()->reset_condition_info(thd);
            clear_all_errors(thd, const_cast<Relay_log_info*>(rli));
            error= 0;
            goto end;
          }
        }
        DBUG_PRINT("debug", ("Table: %s.%s is compatible with master"
                             " - conv_table: %p",
                             ptr->table->s->db.str,
                             ptr->table->s->table_name.str, conv_table));
        ptr->m_conv_table= conv_table;
      }
    }

    /*
      ... and then we add all the tables to the table map and but keep
      them in the tables to lock list.

      We also invalidate the query cache for all the tables, since
      they will now be changed.

      TODO [/Matz]: Maybe the query cache should not be invalidated
      here? It might be that a table is not changed, even though it
      was locked for the statement.  We do know that each
      Rows_log_event contain at least one row, so after processing one
      Rows_log_event, we can invalidate the query cache for the
      associated table.
     */
    TABLE_LIST *ptr= rli->tables_to_lock;
    for (uint i=0 ;  ptr && (i < rli->tables_to_lock_count); ptr= ptr->next_global, i++)
    {
      /*
        Please see comment in above 'for' loop to know the reason
        for this if condition
      */
      if (ptr->parent_l)
        continue;
      const_cast<Relay_log_info*>(rli)->m_table_map.set_table(ptr->table_id, ptr->table);
    }

    query_cache.invalidate_locked_for_write(rli->tables_to_lock);
  }

  table=
    m_table= const_cast<Relay_log_info*>(rli)->m_table_map.get_table(m_table_id);

  DBUG_PRINT("debug", ("m_table: 0x%lx, m_table_id: %llu", (ulong) m_table,
                       m_table_id.id()));

  /*
    A row event comprising of a P_S table
    - should not be replicated (i.e executed) by the slave SQL thread.
    - should not be executed by the client in the  form BINLOG '...' stmts.
  */
  if (table && table->s->table_category == TABLE_CATEGORY_PERFORMANCE)
    table= NULL;

  if (table)
  {
    /*
      table == NULL means that this table should not be replicated
      (this was set up by Table_map_log_event::do_apply_event()
      which tested replicate-* rules).
    */

    /*
      It's not needed to set_time() but
      1) it continues the property that "Time" in SHOW PROCESSLIST shows how
      much slave is behind
      2) it will be needed when we allow replication from a table with no
      TIMESTAMP column to a table with one.
      So we call set_time(), like in SBR. Presently it changes nothing.
    */
    thd->set_time(&(common_header->when));

    thd->binlog_row_event_extra_data = m_extra_row_data;

    /*
      Now we are in a statement and will stay in a statement until we
      see a STMT_END_F.

      We set this flag here, before actually applying any rows, in
      case the SQL thread is stopped and we need to detect that we're
      inside a statement and halting abruptly might cause problems
      when restarting.
     */
    const_cast<Relay_log_info*>(rli)->set_flag(Relay_log_info::IN_STMT);

     if ( m_width == table->s->fields && bitmap_is_set_all(&m_cols))
      set_flags(COMPLETE_ROWS_F);

    /*
      Set tables write and read sets.

      Read_set contains all slave columns (in case we are going to fetch
      a complete record from slave)

      Write_set equals the m_cols bitmap sent from master but it can be
      longer if slave has extra columns.
     */

    DBUG_PRINT_BITSET("debug", "Setting table's read_set from: %s", &m_cols);

    bitmap_set_all(table->read_set);
    if (get_general_type_code() == binary_log::DELETE_ROWS_EVENT ||
        get_general_type_code() == binary_log::UPDATE_ROWS_EVENT)
        bitmap_intersect(table->read_set,&m_cols);

    /*
      Call mark_generated_columns() to set read_set/write_set bits of the
      virtual generated columns as required in order to get these computed.
      This is needed since all columns need to have a value in the before
      image for the record when doing the update (some storage engines will
      use this for maintaining of secondary indexes). This call is required
      even for DELETE events to set write_set bit in order to satisfy
      ASSERTs in Field_*::store functions.

      binlog_prepare_row_image() function, which will be called from
      binlogging functions (binlog_update_row() and binlog_delete_row())
      will take care of removing these spurious fields required during
      execution but not needed for binlogging. In case of inserts, there
      are no spurious fields (all generated columns are required to be written
      into the binlog).
    */

    if (m_table->vfield)
      m_table->mark_generated_columns(get_general_type_code() == binary_log::UPDATE_ROWS_EVENT);

    bitmap_set_all(table->write_set);

    /* WRITE ROWS EVENTS store the bitmap in m_cols instead of m_cols_ai */
    MY_BITMAP *after_image= ((get_general_type_code() == binary_log::UPDATE_ROWS_EVENT) ?
                             &m_cols_ai : &m_cols);
    bitmap_intersect(table->write_set, after_image);

    if (thd->slave_thread) // set the mode for slave
      this->rbr_exec_mode= slave_exec_mode_options;
    else //set the mode for user thread
      this->rbr_exec_mode= thd->variables.rbr_exec_mode_options;

    // Do event specific preparations
    error= do_before_row_operations(rli);

    /*
      Bug#56662 Assertion failed: next_insert_id == 0, file handler.cc
      Don't allow generation of auto_increment value when processing
      rows event by setting 'MODE_NO_AUTO_VALUE_ON_ZERO'. The exception
      to this rule happens when the auto_inc column exists on some
      extra columns on the slave. In that case, do not force
      MODE_NO_AUTO_VALUE_ON_ZERO.
    */
    sql_mode_t saved_sql_mode= thd->variables.sql_mode;
    if (!is_auto_inc_in_extra_columns())
      thd->variables.sql_mode= MODE_NO_AUTO_VALUE_ON_ZERO;

    // row processing loop

    /*
      set the initial time of this ROWS statement if it was not done
      before in some other ROWS event.
     */
    const_cast<Relay_log_info*>(rli)->set_row_stmt_start_timestamp();

    const uchar *saved_m_curr_row= m_curr_row;

    int (Rows_log_event::*do_apply_row_ptr)(Relay_log_info const *)= NULL;

    /**
       Skip update rows events that don't have data for this slave's
       table.
     */
    if ((get_general_type_code() == binary_log::UPDATE_ROWS_EVENT) &&
        !is_any_column_signaled_for_table(table, &m_cols_ai))
      goto AFTER_MAIN_EXEC_ROW_LOOP;

    /**
       If there are no columns marked in the read_set for this table,
       that means that we cannot lookup any row using the available BI
       in the binarr log. Thence, we immediatly raise an error:
       HA_ERR_END_OF_FILE.
     */

    if ((m_rows_lookup_algorithm != ROW_LOOKUP_NOT_NEEDED) &&
        !is_any_column_signaled_for_table(table, &m_cols))
    {
      error= HA_ERR_END_OF_FILE;
      goto AFTER_MAIN_EXEC_ROW_LOOP;
    }
    switch (m_rows_lookup_algorithm)
    {
      case ROW_LOOKUP_HASH_SCAN:
        do_apply_row_ptr= &Rows_log_event::do_hash_scan_and_update;
        break;

      case ROW_LOOKUP_INDEX_SCAN:
        do_apply_row_ptr= &Rows_log_event::do_index_scan_and_update;
        break;

      case ROW_LOOKUP_TABLE_SCAN:
        do_apply_row_ptr= &Rows_log_event::do_table_scan_and_update;
        break;

      case ROW_LOOKUP_NOT_NEEDED:
        DBUG_ASSERT(get_general_type_code() == binary_log::WRITE_ROWS_EVENT);

        /* No need to scan for rows, just apply it */
        do_apply_row_ptr= &Rows_log_event::do_apply_row;
        break;

      default:
        DBUG_ASSERT(0);
        error= 1;
        goto AFTER_MAIN_EXEC_ROW_LOOP;
        break;
    }

    do {

      error= (this->*do_apply_row_ptr)(rli);

      if (handle_idempotent_and_ignored_errors(rli, &error))
        break;

      /* this advances m_curr_row */
      do_post_row_operations(rli, error);

    } while (!error && (m_curr_row != m_rows_end));

AFTER_MAIN_EXEC_ROW_LOOP:

    if (saved_m_curr_row != m_curr_row && !table->file->has_transactions())
    {
      /*
        Usually, the trans_commit_stmt() propagates unsafe_rollback_flags
        from statement to transaction level. However, we cannot rely on
        this when row format is in use as several events can be processed
        before calling this function. This happens because it is called
        only when the latest event generated by a statement is processed.

        There are however upper level functions that execute per event
        and check transaction's status. So if the unsafe_rollback_flags
        are not propagated here, this can lead to errors.

        For example, a transaction that updates non-transactional tables
        may be stopped in the middle thus leading to inconsistencies
        after a restart.
      */
      thd->get_transaction()->mark_modified_non_trans_table(
        Transaction_ctx::STMT);
      thd->get_transaction()->merge_unsafe_rollback_flags();
    }

    /*
      Restore the sql_mode after the rows event is processed.
    */
    thd->variables.sql_mode= saved_sql_mode;

    {/*
         The following failure injecion works in cooperation with tests
         setting @@global.debug= 'd,stop_slave_middle_group'.
         The sql thread receives the killed status and will proceed
         to shutdown trying to finish incomplete events group.
     */
      DBUG_EXECUTE_IF("stop_slave_middle_group",
                      if (thd->get_transaction()->cannot_safely_rollback(
                          Transaction_ctx::SESSION))
                        const_cast<Relay_log_info*>(rli)->abort_slave= 1;);
    }

    if ((error= do_after_row_operations(rli, error)) &&
        ignored_error_code(convert_handler_error(error, thd, table)))
    {
      slave_rows_error_report(INFORMATION_LEVEL, error, rli, thd, table,
                              get_type_str(),
                              const_cast<Relay_log_info*>(rli)->get_rpl_log_name(),
                              (ulong) common_header->log_pos);
      thd->get_stmt_da()->reset_condition_info(thd);
      clear_all_errors(thd, const_cast<Relay_log_info*>(rli));
      error= 0;
    }
  } // if (table)

  if (error)
  {
    slave_rows_error_report(ERROR_LEVEL, error, rli, thd, table,
                            get_type_str(),
                            const_cast<Relay_log_info*>(rli)->get_rpl_log_name(),
                            (ulong) common_header->log_pos);
    /*
      @todo We should probably not call
      reset_current_stmt_binlog_format_row() from here.

      Note: this applies to log_event_old.cc too.
      /Sven
    */
    thd->reset_current_stmt_binlog_format_row();
    thd->is_slave_error= 1;
    DBUG_RETURN(error);
  }

end:
  if (get_flags(STMT_END_F))
  {
    if((error= rows_event_stmt_cleanup(rli, thd)))
    {
      if (table)
        slave_rows_error_report(ERROR_LEVEL,
                                thd->is_error() ? 0 : error,
                                rli, thd, table,
                                get_type_str(),
                                const_cast<Relay_log_info*>(rli)->get_rpl_log_name(),
                                (ulong) common_header->log_pos);
      else
      {
        rli->report(ERROR_LEVEL,
                    thd->is_error() ? thd->get_stmt_da()->mysql_errno() : error,
                    "Error in cleaning up after an event of type:%s; %s; the group"
                    " log file/position: %s %lu", get_type_str(),
                    thd->is_error() ? thd->get_stmt_da()->message_text() :
                    "unexpected error",
                    const_cast<Relay_log_info*>(rli)->get_rpl_log_name(),
                    (ulong) common_header->log_pos);
      }
    }
   /* We are at end of the statement (STMT_END_F flag), lets clean
     the memory which was used from thd's mem_root now.
     This needs to be done only if we are here in SQL thread context.
     In other flow ( in case of a regular thread which can happen
     when the thread is applying BINLOG'...' row event) we should
     *not* try to free the memory here. It will be done latter
     in dispatch_command() after command execution is completed.
    */
   if (thd->slave_thread)
     free_root(thd->mem_root, MYF(MY_KEEP_PREALLOC));
  }
  DBUG_RETURN(error);
}

Log_event::enum_skip_reason
Rows_log_event::do_shall_skip(Relay_log_info *rli)
{
  /*
    If the slave skip counter is 1 and this event does not end a
    statement, then we should not start executing on the next event.
    Otherwise, we defer the decision to the normal skipping logic.
  */
  if (rli->slave_skip_counter == 1 && !get_flags(STMT_END_F))
    return Log_event::EVENT_SKIP_IGNORE;
  else
    return Log_event::do_shall_skip(rli);
}

/**
   The function is called at Rows_log_event statement commit time,
   normally from Rows_log_event::do_update_pos() and possibly from
   Query_log_event::do_apply_event() of the COMMIT.
   The function commits the last statement for engines, binlog and
   releases resources have been allocated for the statement.

   @retval  0         Ok.
   @retval  non-zero  Error at the commit.
 */

static int rows_event_stmt_cleanup(Relay_log_info const *rli, THD * thd)
{
  DBUG_EXECUTE_IF("simulate_rows_event_cleanup_failure",
                  {
                  my_error(ER_ERROR_DURING_COMMIT, MYF(0), 1);
                  return (1);
                  });
  int error;
  {
    /*
      This is the end of a statement or transaction, so close (and
      unlock) the tables we opened when processing the
      Table_map_log_event starting the statement.

      OBSERVER.  This will clear *all* mappings, not only those that
      are open for the table. There is not good handle for on-close
      actions for tables.

      NOTE. Even if we have no table ('table' == 0) we still need to be
      here, so that we increase the group relay log position. If we didn't, we
      could have a group relay log position which lags behind "forever"
      (assume the last master's transaction is ignored by the slave because of
      replicate-ignore rules).
    */
    error= thd->binlog_flush_pending_rows_event(TRUE);

    /*
      If this event is not in a transaction, the call below will, if some
      transactional storage engines are involved, commit the statement into
      them and flush the pending event to binlog.
      If this event is in a transaction, the call will do nothing, but a
      Xid_log_event will come next which will, if some transactional engines
      are involved, commit the transaction and flush the pending event to the
      binlog.
      If there was a deadlock the transaction should have been rolled back
      already. So there should be no need to rollback the transaction.
    */
    DBUG_ASSERT(! thd->transaction_rollback_request);
    error|= (error ? trans_rollback_stmt(thd) : trans_commit_stmt(thd));

    /*
      Now what if this is not a transactional engine? we still need to
      flush the pending event to the binlog; we did it with
      thd->binlog_flush_pending_rows_event(). Note that we imitate
      what is done for real queries: a call to
      ha_autocommit_or_rollback() (sometimes only if involves a
      transactional engine), and a call to be sure to have the pending
      event flushed.
    */

    /*
      @todo We should probably not call
      reset_current_stmt_binlog_format_row() from here.

      Note: this applies to log_event_old.cc too

      Btw, the previous comment about transactional engines does not
      seem related to anything that happens here.
      /Sven
    */
    thd->reset_current_stmt_binlog_format_row();

    const_cast<Relay_log_info*>(rli)->cleanup_context(thd, 0);

    /*
      Clean sql_command value
    */
    thd->lex->sql_command= SQLCOM_END;

  }
  return error;
}

/**
   The method either increments the relay log position or
   commits the current statement and increments the master group
   possition if the event is STMT_END_F flagged and
   the statement corresponds to the autocommit query (i.e replicated
   without wrapping in BEGIN/COMMIT)

   @retval 0         Success
   @retval non-zero  Error in the statement commit
 */
int
Rows_log_event::do_update_pos(Relay_log_info *rli)
{
  DBUG_ENTER("Rows_log_event::do_update_pos");
  int error= 0;

  DBUG_PRINT("info", ("flags: %s",
                      get_flags(STMT_END_F) ? "STMT_END_F " : ""));

  /* Worker does not execute binlog update position logics */
  DBUG_ASSERT(!is_mts_worker(rli->info_thd));

  if (get_flags(STMT_END_F))
  {
    /*
      Indicate that a statement is finished.
      Step the group log position if we are not in a transaction,
      otherwise increase the event log position.
    */
    error= rli->stmt_done(common_header->log_pos);
  }
  else
  {
    rli->inc_event_relay_log_pos();
  }

  DBUG_RETURN(error);
}

#endif /* !defined(MYSQL_CLIENT) && defined(HAVE_REPLICATION) */

#ifndef MYSQL_CLIENT
bool Rows_log_event::write_data_header(IO_CACHE *file)
{
  uchar buf[Binary_log_event::ROWS_HEADER_LEN_V2];	// No need to init the buffer
  DBUG_ASSERT(m_table_id.is_valid());
  DBUG_EXECUTE_IF("old_row_based_repl_4_byte_map_id_master",
                  {
                    int4store(buf + 0, (ulong) m_table_id.id());
                    int2store(buf + 4, m_flags);
                    return (wrapper_my_b_safe_write(file, buf, 6));
                  });
  int6store(buf + ROWS_MAPID_OFFSET, m_table_id.id());
  int2store(buf + ROWS_FLAGS_OFFSET, m_flags);
  int rc = 0;
  if (likely(!log_bin_use_v1_row_events))
  {
    /*
       v2 event, with variable header portion.
       Determine length of variable header payload
    */
    uint16 vhlen= 2;
    uint16 vhpayloadlen= 0;
    uint16 extra_data_len= 0;
    if (m_extra_row_data)
    {
      extra_data_len= m_extra_row_data[EXTRA_ROW_INFO_LEN_OFFSET];
      vhpayloadlen= ROWS_V_TAG_LEN + extra_data_len;
    }

    /* Var-size header len includes len itself */
    int2store(buf + ROWS_VHLEN_OFFSET, vhlen + vhpayloadlen);
    rc= wrapper_my_b_safe_write(file, buf, Binary_log_event::ROWS_HEADER_LEN_V2);

    /* Write var-sized payload, if any */
    if ((vhpayloadlen > 0) &&
        (rc == 0))
    {
      /* Add tag and extra row info */
      uchar type_code= ROWS_V_EXTRAINFO_TAG;
      rc= wrapper_my_b_safe_write(file, &type_code, ROWS_V_TAG_LEN);
      if (rc==0)
        rc= wrapper_my_b_safe_write(file, m_extra_row_data, extra_data_len);
    }
  }
  else
  {
    rc= wrapper_my_b_safe_write(file, buf, Binary_log_event::ROWS_HEADER_LEN_V1);
  }

  return (rc != 0);
}

bool Rows_log_event::write_data_body(IO_CACHE*file)
{
  /*
     Note that this should be the number of *bits*, not the number of
     bytes.
  */
  uchar sbuf[sizeof(m_width) + 1];
  my_ptrdiff_t const data_size= m_rows_cur - m_rows_buf;
  bool res= false;
  uchar *const sbuf_end= net_store_length(sbuf, (size_t) m_width);
  DBUG_ASSERT(static_cast<size_t>(sbuf_end - sbuf) <= sizeof(sbuf));

  DBUG_DUMP("m_width", sbuf, (size_t) (sbuf_end - sbuf));
  res= res || wrapper_my_b_safe_write(file, sbuf, (size_t) (sbuf_end - sbuf));

  DBUG_DUMP("m_cols", (uchar*) m_cols.bitmap, no_bytes_in_map(&m_cols));
  res= res || wrapper_my_b_safe_write(file, (uchar*) m_cols.bitmap,
                              no_bytes_in_map(&m_cols));
  /*
    TODO[refactor write]: Remove the "down cast" here (and elsewhere).
   */
  if (get_general_type_code() == binary_log::UPDATE_ROWS_EVENT)
  {
    DBUG_DUMP("m_cols_ai", (uchar*) m_cols_ai.bitmap,
              no_bytes_in_map(&m_cols_ai));
    res= res || wrapper_my_b_safe_write(file, (uchar*) m_cols_ai.bitmap,
                                no_bytes_in_map(&m_cols_ai));
  }
  DBUG_DUMP("rows", m_rows_buf, data_size);
  res= res || wrapper_my_b_safe_write(file, m_rows_buf, (size_t) data_size);

  return res;

}
#endif

#if defined(HAVE_REPLICATION) && !defined(MYSQL_CLIENT)
int Rows_log_event::pack_info(Protocol *protocol)
{
  char buf[256];
  char const *const flagstr=
    get_flags(STMT_END_F) ? " flags: STMT_END_F" : "";
  size_t bytes= my_snprintf(buf, sizeof(buf),
                            "table_id: %llu%s", m_table_id.id(), flagstr);
  protocol->store(buf, bytes, &my_charset_bin);
  return 0;
}
#endif

#ifdef MYSQL_CLIENT
void Rows_log_event::print_helper(FILE *file,
                                  PRINT_EVENT_INFO *print_event_info,
                                  char const *const name)
{
  IO_CACHE *const head= &print_event_info->head_cache;
  IO_CACHE *const body= &print_event_info->body_cache;
  if (!print_event_info->short_form)
  {
    bool const last_stmt_event= get_flags(STMT_END_F);
    print_header(head, print_event_info, !last_stmt_event);
    my_b_printf(head, "\t%s: table id %llu%s\n",
                name, m_table_id.id(),
                last_stmt_event ? " flags: STMT_END_F" : "");
    print_base64(body, print_event_info, !last_stmt_event);
  }
}
#endif

/**************************************************************************
	Table_map_log_event member functions and support functions
**************************************************************************/

/**
  @page How replication of field metadata works.
  
  When a table map is created, the master first calls 
  Table_map_log_event::save_field_metadata() which calculates how many 
  values will be in the field metadata. Only those fields that require the 
  extra data are added. The method also loops through all of the fields in 
  the table calling the method Field::save_field_metadata() which returns the
  values for the field that will be saved in the metadata and replicated to
  the slave. Once all fields have been processed, the table map is written to
  the binlog adding the size of the field metadata and the field metadata to
  the end of the body of the table map.

  When a table map is read on the slave, the field metadata is read from the 
  table map and passed to the table_def class constructor which saves the 
  field metadata from the table map into an array based on the type of the 
  field. Field metadata values not present (those fields that do not use extra 
  data) in the table map are initialized as zero (0). The array size is the 
  same as the columns for the table on the slave.

  Additionally, values saved for field metadata on the master are saved as a 
  string of bytes (uchar) in the binlog. A field may require 1 or more bytes
  to store the information. In cases where values require multiple bytes 
  (e.g. values > 255), the endian-safe methods are used to properly encode 
  the values on the master and decode them on the slave. When the field
  metadata values are captured on the slave, they are stored in an array of
  type uint16. This allows the least number of casts to prevent casting bugs
  when the field metadata is used in comparisons of field attributes. When
  the field metadata is used for calculating addresses in pointer math, the
  type used is uint32. 
*/

#if !defined(MYSQL_CLIENT)
/**
  Save the field metadata based on the real_type of the field.
  The metadata saved depends on the type of the field. Some fields
  store a single byte for pack_length() while others store two bytes
  for field_length (max length).
  
  @retval  0  Ok.

  @todo
  We may want to consider changing the encoding of the information.
  Currently, the code attempts to minimize the number of bytes written to 
  the tablemap. There are at least two other alternatives; 1) using 
  net_store_length() to store the data allowing it to choose the number of
  bytes that are appropriate thereby making the code much easier to 
  maintain (only 1 place to change the encoding), or 2) use a fixed number
  of bytes for each field. The problem with option 1 is that net_store_length()
  will use one byte if the value < 251, but 3 bytes if it is > 250. Thus,
  for fields like CHAR which can be no larger than 255 characters, the method
  will use 3 bytes when the value is > 250. Further, every value that is
  encoded using 2 parts (e.g., pack_length, field_length) will be numerically
  > 250 therefore will use 3 bytes for eah value. The problem with option 2
  is less wasteful for space but does waste 1 byte for every field that does
  not encode 2 parts. 
*/
int Table_map_log_event::save_field_metadata()
{
  DBUG_ENTER("Table_map_log_event::save_field_metadata");
  int index= 0;
  for (unsigned int i= 0; i < m_table->s->fields ; i++)
  {
    DBUG_PRINT("debug", ("field_type: %d", m_coltype[i]));
    index+= m_table->s->field[i]->save_field_metadata(&m_field_metadata[index]);
  }
  DBUG_RETURN(index);
}
#endif /* !defined(MYSQL_CLIENT) */

/*
  Constructor used to build an event for writing to the binary log.
  Mats says tbl->s lives longer than this event so it's ok to copy pointers
  (tbl->s->db etc) and not pointer content.
 */
#if !defined(MYSQL_CLIENT)
Table_map_log_event::Table_map_log_event(THD *thd_arg, TABLE *tbl,
                                         const Table_id& tid,
                                         bool using_trans)
  : binary_log::Table_map_event(tid, tbl->s->fields, (tbl->s->db.str),
                                ((tbl->s->db.str) ? tbl->s->db.length : 0),
                                (tbl->s->table_name.str),
                                (tbl->s->table_name.length)),
    Log_event(thd_arg, 0,
              using_trans ? Log_event::EVENT_TRANSACTIONAL_CACHE :
                            Log_event::EVENT_STMT_CACHE,
              Log_event::EVENT_NORMAL_LOGGING,
              header(), footer())
{
  common_header->type_code= binary_log::TABLE_MAP_EVENT;
  m_table= tbl;
  m_flags= TM_BIT_LEN_EXACT_F;

  uchar cbuf[sizeof(m_colcnt) + 1];
  uchar *cbuf_end;
  DBUG_ASSERT(m_table_id.is_valid());
  /*
    In TABLE_SHARE, "db" and "table_name" are 0-terminated (see this comment in
    table.cc / alloc_table_share():
      Use the fact the key is db/0/table_name/0
    As we rely on this let's assert it.
  */
  DBUG_ASSERT((tbl->s->db.str == 0) ||
              (tbl->s->db.str[tbl->s->db.length] == 0));
  DBUG_ASSERT(tbl->s->table_name.str[tbl->s->table_name.length] == 0);


  m_data_size=  Binary_log_event::TABLE_MAP_HEADER_LEN;
  DBUG_EXECUTE_IF("old_row_based_repl_4_byte_map_id_master", m_data_size= 6;);
  m_data_size+= m_dblen + 2;	// Include length and terminating \0
  m_data_size+= m_tbllen + 2;	// Include length and terminating \0
  cbuf_end= net_store_length(cbuf, (size_t) m_colcnt);
  DBUG_ASSERT(static_cast<size_t>(cbuf_end - cbuf) <= sizeof(cbuf));
  m_data_size+= (cbuf_end - cbuf) + m_colcnt;	// COLCNT and column types

  m_coltype= (uchar *)my_malloc(key_memory_log_event,
                                m_colcnt, MYF(MY_WME));

  DBUG_ASSERT(m_colcnt == m_table->s->fields);
  for (unsigned int i= 0; i < m_table->s->fields; ++i)
    m_coltype[i]= m_table->field[i]->binlog_type();


  /*
    Calculate a bitmap for the results of maybe_null() for all columns.
    The bitmap is used to determine when there is a column from the master
    that is not on the slave and is null and thus not in the row data during
    replication.
  */
  uint num_null_bytes= (m_table->s->fields + 7) / 8;
  m_data_size+= num_null_bytes;
  /*
    m_null_bits is a pointer indicating which columns can have a null value
    in a particular table.
  */
  m_null_bits= (uchar *)my_malloc(key_memory_log_event,
                                  num_null_bytes, MYF(MY_WME));

  m_field_metadata= (uchar*)my_malloc(key_memory_log_event,
                                      (m_colcnt * 2), MYF(MY_WME));
  memset(m_field_metadata, 0, (m_colcnt * 2));

  if (m_null_bits != NULL && m_field_metadata != NULL && m_coltype != NULL)
    is_valid_param= true;
  /*
    Create an array for the field metadata and store it.
  */
  m_field_metadata_size= save_field_metadata();
  DBUG_ASSERT(m_field_metadata_size <= (m_colcnt * 2));

  /*
    Now set the size of the data to the size of the field metadata array
    plus one or three bytes (see pack.c:net_store_length) for number of 
    elements in the field metadata array.
  */
  if (m_field_metadata_size < 251)
    m_data_size+= m_field_metadata_size + 1; 
  else
    m_data_size+= m_field_metadata_size + 3; 

  memset(m_null_bits, 0, num_null_bytes);
  for (unsigned int i= 0 ; i < m_table->s->fields ; ++i)
    if (m_table->field[i]->maybe_null())
      m_null_bits[(i / 8)]+= 1 << (i % 8);
  /*
    Marking event to require sequential execution in MTS
    if the query might have updated FK-referenced db.
    Unlike Query_log_event where this fact is encoded through 
    the accessed db list in the Table_map case m_flags is exploited.
  */
  uchar dbs= thd_arg->get_binlog_accessed_db_names() ?
    thd_arg->get_binlog_accessed_db_names()->elements : 0;
  if (dbs == 1)
  {
    char *db_name= thd_arg->get_binlog_accessed_db_names()->head();
    if (!strcmp(db_name, ""))
      m_flags |= TM_REFERRED_FK_DB_F;
  }
}
#endif /* !defined(MYSQL_CLIENT) */

/*
  Constructor used by slave to read the event from the binary log.
 */
#if defined(HAVE_REPLICATION)
Table_map_log_event::Table_map_log_event(const char *buf, uint event_len,
                                         const Format_description_event
                                         *description_event)

   : binary_log::Table_map_event(buf, event_len, description_event),
     Log_event(header(), footer())
#ifndef MYSQL_CLIENT
    ,m_table(NULL)
#endif
{
  DBUG_ENTER("Table_map_log_event::Table_map_log_event(const char*,uint,...)");
  if (m_null_bits != NULL && m_field_metadata != NULL && m_coltype != NULL)
    is_valid_param= true;
  DBUG_ASSERT(header()->type_code == binary_log::TABLE_MAP_EVENT);
  DBUG_VOID_RETURN;
}
#endif

Table_map_log_event::~Table_map_log_event()
{
  if(m_null_bits)
  {
    my_free(m_null_bits);
    m_null_bits= NULL;
  }
  if(m_field_metadata)
  {
    my_free(m_field_metadata);
    m_field_metadata= NULL;
  }
}

/*
  Return value is an error code, one of:

      -1     Failure to open table   [from open_tables()]
       0     Success
       1     No room for more tables [from set_table()]
       2     Out of memory           [from set_table()]
       3     Wrong table definition
       4     Daisy-chaining RBR with SBR not possible
 */

#if !defined(MYSQL_CLIENT) && defined(HAVE_REPLICATION)

enum enum_tbl_map_status
{
  /* no duplicate identifier found */
  OK_TO_PROCESS= 0,

  /* this table map must be filtered out */
  FILTERED_OUT= 1,

  /* identifier mapping table with different properties */
  SAME_ID_MAPPING_DIFFERENT_TABLE= 2,
  
  /* a duplicate identifier was found mapping the same table */
  SAME_ID_MAPPING_SAME_TABLE= 3,

  /*
    this table must be filtered out but found an active XA transaction. XA
    transactions shouldn't be used with replication filters, until disabling
    the XA read only optimization is a supported feature.
  */
  FILTERED_WITH_XA_ACTIVE = 4
};

/*
  Checks if this table map event should be processed or not. First
  it checks the filtering rules, and then looks for duplicate identifiers
  in the existing list of rli->tables_to_lock.

  It checks that there hasn't been any corruption by verifying that there
  are no duplicate entries with different properties.

  In some cases, some binary logs could get corrupted, showing several
  tables mapped to the same table_id, 0 (see: BUG#56226). Thus we do this
  early sanity check for such cases and avoid that the server crashes 
  later.

  In some corner cases, the master logs duplicate table map events, i.e.,
  same id, same database name, same table name (see: BUG#37137). This is
  different from the above as it's the same table that is mapped again 
  to the same identifier. Thus we cannot just check for same ids and 
  assume that the event is corrupted we need to check every property. 

  NOTE: in the event that BUG#37137 ever gets fixed, this extra check 
        will still be valid because we would need to support old binary 
        logs anyway.

  @param rli The relay log info reference.
  @param table_list A list element containing the table to check against.
  @return OK_TO_PROCESS 
            if there was no identifier already in rli->tables_to_lock 
            
          FILTERED_OUT
            if the event is filtered according to the filtering rules

          SAME_ID_MAPPING_DIFFERENT_TABLE 
            if the same identifier already maps a different table in 
            rli->tables_to_lock

          SAME_ID_MAPPING_SAME_TABLE 
            if the same identifier already maps the same table in 
            rli->tables_to_lock.
*/
static enum_tbl_map_status
check_table_map(Relay_log_info const *rli, RPL_TABLE_LIST *table_list)
{
  DBUG_ENTER("check_table_map");
  enum_tbl_map_status res= OK_TO_PROCESS;

  if (rli->info_thd->slave_thread /* filtering is for slave only */ &&
      (!rpl_filter->db_ok(table_list->db) ||
       (rpl_filter->is_on() && !rpl_filter->tables_ok("", table_list))))
    if (rli->info_thd->get_transaction()->xid_state()->has_state(
            XID_STATE::XA_ACTIVE))
      res = FILTERED_WITH_XA_ACTIVE;
    else
      res = FILTERED_OUT;
  else
  {
    RPL_TABLE_LIST *ptr= static_cast<RPL_TABLE_LIST*>(rli->tables_to_lock);
    for(uint i=0 ; ptr && (i< rli->tables_to_lock_count); 
        ptr= static_cast<RPL_TABLE_LIST*>(ptr->next_local), i++)
    {
      if (ptr->table_id == table_list->table_id)
      {

        if (strcmp(ptr->db, table_list->db) || 
            strcmp(ptr->alias, table_list->table_name) || 
            ptr->lock_type != TL_WRITE) // the ::do_apply_event always sets TL_WRITE
          res= SAME_ID_MAPPING_DIFFERENT_TABLE;
        else
          res= SAME_ID_MAPPING_SAME_TABLE;

        break;
      }
    }
  }

  DBUG_PRINT("debug", ("check of table map ended up with: %u", res));

  DBUG_RETURN(res);
}

int Table_map_log_event::do_apply_event(Relay_log_info const *rli)
{
  RPL_TABLE_LIST *table_list;
  char *db_mem, *tname_mem, *ptr;
  size_t dummy_len;
  void *memory;
  DBUG_ENTER("Table_map_log_event::do_apply_event(Relay_log_info*)");
  DBUG_ASSERT(rli->info_thd == thd);

  /* Step the query id to mark what columns that are actually used. */
  thd->set_query_id(next_query_id());

  if (!(memory= my_multi_malloc(key_memory_log_event,
                                MYF(MY_WME),
                                &table_list, sizeof(RPL_TABLE_LIST),
                                &db_mem, (uint) NAME_LEN + 1,
                                &tname_mem, (uint) NAME_LEN + 1,
                                NullS)))
    DBUG_RETURN(HA_ERR_OUT_OF_MEM);

  my_stpcpy(db_mem, m_dbnam.c_str());
  my_stpcpy(tname_mem, m_tblnam.c_str());

  if (lower_case_table_names)
  {
    my_casedn_str(system_charset_info, db_mem);
    my_casedn_str(system_charset_info, tname_mem);
  }

  /* rewrite rules changed the database */
  if (((ptr= (char*) rpl_filter->get_rewrite_db(db_mem, &dummy_len)) != db_mem))
    my_stpcpy(db_mem, ptr);

  table_list->init_one_table(db_mem, strlen(db_mem),
                             tname_mem, strlen(tname_mem),
                             tname_mem, TL_WRITE);

  table_list->table_id=
    DBUG_EVALUATE_IF("inject_tblmap_same_id_maps_diff_table", 0, m_table_id.id());
  table_list->updating= 1;
  table_list->required_type= FRMTYPE_TABLE;
  DBUG_PRINT("debug", ("table: %s is mapped to %llu", table_list->table_name,
                       table_list->table_id.id()));

  enum_tbl_map_status tblmap_status= check_table_map(rli, table_list);
  if (tblmap_status == OK_TO_PROCESS)
  {
    DBUG_ASSERT(thd->lex->query_tables != table_list);

    /*
      Use placement new to construct the table_def instance in the
      memory allocated for it inside table_list.

      The memory allocated by the table_def structure (i.e., not the
      memory allocated *for* the table_def structure) is released
      inside Relay_log_info::clear_tables_to_lock() by calling the
      table_def destructor explicitly.
    */
    new (&table_list->m_tabledef)
        table_def(m_coltype, m_colcnt,
                  m_field_metadata, m_field_metadata_size,
                  m_null_bits, m_flags);

    table_list->m_tabledef_valid= TRUE;
    table_list->m_conv_table= NULL;
    table_list->open_type= OT_BASE_ONLY;

    /*
      We record in the slave's information that the table should be
      locked by linking the table into the list of tables to lock.
    */
    table_list->next_global= table_list->next_local= rli->tables_to_lock;
    const_cast<Relay_log_info*>(rli)->tables_to_lock= table_list;
    const_cast<Relay_log_info*>(rli)->tables_to_lock_count++;
    /* 'memory' is freed in clear_tables_to_lock */
  }
  else  // FILTERED_OUT, SAME_ID_MAPPING_*
  {
    if (tblmap_status == FILTERED_WITH_XA_ACTIVE)
    {
      if (thd->slave_thread)
        rli->report(ERROR_LEVEL, ER_XA_REPLICATION_FILTERS,
                    "%s", ER_THD(thd, ER_XA_REPLICATION_FILTERS));
      else
        /*
          For the cases in which a 'BINLOG' statement is set to
          execute in a user session
         */
        my_printf_error(ER_XA_REPLICATION_FILTERS,
                        "%s", MYF(0), ER_THD(thd, ER_XA_REPLICATION_FILTERS));
    }
    /*
      If mapped already but with different properties, we raise an
      error.
      If mapped already but with same properties we skip the event.
      If filtered out we skip the event.

      In all three cases, we need to free the memory previously 
      allocated.
     */
    else if (tblmap_status == SAME_ID_MAPPING_DIFFERENT_TABLE)
    {
      /*
        Something bad has happened. We need to stop the slave as strange things
        could happen if we proceed: slave crash, wrong table being updated, ...
        As a consequence we push an error in this case.
       */

      char buf[256];

      my_snprintf(buf, sizeof(buf), 
                  "Found table map event mapping table id %llu which "
                  "was already mapped but with different settings.",
                  table_list->table_id.id());

      if (thd->slave_thread)
        rli->report(ERROR_LEVEL, ER_SLAVE_FATAL_ERROR, 
                    ER(ER_SLAVE_FATAL_ERROR), buf);
      else
        /* 
          For the cases in which a 'BINLOG' statement is set to 
          execute in a user session 
         */
        my_printf_error(ER_SLAVE_FATAL_ERROR, ER(ER_SLAVE_FATAL_ERROR), 
                        MYF(0), buf);
    } 
    
    my_free(memory);
  }

  DBUG_RETURN(tblmap_status == SAME_ID_MAPPING_DIFFERENT_TABLE);
}

Log_event::enum_skip_reason
Table_map_log_event::do_shall_skip(Relay_log_info *rli)
{
  /*
    If the slave skip counter is 1, then we should not start executing
    on the next event.
  */
  return continue_group(rli);
}

int Table_map_log_event::do_update_pos(Relay_log_info *rli)
{
  rli->inc_event_relay_log_pos();
  return 0;
}

#endif /* !defined(MYSQL_CLIENT) && defined(HAVE_REPLICATION) */

#ifndef MYSQL_CLIENT
bool Table_map_log_event::write_data_header(IO_CACHE *file)
{
  DBUG_ASSERT(m_table_id.is_valid());
  uchar buf[Binary_log_event::TABLE_MAP_HEADER_LEN];
  DBUG_EXECUTE_IF("old_row_based_repl_4_byte_map_id_master",
                  {
                    int4store(buf + 0, static_cast<uint32>(m_table_id.id()));
                    int2store(buf + 4, m_flags);
                    return (wrapper_my_b_safe_write(file, buf, 6));
                  });
  int6store(buf + TM_MAPID_OFFSET, m_table_id.id());
  int2store(buf + TM_FLAGS_OFFSET, m_flags);
  return (wrapper_my_b_safe_write(file, buf, Binary_log_event::TABLE_MAP_HEADER_LEN));
}

bool Table_map_log_event::write_data_body(IO_CACHE *file)
{
  DBUG_ASSERT(!m_dbnam.empty());
  DBUG_ASSERT(!m_tblnam.empty());
  /* We use only one byte per length for storage in event: */
  DBUG_ASSERT(m_dblen <= 128);
  DBUG_ASSERT(m_tbllen <= 128);

  uchar const dbuf[]= { (uchar) m_dblen };
  uchar const tbuf[]= { (uchar) m_tbllen };

  uchar cbuf[sizeof(m_colcnt) + 1];
  uchar *const cbuf_end= net_store_length(cbuf, (size_t) m_colcnt);
  DBUG_ASSERT(static_cast<size_t>(cbuf_end - cbuf) <= sizeof(cbuf));

  /*
    Store the size of the field metadata.
  */
  uchar mbuf[sizeof(m_field_metadata_size)];
  uchar *const mbuf_end= net_store_length(mbuf, m_field_metadata_size);

  return (wrapper_my_b_safe_write(file, dbuf, sizeof(dbuf)) ||
          wrapper_my_b_safe_write(file,
                                  (const uchar*)m_dbnam.c_str(),
                                  m_dblen+1) ||
          wrapper_my_b_safe_write(file, tbuf, sizeof(tbuf)) ||
          wrapper_my_b_safe_write(file,
                                 (const uchar*)m_tblnam.c_str(),
                                  m_tbllen+1) ||
          wrapper_my_b_safe_write(file, cbuf, (size_t) (cbuf_end - cbuf)) ||
          wrapper_my_b_safe_write(file, m_coltype, m_colcnt) ||
          wrapper_my_b_safe_write(file, mbuf, (size_t) (mbuf_end - mbuf)) ||
          wrapper_my_b_safe_write(file,
                                  m_field_metadata, m_field_metadata_size),
          wrapper_my_b_safe_write(file, m_null_bits, (m_colcnt + 7) / 8));
 }
#endif

#if defined(HAVE_REPLICATION) && !defined(MYSQL_CLIENT)

/*
  Print some useful information for the SHOW BINARY LOG information
  field.
 */

#if defined(HAVE_REPLICATION) && !defined(MYSQL_CLIENT)
int Table_map_log_event::pack_info(Protocol *protocol)
{
  char buf[256];
  size_t bytes= my_snprintf(buf, sizeof(buf),
                            "table_id: %llu (%s.%s)",
                            m_table_id.id(), m_dbnam.c_str(), m_tblnam.c_str());
  protocol->store(buf, bytes, &my_charset_bin);
  return 0;
}
#endif


#endif


#ifdef MYSQL_CLIENT
void Table_map_log_event::print(FILE *, PRINT_EVENT_INFO *print_event_info)
{
  if (!print_event_info->short_form)
  {
    print_header(&print_event_info->head_cache, print_event_info, TRUE);
    my_b_printf(&print_event_info->head_cache,
                "\tTable_map: `%s`.`%s` mapped to number %llu\n",
                m_dbnam.c_str(), m_tblnam.c_str(), m_table_id.id());
    print_base64(&print_event_info->body_cache, print_event_info, TRUE);
  }
}
#endif

/**************************************************************************
	Write_rows_log_event member functions
**************************************************************************/

/*
  Constructor used to build an event for writing to the binary log.
 */
#if !defined(MYSQL_CLIENT)
Write_rows_log_event::Write_rows_log_event(THD *thd_arg, TABLE *tbl_arg,
                                           const Table_id& tid_arg,
                                           bool is_transactional,
                                           const uchar* extra_row_info)
: binary_log::Rows_event(m_type),
  Rows_log_event(thd_arg, tbl_arg, tid_arg, tbl_arg->write_set, is_transactional,
                   log_bin_use_v1_row_events?
                   binary_log::WRITE_ROWS_EVENT_V1:
                   binary_log::WRITE_ROWS_EVENT,
                   extra_row_info)
{
  common_header->type_code= m_type;
}
#endif

/*
  Constructor used by slave to read the event from the binary log.
 */
#ifdef HAVE_REPLICATION
Write_rows_log_event::Write_rows_log_event(const char *buf, uint event_len,
                                           const Format_description_event
                                           *description_event)
: binary_log::Rows_event(buf, event_len, description_event),
  Rows_log_event(buf, event_len, description_event),
  binary_log::Write_rows_event(buf, event_len, description_event)
{
  DBUG_ASSERT(header()->type_code == m_type);
}
#endif

#if !defined(MYSQL_CLIENT) && defined(HAVE_REPLICATION)
int
Write_rows_log_event::do_before_row_operations(const Slave_reporting_capability *const)
{
  int error= 0;

  /*
    Increment the global status insert count variable
  */
  if (get_flags(STMT_END_F))
    thd->status_var.com_stat[SQLCOM_INSERT]++;

  /*
    Let storage engines treat this event as an INSERT command.

    Set 'sql_command' as SQLCOM_INSERT after the tables are locked.
    When locking the tables, it should be SQLCOM_END.
    THD::decide_logging_format which is called from "lock tables"
    assumes that row_events will have 'sql_command' as SQLCOM_END.
  */
  thd->lex->sql_command= SQLCOM_INSERT;

  /**
     todo: to introduce a property for the event (handler?) which forces
     applying the event in the replace (idempotent) fashion.
  */
  if ((rbr_exec_mode == RBR_EXEC_MODE_IDEMPOTENT) ||
      (m_table->s->db_type()->db_type == DB_TYPE_NDBCLUSTER))
  {
    /*
      We are using REPLACE semantics and not INSERT IGNORE semantics
      when writing rows, that is: new rows replace old rows.  We need to
      inform the storage engine that it should use this behaviour.
    */
    
    /* Tell the storage engine that we are using REPLACE semantics. */
    thd->lex->duplicates= DUP_REPLACE;
    
    /*
      Pretend we're executing a REPLACE command: this is needed for
      InnoDB and NDB Cluster since they are not (properly) checking the
      lex->duplicates flag.
    */
    thd->lex->sql_command= SQLCOM_REPLACE;
    /* 
       Do not raise the error flag in case of hitting to an unique attribute
    */
    m_table->file->extra(HA_EXTRA_IGNORE_DUP_KEY);
    /* 
       NDB specific: update from ndb master wrapped as Write_rows
       so that the event should be applied to replace slave's row
    */
    m_table->file->extra(HA_EXTRA_WRITE_CAN_REPLACE);
    /* 
       NDB specific: if update from ndb master wrapped as Write_rows
       does not find the row it's assumed idempotent binlog applying
       is taking place; don't raise the error.
    */
    m_table->file->extra(HA_EXTRA_IGNORE_NO_KEY);
    /*
      TODO: the cluster team (Tomas?) says that it's better if the engine knows
      how many rows are going to be inserted, then it can allocate needed memory
      from the start.
    */
  }

 
  /* Honor next number column if present */
  m_table->next_number_field= m_table->found_next_number_field;
  /*
   * Fixed Bug#45999, In RBR, Store engine of Slave auto-generates new
   * sequence numbers for auto_increment fields if the values of them are 0.
   * If generateing a sequence number is decided by the values of
   * table->auto_increment_field_not_null and SQL_MODE(if includes
   * MODE_NO_AUTO_VALUE_ON_ZERO) in update_auto_increment function.
   * SQL_MODE of slave sql thread is always consistency with master's.
   * In RBR, auto_increment fields never are NULL, except if the auto_inc
   * column exists only on the slave side (i.e., in an extra column
   * on the slave's table).
   */
  if (!is_auto_inc_in_extra_columns())
    m_table->auto_increment_field_not_null= TRUE;
  else
  {
    /*
      Here we have checked that there is an extra field
      on this server's table that has an auto_inc column.

      Mark that the auto_increment field is null and mark
      the read and write set bits.

      (There can only be one AUTO_INC column, it is always
       indexed and it cannot have a DEFAULT value).
    */
    m_table->auto_increment_field_not_null= FALSE;
    m_table->mark_auto_increment_column();
  }

  /**
     Sets it to ROW_LOOKUP_NOT_NEEDED.
   */
  decide_row_lookup_algorithm_and_key();
  DBUG_ASSERT(m_rows_lookup_algorithm==ROW_LOOKUP_NOT_NEEDED);

  return error;
}

int 
Write_rows_log_event::do_after_row_operations(const Slave_reporting_capability *const,
                                              int error)
{
  int local_error= 0;

  /**
    Clear the write_set bit for auto_inc field that only
    existed on the destination table as an extra column.
   */
  if (is_auto_inc_in_extra_columns())
  {
    bitmap_clear_bit(m_table->write_set, m_table->next_number_field->field_index);
    bitmap_clear_bit( m_table->read_set, m_table->next_number_field->field_index);

    if (get_flags(STMT_END_F))
      m_table->file->ha_release_auto_increment();
  }
  m_table->next_number_field=0;
  m_table->auto_increment_field_not_null= FALSE;
  if ((rbr_exec_mode == RBR_EXEC_MODE_IDEMPOTENT) ||
      m_table->s->db_type()->db_type == DB_TYPE_NDBCLUSTER)
  {
    m_table->file->extra(HA_EXTRA_NO_IGNORE_DUP_KEY);
    m_table->file->extra(HA_EXTRA_WRITE_CANNOT_REPLACE);
    /*
      resetting the extra with 
      table->file->extra(HA_EXTRA_NO_IGNORE_NO_KEY); 
      fires bug#27077
      explanation: file->reset() performs this duty
      ultimately. Still todo: fix
    */
  }
  if ((local_error= m_table->file->ha_end_bulk_insert()))
  {
    m_table->file->print_error(local_error, MYF(0));
  }

  m_rows_lookup_algorithm= ROW_LOOKUP_UNDEFINED;

  return error? error : local_error;
}

#if !defined(MYSQL_CLIENT) && defined(HAVE_REPLICATION)

/*
  Check if there are more UNIQUE keys after the given key.
*/
static int
last_uniq_key(TABLE *table, uint keyno)
{
  while (++keyno < table->s->keys)
    if (table->key_info[keyno].flags & HA_NOSAME)
      return 0;
  return 1;
}

/**
   Check if an error is a duplicate key error.

   This function is used to check if an error code is one of the
   duplicate key error, i.e., and error code for which it is sensible
   to do a <code>get_dup_key()</code> to retrieve the duplicate key.

   @param errcode The error code to check.

   @return <code>true</code> if the error code is such that
   <code>get_dup_key()</code> will return true, <code>false</code>
   otherwise.
 */
bool
is_duplicate_key_error(int errcode)
{
  switch (errcode)
  {
  case HA_ERR_FOUND_DUPP_KEY:
  case HA_ERR_FOUND_DUPP_UNIQUE:
    return true;
  }
  return false;
}

/**
  Write the current row into event's table.

  The row is located in the row buffer, pointed by @c m_curr_row member.
  Number of columns of the row is stored in @c m_width member (it can be 
  different from the number of columns in the table to which we insert). 
  Bitmap @c m_cols indicates which columns are present in the row. It is assumed 
  that event's table is already open and pointed by @c m_table.

  If the same record already exists in the table it can be either overwritten 
  or an error is reported depending on the value of @c overwrite flag 
  (error reporting not yet implemented). Note that the matching record can be
  different from the row we insert if we use primary keys to identify records in
  the table.

  The row to be inserted can contain values only for selected columns. The 
  missing columns are filled with default values using @c prepare_record() 
  function. If a matching record is found in the table and @c overwritte is
  true, the missing columns are taken from it.

  @param  rli   Relay log info (needed for row unpacking).
  @param  overwrite  
                Shall we overwrite if the row already exists or signal 
                error (currently ignored).

  @returns Error code on failure, 0 on success.

  This method, if successful, sets @c m_curr_row_end pointer to point at the
  next row in the rows buffer. This is done when unpacking the row to be 
  inserted.

  @note If a matching record is found, it is either updated using 
  @c ha_update_row() or first deleted and then new record written.
*/ 

int
Write_rows_log_event::write_row(const Relay_log_info *const rli,
                                const bool overwrite)
{
  DBUG_ENTER("write_row");
  DBUG_ASSERT(m_table != NULL && thd != NULL);

  TABLE *table= m_table;  // pointer to event's table
  int error;
  int keynum= 0;
  char* key= NULL;

  prepare_record(table, &m_cols,
                 table->file->ht->db_type != DB_TYPE_NDBCLUSTER);

  /* unpack row into table->record[0] */
  if ((error= unpack_current_row(rli, &m_cols)))
    DBUG_RETURN(error);

  /*
    When m_curr_row == m_curr_row_end, it means a row that contains nothing,
    so all the pointers shall be pointing to the same address, or else
    we have corrupt data and shall throw the error.
  */
  DBUG_PRINT("debug",("m_rows_buf= %p, m_rows_cur= %p, m_rows_end= %p",
                      m_rows_buf, m_rows_cur, m_rows_end));
  DBUG_PRINT("debug",("m_curr_row= %p, m_curr_row_end= %p",
                      m_curr_row, m_curr_row_end));
  if (m_curr_row == m_curr_row_end &&
      !((m_rows_buf == m_rows_cur) && (m_rows_cur == m_rows_end)))
  {
    my_error(ER_SLAVE_CORRUPT_EVENT, MYF(0));
    DBUG_RETURN(ER_SLAVE_CORRUPT_EVENT);
  }

  if (m_curr_row == m_rows_buf)
  {
    /* this is the first row to be inserted, we estimate the rows with
       the size of the first row and use that value to initialize
       storage engine for bulk insertion */
    DBUG_ASSERT(!(m_curr_row > m_curr_row_end));
    ulong estimated_rows= 0;
    if (m_curr_row < m_curr_row_end)
      estimated_rows= (m_rows_end - m_curr_row) / (m_curr_row_end - m_curr_row);
    else if (m_curr_row == m_curr_row_end)
      estimated_rows= 1;

    m_table->file->ha_start_bulk_insert(estimated_rows);
  }

  /*
    Explicitly set the auto_inc to null to make sure that
    it gets an auto_generated value.
  */
  if (is_auto_inc_in_extra_columns())
    m_table->next_number_field->set_null();
  
#ifndef DBUG_OFF
  DBUG_DUMP("record[0]", table->record[0], table->s->reclength);
  DBUG_PRINT_BITSET("debug", "write_set = %s", table->write_set);
  DBUG_PRINT_BITSET("debug", "read_set = %s", table->read_set);
#endif

  /* 
    Try to write record. If a corresponding record already exists in the table,
    we try to change it using ha_update_row() if possible. Otherwise we delete
    it and repeat the whole process again. 

    TODO: Add safety measures against infinite looping. 
   */

  m_table->mark_columns_per_binlog_row_image();

  while ((error= table->file->ha_write_row(table->record[0])))
  {
    if (error == HA_ERR_LOCK_DEADLOCK ||
        error == HA_ERR_LOCK_WAIT_TIMEOUT ||
        (keynum= table->file->get_dup_key(error)) < 0 ||
        !overwrite)
    {
      DBUG_PRINT("info",("get_dup_key returns %d)", keynum));
      /*
        Deadlock, waiting for lock or just an error from the handler
        such as HA_ERR_FOUND_DUPP_KEY when overwrite is false.
        Retrieval of the duplicate key number may fail
        - either because the error was not "duplicate key" error
        - or because the information which key is not available
      */
      table->file->print_error(error, MYF(0));
      goto error;
    }
    /*
      key index value is either valid in the range [0-MAX_KEY) or
      has value MAX_KEY as a marker for the case when no information
      about key can be found. In the last case we have to require
      that storage engine has the flag HA_DUPLICATE_POS turned on.
      If this invariant is false then DBUG_ASSERT will crash
      the server built in debug mode. For the server that was built
      without DEBUG we have additional check for the value of key index
      in the code below in order to report about error in any case.
    */
    DBUG_ASSERT(keynum != MAX_KEY ||
                (keynum == MAX_KEY &&
                 (table->file->ha_table_flags() & HA_DUPLICATE_POS)));
    /*
       We need to retrieve the old row into record[1] to be able to
       either update or delete the offending record.  We either:

       - use ha_rnd_pos() with a row-id (available as dupp_row) to the
         offending row, if that is possible (MyISAM and Blackhole), or else

       - use ha_index_read_idx_map() with the key that is duplicated, to
         retrieve the offending row.
     */
    if (table->file->ha_table_flags() & HA_DUPLICATE_POS)
    {
      DBUG_PRINT("info",("Locating offending record using ha_rnd_pos()"));

      if (table->file->inited && (error= table->file->ha_index_end()))
      {
        table->file->print_error(error, MYF(0));
        goto error;
      }
      if ((error= table->file->ha_rnd_init(FALSE)))
      {
        table->file->print_error(error, MYF(0));
        goto error;
      }

      error= table->file->ha_rnd_pos(table->record[1], table->file->dup_ref);

      table->file->ha_rnd_end();
      if (error)
      {
        DBUG_PRINT("info",("ha_rnd_pos() returns error %d",error));
        if (error == HA_ERR_RECORD_DELETED)
          error= HA_ERR_KEY_NOT_FOUND;
        table->file->print_error(error, MYF(0));
        goto error;
      }
    }
    else
    {
      DBUG_PRINT("info",("Locating offending record using index_read_idx()"));

      if (table->file->extra(HA_EXTRA_FLUSH_CACHE))
      {
        DBUG_PRINT("info",("Error when setting HA_EXTRA_FLUSH_CACHE"));
        error= my_errno();
        goto error;
      }

      if (key == NULL)
      {
        key= static_cast<char*>(my_alloca(table->s->max_unique_length));
        if (key == NULL)
        {
          DBUG_PRINT("info",("Can't allocate key buffer"));
          error= ENOMEM;
          goto error;
        }
      }

      if ((uint)keynum < MAX_KEY)
      {
        key_copy((uchar*)key, table->record[0], table->key_info + keynum,
                 0);
        error= table->file->ha_index_read_idx_map(table->record[1], keynum,
                                                  (const uchar*)key,
                                                  HA_WHOLE_KEY,
                                                  HA_READ_KEY_EXACT);
      }
      else
        /*
          For the server built in non-debug mode returns error if
          handler::get_dup_key() returned MAX_KEY as the value of key index.
        */
        error= HA_ERR_FOUND_DUPP_KEY;

      if (error)
      {
        DBUG_PRINT("info",("ha_index_read_idx_map() returns %s", HA_ERR(error)));
        if (error == HA_ERR_RECORD_DELETED)
          error= HA_ERR_KEY_NOT_FOUND;
        table->file->print_error(error, MYF(0));
        goto error;
      }
    }

    /*
       Now, record[1] should contain the offending row.  That
       will enable us to update it or, alternatively, delete it (so
       that we can insert the new row afterwards).
     */

    /*
      If row is incomplete we will use the record found to fill
      missing columns.
    */
    if (!get_flags(COMPLETE_ROWS_F))
    {
      restore_record(table,record[1]);
      error= unpack_current_row(rli, &m_cols);
    }

#ifndef DBUG_OFF
    DBUG_PRINT("debug",("preparing for update: before and after image"));
    DBUG_DUMP("record[1] (before)", table->record[1], table->s->reclength);
    DBUG_DUMP("record[0] (after)", table->record[0], table->s->reclength);
#endif

    /*
       REPLACE is defined as either INSERT or DELETE + INSERT.  If
       possible, we can replace it with an UPDATE, but that will not
       work on InnoDB if FOREIGN KEY checks are necessary.

       I (Matz) am not sure of the reason for the last_uniq_key()
       check as, but I'm guessing that it's something along the
       following lines.

       Suppose that we got the duplicate key to be a key that is not
       the last unique key for the table and we perform an update:
       then there might be another key for which the unique check will
       fail, so we're better off just deleting the row and inserting
       the correct row.
     */
    if (last_uniq_key(table, keynum) &&
        !table->file->referenced_by_foreign_key())
    {
      DBUG_PRINT("info",("Updating row using ha_update_row()"));
      error=table->file->ha_update_row(table->record[1],
                                       table->record[0]);
      switch (error) {
                
      case HA_ERR_RECORD_IS_THE_SAME:
        DBUG_PRINT("info",("ignoring HA_ERR_RECORD_IS_THE_SAME error from"
                           " ha_update_row()"));
        error= 0;
      
      case 0:
        break;
        
      default:    
        DBUG_PRINT("info",("ha_update_row() returns error %d",error));
        table->file->print_error(error, MYF(0));
      }
      
      goto error;
    }
    else
    {
      DBUG_PRINT("info",("Deleting offending row and trying to write new one again"));
      if ((error= table->file->ha_delete_row(table->record[1])))
      {
        DBUG_PRINT("info",("ha_delete_row() returns error %d",error));
        table->file->print_error(error, MYF(0));
        goto error;
      }
      /* Will retry ha_write_row() with the offending row removed. */
    }
  }

error:
  m_table->default_column_bitmaps();
  DBUG_RETURN(error);
}

#endif

int
Write_rows_log_event::do_exec_row(const Relay_log_info *const rli)
{
  DBUG_ASSERT(m_table != NULL);
  int error= write_row(rli, rbr_exec_mode == RBR_EXEC_MODE_IDEMPOTENT);

  if (error && !thd->is_error())
  {
    DBUG_ASSERT(0);
    my_error(ER_UNKNOWN_ERROR, MYF(0));
  }

  return error;
}

#endif /* !defined(MYSQL_CLIENT) && defined(HAVE_REPLICATION) */

#ifdef MYSQL_CLIENT
void Write_rows_log_event::print(FILE *file, PRINT_EVENT_INFO* print_event_info)
{
  DBUG_EXECUTE_IF("simulate_cache_read_error",
                  {DBUG_SET("+d,simulate_my_b_fill_error");});
  Rows_log_event::print_helper(file, print_event_info, "Write_rows");
}
#endif

/**************************************************************************
	Delete_rows_log_event member functions
**************************************************************************/

/*
  Constructor used to build an event for writing to the binary log.
 */

#ifndef MYSQL_CLIENT
Delete_rows_log_event::Delete_rows_log_event(THD *thd_arg, TABLE *tbl_arg,
                                             const Table_id& tid,
                                             bool is_transactional,
                                             const uchar* extra_row_info)
: binary_log::Rows_event(m_type),
  Rows_log_event(thd_arg, tbl_arg, tid, tbl_arg->read_set, is_transactional,
                 log_bin_use_v1_row_events?
                 binary_log::DELETE_ROWS_EVENT_V1:
                 binary_log::DELETE_ROWS_EVENT,
                 extra_row_info),
    binary_log::Delete_rows_event()
{
  common_header->type_code= m_type;
}
#endif /* #if !defined(MYSQL_CLIENT) */

/*
  Constructor used by slave to read the event from the binary log.
 */
#ifdef HAVE_REPLICATION
Delete_rows_log_event::Delete_rows_log_event(const char *buf, uint event_len,
                                             const Format_description_event
                                             *description_event)
: binary_log::Rows_event(buf, event_len, description_event),
  Rows_log_event(buf, event_len, description_event),
  binary_log::Delete_rows_event(buf, event_len, description_event)
{
  DBUG_ASSERT(header()->type_code == m_type);
}
#endif

#if !defined(MYSQL_CLIENT) && defined(HAVE_REPLICATION)

int
Delete_rows_log_event::do_before_row_operations(const Slave_reporting_capability *const)
{
  int error= 0;
  DBUG_ENTER("Delete_rows_log_event::do_before_row_operations");
  /*
    Increment the global status delete count variable
   */
  if (get_flags(STMT_END_F))
    thd->status_var.com_stat[SQLCOM_DELETE]++;

  /*
    Let storage engines treat this event as a DELETE command.

    Set 'sql_command' as SQLCOM_UPDATE after the tables are locked.
    When locking the tables, it should be SQLCOM_END.
    THD::decide_logging_format which is called from "lock tables"
    assumes that row_events will have 'sql_command' as SQLCOM_END.
  */
  thd->lex->sql_command= SQLCOM_DELETE;

  error= row_operations_scan_and_key_setup();
  DBUG_RETURN(error);

}

int
Delete_rows_log_event::do_after_row_operations(const Slave_reporting_capability *const,
                                               int error)
{
  DBUG_ENTER("Delete_rows_log_event::do_after_row_operations");
  error= row_operations_scan_and_key_teardown(error);
  DBUG_RETURN(error);
}

int Delete_rows_log_event::do_exec_row(const Relay_log_info *const rli)
{
  int error;
  DBUG_ASSERT(m_table != NULL);
  /* m_table->record[0] contains the BI */
  m_table->mark_columns_per_binlog_row_image();
  error= m_table->file->ha_delete_row(m_table->record[0]);
  m_table->default_column_bitmaps();
  return error;
}

#endif /* !defined(MYSQL_CLIENT) && defined(HAVE_REPLICATION) */

#ifdef MYSQL_CLIENT
void Delete_rows_log_event::print(FILE *file,
                                  PRINT_EVENT_INFO* print_event_info)
{
  Rows_log_event::print_helper(file, print_event_info, "Delete_rows");
}
#endif


/**************************************************************************
	Update_rows_log_event member functions
**************************************************************************/

/*
  Constructor used to build an event for writing to the binary log.
 */
#if !defined(MYSQL_CLIENT)
Update_rows_log_event::Update_rows_log_event(THD *thd_arg, TABLE *tbl_arg,
                                             const Table_id& tid,
                                             bool is_transactional,
                                             const uchar* extra_row_info)
: binary_log::Rows_event(m_type),
  Rows_log_event(thd_arg, tbl_arg, tid, tbl_arg->read_set, is_transactional,
                 log_bin_use_v1_row_events?
                 binary_log::UPDATE_ROWS_EVENT_V1:
                 binary_log::UPDATE_ROWS_EVENT,
                 extra_row_info)
{
  common_header->type_code= m_type;
  init(tbl_arg->write_set);
  if (Rows_log_event::is_valid() && m_cols_ai.bitmap)
    is_valid_param= true;
}

void Update_rows_log_event::init(MY_BITMAP const *cols)
{
  /* if bitmap_init fails, caught in is_valid() */
  if (likely(!bitmap_init(&m_cols_ai,
                          m_width <= sizeof(m_bitbuf_ai)*8 ? m_bitbuf_ai : NULL,
                          m_width,
                          false)))
  {
    /* Cols can be zero if this is a dummy binrows event */
    if (likely(cols != NULL))
    {
      memcpy(m_cols_ai.bitmap, cols->bitmap, no_bytes_in_map(cols));
      create_last_word_mask(&m_cols_ai);
    }
  }
}
#endif /* !defined(MYSQL_CLIENT) */


Update_rows_log_event::~Update_rows_log_event()
{
  if (m_cols_ai.bitmap) {
  if (m_cols_ai.bitmap == m_bitbuf_ai) // no my_malloc happened
    m_cols_ai.bitmap= 0; // so no my_free in bitmap_free
  bitmap_free(&m_cols_ai); // To pair with bitmap_init().
}
}


/*
  Constructor used by slave to read the event from the binary log.
 */
#ifdef HAVE_REPLICATION
Update_rows_log_event::Update_rows_log_event(const char *buf, uint event_len,
                                             const Format_description_event
                                             *description_event)
: binary_log::Rows_event(buf, event_len, description_event),
  Rows_log_event(buf, event_len, description_event),
  binary_log::Update_rows_event(buf, event_len, description_event)
{
  if (Rows_log_event::is_valid() && m_cols_ai.bitmap)
    is_valid_param= true;
  DBUG_ASSERT(header()->type_code== m_type);
}
#endif

#if !defined(MYSQL_CLIENT) && defined(HAVE_REPLICATION)

int
Update_rows_log_event::do_before_row_operations(const Slave_reporting_capability *const)
{
  int error= 0;
  DBUG_ENTER("Update_rows_log_event::do_before_row_operations");
  /*
    Increment the global status update count variable
  */
  if (get_flags(STMT_END_F))
    thd->status_var.com_stat[SQLCOM_UPDATE]++;

  /*
    Let storage engines treat this event as an UPDATE command.

    Set 'sql_command' as SQLCOM_UPDATE after the tables are locked.
    When locking the tables, it should be SQLCOM_END.
    THD::decide_logging_format which is called from "lock tables"
    assumes that row_events will have 'sql_command' as SQLCOM_END.
   */
  thd->lex->sql_command= SQLCOM_UPDATE;

  error= row_operations_scan_and_key_setup();
  DBUG_RETURN(error);

}

int
Update_rows_log_event::do_after_row_operations(const Slave_reporting_capability *const,
                                               int error)
{
  DBUG_ENTER("Update_rows_log_event::do_after_row_operations");
  error= row_operations_scan_and_key_teardown(error);
  DBUG_RETURN(error);
}

int
Update_rows_log_event::do_exec_row(const Relay_log_info *const rli)
{
  DBUG_ASSERT(m_table != NULL);
  int error= 0;

  /*
    This is the situation after locating BI:

    ===|=== before image ====|=== after image ===|===
       ^                     ^
       m_curr_row            m_curr_row_end

    BI found in the table is stored in record[0]. We copy it to record[1]
    and unpack AI to record[0].
   */

  store_record(m_table,record[1]);

  m_curr_row= m_curr_row_end;
  /* this also updates m_curr_row_end */
  if ((error= unpack_current_row(rli, &m_cols_ai)))
    return error;

  /*
    Now we have the right row to update.  The old row (the one we're
    looking for) is in record[1] and the new row is in record[0].
  */
  DBUG_PRINT("info",("Updating row in table"));
  DBUG_DUMP("old record", m_table->record[1], m_table->s->reclength);
  DBUG_DUMP("new values", m_table->record[0], m_table->s->reclength);

  m_table->mark_columns_per_binlog_row_image();
  error= m_table->file->ha_update_row(m_table->record[1], m_table->record[0]);
  if (error == HA_ERR_RECORD_IS_THE_SAME)
    error= 0;
  m_table->default_column_bitmaps();

  return error;
}

#endif /* !defined(MYSQL_CLIENT) && defined(HAVE_REPLICATION) */

#ifdef MYSQL_CLIENT
void Update_rows_log_event::print(FILE *file,
				  PRINT_EVENT_INFO* print_event_info)
{
  Rows_log_event::print_helper(file, print_event_info, "Update_rows");
}
#endif


Incident_log_event::
Incident_log_event(const char *buf, uint event_len,
                   const Format_description_event *description_event)
   : binary_log::Incident_event(buf, event_len, description_event),
     Log_event(header(), footer())
{
  DBUG_ENTER("Incident_log_event::Incident_log_event");
  if (incident > INCIDENT_NONE && incident < INCIDENT_COUNT)
    is_valid_param= true;
  DBUG_VOID_RETURN;
}


Incident_log_event::~Incident_log_event()
{
  if (message)
    bapi_free(message);
}


const char *
Incident_log_event::description() const
{
  static const char *const description[]= {
    "NOTHING",                                  // Not used
    "LOST_EVENTS"
  };

  DBUG_PRINT("info", ("incident: %d", incident));

  return description[incident];
}


#ifndef MYSQL_CLIENT
int Incident_log_event::pack_info(Protocol *protocol)
{
  char buf[256];
  size_t bytes;
  if (message_length > 0)
    bytes= my_snprintf(buf, sizeof(buf), "#%d (%s)",
                       incident, description());
  else
    bytes= my_snprintf(buf, sizeof(buf), "#%d (%s): %s",
                       incident, description(), message);
  protocol->store(buf, bytes, &my_charset_bin);
  return 0;
}
#endif


#ifdef MYSQL_CLIENT
void
Incident_log_event::print(FILE *file,
                          PRINT_EVENT_INFO *print_event_info)
{
  if (print_event_info->short_form)
    return;

  print_header(&print_event_info->head_cache, print_event_info, FALSE);
  my_b_printf(&print_event_info->head_cache,
              "\n# Incident: %s\nRELOAD DATABASE; # Shall generate syntax error\n",
              description());
}
#endif

#if defined(HAVE_REPLICATION) && !defined(MYSQL_CLIENT)
int
Incident_log_event::do_apply_event(Relay_log_info const *rli)
{
  DBUG_ENTER("Incident_log_event::do_apply_event");

  /*
    It is not necessary to do GTID related check if the error
    'ER_SLAVE_INCIDENT' is ignored.
  */
  if (ignored_error_code(ER_SLAVE_INCIDENT))
  {
    DBUG_PRINT("info", ("Ignoring Incident"));
    mysql_bin_log.gtid_end_transaction(thd);
    DBUG_RETURN(0);
  }

  enum_gtid_statement_status state= gtid_pre_statement_checks(thd);
  if (state == GTID_STATEMENT_EXECUTE)
  {
    if (gtid_pre_statement_post_implicit_commit_checks(thd))
      state= GTID_STATEMENT_CANCEL;
  }

  if (state == GTID_STATEMENT_CANCEL)
  {
    uint error= thd->get_stmt_da()->mysql_errno();
    DBUG_ASSERT(error != 0);
    rli->report(ERROR_LEVEL, error,
                "Error executing incident event: '%s'",
                thd->get_stmt_da()->message_text());
    thd->is_slave_error= 1;
    DBUG_RETURN(-1);
  }
  else if (state == GTID_STATEMENT_SKIP)
  {
    /*
      Make slave skip the Incident event through general commands of GTID
      i.e. 'set gtid_next=<GTID>; begin; commit;'.
    */
    DBUG_RETURN(0);
  }

  rli->report(ERROR_LEVEL, ER_SLAVE_INCIDENT,
              ER(ER_SLAVE_INCIDENT),
              description(),
              message_length > 0 ? message : "<none>");
  DBUG_RETURN(1);
}
#endif

bool
Incident_log_event::write_data_header(IO_CACHE *file)
{
  DBUG_ENTER("Incident_log_event::write_data_header");
  DBUG_PRINT("enter", ("incident: %d", incident));
  uchar buf[sizeof(int16)];
  int2store(buf, (int16) incident);
#ifndef MYSQL_CLIENT
  DBUG_RETURN(wrapper_my_b_safe_write(file, buf, sizeof(buf)));
#else
   DBUG_RETURN(my_b_safe_write(file, buf, sizeof(buf)));
#endif
}

bool
Incident_log_event::write_data_body(IO_CACHE *file)
{
  uchar tmp[1];
  DBUG_ENTER("Incident_log_event::write_data_body");
  tmp[0]= (uchar) message_length;
  crc= checksum_crc32(crc, (uchar*) tmp, 1);
  if (message_length > 0)
  {
    crc= checksum_crc32(crc, (uchar*) message, message_length);
    // todo: report a bug on write_str accepts uint but treats it as uchar
  }
  DBUG_RETURN(write_str_at_most_255_bytes(file, message, (uint) message_length));
}


Ignorable_log_event::Ignorable_log_event(const char *buf,
                                         const Format_description_event *descr_event)
  : binary_log::Ignorable_event(buf, descr_event),
    Log_event(header(), footer())
{
  DBUG_ENTER("Ignorable_log_event::Ignorable_log_event");

  is_valid_param= true;
  DBUG_VOID_RETURN;
}

Ignorable_log_event::~Ignorable_log_event()
{
}

#ifndef MYSQL_CLIENT
/* Pack info for its unrecognized ignorable event */
int Ignorable_log_event::pack_info(Protocol *protocol)
{
  char buf[256];
  size_t bytes;
  bytes= my_snprintf(buf, sizeof(buf), "# Unrecognized ignorable event");
  protocol->store(buf, bytes, &my_charset_bin);
  return 0;
}
#endif

#ifdef MYSQL_CLIENT
/* Print for its unrecognized ignorable event */
void
Ignorable_log_event::print(FILE *file,
                           PRINT_EVENT_INFO *print_event_info)
{
  if (print_event_info->short_form)
    return;

  print_header(&print_event_info->head_cache, print_event_info, FALSE);
  my_b_printf(&print_event_info->head_cache, "\tIgnorable\n");
  my_b_printf(&print_event_info->head_cache,
              "# Unrecognized ignorable event\n");
}
#endif


Rows_query_log_event::Rows_query_log_event(const char *buf, uint event_len,
                                           const Format_description_event
                                           *descr_event)
  : binary_log::Ignorable_event(buf, descr_event),
    Ignorable_log_event(buf, descr_event),
    binary_log::Rows_query_event(buf, event_len, descr_event)
{
  is_valid_param= (m_rows_query != NULL);
}

#ifndef MYSQL_CLIENT
int Rows_query_log_event::pack_info(Protocol *protocol)
{
  char *buf;
  size_t bytes;
  size_t len= sizeof("# ") + strlen(m_rows_query);
  if (!(buf= (char*) my_malloc(key_memory_log_event,
                               len, MYF(MY_WME))))
    return 1;
  bytes= my_snprintf(buf, len, "# %s", m_rows_query);
  protocol->store(buf, bytes, &my_charset_bin);
  my_free(buf);
  return 0;
}
#endif

#ifdef MYSQL_CLIENT
void
Rows_query_log_event::print(FILE *file,
                            PRINT_EVENT_INFO *print_event_info)
{
  if (!print_event_info->short_form && print_event_info->verbose > 1)
  {
    IO_CACHE *const head= &print_event_info->head_cache;
    IO_CACHE *const body= &print_event_info->body_cache;
    char *token= NULL, *saveptr= NULL;
    char *rows_query_copy= NULL;
    if (!(rows_query_copy= my_strdup(key_memory_log_event,
                                     m_rows_query, MYF(MY_WME))))
      return;

    print_header(head, print_event_info, FALSE);
    my_b_printf(head, "\tRows_query\n");
    /*
      Prefix every line of a multi-line query with '#' to prevent the
      statement from being executed when binary log will be processed
      using 'mysqlbinlog --verbose --verbose'.
    */
    for (token= my_strtok_r(rows_query_copy, "\n", &saveptr); token;
         token= my_strtok_r(NULL, "\n", &saveptr))
      my_b_printf(head, "# %s\n", token);
    my_free(rows_query_copy);
    print_base64(body, print_event_info, true);
  }
}
#endif

bool
Rows_query_log_event::write_data_body(IO_CACHE *file)
{
  DBUG_ENTER("Rows_query_log_event::write_data_body");
  /*
   m_rows_query length will be stored using only one byte, but on read
   that length will be ignored and the complete query will be read.
  */
  DBUG_RETURN(write_str_at_most_255_bytes(file, m_rows_query,
              strlen(m_rows_query)));
}

#if defined(MYSQL_SERVER) && defined(HAVE_REPLICATION)
int Rows_query_log_event::do_apply_event(Relay_log_info const *rli)
{
  DBUG_ENTER("Rows_query_log_event::do_apply_event");
  DBUG_ASSERT(rli->info_thd == thd);
  /* Set query for writing Rows_query log event into binlog later.*/
  thd->set_query(m_rows_query, strlen(m_rows_query));
  thd->set_query_for_display(m_rows_query, strlen(m_rows_query));

  DBUG_ASSERT(rli->rows_query_ev == NULL);

  const_cast<Relay_log_info*>(rli)->rows_query_ev= this;
  /* Tell worker not to free the event */
  worker= NULL;
  DBUG_RETURN(0);
}
#endif


const char *Gtid_log_event::SET_STRING_PREFIX= "SET @@SESSION.GTID_NEXT= '";


Gtid_log_event::Gtid_log_event(const char *buffer, uint event_len,
                               const Format_description_event *description_event)
   : binary_log::Gtid_event(buffer, event_len, description_event),
     Log_event(header(), footer())
{
  DBUG_ENTER("Gtid_log_event::Gtid_log_event(const char *,"
             " uint, const Format_description_log_event *");

#ifndef DBUG_OFF
  uint8_t const common_header_len= description_event->common_header_len;
  uint8 const post_header_len=
    buffer[EVENT_TYPE_OFFSET] == binary_log::ANONYMOUS_GTID_LOG_EVENT ?
    description_event->post_header_len[binary_log::ANONYMOUS_GTID_LOG_EVENT - 1] :
    description_event->post_header_len[binary_log::GTID_LOG_EVENT - 1];
  DBUG_PRINT("info",
             ("event_len: %u; common_header_len: %d; post_header_len: %d",
              event_len, common_header_len, post_header_len));
#endif

  is_valid_param= true;
  spec.type= get_type_code() == binary_log::ANONYMOUS_GTID_LOG_EVENT ?
             ANONYMOUS_GROUP : GTID_GROUP;
  sid.copy_from((uchar *)Uuid_parent_struct.bytes);
  spec.gtid.sidno= gtid_info_struct.rpl_gtid_sidno;
  spec.gtid.gno= gtid_info_struct.rpl_gtid_gno;
  DBUG_VOID_RETURN;
}

#ifndef MYSQL_CLIENT
Gtid_log_event::Gtid_log_event(THD* thd_arg, bool using_trans,
                               int64 last_committed_arg,
                               int64 sequence_number_arg,
                               bool may_have_sbr_stmts_arg)
: binary_log::Gtid_event(last_committed_arg, sequence_number_arg,
                         may_have_sbr_stmts_arg),
  Log_event(thd_arg, thd_arg->variables.gtid_next.type == ANONYMOUS_GROUP ?
            LOG_EVENT_IGNORABLE_F : 0,
            using_trans ? Log_event::EVENT_TRANSACTIONAL_CACHE :
            Log_event::EVENT_STMT_CACHE, Log_event::EVENT_NORMAL_LOGGING,
            header(), footer())
{
  DBUG_ENTER("Gtid_log_event::Gtid_log_event(THD *)");
  if (thd->owned_gtid.sidno > 0)
  {
    spec.set(thd->owned_gtid);
    sid= thd->owned_sid;
  }
  else
  {
    DBUG_ASSERT(thd->owned_gtid.sidno == THD::OWNED_SIDNO_ANONYMOUS);
    spec.set_anonymous();
    spec.gtid.clear();
    sid.clear();
  }

  Log_event_type event_type= (spec.type == ANONYMOUS_GROUP ?
                              binary_log::ANONYMOUS_GTID_LOG_EVENT :
                              binary_log::GTID_LOG_EVENT);
  common_header->type_code= event_type;

#ifndef DBUG_OFF
  char buf[MAX_SET_STRING_LENGTH + 1];
  to_string(buf);
  DBUG_PRINT("info", ("%s", buf));
#endif
  is_valid_param= true;
  DBUG_VOID_RETURN;
}

Gtid_log_event::Gtid_log_event(uint32 server_id_arg, bool using_trans,
                               int64 last_committed_arg,
                               int64 sequence_number_arg,
                               bool may_have_sbr_stmts_arg,
                               const Gtid_specification spec_arg)
 : binary_log::Gtid_event(last_committed_arg, sequence_number_arg,
                          may_have_sbr_stmts_arg),
   Log_event(header(), footer(),
             using_trans ? Log_event::EVENT_TRANSACTIONAL_CACHE :
             Log_event::EVENT_STMT_CACHE, Log_event::EVENT_NORMAL_LOGGING)
{
  DBUG_ENTER("Gtid_log_event::Gtid_log_event(uint32, bool, int64, int64, const Gtid_specification)");
  server_id= server_id_arg;
  common_header->unmasked_server_id= server_id_arg;

  if (spec_arg.type == GTID_GROUP)
  {
    DBUG_ASSERT(spec_arg.gtid.sidno > 0 && spec_arg.gtid.gno > 0);
    spec.set(spec_arg.gtid);
    global_sid_lock->rdlock();
    sid= global_sid_map->sidno_to_sid(spec_arg.gtid.sidno);
    global_sid_lock->unlock();
  }
  else
  {
    DBUG_ASSERT(spec_arg.type == ANONYMOUS_GROUP);
    spec.set_anonymous();
    spec.gtid.clear();
    sid.clear();
    common_header->flags|= LOG_EVENT_IGNORABLE_F;
  }

  Log_event_type event_type= (spec.type == ANONYMOUS_GROUP ?
                              binary_log::ANONYMOUS_GTID_LOG_EVENT :
                              binary_log::GTID_LOG_EVENT);
  common_header->type_code= event_type;

#ifndef DBUG_OFF
  char buf[MAX_SET_STRING_LENGTH + 1];
  to_string(buf);
  DBUG_PRINT("info", ("%s", buf));
#endif
  is_valid_param= true;
  DBUG_VOID_RETURN;
}
#endif

#ifndef MYSQL_CLIENT
int Gtid_log_event::pack_info(Protocol *protocol)
{
  char buffer[MAX_SET_STRING_LENGTH + 1];
  size_t len= to_string(buffer);
  protocol->store(buffer, len, &my_charset_bin);
  return 0;
}
#endif

size_t Gtid_log_event::to_string(char *buf) const
{
  char *p= buf;
  DBUG_ASSERT(strlen(SET_STRING_PREFIX) == SET_STRING_PREFIX_LENGTH);
  strcpy(p, SET_STRING_PREFIX);
  p+= SET_STRING_PREFIX_LENGTH;
  p+= spec.to_string(&sid, p);
  *p++= '\'';
  *p= '\0';
  return p - buf;
}

#ifdef MYSQL_CLIENT
void
Gtid_log_event::print(FILE *file, PRINT_EVENT_INFO *print_event_info)
{
  char buffer[MAX_SET_STRING_LENGTH + 1];
  IO_CACHE *const head= &print_event_info->head_cache;
  if (!print_event_info->short_form)
  {
    print_header(head, print_event_info, FALSE);
    my_b_printf(head, "\t%s\tlast_committed=%llu\tsequence_number=%llu\t"
                "rbr_only=%s\n",
                get_type_code() == binary_log::GTID_LOG_EVENT ?
                "GTID" : "Anonymous_GTID",
                last_committed, sequence_number,
                may_have_sbr_stmts ? "no" : "yes");
  }

  /*
    The applier thread can always use "READ COMMITTED" isolation for
    transactions containing only RBR events (Table_map + Rows).

    This would prevent some deadlock issues because InnoDB doesn't
    acquire GAP locks in "READ COMMITTED" isolation level since
    MySQL 5.7.18.
  */
  if (!may_have_sbr_stmts)
  {
    my_b_printf(head,
                "/*!50718 SET TRANSACTION ISOLATION LEVEL "
                "READ COMMITTED*/%s\n",
                print_event_info->delimiter);
  }

  to_string(buffer);
  my_b_printf(head, "%s%s\n", buffer, print_event_info->delimiter);
}
#endif

#ifdef MYSQL_SERVER
uint32 Gtid_log_event::write_data_header_to_memory(uchar *buffer)
{
  DBUG_ENTER("Gtid_log_event::write_data_header_to_memory");
  uchar *ptr_buffer= buffer;

  /* Encode the GTID flags */
  uchar gtid_flags= 0;
  gtid_flags|= may_have_sbr_stmts ?
               binary_log::Gtid_event::FLAG_MAY_HAVE_SBR : 0;
  *ptr_buffer= gtid_flags;
  ptr_buffer+= ENCODED_FLAG_LENGTH;

#ifndef DBUG_OFF
  char buf[binary_log::Uuid::TEXT_LENGTH + 1];
  sid.to_string(buf);
  DBUG_PRINT("info", ("sid=%s sidno=%d gno=%lld",
                      buf, spec.gtid.sidno, spec.gtid.gno));
#endif

  sid.copy_to(ptr_buffer);
  ptr_buffer+= ENCODED_SID_LENGTH;

  int8store(ptr_buffer, spec.gtid.gno);
  ptr_buffer+= ENCODED_GNO_LENGTH;

  *ptr_buffer= LOGICAL_TIMESTAMP_TYPECODE;
  ptr_buffer+= LOGICAL_TIMESTAMP_TYPECODE_LENGTH;

  DBUG_ASSERT((sequence_number == 0 && last_committed == 0) ||
              (sequence_number > last_committed));
  DBUG_EXECUTE_IF("set_commit_parent_100",
                  { last_committed= max<int64>(sequence_number > 1 ? 1 : 0,
                                               sequence_number - 100); });
  DBUG_EXECUTE_IF("set_commit_parent_150",
                  { last_committed= max<int64>(sequence_number > 1 ? 1 : 0,
                                               sequence_number - 150); });
  DBUG_EXECUTE_IF("feign_commit_parent", { last_committed= sequence_number; });
  int8store(ptr_buffer, last_committed);
  int8store(ptr_buffer + 8, sequence_number);
  ptr_buffer+= LOGICAL_TIMESTAMP_LENGTH;

  DBUG_ASSERT(ptr_buffer == (buffer + POST_HEADER_LENGTH));

  DBUG_RETURN(POST_HEADER_LENGTH);
}

bool Gtid_log_event::write_data_header(IO_CACHE *file)
{
  DBUG_ENTER("Gtid_log_event::write_data_header");
  uchar buffer[POST_HEADER_LENGTH];
  write_data_header_to_memory(buffer);
  DBUG_RETURN(wrapper_my_b_safe_write(file, (uchar *) buffer,
                                      POST_HEADER_LENGTH));
}

#endif // MYSQL_SERVER

#if defined(MYSQL_SERVER) && defined(HAVE_REPLICATION)
int Gtid_log_event::do_apply_event(Relay_log_info const *rli)
{
  DBUG_ENTER("Gtid_log_event::do_apply_event");
  DBUG_ASSERT(rli->info_thd == thd);

  /*
    In rare cases it is possible that we already own a GTID (either
    ANONYMOUS or GTID_GROUP). This can happen if a transaction was truncated
    in the middle in the relay log and then next relay log begins with a
    Gtid_log_events without closing the transaction context from the previous
    relay log. In this case the only sensible thing to do is to discard the
    truncated transaction and move on.

    Note that when the applier is "GTID skipping" a transactions it
    owns nothing, but its gtid_next->type == GTID_GROUP.
  */
  const Gtid_specification *gtid_next= &thd->variables.gtid_next;
  if (!thd->owned_gtid.is_empty() ||
      (thd->owned_gtid.is_empty() && gtid_next->type == GTID_GROUP))
  {
    /*
      Slave will execute this code if a previous Gtid_log_event was applied
      but the GTID wasn't consumed yet (the transaction was not committed,
      nor rolled back, nor skipped).
      On a client session we cannot do consecutive SET GTID_NEXT without
      a COMMIT or a ROLLBACK in the middle.
      Applying this event without rolling back the current transaction may
      lead to problems, as a "BEGIN" event following this GTID will
      implicitly commit the "partial transaction" and will consume the
      GTID. If this "partial transaction" was left in the relay log by the
      IO thread restarting in the middle of a transaction, you could have
      the partial transaction being logged with the GTID on the slave,
      causing data corruption on replication.
    */
    if (thd->server_status & SERVER_STATUS_IN_TRANS)
    {
      /* This is not an error (XA is safe), just an information */
      rli->report(INFORMATION_LEVEL, 0,
                  "Rolling back unfinished transaction (no COMMIT "
                  "or ROLLBACK in relay log). A probable cause is partial "
                  "transaction left on relay log because of restarting IO "
                  "thread with auto-positioning protocol.");
      const_cast<Relay_log_info*>(rli)->cleanup_context(thd, 1);
    }
    gtid_state->update_on_rollback(thd);
  }

  global_sid_lock->rdlock();

  // make sure that sid has been converted to sidno
  if (spec.type == GTID_GROUP)
  {
    if (get_sidno(false) < 0)
    {
      global_sid_lock->unlock();
      DBUG_RETURN(1); // out of memory
    }
  }

  // set_gtid_next releases global_sid_lock
  if (set_gtid_next(thd, spec))
    // This can happen e.g. if gtid_mode is incompatible with spec.
    DBUG_RETURN(1);

  thd->set_currently_executing_gtid_for_slave_thread();

  /*
    If the current transaction contains no changes logged with SBR
    we can assume this transaction as a pure row based replicated one.

    Based on this assumption, we can set current transaction tx_isolation to
    READ COMMITTED in order to avoid concurrent transactions to be blocked by
    InnoDB gap locks.

    The session tx_isolation will be restored:
    - When the transaction finishes with QUERY(COMMIT|ROLLBACK),
      as the MySQL server does for ordinary user sessions;
    - When applying a Xid_log_event, after committing the transaction;
    - When applying a XA_prepare_log_event, after preparing the transaction;
    - When the applier needs to abort a transaction execution.

    Notice that when a transaction is being "gtid skipped", its statements are
    not actually executed (see mysql_execute_command()). So, the call to the
    function that would restore the tx_isolation after finishing the transaction
    may not happen.
  */
  if (DBUG_EVALUATE_IF("force_trx_as_rbr_only", true,
                       !may_have_sbr_stmts &&
                       thd->tx_isolation > ISO_READ_COMMITTED &&
                       gtid_pre_statement_checks(thd) != GTID_STATEMENT_SKIP))
  {
    DBUG_ASSERT(thd->get_transaction()->is_empty(Transaction_ctx::STMT));
    DBUG_ASSERT(thd->get_transaction()->is_empty(Transaction_ctx::SESSION));
    DBUG_ASSERT(!thd->lock);
    DBUG_PRINT("info", ("setting tx_isolation to READ COMMITTED"));
    set_tx_isolation(thd, ISO_READ_COMMITTED, true/*one_shot*/);
  }

  DBUG_RETURN(0);
}

int Gtid_log_event::do_update_pos(Relay_log_info *rli)
{
  /*
    This event does not increment group positions. This means
    that if there is a failure after it has been processed,
    it will be automatically re-executed.
  */
  rli->inc_event_relay_log_pos();
  DBUG_EXECUTE_IF("crash_after_update_pos_gtid",
                  sql_print_information("Crashing crash_after_update_pos_gtid.");
                  DBUG_SUICIDE(););
  return 0;
}

Log_event::enum_skip_reason Gtid_log_event::do_shall_skip(Relay_log_info *rli)
{
  return Log_event::continue_group(rli);
}
#endif

Previous_gtids_log_event::
Previous_gtids_log_event(const char *buf, uint event_len,
                         const Format_description_event *description_event)
: binary_log::Previous_gtids_event(buf, event_len, description_event),
  Log_event(header(), footer())
{
  DBUG_ENTER("Previous_gtids_log_event::Previous_gtids_log_event");
  if (buf != NULL)
    is_valid_param= true;
  DBUG_VOID_RETURN;
}

#ifndef MYSQL_CLIENT
Previous_gtids_log_event::Previous_gtids_log_event(const Gtid_set *set)
: binary_log::Previous_gtids_event(),
  Log_event(header(), footer(),
            Log_event::EVENT_NO_CACHE,
            Log_event::EVENT_IMMEDIATE_LOGGING)
{
  DBUG_ENTER("Previous_gtids_log_event::Previous_gtids_log_event(THD *, const Gtid_set *)");
  common_header->type_code= binary_log::PREVIOUS_GTIDS_LOG_EVENT;
  common_header->flags|= LOG_EVENT_IGNORABLE_F;
  global_sid_lock->assert_some_lock();
  buf_size= set->get_encoded_length();
  uchar *buffer= (uchar *) my_malloc(key_memory_log_event,
                                     buf_size, MYF(MY_WME));
  if (buffer != NULL)
  {
    set->encode(buffer);
    register_temp_buf((char *)buffer);
  }
  buf= buffer;
  // if buf is empty, is_valid will be false
  if(buf != 0)
    is_valid_param= true;
  DBUG_VOID_RETURN;
}
#endif

#ifndef MYSQL_CLIENT
int Previous_gtids_log_event::pack_info(Protocol *protocol)
{
  size_t length= 0;
  char *str= get_str(&length, &Gtid_set::default_string_format);
  if (str == NULL)
    return 1;
  protocol->store(str, length, &my_charset_bin);
  my_free(str);
  return 0;
}
#endif

#ifdef MYSQL_CLIENT
void Previous_gtids_log_event::print(FILE *file,
                                     PRINT_EVENT_INFO *print_event_info)
{
  IO_CACHE *const head= &print_event_info->head_cache;
  char *str= get_str(NULL, &Gtid_set::commented_string_format);
  if (str != NULL)
  {
    if (!print_event_info->short_form)
    {
      print_header(head, print_event_info, FALSE);
      my_b_printf(head, "\tPrevious-GTIDs\n");
    }
    my_b_printf(head, "%s\n", str);
    my_free(str);
  }
}
#endif

int Previous_gtids_log_event::add_to_set(Gtid_set *target) const
{
  DBUG_ENTER("Previous_gtids_log_event::add_to_set(Gtid_set *)");
  size_t end_pos= 0;
  size_t add_size= DBUG_EVALUATE_IF("gtid_has_extra_data", 10, 0);
  /* Silently ignore additional unknown data at the end of the encoding */
  PROPAGATE_REPORTED_ERROR_INT(target->add_gtid_encoding(buf,
                                                         buf_size + add_size,
                                                         &end_pos));
  DBUG_ASSERT(end_pos <= buf_size);
  DBUG_RETURN(0);
}

char *Previous_gtids_log_event::get_str(
  size_t *length_p, const Gtid_set::String_format *string_format) const
{
  DBUG_ENTER("Previous_gtids_log_event::get_str(size_t *, const Gtid_set::String_format *)");
  Sid_map sid_map(NULL);
  Gtid_set set(&sid_map, NULL);
  DBUG_PRINT("info", ("temp_buf=%p buf=%p", temp_buf, buf));
  if (set.add_gtid_encoding(buf, buf_size) != RETURN_STATUS_OK)
    DBUG_RETURN(NULL);
  set.dbug_print("set");
  size_t length= set.get_string_length(string_format);
  DBUG_PRINT("info", ("string length= %lu", (ulong) length));
  char* str= (char *)my_malloc(key_memory_log_event,
                               length + 1, MYF(MY_WME));
  if (str != NULL)
  {
    set.to_string(str, false/*need_lock*/, string_format);
    if (length_p != NULL)
      *length_p= length;
  }
  DBUG_RETURN(str);
}

#ifndef MYSQL_CLIENT
bool Previous_gtids_log_event::write_data_body(IO_CACHE *file)
{
  DBUG_ENTER("Previous_gtids_log_event::write_data_body");
  DBUG_PRINT("info", ("size=%d", static_cast<int>(buf_size)));
  bool ret= wrapper_my_b_safe_write(file, buf, buf_size);
  DBUG_RETURN(ret);
}
#endif

#if defined(MYSQL_SERVER) && defined(HAVE_REPLICATION)
int Previous_gtids_log_event::do_update_pos(Relay_log_info *rli)
{
  rli->inc_event_relay_log_pos();
  return 0;
}
#endif


/**************************************************************************
	Transaction_context_log_event methods
**************************************************************************/
#ifndef MYSQL_CLIENT
Transaction_context_log_event::
Transaction_context_log_event(const char *server_uuid_arg,
                              bool using_trans,
                              my_thread_id thread_id_arg,
                              bool is_gtid_specified_arg)
  : binary_log::Transaction_context_event(thread_id_arg,
                                          is_gtid_specified_arg),
    Log_event(header(), footer(),
              using_trans ? Log_event::EVENT_TRANSACTIONAL_CACHE :
              Log_event::EVENT_STMT_CACHE, Log_event::EVENT_NORMAL_LOGGING)
{
  DBUG_ENTER("Transaction_context_log_event::Transaction_context_log_event(THD *, const char *, ulonglong)");
  common_header->flags|= LOG_EVENT_IGNORABLE_F;
  server_uuid= NULL;
  sid_map= new Sid_map(NULL);
  snapshot_version= new Gtid_set(sid_map);

  /*
    Copy global_sid_map to a local copy to avoid the acquisition
    of the global_sid_lock for operations on top of this snapshot
    version.
    The Sid_map and Gtid_executed must be read under the protection
    of MYSQL_BIN_LOG.LOCK_commit to avoid race conditions between
    ordered commits in the storage engine and gtid_state update.
  */
  if (mysql_bin_log.get_gtid_executed(sid_map, snapshot_version))
    goto err;

  server_uuid= my_strdup(key_memory_log_event, server_uuid_arg, MYF(MY_WME));
  if (server_uuid == NULL)
    goto err;

  // These two fields are only populated on event decoding.
  // Encoding is done directly from snapshot_version field.
  encoded_snapshot_version= NULL;
  encoded_snapshot_version_length= 0;

  // Debug sync point for SQL threads.
  DBUG_EXECUTE_IF("debug.wait_after_set_snapshot_version_on_transaction_context_log_event",
                  {
                    const char act[]=
                        "now wait_for "
                        "signal.resume_after_set_snapshot_version_on_transaction_context_log_event";
                    DBUG_ASSERT(opt_debug_sync_timeout > 0);
                    DBUG_ASSERT(!debug_sync_set_action(current_thd,
                                                       STRING_WITH_LEN(act)));
                  };);

  is_valid_param= true;
  DBUG_VOID_RETURN;

err:
  is_valid_param= false;
  DBUG_VOID_RETURN;
}
#endif

Transaction_context_log_event::
Transaction_context_log_event(const char *buffer, uint event_len,
                              const Format_description_event *descr_event)
  : binary_log::Transaction_context_event(buffer, event_len, descr_event),
    Log_event(header(), footer())
{
  DBUG_ENTER("Transaction_context_log_event::Transaction_context_log_event (const char *, uint, const Format_description_event*)");
  common_header->flags|= LOG_EVENT_IGNORABLE_F;

  sid_map= new Sid_map(NULL);
  snapshot_version= new Gtid_set(sid_map);

  if (server_uuid == NULL || encoded_snapshot_version == NULL)
    goto err;

  is_valid_param= true;
  DBUG_VOID_RETURN;

err:
  is_valid_param= false;
  DBUG_VOID_RETURN;
}

Transaction_context_log_event::~Transaction_context_log_event()
{
  DBUG_ENTER("Transaction_context_log_event::~Transaction_context_log_event");
  if (server_uuid)
    my_free((void*)server_uuid);
  server_uuid= NULL;
  if (encoded_snapshot_version)
    my_free((void*) encoded_snapshot_version);
  encoded_snapshot_version= NULL;
  delete snapshot_version;
  delete sid_map;
  DBUG_VOID_RETURN;
}

size_t Transaction_context_log_event::to_string(char *buf, ulong len) const
{
  DBUG_ENTER("Transaction_context_log_event::to_string");
  DBUG_RETURN(my_snprintf(buf, len,
                          "server_uuid=%s\tthread_id=%lu",
                          server_uuid, thread_id));
}

#ifndef MYSQL_CLIENT
int Transaction_context_log_event::pack_info(Protocol *protocol)
{
  DBUG_ENTER("Transaction_context_log_event::pack_info");
  char buf[256];
  size_t bytes= to_string(buf, 256);
  protocol->store(buf, bytes, &my_charset_bin);
  DBUG_RETURN(0);
}
#endif

#ifdef MYSQL_CLIENT
void Transaction_context_log_event::print(FILE *file,
                                          PRINT_EVENT_INFO *print_event_info)
{
  DBUG_ENTER("Transaction_context_log_event::print");
  char buf[256];
  IO_CACHE *const head= &print_event_info->head_cache;

  if (!print_event_info->short_form)
  {
    to_string(buf, 256);
    print_header(head, print_event_info, FALSE);
    my_b_printf(head, "Transaction_context: %s\n", buf);
  }
  DBUG_VOID_RETURN;
}
#endif

#if defined(MYSQL_SERVER) && defined(HAVE_REPLICATION)
int Transaction_context_log_event::do_update_pos(Relay_log_info *rli)
{
  DBUG_ENTER("Transaction_context_log_event::do_update_pos");
  rli->inc_event_relay_log_pos();
  DBUG_RETURN(0);
}
#endif

size_t Transaction_context_log_event::get_data_size()
{
  DBUG_ENTER("Transaction_context_log_event::get_data_size");

  size_t size= Binary_log_event::TRANSACTION_CONTEXT_HEADER_LEN;
  size += strlen(server_uuid);
  size += get_snapshot_version_size();
  size += get_data_set_size(&write_set);
  size += get_data_set_size(&read_set);

  DBUG_RETURN(size);
}

#ifndef MYSQL_CLIENT
bool Transaction_context_log_event::write_data_header(IO_CACHE* file)
{
  DBUG_ENTER("Transaction_context_log_event::write_data_header");
  char buf[Binary_log_event::TRANSACTION_CONTEXT_HEADER_LEN];

  buf[ENCODED_SERVER_UUID_LEN_OFFSET] = (char) strlen(server_uuid);
  int4store(buf + ENCODED_THREAD_ID_OFFSET, thread_id);
  buf[ENCODED_GTID_SPECIFIED_OFFSET] = gtid_specified;
  int4store(buf + ENCODED_SNAPSHOT_VERSION_LEN_OFFSET, get_snapshot_version_size());
  int4store(buf + ENCODED_WRITE_SET_ITEMS_OFFSET, write_set.size());
  int4store(buf + ENCODED_READ_SET_ITEMS_OFFSET, read_set.size());
  DBUG_RETURN(wrapper_my_b_safe_write(file, (const uchar *) buf,
                                      Binary_log_event::TRANSACTION_CONTEXT_HEADER_LEN));
}

bool Transaction_context_log_event::write_data_body(IO_CACHE* file)
{
  DBUG_ENTER("Transaction_context_log_event::write_data_body");

  if (wrapper_my_b_safe_write(file,
                              (const uchar*) server_uuid,
                              strlen(server_uuid)) ||
      write_snapshot_version(file) ||
      write_data_set(file, &write_set) ||
      write_data_set(file, &read_set))
    DBUG_RETURN(true);

  DBUG_RETURN(false);
}

bool Transaction_context_log_event::write_snapshot_version(IO_CACHE* file)
{
  DBUG_ENTER("Transaction_context_log_event::write_snapshot_version");
  bool result= false;

  uint32 len= get_snapshot_version_size();
  uchar *buffer= (uchar *) my_malloc(key_memory_log_event,
                                     len, MYF(MY_WME));
  if (buffer == NULL)
    DBUG_RETURN(true);

  snapshot_version->encode(buffer);
  if (wrapper_my_b_safe_write(file, buffer, len))
    result= true;

  my_free(buffer);
  DBUG_RETURN(result);
}

bool Transaction_context_log_event::write_data_set(IO_CACHE* file,
                                                   std::list<const char*> *set)
{
  DBUG_ENTER("Transaction_context_log_event::write_data_set");
  for (std::list<const char*>::iterator it=set->begin();
       it != set->end();
       ++it)
  {
    char buf[ENCODED_READ_WRITE_SET_ITEM_LEN];
    const char* hash= *it;
    uint16 len= strlen(hash);

    int2store(buf, len);
    if (wrapper_my_b_safe_write(file,
                                (const uchar*) buf,
                                ENCODED_READ_WRITE_SET_ITEM_LEN) ||
        wrapper_my_b_safe_write(file, (const uchar*) hash, len))
      DBUG_RETURN(true);
  }

  DBUG_RETURN(false);
}
#endif

bool Transaction_context_log_event::read_snapshot_version()
{
  DBUG_ENTER("Transaction_context_log_event::read_snapshot_version");
  DBUG_ASSERT(snapshot_version->is_empty());

  global_sid_lock->wrlock();
  enum_return_status return_status= global_sid_map->copy(sid_map);
  global_sid_lock->unlock();
  if (return_status != RETURN_STATUS_OK)
    DBUG_RETURN(true);

  DBUG_RETURN(snapshot_version->add_gtid_encoding(encoded_snapshot_version,
                                                  encoded_snapshot_version_length)
                  != RETURN_STATUS_OK);
}

size_t Transaction_context_log_event::get_snapshot_version_size()
{
  DBUG_ENTER("Transaction_context_log_event::get_snapshot_version_size");
  size_t result= snapshot_version->get_encoded_length();
  DBUG_RETURN(result);
}

int Transaction_context_log_event::get_data_set_size(std::list<const char*> *set)
{
  DBUG_ENTER("Transaction_context_log_event::get_data_set_size");
  int size= 0;

  for (std::list<const char*>::iterator it=set->begin();
       it != set->end();
       ++it)
    size += ENCODED_READ_WRITE_SET_ITEM_LEN + strlen(*it);

  DBUG_RETURN(size);
}

void Transaction_context_log_event::add_write_set(const char *hash)
{
  DBUG_ENTER("Transaction_context_log_event::add_write_set");
  write_set.push_back(hash);
  DBUG_VOID_RETURN;
}

void Transaction_context_log_event::add_read_set(const char *hash)
{
  DBUG_ENTER("Transaction_context_log_event::add_read_set");
  read_set.push_back(hash);
  DBUG_VOID_RETURN;
}

/**************************************************************************
	View_change_log_event methods
**************************************************************************/

#ifndef MYSQL_CLIENT
View_change_log_event::View_change_log_event(char* raw_view_id)
  : binary_log::View_change_event(raw_view_id),
    Log_event(header(), footer(), Log_event::EVENT_TRANSACTIONAL_CACHE,
              Log_event::EVENT_NORMAL_LOGGING)
{
  DBUG_ENTER("View_change_log_event::View_change_log_event(char*)");
  common_header->flags|= LOG_EVENT_IGNORABLE_F;

  if (strlen(view_id) != 0)
    is_valid_param= true;

  DBUG_VOID_RETURN;
}
#endif

View_change_log_event::
View_change_log_event(const char *buffer,
                      uint event_len,
                      const Format_description_event *descr_event)
  : binary_log::View_change_event(buffer, event_len, descr_event),
    Log_event(header(), footer())
{
  DBUG_ENTER("View_change_log_event::View_change_log_event(const char *,"
             " uint, const Format_description_event*)");
  common_header->flags|= LOG_EVENT_IGNORABLE_F;

  if (strlen(view_id) != 0)
    is_valid_param= true;

  //Change the cache/logging types to allow writing to the binary log cache
  event_cache_type= EVENT_TRANSACTIONAL_CACHE;
  event_logging_type= EVENT_NORMAL_LOGGING;

  DBUG_VOID_RETURN;
}

View_change_log_event::~View_change_log_event()
{
  DBUG_ENTER("View_change_log_event::~View_change_log_event");
  certification_info.clear();
  DBUG_VOID_RETURN;
}

size_t View_change_log_event::get_data_size()
{
  DBUG_ENTER("View_change_log_event::get_data_size");

  size_t size= Binary_log_event::VIEW_CHANGE_HEADER_LEN;
  size+= get_size_data_map(&certification_info);

  DBUG_RETURN(size);
}

size_t
View_change_log_event::get_size_data_map(std::map<std::string, std::string> *map)
{
  DBUG_ENTER("View_change_log_event::get_size_data_map");
  size_t size= 0;

  std::map<std::string, std::string>::iterator iter;
  size+= (ENCODED_CERT_INFO_KEY_SIZE_LEN +
          ENCODED_CERT_INFO_VALUE_LEN) * map->size();
  for (iter= map->begin(); iter!= map->end(); iter++)
    size+= iter->first.length() + iter->second.length();

  DBUG_RETURN(size);
}

size_t View_change_log_event::to_string(char *buf, ulong len) const
{
  DBUG_ENTER("View_change_log_event::to_string");
  DBUG_RETURN(my_snprintf(buf, len, "view_id=%s", view_id));
}

#ifndef MYSQL_CLIENT
int View_change_log_event::pack_info(Protocol *protocol)
{
  DBUG_ENTER("View_change_log_event::pack_info");
  char buf[256];
  size_t bytes= to_string(buf, 256);
  protocol->store(buf, bytes, &my_charset_bin);
  DBUG_RETURN(0);
}
#endif

#ifdef MYSQL_CLIENT
void View_change_log_event::print(FILE *file,
                                  PRINT_EVENT_INFO *print_event_info)
{
  DBUG_ENTER("View_change_log_event::print");
  char buf[256];
  IO_CACHE *const head= &print_event_info->head_cache;

  if (!print_event_info->short_form)
  {
    to_string(buf, 256);
    print_header(head, print_event_info, FALSE);
    my_b_printf(head, "View_change_log_event: %s\n", buf);
  }
  DBUG_VOID_RETURN;
}
#endif

#if defined(MYSQL_SERVER) && defined(HAVE_REPLICATION)

int View_change_log_event::do_apply_event(Relay_log_info const *rli)
{
  enum_gtid_statement_status state= gtid_pre_statement_checks(thd);
  if (state == GTID_STATEMENT_SKIP)
    return 0;

  if (state == GTID_STATEMENT_CANCEL ||
         (state == GTID_STATEMENT_EXECUTE &&
          gtid_pre_statement_post_implicit_commit_checks(thd)))
  {
    uint error= thd->get_stmt_da()->mysql_errno();
    DBUG_ASSERT(error != 0);
    rli->report(ERROR_LEVEL, error,
                "Error executing View Change event: '%s'",
                thd->get_stmt_da()->message_text());
    thd->is_slave_error= 1;
    return -1;
  }

  if (!opt_bin_log)
  {
    return 0;
  }

  int error= mysql_bin_log.write_event(this);
  if (error)
    rli->report(ERROR_LEVEL, ER_SLAVE_FATAL_ERROR, ER(ER_SLAVE_FATAL_ERROR),
                "Could not write the VIEW CHANGE event in the binary log.");

  return (error);
}

int View_change_log_event::do_update_pos(Relay_log_info *rli)
{
  DBUG_ENTER("View_change_log_event::do_update_pos");
  rli->inc_event_relay_log_pos();
  DBUG_RETURN(0);
}
#endif

#ifndef MYSQL_CLIENT
bool View_change_log_event::write_data_header(IO_CACHE* file){
  DBUG_ENTER("View_change_log_event::write_data_header");
  char buf[Binary_log_event::VIEW_CHANGE_HEADER_LEN];

  memcpy(buf, view_id, ENCODED_VIEW_ID_MAX_LEN);
  int8store(buf + ENCODED_SEQ_NUMBER_OFFSET, seq_number);
  int4store(buf + ENCODED_CERT_INFO_SIZE_OFFSET, certification_info.size());
  DBUG_RETURN(wrapper_my_b_safe_write(file,(const uchar *) buf,
                                      Binary_log_event::VIEW_CHANGE_HEADER_LEN));
}

bool View_change_log_event::write_data_body(IO_CACHE* file){
  DBUG_ENTER("Transaction_context_log_event::write_data_body");

  if (write_data_map(file, &certification_info))
    DBUG_RETURN(true);

  DBUG_RETURN(false);
}

bool View_change_log_event::write_data_map(IO_CACHE* file,
                                           std::map<std::string, std::string> *map)
{
  DBUG_ENTER("View_change_log_event::write_data_set");
  bool result= false;

  std::map<std::string, std::string>::iterator iter;
  for (iter= map->begin(); iter!= map->end(); iter++)
  {
    uchar buf_key_len[ENCODED_CERT_INFO_KEY_SIZE_LEN];
    uint16 key_len= iter->first.length();
    int2store(buf_key_len, key_len);

    const char *key= iter->first.c_str();

    uchar buf_value_len[ENCODED_CERT_INFO_VALUE_LEN];
    uint32 value_len= iter->second.length();
    int4store(buf_value_len, value_len);

    const char *value= iter->second.c_str();

    if (wrapper_my_b_safe_write(file, buf_key_len,
                                ENCODED_CERT_INFO_KEY_SIZE_LEN) ||
        wrapper_my_b_safe_write(file, (const uchar*) key, key_len) ||
        wrapper_my_b_safe_write(file, buf_value_len,
                                ENCODED_CERT_INFO_VALUE_LEN) ||
        wrapper_my_b_safe_write(file, (const uchar*) value, value_len))
      DBUG_RETURN(result);
  }

  DBUG_RETURN(false);
}

#endif

/*
  Updates the certification info map.
*/
void View_change_log_event::set_certification_info(
    std::map<std::string, std::string> *info, size_t *event_size) {
  DBUG_ENTER("View_change_log_event::set_certification_database_snapshot");
  certification_info.clear();

  *event_size = Binary_log_event::VIEW_CHANGE_HEADER_LEN;
  std::map<std::string, std::string>::iterator it;
  for(it= info->begin(); it != info->end(); ++it)
  {
    std::string key= it->first;
    std::string value= it->second;
    certification_info[key]= value;
    *event_size += it->first.length() + it->second.length();
  }
  *event_size +=
      (ENCODED_CERT_INFO_KEY_SIZE_LEN + ENCODED_CERT_INFO_VALUE_LEN) *
      certification_info.size();

  DBUG_VOID_RETURN;
}


#ifdef MYSQL_CLIENT
/**
  The default values for these variables should be values that are
  *incorrect*, i.e., values that cannot occur in an event.  This way,
  they will always be printed for the first event.
*/
st_print_event_info::st_print_event_info()
  :flags2_inited(0), sql_mode_inited(0), sql_mode(0),
   auto_increment_increment(0),auto_increment_offset(0), charset_inited(0),
   lc_time_names_number(~0),
   charset_database_number(ILLEGAL_CHARSET_INFO_NUMBER),
   thread_id(0), thread_id_printed(false),
   base64_output_mode(BASE64_OUTPUT_UNSPEC), printed_fd_event(FALSE),
   have_unflushed_events(false), skipped_event_in_transaction(false)
{
  /*
    Currently we only use static PRINT_EVENT_INFO objects, so zeroed at
    program's startup, but these explicit memset() is for the day someone
    creates dynamic instances.
  */
  memset(db, 0, sizeof(db));
  memset(charset, 0, sizeof(charset));
  memset(time_zone_str, 0, sizeof(time_zone_str));
  delimiter[0]= ';';
  delimiter[1]= 0;
  myf const flags = MYF(MY_WME | MY_NABP);
  open_cached_file(&head_cache, NULL, NULL, 0, flags);
  open_cached_file(&body_cache, NULL, NULL, 0, flags);
  open_cached_file(&footer_cache, NULL, NULL, 0, flags);
}
#endif


#if defined(HAVE_REPLICATION) && !defined(MYSQL_CLIENT)
Heartbeat_log_event::Heartbeat_log_event(const char* buf, uint event_len,
                                         const Format_description_event*
                                         description_event)
  : binary_log::Heartbeat_event(buf, event_len, description_event),
    Log_event(header(), footer())
{
  if ((log_ident != NULL && header()->log_pos >= BIN_LOG_HEADER_SIZE))
    is_valid_param= true;
}
#endif

#ifdef MYSQL_SERVER
/*
  This is a utility function that adds a quoted identifier into the a buffer.
  This also escapes any existance of the quote string inside the identifier.

  SYNOPSIS
    my_strmov_quoted_identifier
    thd                   thread handler
    buffer                target buffer
    identifier            the identifier to be quoted
    length                length of the identifier
*/
size_t my_strmov_quoted_identifier(THD* thd, char *buffer,
                                   const char* identifier,
                                   size_t length)
{
  int q= thd ? get_quote_char_for_identifier(thd, identifier, length) : '`';
  return my_strmov_quoted_identifier_helper(q, buffer, identifier, length);
}
#else
size_t my_strmov_quoted_identifier(char *buffer,  const char* identifier)
{
  int q= '`';
  return my_strmov_quoted_identifier_helper(q, buffer, identifier, 0);
}

#endif

size_t my_strmov_quoted_identifier_helper(int q, char *buffer,
                                          const char* identifier,
                                          size_t length)
{
  size_t written= 0;
  char quote_char;
  size_t id_length= (length) ? length : strlen(identifier);

  if (q == EOF)
  {
    (void) strncpy(buffer, identifier, id_length);
    return id_length;
  }
  quote_char= (char) q;
  *buffer++= quote_char;
  written++;
  while (id_length--)
  {
    if (*identifier == quote_char)
    {
      *buffer++= quote_char;
      written++;
    }
    *buffer++= *identifier++;
    written++;
  }
  *buffer++= quote_char;
  return ++written;
}
<|MERGE_RESOLUTION|>--- conflicted
+++ resolved
@@ -4610,16 +4610,10 @@
   }
 
   {
-<<<<<<< HEAD
     thd->set_time(&(common_header->when));
     thd->set_query(query_arg, q_len_arg);
+    thd->set_query_for_display(query_arg, q_len_arg);
     thd->set_query_id(next_query_id());
-=======
-    thd->set_time(&when);
-    thd->set_query_and_id((char*)query_arg, q_len_arg,
-                          thd->charset(), next_query_id());
-    thd->set_query_for_display(query_arg, q_len_arg);
->>>>>>> 98cfe1ed
     thd->variables.pseudo_thread_id= thread_id;		// for temp tables
     attach_temp_tables_worker(thd, rli);
     DBUG_PRINT("query",("%s", thd->query().str));
