--- conflicted
+++ resolved
@@ -369,14 +369,9 @@
 */
 void Slave_worker::copy_values_for_PFS(ulong worker_id,
                                        en_running_state thd_running_status,
-<<<<<<< HEAD
-                                       THD *worker_thd, Error last_error,
-                                       Gtid gtid)
-=======
                                        THD *worker_thd,
                                        const Error &last_error,
                                        const Gtid_specification &gtid)
->>>>>>> a9800d0d
 {
   id= worker_id;
   running_status= thd_running_status;
