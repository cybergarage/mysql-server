/* Copyright (C) 2000-2003 MySQL AB

   This program is free software; you can redistribute it and/or modify
   it under the terms of the GNU General Public License as published by
   the Free Software Foundation; either version 2 of the License, or
   (at your option) any later version.

   This program is distributed in the hope that it will be useful,
   but WITHOUT ANY WARRANTY; without even the implied warranty of
   MERCHANTABILITY or FITNESS FOR A PARTICULAR PURPOSE.  See the
   GNU General Public License for more details.

   You should have received a copy of the GNU General Public License
   along with this program; if not, write to the Free Software
   Foundation, Inc., 59 Temple Place, Suite 330, Boston, MA  02111-1307  USA */


/*
  The privileges are saved in the following tables:
  mysql/user	 ; super user who are allowed to do almoust anything
  mysql/host	 ; host priviliges. This is used if host is empty in mysql/db.
  mysql/db	 ; database privileges / user

  data in tables is sorted according to how many not-wild-cards there is
  in the relevant fields. Empty strings comes last.
*/

#include "mysql_priv.h"
#include "sql_acl.h"
#include "hash_filo.h"
#ifdef HAVE_REPLICATION
#include "sql_repl.h" //for tables_ok()
#endif
#include <m_ctype.h>
#include <stdarg.h>

#ifndef NO_EMBEDDED_ACCESS_CHECKS

class acl_entry :public hash_filo_element
{
public:
  ulong access;
  uint16 length;
  char key[1];					// Key will be stored here
};


static byte* acl_entry_get_key(acl_entry *entry,uint *length,
			       my_bool not_used __attribute__((unused)))
{
  *length=(uint) entry->length;
  return (byte*) entry->key;
}

#define IP_ADDR_STRLEN
#define ACL_KEY_LENGTH (IP_ADDR_STRLEN+1+NAME_LEN+1+USERNAME_LENGTH+1)

static DYNAMIC_ARRAY acl_hosts,acl_users,acl_dbs;
static MEM_ROOT mem, memex;
static bool initialized=0;
static bool allow_all_hosts=1;
static HASH acl_check_hosts, column_priv_hash;
static DYNAMIC_ARRAY acl_wild_hosts;
static hash_filo *acl_cache;
static uint grant_version=0;
static uint priv_version=0; /* Version of priv tables. incremented by acl_init */
static ulong get_access(TABLE *form,uint fieldnr);
static int acl_compare(ACL_ACCESS *a,ACL_ACCESS *b);
static ulong get_sort(uint count,...);
static void init_check_host(void);
static ACL_USER *find_acl_user(const char *host, const char *user);
static bool update_user_table(THD *thd, const char *host, const char *user,
			      const char *new_password, uint new_password_len);
static void update_hostname(acl_host_and_ip *host, const char *hostname);
static bool compare_hostname(const acl_host_and_ip *host,const char *hostname,
			     const char *ip);

/*
  Convert scrambled password to binary form, according to scramble type, 
  Binary form is stored in user.salt.
*/

static
void
set_user_salt(ACL_USER *acl_user, const char *password, uint password_len)
{
  if (password_len == SCRAMBLED_PASSWORD_CHAR_LENGTH)
  {
    get_salt_from_password(acl_user->salt, password);
    acl_user->salt_len= SCRAMBLE_LENGTH;
  }
  else if (password_len == SCRAMBLED_PASSWORD_CHAR_LENGTH_323)
  {
    get_salt_from_password_323((ulong *) acl_user->salt, password);
    acl_user->salt_len= SCRAMBLE_LENGTH_323;
  }
  else
    acl_user->salt_len= 0;
}

/*
  This after_update function is used when user.password is less than
  SCRAMBLE_LENGTH bytes.
*/

static void restrict_update_of_old_passwords_var(THD *thd,
                                                 enum_var_type var_type)
{
  if (var_type == OPT_GLOBAL)
  {
    pthread_mutex_lock(&LOCK_global_system_variables);
    global_system_variables.old_passwords= 1;
    pthread_mutex_unlock(&LOCK_global_system_variables);
  }
  else
    thd->variables.old_passwords= 1;
}


/*
  Read grant privileges from the privilege tables in the 'mysql' database.

  SYNOPSIS
    acl_init()
    thd				Thread handler
    dont_read_acl_tables	Set to 1 if run with --skip-grant

  RETURN VALUES
    0	ok
    1	Could not initialize grant's
*/


my_bool acl_init(THD *org_thd, bool dont_read_acl_tables)
{
  THD  *thd;
  TABLE_LIST tables[3];
  TABLE *table;
  READ_RECORD read_record_info;
  MYSQL_LOCK *lock;
  my_bool return_val=1;
  bool check_no_resolve= specialflag & SPECIAL_NO_RESOLVE;

  DBUG_ENTER("acl_init");

  if (!acl_cache)
    acl_cache=new hash_filo(ACL_CACHE_SIZE,0,0,
			    (hash_get_key) acl_entry_get_key,
			    (hash_free_key) free, system_charset_info);
  if (dont_read_acl_tables)
  {
    DBUG_RETURN(0); /* purecov: tested */
  }

  priv_version++; /* Privileges updated */

  /*
    To be able to run this from boot, we allocate a temporary THD
  */
  if (!(thd=new THD))
    DBUG_RETURN(1); /* purecov: inspected */
  thd->store_globals();

  acl_cache->clear(1);				// Clear locked hostname cache
  thd->db= my_strdup("mysql",MYF(0));
  thd->db_length=5;				// Safety
  bzero((char*) &tables,sizeof(tables));
  tables[0].alias=tables[0].real_name=(char*) "host";
  tables[1].alias=tables[1].real_name=(char*) "user";
  tables[2].alias=tables[2].real_name=(char*) "db";
  tables[0].next=tables+1;
  tables[1].next=tables+2;
  tables[0].lock_type=tables[1].lock_type=tables[2].lock_type=TL_READ;
  tables[0].db=tables[1].db=tables[2].db=thd->db;

  if (open_tables(thd,tables))
  {
    sql_print_error("Fatal error: Can't open privilege tables: %s",
		    thd->net.last_error);
    goto end;
  }
  TABLE *ptr[3];				// Lock tables for quick update
  ptr[0]= tables[0].table;
  ptr[1]= tables[1].table;
  ptr[2]= tables[2].table;
  if (!(lock=mysql_lock_tables(thd,ptr,3)))
  {
    sql_print_error("Fatal error: Can't lock privilege tables: %s",
		    thd->net.last_error);
    goto end;
  }
  init_sql_alloc(&mem, ACL_ALLOC_BLOCK_SIZE, 0);
  init_read_record(&read_record_info,thd,table= tables[0].table,NULL,1,0);
  VOID(my_init_dynamic_array(&acl_hosts,sizeof(ACL_HOST),20,50));
  while (!(read_record_info.read_record(&read_record_info)))
  {
    ACL_HOST host;
    update_hostname(&host.host,get_field(&mem, table->field[0]));
    host.db=	 get_field(&mem, table->field[1]);
    host.access= get_access(table,2);
    host.access= fix_rights_for_db(host.access);
    host.sort=	 get_sort(2,host.host.hostname,host.db);
    if (check_no_resolve && hostname_requires_resolving(host.host.hostname))
    {
      sql_print_error("Warning: 'host' entry '%s|%s' "
		      "ignored in --skip-name-resolve mode.",
		      host.host.hostname, host.db, host.host.hostname);
      continue;
    }
#ifndef TO_BE_REMOVED
    if (table->fields ==  8)
    {						// Without grant
      if (host.access & CREATE_ACL)
	host.access|=REFERENCES_ACL | INDEX_ACL | ALTER_ACL | CREATE_TMP_ACL;
    }
#endif
    VOID(push_dynamic(&acl_hosts,(gptr) &host));
  }
  qsort((gptr) dynamic_element(&acl_hosts,0,ACL_HOST*),acl_hosts.elements,
	sizeof(ACL_HOST),(qsort_cmp) acl_compare);
  end_read_record(&read_record_info);
  freeze_size(&acl_hosts);

  init_read_record(&read_record_info,thd,table=tables[1].table,NULL,1,0);
  VOID(my_init_dynamic_array(&acl_users,sizeof(ACL_USER),50,100));
  if (table->field[2]->field_length < SCRAMBLED_PASSWORD_CHAR_LENGTH_323)
  {
    sql_print_error("Fatal error: mysql.user table is damaged or in "
                    "unsupported 3.20 format.");
    goto end;
  }

  DBUG_PRINT("info",("user table fields: %d, password length: %d",
		     table->fields, table->field[2]->field_length));
  
  pthread_mutex_lock(&LOCK_global_system_variables);
  if (table->field[2]->field_length < SCRAMBLED_PASSWORD_CHAR_LENGTH)
  {
    if (opt_secure_auth)
    {
      pthread_mutex_unlock(&LOCK_global_system_variables);
      sql_print_error("Fatal error: mysql.user table is in old format, "
                      "but server started with --secure-auth option.");
      goto end;
    }
    sys_old_passwords.after_update= restrict_update_of_old_passwords_var;
    if (global_system_variables.old_passwords)
      pthread_mutex_unlock(&LOCK_global_system_variables);
    else
    {
      global_system_variables.old_passwords= 1;
      pthread_mutex_unlock(&LOCK_global_system_variables);
      sql_print_error("mysql.user table is not updated to new password format; "
                      "Disabling new password usage until "
                      "mysql_fix_privilege_tables is run");
    }
    thd->variables.old_passwords= 1;
  }
  else
  {
    sys_old_passwords.after_update= 0;
    pthread_mutex_unlock(&LOCK_global_system_variables);
  }

  allow_all_hosts=0;
  while (!(read_record_info.read_record(&read_record_info)))
  {
    ACL_USER user;
    update_hostname(&user.host, get_field(&mem, table->field[0]));
    user.user= get_field(&mem, table->field[1]);
    if (check_no_resolve && hostname_requires_resolving(user.host.hostname))
    {
      sql_print_error("Warning: 'user' entry '%s@%s' "
		      "ignored in --skip-name-resolve mode.",
		      user.user, user.host.hostname, user.host.hostname);
      continue;
    }

    const char *password= get_field(&mem, table->field[2]);
    uint password_len= password ? strlen(password) : 0;
    set_user_salt(&user, password, password_len);
    if (user.salt_len == 0 && password_len != 0)
    {
      switch (password_len) {
      case 45: /* 4.1: to be removed */
        sql_print_error("Found 4.1 style password for user '%s@%s'. "
                        "Ignoring user. "
                        "You should change password for this user.",
                        user.user ? user.user : "",
                        user.host.hostname ? user.host.hostname : "");
        break;
      default:
        sql_print_error("Found invalid password for user: '%s@%s'; "
                        "Ignoring user", user.user ? user.user : "",
                        user.host.hostname ? user.host.hostname : "");
        break;
      }
    }
    else                                        // password is correct
    {
      user.access= get_access(table,3) & GLOBAL_ACLS;
      user.sort= get_sort(2,user.host.hostname,user.user);
      user.hostname_length= (user.host.hostname ?
                             (uint) strlen(user.host.hostname) : 0);
      if (table->fields >= 31)	 /* Starting from 4.0.2 we have more fields */
      {
        char *ssl_type=get_field(&mem, table->field[24]);
        if (!ssl_type)
          user.ssl_type=SSL_TYPE_NONE;
        else if (!strcmp(ssl_type, "ANY"))
          user.ssl_type=SSL_TYPE_ANY;
        else if (!strcmp(ssl_type, "X509"))
          user.ssl_type=SSL_TYPE_X509;
        else  /* !strcmp(ssl_type, "SPECIFIED") */
          user.ssl_type=SSL_TYPE_SPECIFIED;

        user.ssl_cipher=   get_field(&mem, table->field[25]);
        user.x509_issuer=  get_field(&mem, table->field[26]);
        user.x509_subject= get_field(&mem, table->field[27]);

        char *ptr = get_field(&mem, table->field[28]);
        user.user_resource.questions=atoi(ptr);
        ptr = get_field(&mem, table->field[29]);
        user.user_resource.updates=atoi(ptr);
        ptr = get_field(&mem, table->field[30]);
        user.user_resource.connections=atoi(ptr);
        if (user.user_resource.questions || user.user_resource.updates ||
            user.user_resource.connections)
          mqh_used=1;
      }
      else
      {
        user.ssl_type=SSL_TYPE_NONE;
        bzero((char *)&(user.user_resource),sizeof(user.user_resource));
#ifndef TO_BE_REMOVED
        if (table->fields <= 13)
        {						// Without grant
          if (user.access & CREATE_ACL)
            user.access|=REFERENCES_ACL | INDEX_ACL | ALTER_ACL;
        }
        /* Convert old privileges */
        user.access|= LOCK_TABLES_ACL | CREATE_TMP_ACL | SHOW_DB_ACL;
        if (user.access & FILE_ACL)
          user.access|= REPL_CLIENT_ACL | REPL_SLAVE_ACL;
        if (user.access & PROCESS_ACL)
          user.access|= SUPER_ACL | EXECUTE_ACL;
#endif
      }
      VOID(push_dynamic(&acl_users,(gptr) &user));
      if (!user.host.hostname || user.host.hostname[0] == wild_many &&
          !user.host.hostname[1])
        allow_all_hosts=1;			// Anyone can connect
    }
  }
  qsort((gptr) dynamic_element(&acl_users,0,ACL_USER*),acl_users.elements,
	sizeof(ACL_USER),(qsort_cmp) acl_compare);
  end_read_record(&read_record_info);
  freeze_size(&acl_users);

  init_read_record(&read_record_info,thd,table=tables[2].table,NULL,1,0);
  VOID(my_init_dynamic_array(&acl_dbs,sizeof(ACL_DB),50,100));
  while (!(read_record_info.read_record(&read_record_info)))
  {
    ACL_DB db;
    update_hostname(&db.host,get_field(&mem, table->field[0]));
    db.db=get_field(&mem, table->field[1]);
    if (!db.db)
    {
      sql_print_error("Found an entry in the 'db' table with empty database name; Skipped");
      continue;
    }
    db.user=get_field(&mem, table->field[2]);
    if (check_no_resolve && hostname_requires_resolving(db.host.hostname))
    {
      sql_print_error("Warning: 'db' entry '%s %s@%s' "
		      "ignored in --skip-name-resolve mode.",
		      db.db, db.user, db.host.hostname, db.host.hostname);
      continue;
    }
    db.access=get_access(table,3);
    db.access=fix_rights_for_db(db.access);
    db.sort=get_sort(3,db.host.hostname,db.db,db.user);
#ifndef TO_BE_REMOVED
    if (table->fields <=  9)
    {						// Without grant
      if (db.access & CREATE_ACL)
	db.access|=REFERENCES_ACL | INDEX_ACL | ALTER_ACL;
    }
#endif
    VOID(push_dynamic(&acl_dbs,(gptr) &db));
  }
  qsort((gptr) dynamic_element(&acl_dbs,0,ACL_DB*),acl_dbs.elements,
	sizeof(ACL_DB),(qsort_cmp) acl_compare);
  end_read_record(&read_record_info);
  freeze_size(&acl_dbs);
  init_check_host();

  mysql_unlock_tables(thd, lock);
  initialized=1;
  thd->version--;				// Force close to free memory
  return_val=0;

end:
  close_thread_tables(thd);
  delete thd;
  if (org_thd)
    org_thd->store_globals();			/* purecov: inspected */
  else
  {
    /* Remember that we don't have a THD */
    my_pthread_setspecific_ptr(THR_THD,  0);
  }
  DBUG_RETURN(return_val);
}


void acl_free(bool end)
{
  free_root(&mem,MYF(0));
  delete_dynamic(&acl_hosts);
  delete_dynamic(&acl_users);
  delete_dynamic(&acl_dbs);
  delete_dynamic(&acl_wild_hosts);
  hash_free(&acl_check_hosts);
  if (!end)
    acl_cache->clear(1); /* purecov: inspected */
  else
  {
    delete acl_cache;
    acl_cache=0;
  }
}


/*
  Forget current privileges and read new privileges from the privilege tables

  SYNOPSIS
    acl_reload()
    thd			Thread handle
*/

void acl_reload(THD *thd)
{
  DYNAMIC_ARRAY old_acl_hosts,old_acl_users,old_acl_dbs;
  MEM_ROOT old_mem;
  bool old_initialized;
  DBUG_ENTER("acl_reload");

  if (thd && thd->locked_tables)
  {					// Can't have locked tables here
    thd->lock=thd->locked_tables;
    thd->locked_tables=0;
    close_thread_tables(thd);
  }
  if ((old_initialized=initialized))
    VOID(pthread_mutex_lock(&acl_cache->lock));

  old_acl_hosts=acl_hosts;
  old_acl_users=acl_users;
  old_acl_dbs=acl_dbs;
  old_mem=mem;
  delete_dynamic(&acl_wild_hosts);
  hash_free(&acl_check_hosts);

  if (acl_init(thd, 0))
  {					// Error. Revert to old list
    DBUG_PRINT("error",("Reverting to old privileges"));
    acl_free();				/* purecov: inspected */
    acl_hosts=old_acl_hosts;
    acl_users=old_acl_users;
    acl_dbs=old_acl_dbs;
    mem=old_mem;
    init_check_host();
  }
  else
  {
    free_root(&old_mem,MYF(0));
    delete_dynamic(&old_acl_hosts);
    delete_dynamic(&old_acl_users);
    delete_dynamic(&old_acl_dbs);
  }
  if (old_initialized)
    VOID(pthread_mutex_unlock(&acl_cache->lock));
  DBUG_VOID_RETURN;
}


/*
  Get all access bits from table after fieldnr
  We know that the access privileges ends when there is no more fields
  or the field is not an enum with two elements.
*/

static ulong get_access(TABLE *form, uint fieldnr)
{
  ulong access_bits=0,bit;
  char buff[2];
  String res(buff,sizeof(buff),&my_charset_latin1);
  Field **pos;

  for (pos=form->field+fieldnr, bit=1;
       *pos && (*pos)->real_type() == FIELD_TYPE_ENUM &&
	 ((Field_enum*) (*pos))->typelib->count == 2 ;
       pos++ , bit<<=1)
  {
    (*pos)->val_str(&res,&res);
    if (my_toupper(&my_charset_latin1, res[0]) == 'Y')
      access_bits|= bit;
  }
  return access_bits;
}


/*
  Return a number which, if sorted 'desc', puts strings in this order:
    no wildcards
    wildcards
    empty string
*/

static ulong get_sort(uint count,...)
{
  va_list args;
  va_start(args,count);
  ulong sort=0;

  while (count--)
  {
    char *str=va_arg(args,char*);
    uint chars=0,wild=0;

    if (str)
    {
      for (; *str ; str++)
      {
	if (*str == wild_many || *str == wild_one || *str == wild_prefix)
	  wild++;
	else
	  chars++;
      }
    }
    sort= (sort << 8) + (wild ? 1 : chars ? 2 : 0);
  }
  va_end(args);
  return sort;
}


static int acl_compare(ACL_ACCESS *a,ACL_ACCESS *b)
{
  if (a->sort > b->sort)
    return -1;
  if (a->sort < b->sort)
    return 1;
  return 0;
}


/*
  Seek ACL entry for a user, check password, SSL cypher, and if
  everything is OK, update THD user data and USER_RESOURCES struct.

  IMPLEMENTATION
   This function does not check if the user has any sensible privileges:
   only user's existence and  validity is checked.
   Note, that entire operation is protected by acl_cache_lock.

  SYNOPSIS
    acl_getroot()
    thd         thread handle. If all checks are OK,
                thd->priv_user, thd->master_access are updated.
                thd->host, thd->ip, thd->user are used for checks.
    mqh         user resources; on success mqh is reset, else
                unchanged
    passwd      scrambled & crypted password, recieved from client
                (to check): thd->scramble or thd->scramble_323 is
                used to decrypt passwd, so they must contain
                original random string,
    passwd_len  length of passwd, must be one of 0, 8,
                SCRAMBLE_LENGTH_323, SCRAMBLE_LENGTH
    'thd' and 'mqh' are updated on success; other params are IN.
  
  RETURN VALUE
    0  success: thd->priv_user, thd->priv_host, thd->master_access, mqh are
       updated
    1  user not found or authentification failure
    2  user found, has long (4.1.1) salt, but passwd is in old (3.23) format.
   -1  user found, has short (3.23) salt, but passwd is in new (4.1.1) format.
*/

int acl_getroot(THD *thd, USER_RESOURCES  *mqh,
                const char *passwd, uint passwd_len)
{
  ulong user_access= NO_ACCESS;
  int res= 1;
  ACL_USER *acl_user= 0;
  DBUG_ENTER("acl_getroot");

  if (!initialized)
  {
    /* 
      here if mysqld's been started with --skip-grant-tables option.
    */
    thd->priv_user= (char *) "";                // privileges for
    *thd->priv_host= '\0';                      // the user are unknown
    thd->master_access= ~NO_ACCESS;             // everything is allowed
    bzero((char*) mqh, sizeof(*mqh));
    DBUG_RETURN(0);
  }

  VOID(pthread_mutex_lock(&acl_cache->lock));

  /*
    Find acl entry in user database. Note, that find_acl_user is not the same,
    because it doesn't take into account the case when user is not empty,
    but acl_user->user is empty
  */

  for (uint i=0 ; i < acl_users.elements ; i++)
  {
    ACL_USER *acl_user_tmp= dynamic_element(&acl_users,i,ACL_USER*);
    if (!acl_user_tmp->user || !strcmp(thd->user, acl_user_tmp->user))
    {
      if (compare_hostname(&acl_user_tmp->host, thd->host, thd->ip))
      {
        /* check password: it should be empty or valid */
        if (passwd_len == acl_user_tmp->salt_len)
        {
          if (acl_user_tmp->salt_len == 0 ||
              acl_user_tmp->salt_len == SCRAMBLE_LENGTH &&
              check_scramble(passwd, thd->scramble, acl_user_tmp->salt) == 0 ||
              check_scramble_323(passwd, thd->scramble,
                                 (ulong *) acl_user_tmp->salt) == 0)
          {
            acl_user= acl_user_tmp;
            res= 0;
          }
        }
        else if (passwd_len == SCRAMBLE_LENGTH &&
                 acl_user_tmp->salt_len == SCRAMBLE_LENGTH_323)
          res= -1;
        else if (passwd_len == SCRAMBLE_LENGTH_323 &&
                 acl_user_tmp->salt_len == SCRAMBLE_LENGTH)
          res= 2;
        /* linear search complete: */
        break;
      }
    }
  }
  /*
    This was moved to separate tree because of heavy HAVE_OPENSSL case.
    If acl_user is not null, res is 0.
  */

  if (acl_user)
  {
    /* OK. User found and password checked continue validation */
#ifdef HAVE_OPENSSL
    Vio *vio=thd->net.vio;
    SSL *ssl= (SSL*) vio->ssl_arg;
#endif

    /*
      At this point we know that user is allowed to connect
      from given host by given username/password pair. Now
      we check if SSL is required, if user is using SSL and
      if X509 certificate attributes are OK
    */
    switch (acl_user->ssl_type) {
    case SSL_TYPE_NOT_SPECIFIED:		// Impossible
    case SSL_TYPE_NONE:				// SSL is not required
      user_access= acl_user->access;
      break;
#ifdef HAVE_OPENSSL
    case SSL_TYPE_ANY:				// Any kind of SSL is ok
      if (vio_type(vio) == VIO_TYPE_SSL)
	user_access= acl_user->access;
      break;
    case SSL_TYPE_X509: /* Client should have any valid certificate. */
      /*
	Connections with non-valid certificates are dropped already
	in sslaccept() anyway, so we do not check validity here.

	We need to check for absence of SSL because without SSL
	we should reject connection.
      */
      if (vio_type(vio) == VIO_TYPE_SSL &&
	  SSL_get_verify_result(ssl) == X509_V_OK &&
	  SSL_get_peer_certificate(ssl))
	user_access= acl_user->access;
      break;
    case SSL_TYPE_SPECIFIED: /* Client should have specified attrib */
      /*
	We do not check for absence of SSL because without SSL it does
	not pass all checks here anyway.
	If cipher name is specified, we compare it to actual cipher in
	use.
      */
      X509 *cert;
      if (vio_type(vio) != VIO_TYPE_SSL ||
	  SSL_get_verify_result(ssl) != X509_V_OK)
	break;
      if (acl_user->ssl_cipher)
      {
	DBUG_PRINT("info",("comparing ciphers: '%s' and '%s'",
			   acl_user->ssl_cipher,SSL_get_cipher(ssl)));
	if (!strcmp(acl_user->ssl_cipher,SSL_get_cipher(ssl)))
	  user_access= acl_user->access;
	else
	{
	  if (global_system_variables.log_warnings)
	    sql_print_error("X509 ciphers mismatch: should be '%s' but is '%s'",
			    acl_user->ssl_cipher,
			    SSL_get_cipher(ssl));
	  break;
	}
      }
      /* Prepare certificate (if exists) */
      DBUG_PRINT("info",("checkpoint 1"));
      if (!(cert= SSL_get_peer_certificate(ssl)))
      {
	user_access=NO_ACCESS;
	break;
      }
      DBUG_PRINT("info",("checkpoint 2"));
      /* If X509 issuer is speified, we check it... */
      if (acl_user->x509_issuer)
      {
        DBUG_PRINT("info",("checkpoint 3"));
	char *ptr = X509_NAME_oneline(X509_get_issuer_name(cert), 0, 0);
	DBUG_PRINT("info",("comparing issuers: '%s' and '%s'",
			   acl_user->x509_issuer, ptr));
        if (strcmp(acl_user->x509_issuer, ptr))
        {
          if (global_system_variables.log_warnings)
            sql_print_error("X509 issuer mismatch: should be '%s' "
			    "but is '%s'", acl_user->x509_issuer, ptr);
          free(ptr);
          break;
        }
        user_access= acl_user->access;
        free(ptr);
      }
      DBUG_PRINT("info",("checkpoint 4"));
      /* X509 subject is specified, we check it .. */
      if (acl_user->x509_subject)
      {
        char *ptr= X509_NAME_oneline(X509_get_subject_name(cert), 0, 0);
        DBUG_PRINT("info",("comparing subjects: '%s' and '%s'",
                           acl_user->x509_subject, ptr));
        if (strcmp(acl_user->x509_subject,ptr))
        {
          if (global_system_variables.log_warnings)
            sql_print_error("X509 subject mismatch: '%s' vs '%s'",
                            acl_user->x509_subject, ptr);
        }
        else
          user_access= acl_user->access;
        free(ptr);
      }
      break;
#else  /* HAVE_OPENSSL */
    default:
      /*
        If we don't have SSL but SSL is required for this user the 
        authentication should fail.
      */
      break;
#endif /* HAVE_OPENSSL */
    }
    thd->master_access= user_access;
    thd->priv_user= acl_user->user ? thd->user : (char *) "";
    *mqh= acl_user->user_resource;

    if (acl_user->host.hostname)
      strmake(thd->priv_host, acl_user->host.hostname, MAX_HOSTNAME);
    else
      *thd->priv_host= 0;
  }
  VOID(pthread_mutex_unlock(&acl_cache->lock));
  DBUG_RETURN(res);
}


/*
 * This is like acl_getroot() above, but it doesn't check password,
 * and we don't care about the user resources.
 * Used to get access rights for SQL SECURITY DEFINER invokation of
 * stored procedures.
 */
int acl_getroot_no_password(THD *thd)
{
  ulong user_access= NO_ACCESS;
  int res= 1;
  ACL_USER *acl_user= 0;
  DBUG_ENTER("acl_getroot_no_password");

  if (!initialized)
  {
    /* 
      here if mysqld's been started with --skip-grant-tables option.
    */
    thd->priv_user= (char *) "";                // privileges for
    *thd->priv_host= '\0';                      // the user are unknown
    thd->master_access= ~NO_ACCESS;             // everything is allowed
    DBUG_RETURN(0);
  }

  VOID(pthread_mutex_lock(&acl_cache->lock));

  /*
     Find acl entry in user database.
     This is specially tailored to suit the check we do for CALL of
     a stored procedure; thd->user is set to what is actually a
     priv_user, which can be ''.
  */
  for (uint i=0 ; i < acl_users.elements ; i++)
  {
    acl_user= dynamic_element(&acl_users,i,ACL_USER*);
    if ((!acl_user->user && (!thd->user || !thd->user[0])) ||
	(acl_user->user && strcmp(thd->user, acl_user->user) == 0))
    {
      if (compare_hostname(&acl_user->host, thd->host, thd->ip))
      {
	res= 0;
	break;
      }
    }
  }

  if (acl_user)
  {
    thd->master_access= acl_user->access;
    thd->priv_user= acl_user->user ? thd->user : (char *) "";

    if (acl_user->host.hostname)
      strmake(thd->priv_host, acl_user->host.hostname, MAX_HOSTNAME);
    else
      *thd->priv_host= 0;
  }
  VOID(pthread_mutex_unlock(&acl_cache->lock));
  DBUG_RETURN(res);
}

static byte* check_get_key(ACL_USER *buff,uint *length,
			   my_bool not_used __attribute__((unused)))
{
  *length=buff->hostname_length;
  return (byte*) buff->host.hostname;
}


static void acl_update_user(const char *user, const char *host,
			    const char *password, uint password_len,
			    enum SSL_type ssl_type,
			    const char *ssl_cipher,
			    const char *x509_issuer,
			    const char *x509_subject,
			    USER_RESOURCES  *mqh,
			    ulong privileges)
{
  for (uint i=0 ; i < acl_users.elements ; i++)
  {
    ACL_USER *acl_user=dynamic_element(&acl_users,i,ACL_USER*);
    if (!acl_user->user && !user[0] ||
	acl_user->user &&
	!strcmp(user,acl_user->user))
    {
      if (!acl_user->host.hostname && !host[0] ||
	  acl_user->host.hostname &&
	  !my_strcasecmp(&my_charset_latin1, host, acl_user->host.hostname))
      {
	acl_user->access=privileges;
	if (mqh->bits & 1)
	  acl_user->user_resource.questions=mqh->questions;
	if (mqh->bits & 2)
	  acl_user->user_resource.updates=mqh->updates;
	if (mqh->bits & 4)
	  acl_user->user_resource.connections=mqh->connections;
	if (ssl_type != SSL_TYPE_NOT_SPECIFIED)
	{
	  acl_user->ssl_type= ssl_type;
	  acl_user->ssl_cipher= (ssl_cipher ? strdup_root(&mem,ssl_cipher) :
				 0);
	  acl_user->x509_issuer= (x509_issuer ? strdup_root(&mem,x509_issuer) :
				  0);
	  acl_user->x509_subject= (x509_subject ?
				   strdup_root(&mem,x509_subject) : 0);
	}

        set_user_salt(acl_user, password, password_len);
        /* search complete: */
	break;
      }
    }
  }
}


static void acl_insert_user(const char *user, const char *host,
			    const char *password, uint password_len,
			    enum SSL_type ssl_type,
			    const char *ssl_cipher,
			    const char *x509_issuer,
			    const char *x509_subject,
			    USER_RESOURCES *mqh,
			    ulong privileges)
{
  ACL_USER acl_user;
  acl_user.user=*user ? strdup_root(&mem,user) : 0;
  update_hostname(&acl_user.host,strdup_root(&mem,host));
  acl_user.access=privileges;
  acl_user.user_resource = *mqh;
  acl_user.sort=get_sort(2,acl_user.host.hostname,acl_user.user);
  acl_user.hostname_length=(uint) strlen(acl_user.host.hostname);
  acl_user.ssl_type= (ssl_type != SSL_TYPE_NOT_SPECIFIED ?
		      ssl_type : SSL_TYPE_NONE);
  acl_user.ssl_cipher=	ssl_cipher   ? strdup_root(&mem,ssl_cipher) : 0;
  acl_user.x509_issuer= x509_issuer  ? strdup_root(&mem,x509_issuer) : 0;
  acl_user.x509_subject=x509_subject ? strdup_root(&mem,x509_subject) : 0;

  set_user_salt(&acl_user, password, password_len);

  VOID(push_dynamic(&acl_users,(gptr) &acl_user));
  if (!acl_user.host.hostname || acl_user.host.hostname[0] == wild_many
      && !acl_user.host.hostname[1])
    allow_all_hosts=1;		// Anyone can connect /* purecov: tested */
  qsort((gptr) dynamic_element(&acl_users,0,ACL_USER*),acl_users.elements,
	sizeof(ACL_USER),(qsort_cmp) acl_compare);

  /* We must free acl_check_hosts as its memory is mapped to acl_user */
  delete_dynamic(&acl_wild_hosts);
  hash_free(&acl_check_hosts);
  init_check_host();
}


static void acl_update_db(const char *user, const char *host, const char *db,
			  ulong privileges)
{
  for (uint i=0 ; i < acl_dbs.elements ; i++)
  {
    ACL_DB *acl_db=dynamic_element(&acl_dbs,i,ACL_DB*);
    if (!acl_db->user && !user[0] ||
	acl_db->user &&
	!strcmp(user,acl_db->user))
    {
      if (!acl_db->host.hostname && !host[0] ||
	  acl_db->host.hostname &&
	  !my_strcasecmp(&my_charset_latin1, host, acl_db->host.hostname))
      {
	if (!acl_db->db && !db[0] ||
	    acl_db->db && !strcmp(db,acl_db->db))
	{
	  if (privileges)
	    acl_db->access=privileges;
	  else
	    delete_dynamic_element(&acl_dbs,i);
	}
      }
    }
  }
}


/*
  Insert a user/db/host combination into the global acl_cache

  SYNOPSIS
    acl_insert_db()
    user		User name
    host		Host name
    db			Database name
    privileges		Bitmap of privileges

  NOTES
    acl_cache->lock must be locked when calling this
*/

static void acl_insert_db(const char *user, const char *host, const char *db,
			  ulong privileges)
{
  ACL_DB acl_db;
  safe_mutex_assert_owner(&acl_cache->lock);
  acl_db.user=strdup_root(&mem,user);
  update_hostname(&acl_db.host,strdup_root(&mem,host));
  acl_db.db=strdup_root(&mem,db);
  acl_db.access=privileges;
  acl_db.sort=get_sort(3,acl_db.host.hostname,acl_db.db,acl_db.user);
  VOID(push_dynamic(&acl_dbs,(gptr) &acl_db));
  qsort((gptr) dynamic_element(&acl_dbs,0,ACL_DB*),acl_dbs.elements,
	sizeof(ACL_DB),(qsort_cmp) acl_compare);
}



/*
  Get privilege for a host, user and db combination
*/

ulong acl_get(const char *host, const char *ip,
	     const char *user, const char *db, my_bool db_is_pattern)
{
  ulong host_access,db_access;
  uint i,key_length;
  db_access=0; host_access= ~0;
  char key[ACL_KEY_LENGTH],*tmp_db,*end;
  acl_entry *entry;

  VOID(pthread_mutex_lock(&acl_cache->lock));
  end=strmov((tmp_db=strmov(strmov(key, ip ? ip : "")+1,user)+1),db);
  if (lower_case_table_names)
  {
    my_casedn_str(&my_charset_latin1, tmp_db);
    db=tmp_db;
  }
  key_length=(uint) (end-key);
  if ((entry=(acl_entry*) acl_cache->search(key,key_length)))
  {
    db_access=entry->access;
    VOID(pthread_mutex_unlock(&acl_cache->lock));
    return db_access;
  }

  /*
    Check if there are some access rights for database and user
  */
  for (i=0 ; i < acl_dbs.elements ; i++)
  {
    ACL_DB *acl_db=dynamic_element(&acl_dbs,i,ACL_DB*);
    if (!acl_db->user || !strcmp(user,acl_db->user))
    {
      if (compare_hostname(&acl_db->host,host,ip))
      {
	if (!acl_db->db || !wild_compare(db,acl_db->db,db_is_pattern))
	{
	  db_access=acl_db->access;
	  if (acl_db->host.hostname)
	    goto exit;				// Fully specified. Take it
	  break; /* purecov: tested */
	}
      }
    }
  }
  if (!db_access)
    goto exit;					// Can't be better

  /*
    No host specified for user. Get hostdata from host table
  */
  host_access=0;				// Host must be found
  for (i=0 ; i < acl_hosts.elements ; i++)
  {
    ACL_HOST *acl_host=dynamic_element(&acl_hosts,i,ACL_HOST*);
    if (compare_hostname(&acl_host->host,host,ip))
    {
      if (!acl_host->db || !wild_compare(db,acl_host->db,db_is_pattern))
      {
	host_access=acl_host->access;		// Fully specified. Take it
	break;
      }
    }
  }
exit:
  /* Save entry in cache for quick retrieval */
  if ((entry= (acl_entry*) malloc(sizeof(acl_entry)+key_length)))
  {
    entry->access=(db_access & host_access);
    entry->length=key_length;
    memcpy((gptr) entry->key,key,key_length);
    acl_cache->add(entry);
  }
  VOID(pthread_mutex_unlock(&acl_cache->lock));
  return (db_access & host_access);
}

/*
  Check if there are any possible matching entries for this host

  NOTES
    All host names without wild cards are stored in a hash table,
    entries with wildcards are stored in a dynamic array
*/

static void init_check_host(void)
{
  DBUG_ENTER("init_check_host");
  VOID(my_init_dynamic_array(&acl_wild_hosts,sizeof(struct acl_host_and_ip),
			  acl_users.elements,1));
  VOID(hash_init(&acl_check_hosts,&my_charset_latin1,acl_users.elements,0,0,
		 (hash_get_key) check_get_key,0,0));
  if (!allow_all_hosts)
  {
    for (uint i=0 ; i < acl_users.elements ; i++)
    {
      ACL_USER *acl_user=dynamic_element(&acl_users,i,ACL_USER*);
      if (strchr(acl_user->host.hostname,wild_many) ||
	  strchr(acl_user->host.hostname,wild_one) ||
	  acl_user->host.ip_mask)
      {						// Has wildcard
	uint j;
	for (j=0 ; j < acl_wild_hosts.elements ; j++)
	{					// Check if host already exists
	  acl_host_and_ip *acl=dynamic_element(&acl_wild_hosts,j,
					       acl_host_and_ip *);
	  if (!my_strcasecmp(&my_charset_latin1,
                             acl_user->host.hostname, acl->hostname))
	    break;				// already stored
	}
	if (j == acl_wild_hosts.elements)	// If new
	  (void) push_dynamic(&acl_wild_hosts,(char*) &acl_user->host);
      }
      else if (!hash_search(&acl_check_hosts,(byte*) &acl_user->host,
			    (uint) strlen(acl_user->host.hostname)))
      {
	if (my_hash_insert(&acl_check_hosts,(byte*) acl_user))
	{					// End of memory
	  allow_all_hosts=1;			// Should never happen
	  DBUG_VOID_RETURN;
	}
      }
    }
  }
  freeze_size(&acl_wild_hosts);
  freeze_size(&acl_check_hosts.array);
  DBUG_VOID_RETURN;
}


/* Return true if there is no users that can match the given host */

bool acl_check_host(const char *host, const char *ip)
{
  if (allow_all_hosts)
    return 0;
  VOID(pthread_mutex_lock(&acl_cache->lock));

  if (host && hash_search(&acl_check_hosts,(byte*) host,(uint) strlen(host)) ||
      ip && hash_search(&acl_check_hosts,(byte*) ip,(uint) strlen(ip)))
  {
    VOID(pthread_mutex_unlock(&acl_cache->lock));
    return 0;					// Found host
  }
  for (uint i=0 ; i < acl_wild_hosts.elements ; i++)
  {
    acl_host_and_ip *acl=dynamic_element(&acl_wild_hosts,i,acl_host_and_ip*);
    if (compare_hostname(acl, host, ip))
    {
      VOID(pthread_mutex_unlock(&acl_cache->lock));
      return 0;					// Host ok
    }
  }
  VOID(pthread_mutex_unlock(&acl_cache->lock));
  return 1;					// Host is not allowed
}


/*
  Check if the user is allowed to change password

  SYNOPSIS:
    check_change_password()
    thd		THD
    host	hostname for the user
    user	user name

    RETURN VALUE
      0		OK
      1		ERROR  ; In this case the error is sent to the client.
*/

bool check_change_password(THD *thd, const char *host, const char *user)
{
  if (!initialized)
  {
    send_error(thd, ER_PASSWORD_NOT_ALLOWED); /* purecov: inspected */
    return(1); /* purecov: inspected */
  }
  if (!thd->slave_thread &&
      (strcmp(thd->user,user) ||
       my_strcasecmp(&my_charset_latin1, host, thd->host_or_ip)))
  {
    if (check_access(thd, UPDATE_ACL, "mysql",0,1,0))
      return(1);
  }
  if (!thd->slave_thread && !thd->user[0])
  {
    send_error(thd, ER_PASSWORD_ANONYMOUS_USER);
    return(1);
  }
  return(0);
}


/*
  Change a password for a user

  SYNOPSIS
    change_password()
    thd			Thread handle
    host		Hostname
    user		User name
    new_password	New password for host@user

  RETURN VALUES
    0	ok
    1	ERROR; In this case the error is sent to the client.
*/

bool change_password(THD *thd, const char *host, const char *user,
		     char *new_password)
{
  DBUG_ENTER("change_password");
  DBUG_PRINT("enter",("host: '%s'  user: '%s'  new_password: '%s'",
		      host,user,new_password));
  DBUG_ASSERT(host != 0);			// Ensured by parent

  if (check_change_password(thd, host, user))
    DBUG_RETURN(1);

  VOID(pthread_mutex_lock(&acl_cache->lock));
  ACL_USER *acl_user;
  if (!(acl_user= find_acl_user(host, user)))
  {
    VOID(pthread_mutex_unlock(&acl_cache->lock));
    send_error(thd, ER_PASSWORD_NO_MATCH);
    DBUG_RETURN(1);
  }
  /* update loaded acl entry: */
  uint new_password_len= new_password ? strlen(new_password) : 0;
  set_user_salt(acl_user, new_password, new_password_len);

  if (update_user_table(thd,
			acl_user->host.hostname ? acl_user->host.hostname : "",
			acl_user->user ? acl_user->user : "",
			new_password, new_password_len))
  {
    VOID(pthread_mutex_unlock(&acl_cache->lock)); /* purecov: deadcode */
    send_error(thd,0); /* purecov: deadcode */
    DBUG_RETURN(1); /* purecov: deadcode */
  }

  acl_cache->clear(1);				// Clear locked hostname cache
  VOID(pthread_mutex_unlock(&acl_cache->lock));

  char buff[512]; /* Extend with extended password length*/
  ulong query_length=
    my_sprintf(buff,
	       (buff,"SET PASSWORD FOR \"%-.120s\"@\"%-.120s\"=\"%-.120s\"",
		acl_user->user ? acl_user->user : "",
		acl_user->host.hostname ? acl_user->host.hostname : "",
		new_password));
  thd->clear_error();
  Query_log_event qinfo(thd, buff, query_length, 0);
  mysql_bin_log.write(&qinfo);
  DBUG_RETURN(0);
}


/*
  Find first entry that matches the current user
*/

static ACL_USER *
find_acl_user(const char *host, const char *user)
{
  DBUG_ENTER("find_acl_user");
  DBUG_PRINT("enter",("host: '%s'  user: '%s'",host,user));
  for (uint i=0 ; i < acl_users.elements ; i++)
  {
    ACL_USER *acl_user=dynamic_element(&acl_users,i,ACL_USER*);
    DBUG_PRINT("info",("strcmp('%s','%s'), compare_hostname('%s','%s'),",
		       user,
		       acl_user->user ? acl_user->user : "",
		       host,
		       acl_user->host.hostname ? acl_user->host.hostname :
		       ""));
    if (!acl_user->user && !user[0] ||
	acl_user->user && !strcmp(user,acl_user->user))
    {
      if (compare_hostname(&acl_user->host,host,host))
      {
	DBUG_RETURN(acl_user);
      }
    }
  }
  DBUG_RETURN(0);
}


/*
  Comparing of hostnames

  NOTES
  A hostname may be of type:
  hostname   (May include wildcards);   monty.pp.sci.fi
  ip	   (May include wildcards);   192.168.0.0
  ip/netmask			      192.168.0.0/255.255.255.0

  A net mask of 0.0.0.0 is not allowed.
*/

static const char *calc_ip(const char *ip, long *val, char end)
{
  long ip_val,tmp;
  if (!(ip=str2int(ip,10,0,255,&ip_val)) || *ip != '.')
    return 0;
  ip_val<<=24;
  if (!(ip=str2int(ip+1,10,0,255,&tmp)) || *ip != '.')
    return 0;
  ip_val+=tmp<<16;
  if (!(ip=str2int(ip+1,10,0,255,&tmp)) || *ip != '.')
    return 0;
  ip_val+=tmp<<8;
  if (!(ip=str2int(ip+1,10,0,255,&tmp)) || *ip != end)
    return 0;
  *val=ip_val+tmp;
  return ip;
}


static void update_hostname(acl_host_and_ip *host, const char *hostname)
{
  host->hostname=(char*) hostname;		// This will not be modified!
  if (!hostname ||
      (!(hostname=calc_ip(hostname,&host->ip,'/')) ||
       !(hostname=calc_ip(hostname+1,&host->ip_mask,'\0'))))
  {
    host->ip= host->ip_mask=0;			// Not a masked ip
  }
}


static bool compare_hostname(const acl_host_and_ip *host, const char *hostname,
			     const char *ip)
{
  long tmp;
  if (host->ip_mask && ip && calc_ip(ip,&tmp,'\0'))
  {
    return (tmp & host->ip_mask) == host->ip;
  }
  return (!host->hostname ||
	  (hostname && !wild_case_compare(&my_charset_latin1,
                                          hostname,host->hostname)) ||
	  (ip && !wild_compare(ip,host->hostname,0)));
}

bool hostname_requires_resolving(const char *hostname)
{
  char cur;
  if (!hostname)
    return false;
  int namelen= strlen(hostname);
  int lhlen= strlen(my_localhost);
  if ((namelen == lhlen) &&
      !my_strnncoll(&my_charset_latin1, (const uchar *)hostname,  namelen,
		    (const uchar *)my_localhost, strlen(my_localhost)))
    return false;
  for (; (cur=*hostname); hostname++)
  {
    if ((cur != '%') && (cur != '_') && (cur != '.') &&
	((cur < '0') || (cur > '9')))
      return true;
  }
  return false;
}

/*
  Update grants in the user and database privilege tables
*/

static bool update_user_table(THD *thd, const char *host, const char *user,
			      const char *new_password, uint new_password_len)
{
  TABLE_LIST tables;
  TABLE *table;
  bool error=1;
  DBUG_ENTER("update_user_table");
  DBUG_PRINT("enter",("user: %s  host: %s",user,host));

  bzero((char*) &tables,sizeof(tables));
  tables.alias=tables.real_name=(char*) "user";
  tables.db=(char*) "mysql";
#ifdef HAVE_REPLICATION
  /*
    GRANT and REVOKE are applied the slave in/exclusion rules as they are
    some kind of updates to the mysql.% tables.
  */
  if (thd->slave_thread && table_rules_on)
  {
    /*
      The tables must be marked "updating" so that tables_ok() takes them into
      account in tests.  It's ok to leave 'updating' set after tables_ok.
    */
    tables.updating= 1;
    /* Thanks to bzero, tables.next==0 */
    if (!tables_ok(0, &tables))
      DBUG_RETURN(0);
  }
#endif

  if (!(table=open_ltable(thd,&tables,TL_WRITE)))
    DBUG_RETURN(1); /* purecov: deadcode */
  table->field[0]->store(host,(uint) strlen(host), &my_charset_latin1);
  table->field[1]->store(user,(uint) strlen(user), &my_charset_latin1);

  if (table->file->index_read_idx(table->record[0],0,
				  (byte*) table->field[0]->ptr,0,
				  HA_READ_KEY_EXACT))
  {
    my_error(ER_PASSWORD_NO_MATCH,MYF(0));	/* purecov: deadcode */
    DBUG_RETURN(1);				/* purecov: deadcode */
  }
  store_record(table,record[1]);
  table->field[2]->store(new_password, new_password_len, &my_charset_latin1);
  if ((error=table->file->update_row(table->record[1],table->record[0])))
  {
    table->file->print_error(error,MYF(0));	/* purecov: deadcode */
    goto end;					/* purecov: deadcode */
  }
  error=0;					// Record updated

end:
  close_thread_tables(thd);
  DBUG_RETURN(error);
}


/* Return 1 if we are allowed to create new users */

static bool test_if_create_new_users(THD *thd)
{
  bool create_new_users=1;    // Assume that we are allowed to create new users
  if (opt_safe_user_create && !(thd->master_access & INSERT_ACL))
  {
    TABLE_LIST tl;
    ulong db_access;
    bzero((char*) &tl,sizeof(tl));
    tl.db=	   (char*) "mysql";
    tl.real_name=  (char*) "user";
    db_access=acl_get(thd->host, thd->ip,
		      thd->priv_user, tl.db, 0);
    if (!(db_access & INSERT_ACL))
    {
      if (check_grant(thd,INSERT_ACL,&tl,0,1))
	create_new_users=0;
    }
  }
  return create_new_users;
}


/****************************************************************************
  Handle GRANT commands
****************************************************************************/

static int replace_user_table(THD *thd, TABLE *table, const LEX_USER &combo,
			      ulong rights, bool revoke_grant,
			      bool create_user)
{
  int error = -1;
  bool old_row_exists=0;
  const char *password= "";
  uint password_len= 0;
  char what= (revoke_grant) ? 'N' : 'Y';
  DBUG_ENTER("replace_user_table");
  safe_mutex_assert_owner(&acl_cache->lock);

  if (combo.password.str && combo.password.str[0])
  {
    if (combo.password.length != SCRAMBLED_PASSWORD_CHAR_LENGTH &&
        combo.password.length != SCRAMBLED_PASSWORD_CHAR_LENGTH_323)
    {
      my_printf_error(ER_PASSWORD_NO_MATCH,
                      "Password hash should be a %d-digit hexadecimal number",
                      MYF(0), SCRAMBLED_PASSWORD_CHAR_LENGTH);
      DBUG_RETURN(-1);
    }
    password_len= combo.password.length;
    password=combo.password.str;
  }

  table->field[0]->store(combo.host.str,combo.host.length, &my_charset_latin1);
  table->field[1]->store(combo.user.str,combo.user.length, &my_charset_latin1);
  table->file->index_init(0);
  if (table->file->index_read(table->record[0],
			      (byte*) table->field[0]->ptr,0,
			      HA_READ_KEY_EXACT))
  {
    if (!create_user)
    {
      if (what == 'N')
	my_printf_error(ER_NONEXISTING_GRANT,ER(ER_NONEXISTING_GRANT),
			MYF(0),combo.user.str,combo.host.str);
      else
	my_printf_error(ER_NO_PERMISSION_TO_CREATE_USER,
			ER(ER_NO_PERMISSION_TO_CREATE_USER),
			MYF(0),thd->user,
			thd->host_or_ip);
      error= -1;
      goto end;
    }
    old_row_exists = 0;
    restore_record(table,default_values);       // cp empty row from default_values
    table->field[0]->store(combo.host.str,combo.host.length,
                           &my_charset_latin1);
    table->field[1]->store(combo.user.str,combo.user.length,
                           &my_charset_latin1);
    table->field[2]->store(password, password_len,
                           &my_charset_latin1);
  }
  else
  {
    old_row_exists = 1;
    store_record(table,record[1]);			// Save copy for update
    if (combo.password.str)			// If password given
      table->field[2]->store(password, password_len, &my_charset_latin1);
  }

  /* Update table columns with new privileges */

  Field **tmp_field;
  ulong priv;
  for (tmp_field= table->field+3, priv = SELECT_ACL;
       *tmp_field && (*tmp_field)->real_type() == FIELD_TYPE_ENUM &&
	 ((Field_enum*) (*tmp_field))->typelib->count == 2 ;
       tmp_field++, priv <<= 1)
  {
    if (priv & rights)				 // set requested privileges
      (*tmp_field)->store(&what, 1, &my_charset_latin1);
  }
  rights=get_access(table,3);
  DBUG_PRINT("info",("table->fields: %d",table->fields));
  if (table->fields >= 31)		/* From 4.0.0 we have more fields */
  {
    /* We write down SSL related ACL stuff */
    switch (thd->lex->ssl_type) {
    case SSL_TYPE_ANY:
      table->field[24]->store("ANY",3, &my_charset_latin1);
      table->field[25]->store("", 0, &my_charset_latin1);
      table->field[26]->store("", 0, &my_charset_latin1);
      table->field[27]->store("", 0, &my_charset_latin1);
      break;
    case SSL_TYPE_X509:
      table->field[24]->store("X509",4, &my_charset_latin1);
      table->field[25]->store("", 0, &my_charset_latin1);
      table->field[26]->store("", 0, &my_charset_latin1);
      table->field[27]->store("", 0, &my_charset_latin1);
      break;
    case SSL_TYPE_SPECIFIED:
      table->field[24]->store("SPECIFIED",9, &my_charset_latin1);
      table->field[25]->store("", 0, &my_charset_latin1);
      table->field[26]->store("", 0, &my_charset_latin1);
      table->field[27]->store("", 0, &my_charset_latin1);
      if (thd->lex->ssl_cipher)
	table->field[25]->store(thd->lex->ssl_cipher,
				strlen(thd->lex->ssl_cipher), &my_charset_latin1);
      if (thd->lex->x509_issuer)
	table->field[26]->store(thd->lex->x509_issuer,
				strlen(thd->lex->x509_issuer), &my_charset_latin1);
      if (thd->lex->x509_subject)
	table->field[27]->store(thd->lex->x509_subject,
				strlen(thd->lex->x509_subject), &my_charset_latin1);
      break;
    case SSL_TYPE_NOT_SPECIFIED:
      break;
    case SSL_TYPE_NONE:
      table->field[24]->store("", 0, &my_charset_latin1);
      table->field[25]->store("", 0, &my_charset_latin1);
      table->field[26]->store("", 0, &my_charset_latin1);
      table->field[27]->store("", 0, &my_charset_latin1);
      break;
    }

<<<<<<< HEAD
    USER_RESOURCES mqh = thd->lex->mqh;
=======
    USER_RESOURCES mqh= thd->lex->mqh;
>>>>>>> d37da004
    if (mqh.bits & 1)
      table->field[28]->store((longlong) mqh.questions);
    if (mqh.bits & 2)
      table->field[29]->store((longlong) mqh.updates);
    if (mqh.bits & 4)
      table->field[30]->store((longlong) mqh.connections);
    mqh_used = mqh_used || mqh.questions || mqh.updates || mqh.connections;
  }
  if (old_row_exists)
  {
    /*
      We should NEVER delete from the user table, as a uses can still
      use mysqld even if he doesn't have any privileges in the user table!
    */
    if (cmp_record(table,record[1]) &&
	(error=table->file->update_row(table->record[1],table->record[0])))
    {						// This should never happen
      table->file->print_error(error,MYF(0));	/* purecov: deadcode */
      error= -1;				/* purecov: deadcode */
      goto end;					/* purecov: deadcode */
    }
  }
  else if ((error=table->file->write_row(table->record[0]))) // insert
  {						// This should never happen
    if (error && error != HA_ERR_FOUND_DUPP_KEY &&
	error != HA_ERR_FOUND_DUPP_UNIQUE)	/* purecov: inspected */
    {
      table->file->print_error(error,MYF(0));	/* purecov: deadcode */
      error= -1;				/* purecov: deadcode */
      goto end;					/* purecov: deadcode */
    }
  }
  error=0;					// Privileges granted / revoked

end:
  if (!error)
  {
    acl_cache->clear(1);			// Clear privilege cache
    if (old_row_exists)
      acl_update_user(combo.user.str, combo.host.str, password, password_len,
		      thd->lex->ssl_type,
		      thd->lex->ssl_cipher,
		      thd->lex->x509_issuer,
		      thd->lex->x509_subject,
		      &thd->lex->mqh,
		      rights);
    else
      acl_insert_user(combo.user.str, combo.host.str, password, password_len,
		      thd->lex->ssl_type,
		      thd->lex->ssl_cipher,
		      thd->lex->x509_issuer,
		      thd->lex->x509_subject,
		      &thd->lex->mqh,
		      rights);
  }
  table->file->index_end();
  DBUG_RETURN(error);
}


/*
  change grants in the mysql.db table
*/

static int replace_db_table(TABLE *table, const char *db,
			    const LEX_USER &combo,
			    ulong rights, bool revoke_grant)
{
  uint i;
  ulong priv,store_rights;
  bool old_row_exists=0;
  int error;
  char what= (revoke_grant) ? 'N' : 'Y';
  DBUG_ENTER("replace_db_table");

  /* Check if there is such a user in user table in memory? */
  if (!initialized || !find_acl_user(combo.host.str,combo.user.str))
  {
    my_error(ER_PASSWORD_NO_MATCH,MYF(0));
    DBUG_RETURN(-1);
  }

  table->field[0]->store(combo.host.str,combo.host.length, &my_charset_latin1);
  table->field[1]->store(db,(uint) strlen(db), &my_charset_latin1);
  table->field[2]->store(combo.user.str,combo.user.length, &my_charset_latin1);
  table->file->index_init(0);
  if (table->file->index_read(table->record[0],(byte*) table->field[0]->ptr,0,
			      HA_READ_KEY_EXACT))
  {
    if (what == 'N')
    { // no row, no revoke
      my_printf_error(ER_NONEXISTING_GRANT,ER(ER_NONEXISTING_GRANT),MYF(0),
		      combo.user.str,combo.host.str);
      goto abort;
    }
    old_row_exists = 0;
    restore_record(table,default_values);			// cp empty row from default_values
    table->field[0]->store(combo.host.str,combo.host.length, &my_charset_latin1);
    table->field[1]->store(db,(uint) strlen(db), &my_charset_latin1);
    table->field[2]->store(combo.user.str,combo.user.length, &my_charset_latin1);
  }
  else
  {
    old_row_exists = 1;
    store_record(table,record[1]);
  }

  store_rights=get_rights_for_db(rights);
  for (i= 3, priv= 1; i < table->fields; i++, priv <<= 1)
  {
    if (priv & store_rights)			// do it if priv is chosen
      table->field [i]->store(&what,1, &my_charset_latin1);// set requested privileges
  }
  rights=get_access(table,3);
  rights=fix_rights_for_db(rights);

  if (old_row_exists)
  {
    /* update old existing row */
    if (rights)
    {
      if ((error=table->file->update_row(table->record[1],table->record[0])))
	goto table_error;			/* purecov: deadcode */
    }
    else	/* must have been a revoke of all privileges */
    {
      if ((error = table->file->delete_row(table->record[1])))
	goto table_error;			/* purecov: deadcode */
    }
  }
  else if ((error=table->file->write_row(table->record[0])))
  {
    if (error && error != HA_ERR_FOUND_DUPP_KEY) /* purecov: inspected */
      goto table_error; /* purecov: deadcode */
  }

  acl_cache->clear(1);				// Clear privilege cache
  if (old_row_exists)
    acl_update_db(combo.user.str,combo.host.str,db,rights);
  else
    acl_insert_db(combo.user.str,combo.host.str,db,rights);
  table->file->index_end();
  DBUG_RETURN(0);

  /* This could only happen if the grant tables got corrupted */
table_error:
  table->file->print_error(error,MYF(0));	/* purecov: deadcode */
  table->file->index_end();

abort:
  DBUG_RETURN(-1);
}


class GRANT_COLUMN :public Sql_alloc
{
public:
  char *column;
  ulong rights;
  uint key_length;
  GRANT_COLUMN(String &c,  ulong y) :rights (y)
  {
    column= memdup_root(&memex,c.ptr(), key_length=c.length());
  }
};


static byte* get_key_column(GRANT_COLUMN *buff,uint *length,
			    my_bool not_used __attribute__((unused)))
{
  *length=buff->key_length;
  return (byte*) buff->column;
}


class GRANT_TABLE :public Sql_alloc
{
public:
  char *host,*db,*user,*tname, *hash_key;
  ulong privs, cols;
  ulong sort;
  uint key_length;
  HASH hash_columns;
  GRANT_TABLE (const char *h, const char *d,const char *u, const char *t,
	       ulong p, ulong c)
    : privs(p), cols(c)
  {
    host = strdup_root(&memex,h);
    db =   strdup_root(&memex,d);
    user = strdup_root(&memex,u);
    sort=  get_sort(3,host,db,user);
    tname= strdup_root(&memex,t);
    if (lower_case_table_names)
    {
      my_casedn_str(&my_charset_latin1, db);
      my_casedn_str(&my_charset_latin1, tname);
    }
    key_length =(uint) strlen(d)+(uint) strlen(u)+(uint) strlen(t)+3;
    hash_key = (char*) alloc_root(&memex,key_length);
    strmov(strmov(strmov(hash_key,user)+1,db)+1,tname);
    (void) hash_init(&hash_columns,&my_charset_latin1,
		     0,0,0, (hash_get_key) get_key_column,0,0);
  }

  GRANT_TABLE (TABLE *form, TABLE *col_privs)
  {
    byte key[MAX_KEY_LENGTH];

    host =  get_field(&memex,form->field[0]);
    db =    get_field(&memex,form->field[1]);
    user =  get_field(&memex,form->field[2]);
    if (!user)
      user=(char*) "";
    sort=  get_sort(3,host,db,user);
    tname= get_field(&memex,form->field[3]);
    if (!host || !db || !tname)
    {
      /* Wrong table row; Ignore it */
      privs = cols = 0;				/* purecov: inspected */
      return;					/* purecov: inspected */
    }
    if (lower_case_table_names)
    {
      my_casedn_str(&my_charset_latin1, db);
      my_casedn_str(&my_charset_latin1, tname);
    }
    key_length = ((uint) strlen(db) + (uint) strlen(user) +
		  (uint) strlen(tname) + 3);
    hash_key = (char*) alloc_root(&memex,key_length);
    strmov(strmov(strmov(hash_key,user)+1,db)+1,tname);
    privs = (ulong) form->field[6]->val_int();
    cols  = (ulong) form->field[7]->val_int();
    privs = fix_rights_for_table(privs);
    cols =  fix_rights_for_column(cols);

    (void) hash_init(&hash_columns,&my_charset_latin1,
		     0,0,0, (hash_get_key) get_key_column,0,0);
    if (cols)
    {
      int key_len;
      col_privs->field[0]->store(host,(uint) strlen(host), &my_charset_latin1);
      col_privs->field[1]->store(db,(uint) strlen(db), &my_charset_latin1);
      col_privs->field[2]->store(user,(uint) strlen(user), &my_charset_latin1);
      col_privs->field[3]->store(tname,(uint) strlen(tname), &my_charset_latin1);
      key_len=(col_privs->field[0]->pack_length()+
	       col_privs->field[1]->pack_length()+
	       col_privs->field[2]->pack_length()+
	       col_privs->field[3]->pack_length());
      key_copy(key,col_privs,0,key_len);
      col_privs->field[4]->store("",0, &my_charset_latin1);
      col_privs->file->index_init(0);
      if (col_privs->file->index_read(col_privs->record[0],
				      (byte*) col_privs->field[0]->ptr,
				      key_len, HA_READ_KEY_EXACT))
      {
	cols = 0; /* purecov: deadcode */
	return;
      }
      do
      {
	String *res,column_name;
	GRANT_COLUMN *mem_check;
	/* As column name is a string, we don't have to supply a buffer */
	res=col_privs->field[4]->val_str(&column_name,&column_name);
	ulong priv= (ulong) col_privs->field[6]->val_int();
	if (!(mem_check = new GRANT_COLUMN(*res,
					   fix_rights_for_column(priv))))
	{
	  /* Don't use this entry */
	  privs = cols = 0;			/* purecov: deadcode */
	  return;				/* purecov: deadcode */
	}
	my_hash_insert(&hash_columns, (byte *) mem_check);
      } while (!col_privs->file->index_next(col_privs->record[0]) &&
	       !key_cmp(col_privs,key,0,key_len));
    }
  }
  bool ok() { return privs != 0 || cols != 0; }
};


static byte* get_grant_table(GRANT_TABLE *buff,uint *length,
			     my_bool not_used __attribute__((unused)))
{
  *length=buff->key_length;
  return (byte*) buff->hash_key;
}


void free_grant_table(GRANT_TABLE *grant_table)
{
  hash_free(&grant_table->hash_columns);
}


/* Search after a matching grant. Prefer exact grants before not exact ones */

static GRANT_TABLE *table_hash_search(const char *host,const char* ip,
				      const char *db,
				      const char *user, const char *tname,
				      bool exact)
{
  char helping [NAME_LEN*2+USERNAME_LENGTH+3];
  uint len;
  GRANT_TABLE *grant_table,*found=0;

  len  = (uint) (strmov(strmov(strmov(helping,user)+1,db)+1,tname)-helping)+ 1;
  for (grant_table=(GRANT_TABLE*) hash_search(&column_priv_hash,
					      (byte*) helping,
					      len) ;
       grant_table ;
       grant_table= (GRANT_TABLE*) hash_next(&column_priv_hash,(byte*) helping,
					     len))
  {
    if (exact)
    {
      if ((host &&
	   !my_strcasecmp(&my_charset_latin1, host, grant_table->host)) ||
	  (ip && !strcmp(ip,grant_table->host)))
	return grant_table;
    }
    else
    {
      if (((host && !wild_case_compare(&my_charset_latin1,
				       host,grant_table->host)) ||
	   (ip && !wild_case_compare(&my_charset_latin1,
				     ip,grant_table->host))) &&
          (!found || found->sort < grant_table->sort))
	found=grant_table;					// Host ok
    }
  }
  return found;
}



inline GRANT_COLUMN *
column_hash_search(GRANT_TABLE *t, const char *cname, uint length)
{
  return (GRANT_COLUMN*) hash_search(&t->hash_columns, (byte*) cname,length);
}


static int replace_column_table(GRANT_TABLE *g_t,
				TABLE *table, const LEX_USER &combo,
				List <LEX_COLUMN> &columns,
				const char *db, const char *table_name,
				ulong rights, bool revoke_grant)
{
  int error=0,result=0;
  uint key_length;
  byte key[MAX_KEY_LENGTH];
  DBUG_ENTER("replace_column_table");

  table->field[0]->store(combo.host.str,combo.host.length, &my_charset_latin1);
  table->field[1]->store(db,(uint) strlen(db), &my_charset_latin1);
  table->field[2]->store(combo.user.str,combo.user.length, &my_charset_latin1);
  table->field[3]->store(table_name,(uint) strlen(table_name), &my_charset_latin1);
  key_length=(table->field[0]->pack_length()+ table->field[1]->pack_length()+
	      table->field[2]->pack_length()+ table->field[3]->pack_length());
  key_copy(key,table,0,key_length);

  rights &= COL_ACLS;				// Only ACL for columns

  /* first fix privileges for all columns in column list */

  List_iterator <LEX_COLUMN> iter(columns);
  class LEX_COLUMN *xx;
  table->file->index_init(0);
  while ((xx=iter++))
  {
    ulong privileges = xx->rights;
    bool old_row_exists=0;
    key_restore(table,key,0,key_length);
    table->field[4]->store(xx->column.ptr(),xx->column.length(),&my_charset_latin1);

    if (table->file->index_read(table->record[0],(byte*) table->field[0]->ptr,
				0, HA_READ_KEY_EXACT))
    {
      if (revoke_grant)
      {
	my_printf_error(ER_NONEXISTING_TABLE_GRANT,
			ER(ER_NONEXISTING_TABLE_GRANT),MYF(0),
			combo.user.str, combo.host.str,table_name); /* purecov: inspected */
	result= -1; /* purecov: inspected */
	continue; /* purecov: inspected */
      }
      old_row_exists = 0;
      restore_record(table,default_values);				// Get empty record
      key_restore(table,key,0,key_length);
      table->field[4]->store(xx->column.ptr(),xx->column.length(), &my_charset_latin1);
    }
    else
    {
      ulong tmp= (ulong) table->field[6]->val_int();
      tmp=fix_rights_for_column(tmp);

      if (revoke_grant)
	privileges = tmp & ~(privileges | rights);
      else
	privileges |= tmp;
      old_row_exists = 1;
      store_record(table,record[1]);			// copy original row
    }

    table->field[6]->store((longlong) get_rights_for_column(privileges));

    if (old_row_exists)
    {
      if (privileges)
	error=table->file->update_row(table->record[1],table->record[0]);
      else
	error=table->file->delete_row(table->record[1]);
      if (error)
      {
	table->file->print_error(error,MYF(0)); /* purecov: inspected */
	result= -1;				/* purecov: inspected */
	goto end;				/* purecov: inspected */
      }
      GRANT_COLUMN *grant_column = column_hash_search(g_t,
						      xx->column.ptr(),
						      xx->column.length());
      if (grant_column)				// Should always be true
	grant_column->rights = privileges;	// Update hash
    }
    else					// new grant
    {
      if ((error=table->file->write_row(table->record[0])))
      {
	table->file->print_error(error,MYF(0)); /* purecov: inspected */
	result= -1;				/* purecov: inspected */
	goto end;				/* purecov: inspected */
      }
      GRANT_COLUMN *grant_column = new GRANT_COLUMN(xx->column,privileges);
      my_hash_insert(&g_t->hash_columns,(byte*) grant_column);
    }
  }
  table->file->index_end();

  /*
    If revoke of privileges on the table level, remove all such privileges
    for all columns
  */

  if (revoke_grant)
  {
    table->file->index_init(0);
    if (table->file->index_read(table->record[0], (byte*) table->field[0]->ptr,
				key_length, HA_READ_KEY_EXACT))
      goto end;

    /* Scan through all rows with the same host,db,user and table */
    do
    {
      ulong privileges = (ulong) table->field[6]->val_int();
      privileges=fix_rights_for_column(privileges);
      store_record(table,record[1]);

      if (privileges & rights)	// is in this record the priv to be revoked ??
      {
	GRANT_COLUMN *grant_column = NULL;
	char  colum_name_buf[HOSTNAME_LENGTH+1];
	String column_name(colum_name_buf,sizeof(colum_name_buf),&my_charset_latin1);

	privileges&= ~rights;
	table->field[6]->store((longlong)
			       get_rights_for_column(privileges));
	table->field[4]->val_str(&column_name,&column_name);
	grant_column = column_hash_search(g_t,
					  column_name.ptr(),
					  column_name.length());
	if (privileges)
	{
	  int tmp_error;
	  if ((tmp_error=table->file->update_row(table->record[1],
						 table->record[0])))
	  {					/* purecov: deadcode */
	    table->file->print_error(tmp_error,MYF(0)); /* purecov: deadcode */
	    result= -1;				/* purecov: deadcode */
	    goto end;				/* purecov: deadcode */
	  }
	  if (grant_column)
	    grant_column->rights  = privileges; // Update hash
	}
	else
	{
	  int tmp_error;
	  if ((tmp_error = table->file->delete_row(table->record[1])))
	  {					/* purecov: deadcode */
	    table->file->print_error(tmp_error,MYF(0)); /* purecov: deadcode */
	    result= -1;				/* purecov: deadcode */
	    goto end;				/* purecov: deadcode */
	  }
	  if (grant_column)
	    hash_delete(&g_t->hash_columns,(byte*) grant_column);
	}
      }
    } while (!table->file->index_next(table->record[0]) &&
	     !key_cmp(table,key,0,key_length));
  }

end:
  table->file->index_end();
  DBUG_RETURN(result);
}


static int replace_table_table(THD *thd, GRANT_TABLE *grant_table,
			       TABLE *table, const LEX_USER &combo,
			       const char *db, const char *table_name,
			       ulong rights, ulong col_rights,
			       bool revoke_grant)
{
  char grantor[HOSTNAME_LENGTH+USERNAME_LENGTH+2];
  int old_row_exists = 1;
  int error=0;
  ulong store_table_rights, store_col_rights;
  DBUG_ENTER("replace_table_table");

  strxmov(grantor, thd->user, "@", thd->host_or_ip, NullS);

  /*
    The following should always succeed as new users are created before
    this function is called!
  */
  if (!find_acl_user(combo.host.str,combo.user.str))
  {
    my_error(ER_PASSWORD_NO_MATCH,MYF(0));	/* purecov: deadcode */
    DBUG_RETURN(-1);				/* purecov: deadcode */
  }

  restore_record(table,default_values);			// Get empty record
  table->field[0]->store(combo.host.str,combo.host.length, &my_charset_latin1);
  table->field[1]->store(db,(uint) strlen(db), &my_charset_latin1);
  table->field[2]->store(combo.user.str,combo.user.length, &my_charset_latin1);
  table->field[3]->store(table_name,(uint) strlen(table_name), &my_charset_latin1);
  store_record(table,record[1]);			// store at pos 1

  if (table->file->index_read_idx(table->record[0],0,
				  (byte*) table->field[0]->ptr,0,
				  HA_READ_KEY_EXACT))
  {
    /*
      The following should never happen as we first check the in memory
      grant tables for the user.  There is however always a small change that
      the user has modified the grant tables directly.
    */
    if (revoke_grant)
    { // no row, no revoke
      my_printf_error(ER_NONEXISTING_TABLE_GRANT,
		      ER(ER_NONEXISTING_TABLE_GRANT),MYF(0),
		      combo.user.str,combo.host.str,
		      table_name);		/* purecov: deadcode */
      DBUG_RETURN(-1);				/* purecov: deadcode */
    }
    old_row_exists = 0;
    restore_record(table,record[1]);			// Get saved record
  }

  store_table_rights= get_rights_for_table(rights);
  store_col_rights=   get_rights_for_column(col_rights);
  if (old_row_exists)
  {
    ulong j,k;
    store_record(table,record[1]);
    j = (ulong) table->field[6]->val_int();
    k = (ulong) table->field[7]->val_int();

    if (revoke_grant)
    {
      /* column rights are already fixed in mysql_table_grant */
      store_table_rights=j & ~store_table_rights;
    }
    else
    {
      store_table_rights|= j;
      store_col_rights|=   k;
    }
  }

  table->field[4]->store(grantor,(uint) strlen(grantor), &my_charset_latin1);
  table->field[6]->store((longlong) store_table_rights);
  table->field[7]->store((longlong) store_col_rights);
  rights=fix_rights_for_table(store_table_rights);
  col_rights=fix_rights_for_column(store_col_rights);

  if (old_row_exists)
  {
    if (store_table_rights || store_col_rights)
    {
      if ((error=table->file->update_row(table->record[1],table->record[0])))
	goto table_error;			/* purecov: deadcode */
    }
    else if ((error = table->file->delete_row(table->record[1])))
      goto table_error;				/* purecov: deadcode */
  }
  else
  {
    error=table->file->write_row(table->record[0]);
    if (error && error != HA_ERR_FOUND_DUPP_KEY)
      goto table_error;				/* purecov: deadcode */
  }

  if (rights | col_rights)
  {
    grant_table->privs= rights;
    grant_table->cols=	col_rights;
  }
  else
  {
    hash_delete(&column_priv_hash,(byte*) grant_table);
  }
  DBUG_RETURN(0);

  /* This should never happen */
table_error:
  table->file->print_error(error,MYF(0)); /* purecov: deadcode */
  DBUG_RETURN(-1); /* purecov: deadcode */
}


/*
  Store table level and column level grants in the privilege tables

  SYNOPSIS
    mysql_table_grant()
    thd			Thread handle
    table_list		List of tables to give grant
    user_list		List of users to give grant
    columns		List of columns to give grant
    rights		Table level grant
    revoke_grant	Set to 1 if this is a REVOKE command

  RETURN
    0	ok
    1	error
*/

int mysql_table_grant(THD *thd, TABLE_LIST *table_list,
		      List <LEX_USER> &user_list,
		      List <LEX_COLUMN> &columns, ulong rights,
		      bool revoke_grant)
{
  ulong column_priv= 0;
  List_iterator <LEX_USER> str_list (user_list);
  LEX_USER *Str;
  TABLE_LIST tables[3];
  bool create_new_users=0;
  DBUG_ENTER("mysql_table_grant");

  if (!initialized)
  {
    send_error(thd, ER_UNKNOWN_COM_ERROR);	/* purecov: inspected */
    DBUG_RETURN(1);				/* purecov: inspected */
  }
  if (rights & ~TABLE_ACLS)
  {
    my_error(ER_ILLEGAL_GRANT_FOR_TABLE,MYF(0));
    DBUG_RETURN(-1);
  }

  if (columns.elements && !revoke_grant)
  {
    TABLE *table;
    class LEX_COLUMN *column;
    List_iterator <LEX_COLUMN> column_iter(columns);

    if (!(table=open_ltable(thd,table_list,TL_READ)))
      DBUG_RETURN(-1);
    while ((column = column_iter++))
    {
      if (!find_field_in_table(thd,table,column->column.ptr(),
			       column->column.length(),0,0))
      {
	my_printf_error(ER_BAD_FIELD_ERROR,ER(ER_BAD_FIELD_ERROR),MYF(0),
			column->column.c_ptr(), table_list->alias);
	DBUG_RETURN(-1);
      }
      column_priv|= column->rights;
    }
    close_thread_tables(thd);
  }
  else if (!(rights & CREATE_ACL) && !revoke_grant)
  {
    char buf[FN_REFLEN];
    sprintf(buf,"%s/%s/%s.frm",mysql_data_home, table_list->db,
	    table_list->real_name);
    fn_format(buf,buf,"","",4+16+32);
    if (access(buf,F_OK))
    {
      my_error(ER_NO_SUCH_TABLE,MYF(0),table_list->db, table_list->alias);
      DBUG_RETURN(-1);
    }
  }

  /* open the mysql.tables_priv and mysql.columns_priv tables */

  bzero((char*) &tables,sizeof(tables));
  tables[0].alias=tables[0].real_name= (char*) "user";
  tables[1].alias=tables[1].real_name= (char*) "tables_priv";
  tables[2].alias=tables[2].real_name= (char*) "columns_priv";
  tables[0].next=tables+1;
  /* Don't open column table if we don't need it ! */
  tables[1].next=((column_priv ||
		   (revoke_grant && ((rights & COL_ACLS) || columns.elements)))
		  ? tables+2 : 0);
  tables[0].lock_type=tables[1].lock_type=tables[2].lock_type=TL_WRITE;
  tables[0].db=tables[1].db=tables[2].db=(char*) "mysql";

#ifdef HAVE_REPLICATION
  /*
    GRANT and REVOKE are applied the slave in/exclusion rules as they are
    some kind of updates to the mysql.% tables.
  */
  if (thd->slave_thread && table_rules_on)
  {
    /*
      The tables must be marked "updating" so that tables_ok() takes them into
      account in tests.
    */
    tables[0].updating= tables[1].updating= tables[2].updating= 1;
    if (!tables_ok(0, tables))
      DBUG_RETURN(0);
  }
#endif

  if (open_and_lock_tables(thd,tables))
  {						// Should never happen
    close_thread_tables(thd);			/* purecov: deadcode */
    DBUG_RETURN(-1);				/* purecov: deadcode */
  }

  if (!revoke_grant)
    create_new_users= test_if_create_new_users(thd);
  int result=0;
  rw_wrlock(&LOCK_grant);
  MEM_ROOT *old_root=my_pthread_getspecific_ptr(MEM_ROOT*,THR_MALLOC);
  my_pthread_setspecific_ptr(THR_MALLOC,&memex);

  while ((Str = str_list++))
  {
    int error;
    GRANT_TABLE *grant_table;
    if (Str->host.length > HOSTNAME_LENGTH ||
	Str->user.length > USERNAME_LENGTH)
    {
      my_error(ER_GRANT_WRONG_HOST_OR_USER,MYF(0));
      result= -1;
      continue;
    }
    /* Create user if needed */
    pthread_mutex_lock(&acl_cache->lock);
    error=replace_user_table(thd, tables[0].table, *Str,
			     0, revoke_grant, create_new_users);
    pthread_mutex_unlock(&acl_cache->lock);
    if (error)
    {
      result= -1;				// Remember error
      continue;					// Add next user
    }

    /* Find/create cached table grant */
    grant_table= table_hash_search(Str->host.str,NullS,table_list->db,
				   Str->user.str,
				   table_list->real_name,1);
    if (!grant_table)
    {
      if (revoke_grant)
      {
	my_printf_error(ER_NONEXISTING_TABLE_GRANT,
			ER(ER_NONEXISTING_TABLE_GRANT),MYF(0),
			Str->user.str, Str->host.str, table_list->real_name);
	result= -1;
	continue;
      }
      grant_table = new GRANT_TABLE (Str->host.str,table_list->db,
				     Str->user.str,
				     table_list->real_name,
				     rights,
				     column_priv);
      if (!grant_table)				// end of memory
      {
	result= -1;				/* purecov: deadcode */
	continue;				/* purecov: deadcode */
      }
      my_hash_insert(&column_priv_hash,(byte*) grant_table);
    }

    /* If revoke_grant, calculate the new column privilege for tables_priv */
    if (revoke_grant)
    {
      class LEX_COLUMN *column;
      List_iterator <LEX_COLUMN> column_iter(columns);
      GRANT_COLUMN *grant_column;

      /* Fix old grants */
      while ((column = column_iter++))
      {
	grant_column = column_hash_search(grant_table,
					  column->column.ptr(),
					  column->column.length());
	if (grant_column)
	  grant_column->rights&= ~(column->rights | rights);
      }
      /* scan trough all columns to get new column grant */
      column_priv= 0;
      for (uint idx=0 ; idx < grant_table->hash_columns.records ; idx++)
      {
	grant_column= (GRANT_COLUMN*) hash_element(&grant_table->hash_columns,
						   idx);
	grant_column->rights&= ~rights;		// Fix other columns
	column_priv|= grant_column->rights;
      }
    }
    else
    {
      column_priv|= grant_table->cols;
    }


    /* update table and columns */

    if (replace_table_table(thd,grant_table,tables[1].table,*Str,
			    table_list->db,
			    table_list->real_name,
			    rights, column_priv, revoke_grant))
    {						// Crashend table ??
      result= -1;			       /* purecov: deadcode */
    }
    else if (tables[2].table)
    {
      if ((replace_column_table(grant_table,tables[2].table, *Str,
				columns,
				table_list->db,
				table_list->real_name,
				rights, revoke_grant)))
      {
	result= -1;
      }
    }
  }
  grant_option=TRUE;
  my_pthread_setspecific_ptr(THR_MALLOC,old_root);
  rw_unlock(&LOCK_grant);
  if (!result)
    send_ok(thd);
  /* Tables are automatically closed */
  DBUG_RETURN(result);
}


int mysql_grant(THD *thd, const char *db, List <LEX_USER> &list,
		ulong rights, bool revoke_grant)
{
  List_iterator <LEX_USER> str_list (list);
  LEX_USER *Str;
  char tmp_db[NAME_LEN+1];
  bool create_new_users=0;
  TABLE_LIST tables[2];
  DBUG_ENTER("mysql_grant");
  if (!initialized)
  {
    my_error(ER_UNKNOWN_COM_ERROR, MYF(0));	/* purecov: tested */
    return -1;					/* purecov: tested */
  }

  if (lower_case_table_names && db)
  {
    strmov(tmp_db,db);
    my_casedn_str(&my_charset_latin1, tmp_db);
    db=tmp_db;
  }

  /* open the mysql.user and mysql.db tables */

  tables[0].alias=tables[0].real_name=(char*) "user";
  tables[1].alias=tables[1].real_name=(char*) "db";
  tables[0].next=tables+1;
  tables[1].next=0;
  tables[0].lock_type=tables[1].lock_type=TL_WRITE;
  tables[0].db=tables[1].db=(char*) "mysql";
  tables[0].table=tables[1].table=0;

#ifdef HAVE_REPLICATION
  /*
    GRANT and REVOKE are applied the slave in/exclusion rules as they are
    some kind of updates to the mysql.% tables.
  */
  if (thd->slave_thread && table_rules_on)
  {
    /*
      The tables must be marked "updating" so that tables_ok() takes them into
      account in tests.
    */
    tables[0].updating= tables[1].updating= 1;
    if (!tables_ok(0, tables))
      DBUG_RETURN(0);
  }
#endif

  if (open_and_lock_tables(thd,tables))
  {						// This should never happen
    close_thread_tables(thd);			/* purecov: deadcode */
    DBUG_RETURN(-1);				/* purecov: deadcode */
  }

  if (!revoke_grant)
    create_new_users= test_if_create_new_users(thd);

  /* go through users in user_list */
  rw_wrlock(&LOCK_grant);
  VOID(pthread_mutex_lock(&acl_cache->lock));
  grant_version++;

  int result=0;
  while ((Str = str_list++))
  {
    if (Str->host.length > HOSTNAME_LENGTH ||
	Str->user.length > USERNAME_LENGTH)
    {
      my_error(ER_GRANT_WRONG_HOST_OR_USER,MYF(0));
      result= -1;
      continue;
    }
    if ((replace_user_table(thd,
			    tables[0].table,
			    *Str,
			    (!db ? rights : 0), revoke_grant,
			    create_new_users)))
      result= -1;
    else if (db)
    {
      ulong db_rights= rights & DB_ACLS;
      if (db_rights  == rights)
      {
	if (replace_db_table(tables[1].table, db, *Str, db_rights,
			     revoke_grant))
	  result= -1;
      }
      else
      {
	my_printf_error(ER_WRONG_USAGE, ER(ER_WRONG_USAGE), MYF(0),
			"DB GRANT","GLOBAL PRIVILEGES");
	result= -1;
      }
    }
  }
  VOID(pthread_mutex_unlock(&acl_cache->lock));
  rw_unlock(&LOCK_grant);
  close_thread_tables(thd);

  if (!result)
    send_ok(thd);
  DBUG_RETURN(result);
}


/* Free grant array if possible */

void  grant_free(void)
{
  DBUG_ENTER("grant_free");
  grant_option = FALSE;
  hash_free(&column_priv_hash);
  free_root(&memex,MYF(0));
  DBUG_VOID_RETURN;
}


/* Init grant array if possible */

my_bool grant_init(THD *org_thd)
{
  THD  *thd;
  TABLE_LIST tables[2];
  MYSQL_LOCK *lock;
  my_bool return_val= 1;
  TABLE *t_table, *c_table;
  bool check_no_resolve= specialflag & SPECIAL_NO_RESOLVE;
  DBUG_ENTER("grant_init");

  grant_option = FALSE;
  (void) hash_init(&column_priv_hash,&my_charset_latin1,
		   0,0,0, (hash_get_key) get_grant_table,
		   (hash_free_key) free_grant_table,0);
  init_sql_alloc(&memex, ACL_ALLOC_BLOCK_SIZE, 0);

  /* Don't do anything if running with --skip-grant */
  if (!initialized)
    DBUG_RETURN(0);				/* purecov: tested */

  if (!(thd=new THD))
    DBUG_RETURN(1);				/* purecov: deadcode */
  thd->store_globals();
  thd->db= my_strdup("mysql",MYF(0));
  thd->db_length=5;				// Safety
  bzero((char*) &tables,sizeof(tables));
  tables[0].alias=tables[0].real_name= (char*) "tables_priv";
  tables[1].alias=tables[1].real_name= (char*) "columns_priv";
  tables[0].next=tables+1;
  tables[0].lock_type=tables[1].lock_type=TL_READ;
  tables[0].db=tables[1].db=thd->db;

  if (open_tables(thd,tables))
    goto end;

  TABLE *ptr[2];				// Lock tables for quick update
  ptr[0]= tables[0].table;
  ptr[1]= tables[1].table;
  if (!(lock=mysql_lock_tables(thd,ptr,2)))
    goto end;

  t_table = tables[0].table; c_table = tables[1].table;
  t_table->file->index_init(0);
  if (t_table->file->index_first(t_table->record[0]))
  {
    t_table->file->index_end();
    return_val= 0;
    goto end_unlock;
  }
  grant_option= TRUE;
  t_table->file->index_end();

  /* Will be restored by org_thd->store_globals() */
  my_pthread_setspecific_ptr(THR_MALLOC,&memex);
  do
  {
    GRANT_TABLE *mem_check;
    if (!(mem_check=new GRANT_TABLE(t_table,c_table)) || mem_check->ok())
    {
      /* This could only happen if we are out memory */
      grant_option= FALSE;			/* purecov: deadcode */
      goto end_unlock;
    }

    if (check_no_resolve)
    {
      if (hostname_requires_resolving(mem_check->host))
      {
	sql_print_error("Warning: 'tables_priv' entry '%s %s@%s' "
			"ignored in --skip-name-resolve mode.",
			mem_check->tname, mem_check->user, 
			mem_check->host, mem_check->host);
	continue;
      }
    }

    if (my_hash_insert(&column_priv_hash,(byte*) mem_check))
    {
      grant_option= FALSE;
      goto end_unlock;
    }
  }
  while (!t_table->file->index_next(t_table->record[0]));

  return_val=0;					// Return ok

end_unlock:
  mysql_unlock_tables(thd, lock);
  thd->version--;				// Force close to free memory

end:
  close_thread_tables(thd);
  delete thd;
  if (org_thd)
    org_thd->store_globals();
  else
  {
    /* Remember that we don't have a THD */
    my_pthread_setspecific_ptr(THR_THD,  0);
  }
  DBUG_RETURN(return_val);
}


/*
 Reload grant array (table and column privileges) if possible

  SYNOPSIS
    grant_reload()
    thd			Thread handler

  NOTES
    Locked tables are checked by acl_init and doesn't have to be checked here
*/

void grant_reload(THD *thd)
{
  HASH old_column_priv_hash;
  bool old_grant_option;
  MEM_ROOT old_mem;
  DBUG_ENTER("grant_reload");

  rw_wrlock(&LOCK_grant);
  grant_version++;
  old_column_priv_hash= column_priv_hash;
  old_grant_option= grant_option;
  old_mem= memex;

  if (grant_init(thd))
  {						// Error. Revert to old hash
    DBUG_PRINT("error",("Reverting to old privileges"));
    grant_free();				/* purecov: deadcode */
    column_priv_hash= old_column_priv_hash;	/* purecov: deadcode */
    grant_option= old_grant_option;		/* purecov: deadcode */
    memex= old_mem;				/* purecov: deadcode */
  }
  else
  {
    hash_free(&old_column_priv_hash);
    free_root(&old_mem,MYF(0));
  }
  rw_unlock(&LOCK_grant);
  DBUG_VOID_RETURN;
}


/****************************************************************************
  Check grants
  All errors are written directly to the client if command name is given !
****************************************************************************/

bool check_grant(THD *thd, ulong want_access, TABLE_LIST *tables,
		 uint show_table, bool no_errors)
{
  TABLE_LIST *table;
  char *user = thd->priv_user;

  want_access &= ~thd->master_access;
  if (!want_access)
    return 0;					// ok

  rw_rdlock(&LOCK_grant);
  for (table=tables; table ;table=table->next)
  {
    if (!(~table->grant.privilege & want_access) || table->derived)
    {
      table->grant.want_privilege=0;
      continue;					// Already checked
    }
    GRANT_TABLE *grant_table = table_hash_search(thd->host,thd->ip,
						 table->db,user,
						 table->real_name,0);
    if (!grant_table)
    {
      want_access &= ~table->grant.privilege;
      goto err;					// No grants
    }
    if (show_table)
      continue;					// We have some priv on this

    table->grant.grant_table=grant_table;	// Remember for column test
    table->grant.version=grant_version;
    table->grant.privilege|= grant_table->privs;
    table->grant.want_privilege= ((want_access & COL_ACLS)
				  & ~table->grant.privilege);

    if (!(~table->grant.privilege & want_access))
      continue;

    if (want_access & ~(grant_table->cols | table->grant.privilege))
    {
      want_access &= ~(grant_table->cols | table->grant.privilege);
      goto err;					// impossible
    }
  }
  rw_unlock(&LOCK_grant);
  return 0;

err:
  rw_unlock(&LOCK_grant);
  if (!no_errors)				// Not a silent skip of table
  {
    const char *command="";
    if (want_access & SELECT_ACL)
      command= "select";
    else if (want_access & INSERT_ACL)
      command= "insert";
    else if (want_access & UPDATE_ACL)
      command= "update";
    else if (want_access & DELETE_ACL)
      command= "delete";
    else if (want_access & DROP_ACL)
      command= "drop";
    else if (want_access & CREATE_ACL)
      command= "create";
    else if (want_access & ALTER_ACL)
      command= "alter";
    else if (want_access & INDEX_ACL)
      command= "index";
    else if (want_access & GRANT_ACL)
      command= "grant";
    net_printf(thd,ER_TABLEACCESS_DENIED_ERROR,
	       command,
	       thd->priv_user,
	       thd->host_or_ip,
	       table ? table->real_name : "unknown");
  }
  return 1;
}


bool check_grant_column(THD *thd,TABLE *table, const char *name,
			uint length, uint show_tables)
{
  GRANT_TABLE *grant_table;
  GRANT_COLUMN *grant_column;

  ulong want_access=table->grant.want_privilege;
  if (!want_access)
    return 0;					// Already checked

  rw_rdlock(&LOCK_grant);

  /* reload table if someone has modified any grants */

  if (table->grant.version != grant_version)
  {
    table->grant.grant_table=
      table_hash_search(thd->host,thd->ip,thd->db,
			thd->priv_user,
			table->real_name,0);	/* purecov: inspected */
    table->grant.version=grant_version;		/* purecov: inspected */
  }
  if (!(grant_table=table->grant.grant_table))
    goto err;					/* purecov: deadcode */

  grant_column=column_hash_search(grant_table, name, length);
  if (grant_column && !(~grant_column->rights & want_access))
  {
    rw_unlock(&LOCK_grant);
    return 0;
  }
#ifdef NOT_USED
  if (show_tables && (grant_column || table->grant.privilege & COL_ACLS))
  {
    rw_unlock(&LOCK_grant);			/* purecov: deadcode */
    return 0;					/* purecov: deadcode */
  }
#endif

  /* We must use my_printf_error() here! */
err:
  rw_unlock(&LOCK_grant);
  if (!show_tables)
  {
    char command[128];
    get_privilege_desc(command, sizeof(command), want_access);
    my_printf_error(ER_COLUMNACCESS_DENIED_ERROR,
		    ER(ER_COLUMNACCESS_DENIED_ERROR),
		    MYF(0),
		    command,
		    thd->priv_user,
		    thd->host_or_ip,
		    name,
		    table ? table->real_name : "unknown");
  }
  return 1;
}


bool check_grant_all_columns(THD *thd, ulong want_access, TABLE *table)
{
  GRANT_TABLE *grant_table;
  GRANT_COLUMN *grant_column;
  Field *field=0,**ptr;

  want_access &= ~table->grant.privilege;
  if (!want_access)
    return 0;				// Already checked
  if (!grant_option)
  {
    field= table->field[0];		// To give a meaningful error message
    goto err2;
  }

  rw_rdlock(&LOCK_grant);

  /* reload table if someone has modified any grants */

  if (table->grant.version != grant_version)
  {
    table->grant.grant_table=
      table_hash_search(thd->host,thd->ip,thd->db,
			thd->priv_user,
			table->real_name,0);	/* purecov: inspected */
    table->grant.version=grant_version;		/* purecov: inspected */
  }
  /* The following should always be true */
  if (!(grant_table=table->grant.grant_table))
    goto err;					/* purecov: inspected */

  for (ptr=table->field; (field= *ptr) ; ptr++)
  {
    grant_column=column_hash_search(grant_table, field->field_name,
				    (uint) strlen(field->field_name));
    if (!grant_column || (~grant_column->rights & want_access))
      goto err;
  }
  rw_unlock(&LOCK_grant);
  return 0;

  /* We must use my_printf_error() here! */
err:
  rw_unlock(&LOCK_grant);
err2:
  const char *command= "";
  if (want_access & SELECT_ACL)
    command= "select";
  else if (want_access & INSERT_ACL)
    command= "insert";
  my_printf_error(ER_COLUMNACCESS_DENIED_ERROR,
		  ER(ER_COLUMNACCESS_DENIED_ERROR),
		  MYF(0),
		  command,
		  thd->priv_user,
		  thd->host_or_ip,
		  field ? field->field_name : "unknown",
		  table->real_name);
  return 1;
}


/*
  Check if a user has the right to access a database
  Access is accepted if he has a grant for any table in the database
  Return 1 if access is denied
*/

bool check_grant_db(THD *thd,const char *db)
{
  char helping [NAME_LEN+USERNAME_LENGTH+2];
  uint len;
  bool error=1;

  len  = (uint) (strmov(strmov(helping,thd->priv_user)+1,db)-helping)+ 1;
  rw_rdlock(&LOCK_grant);

  for (uint idx=0 ; idx < column_priv_hash.records ; idx++)
  {
    GRANT_TABLE *grant_table= (GRANT_TABLE*) hash_element(&column_priv_hash,
							  idx);
    if (len < grant_table->key_length &&
	!memcmp(grant_table->hash_key,helping,len) &&
	(thd->host && !wild_case_compare(&my_charset_latin1,
                                         thd->host,grant_table->host) ||
	 (thd->ip && !wild_case_compare(&my_charset_latin1,
                                        thd->ip,grant_table->host))))
    {
      error=0;					// Found match
      break;
    }
  }
  rw_unlock(&LOCK_grant);
  return error;
}

/*****************************************************************************
  Functions to retrieve the grant for a table/column  (for SHOW functions)
*****************************************************************************/

ulong get_table_grant(THD *thd, TABLE_LIST *table)
{
  ulong privilege;
  char *user = thd->priv_user;
  const char *db = table->db ? table->db : thd->db;
  GRANT_TABLE *grant_table;

  rw_rdlock(&LOCK_grant);
#ifdef EMBEDDED_LIBRARY
  grant_table= NULL;
#else
  grant_table= table_hash_search(thd->host, thd->ip, db, user,
				 table->real_name, 0);
#endif
  table->grant.grant_table=grant_table; // Remember for column test
  table->grant.version=grant_version;
  if (grant_table)
    table->grant.privilege|= grant_table->privs;
  privilege= table->grant.privilege;
  rw_unlock(&LOCK_grant);
  return privilege;
}


ulong get_column_grant(THD *thd, TABLE_LIST *table, Field *field)
{
  GRANT_TABLE *grant_table;
  GRANT_COLUMN *grant_column;
  ulong priv;

  rw_rdlock(&LOCK_grant);
  /* reload table if someone has modified any grants */
  if (table->grant.version != grant_version)
  {
    table->grant.grant_table=
      table_hash_search(thd->host,thd->ip,thd->db,
			thd->priv_user,
			table->real_name,0);	/* purecov: inspected */
    table->grant.version=grant_version;		/* purecov: inspected */
  }

  if (!(grant_table=table->grant.grant_table))
    priv=table->grant.privilege;
  else
  {
    grant_column=column_hash_search(grant_table, field->field_name,
				    (uint) strlen(field->field_name));
    if (!grant_column)
      priv=table->grant.privilege;
    else
      priv=table->grant.privilege | grant_column->rights;
  }
  rw_unlock(&LOCK_grant);
  return priv;
}

/* Help function for mysql_show_grants */

static void add_user_option(String *grant, ulong value, const char *name)
{
  if (value)
  {
    char buff[22], *p; // just as in int2str
    grant->append(' ');
    grant->append(name, strlen(name));
    grant->append(' ');
    p=int10_to_str(value, buff, 10);
    grant->append(buff,p-buff);
  }
}

static const char *command_array[]=
{
  "SELECT", "INSERT","UPDATE","DELETE","CREATE", "DROP", "RELOAD","SHUTDOWN",
  "PROCESS","FILE","GRANT","REFERENCES","INDEX", "ALTER", "SHOW DATABASES",
  "SUPER", "CREATE TEMPORARY TABLES", "LOCK TABLES", "EXECUTE",
  "REPLICATION SLAVE", "REPLICATION CLIENT",
};

static uint command_lengths[]=
{
  6,6,6,6,6,4,6,8,7,4,5,10,5,5,14,5,23,11,7,17,18
};


/*
  SHOW GRANTS;  Send grants for a user to the client

  IMPLEMENTATION
   Send to client grant-like strings depicting user@host privileges
*/

int mysql_show_grants(THD *thd,LEX_USER *lex_user)
{
  ulong want_access;
  uint counter,index;
  int  error = 0;
  ACL_USER *acl_user;
  ACL_DB *acl_db;
  char buff[1024];
  Protocol *protocol= thd->protocol;
  DBUG_ENTER("mysql_show_grants");

  LINT_INIT(acl_user);
  if (!initialized)
  {
    send_error(thd, ER_UNKNOWN_COM_ERROR);
    DBUG_RETURN(-1);
  }
  if (lex_user->host.length > HOSTNAME_LENGTH ||
      lex_user->user.length > USERNAME_LENGTH)
  {
    my_error(ER_GRANT_WRONG_HOST_OR_USER,MYF(0));
    DBUG_RETURN(-1);
  }

  for (counter=0 ; counter < acl_users.elements ; counter++)
  {
    const char *user,*host;
    acl_user=dynamic_element(&acl_users,counter,ACL_USER*);
    if (!(user=acl_user->user))
      user="";
    if (!(host=acl_user->host.hostname))
      host="%";
    if (!strcmp(lex_user->user.str,user) &&
	!my_strcasecmp(&my_charset_latin1, lex_user->host.str, host))
      break;
  }
  if (counter == acl_users.elements)
  {
    my_printf_error(ER_NONEXISTING_GRANT,ER(ER_NONEXISTING_GRANT),
		    MYF(0),lex_user->user.str,lex_user->host.str);
    DBUG_RETURN(-1);
  }

  Item_string *field=new Item_string("",0,&my_charset_latin1);
  List<Item> field_list;
  field->name=buff;
  field->max_length=1024;
  strxmov(buff,"Grants for ",lex_user->user.str,"@",
	  lex_user->host.str,NullS);
  field_list.push_back(field);
  if (protocol->send_fields(&field_list,1))
    DBUG_RETURN(-1);

  rw_wrlock(&LOCK_grant);
  VOID(pthread_mutex_lock(&acl_cache->lock));

  /* Add first global access grants */
  {
    String global(buff,sizeof(buff),&my_charset_latin1);
    global.length(0);
    global.append("GRANT ",6);

    want_access= acl_user->access;
    if (test_all_bits(want_access, (GLOBAL_ACLS & ~ GRANT_ACL)))
      global.append("ALL PRIVILEGES",14);
    else if (!(want_access & ~GRANT_ACL))
      global.append("USAGE",5);
    else
    {
      bool found=0;
      ulong j,test_access= want_access & ~GRANT_ACL;
      for (counter=0, j = SELECT_ACL;j <= GLOBAL_ACLS;counter++,j <<= 1)
      {
	if (test_access & j)
	{
	  if (found)
	    global.append(", ",2);
	  found=1;
	  global.append(command_array[counter],command_lengths[counter]);
	}
      }
    }
    global.append (" ON *.* TO '",12);
    global.append(lex_user->user.str,lex_user->user.length);
    global.append ("'@'",3);
    global.append(lex_user->host.str,lex_user->host.length);
    global.append ('\'');
    if (acl_user->salt_len)
    {
      char passwd_buff[SCRAMBLED_PASSWORD_CHAR_LENGTH+1];
      if (acl_user->salt_len == SCRAMBLE_LENGTH)
        make_password_from_salt(passwd_buff, acl_user->salt);
      else
        make_password_from_salt_323(passwd_buff, (ulong *) acl_user->salt);
      global.append(" IDENTIFIED BY PASSWORD '",25);
      global.append(passwd_buff);
      global.append('\'');
    }
    /* "show grants" SSL related stuff */
    if (acl_user->ssl_type == SSL_TYPE_ANY)
      global.append(" REQUIRE SSL",12);
    else if (acl_user->ssl_type == SSL_TYPE_X509)
      global.append(" REQUIRE X509",13);
    else if (acl_user->ssl_type == SSL_TYPE_SPECIFIED)
    {
      int ssl_options = 0;
      global.append(" REQUIRE ",9);
      if (acl_user->x509_issuer)
      {
	ssl_options++;
	global.append("ISSUER \'",8);
	global.append(acl_user->x509_issuer,strlen(acl_user->x509_issuer));
	global.append('\'');
      }
      if (acl_user->x509_subject)
      {
	if (ssl_options++)
	  global.append(' ');
	global.append("SUBJECT \'",9);
	global.append(acl_user->x509_subject,strlen(acl_user->x509_subject));
	global.append('\'');
      }
      if (acl_user->ssl_cipher)
      {
	if (ssl_options++)
	  global.append(' ');
	global.append("CIPHER '",8);
	global.append(acl_user->ssl_cipher,strlen(acl_user->ssl_cipher));
	global.append('\'');
      }
    }
    if ((want_access & GRANT_ACL) ||
	(acl_user->user_resource.questions | acl_user->user_resource.updates |
	 acl_user->user_resource.connections))
    {
      global.append(" WITH",5);
      if (want_access & GRANT_ACL)
	global.append(" GRANT OPTION",13);
      add_user_option(&global, acl_user->user_resource.questions,
		      "MAX_QUERIES_PER_HOUR");
      add_user_option(&global, acl_user->user_resource.updates,
		      "MAX_UPDATES_PER_HOUR");
      add_user_option(&global, acl_user->user_resource.connections,
		      "MAX_CONNECTIONS_PER_HOUR");
    }
    protocol->prepare_for_resend();
    protocol->store(global.ptr(),global.length(),global.charset());
    if (protocol->write())
    {
      error= -1;
      goto end;
    }
  }

  /* Add database access */
  for (counter=0 ; counter < acl_dbs.elements ; counter++)
  {
    const char *user,*host;

    acl_db=dynamic_element(&acl_dbs,counter,ACL_DB*);
    if (!(user=acl_db->user))
      user="";
    if (!(host=acl_db->host.hostname))
      host="";

    if (!strcmp(lex_user->user.str,user) &&
	!my_strcasecmp(&my_charset_latin1, lex_user->host.str, host))
    {
      want_access=acl_db->access;
      if (want_access)
      {
	String db(buff,sizeof(buff),&my_charset_latin1);
	db.length(0);
	db.append("GRANT ",6);

	if (test_all_bits(want_access,(DB_ACLS & ~GRANT_ACL)))
	  db.append("ALL PRIVILEGES",14);
	else if (!(want_access & ~GRANT_ACL))
	  db.append("USAGE",5);
	else
	{
	  int found=0, cnt;
	  ulong j,test_access= want_access & ~GRANT_ACL;
	  for (cnt=0, j = SELECT_ACL; j <= DB_ACLS; cnt++,j <<= 1)
	  {
	    if (test_access & j)
	    {
	      if (found)
		db.append(", ",2);
	      found = 1;
	      db.append(command_array[cnt],command_lengths[cnt]);
	    }
	  }
	}
	db.append (" ON `",5);
	db.append(acl_db->db);
	db.append ("`.* TO '",8);
	db.append(lex_user->user.str,lex_user->user.length);
	db.append ("'@'",3);
	db.append(lex_user->host.str, lex_user->host.length);
	db.append ('\'');
	if (want_access & GRANT_ACL)
	  db.append(" WITH GRANT OPTION",18);
	protocol->prepare_for_resend();
	protocol->store(db.ptr(),db.length(),db.charset());
	if (protocol->write())
	{
	  error= -1;
	  goto end;
	}
      }
    }
  }

  /* Add column access */
  for (index=0 ; index < column_priv_hash.records ; index++)
  {
    const char *user,*host;
    GRANT_TABLE *grant_table= (GRANT_TABLE*) hash_element(&column_priv_hash,
							  index);

    if (!(user=grant_table->user))
      user="";
    if (!(host=grant_table->host))
      host="";

    if (!strcmp(lex_user->user.str,user) &&
	!my_strcasecmp(&my_charset_latin1, lex_user->host.str, host))
    {
      ulong table_access= grant_table->privs;
      if ((table_access | grant_table->cols) != 0)
      {
	String global(buff,sizeof(buff),&my_charset_latin1);
	ulong test_access= (table_access | grant_table->cols) & ~GRANT_ACL;

	global.length(0);
	global.append("GRANT ",6);

	if (test_all_bits(table_access, (TABLE_ACLS & ~GRANT_ACL)))
	  global.append("ALL PRIVILEGES",14);
	else if (!test_access)
 	  global.append("USAGE",5);
	else
	{
	  int found= 0;
	  ulong j;

	  for (counter= 0, j= SELECT_ACL; j <= TABLE_ACLS; counter++, j<<= 1)
	  {
	    if (test_access & j)
	    {
	      if (found)
		global.append(", ",2);
	      found= 1;
	      global.append(command_array[counter],command_lengths[counter]);

	      if (grant_table->cols)
	      {
		uint found_col= 0;
		for (uint col_index=0 ;
		     col_index < grant_table->hash_columns.records ;
		     col_index++)
		{
		  GRANT_COLUMN *grant_column = (GRANT_COLUMN*)
		    hash_element(&grant_table->hash_columns,col_index);
		  if (grant_column->rights & j)
		  {
		    if (!found_col)
		    {
		      found_col= 1;
		      /*
			If we have a duplicated table level privilege, we
			must write the access privilege name again.
		      */
		      if (table_access & j)
		      {
			global.append(", ", 2);
			global.append(command_array[counter],
				      command_lengths[counter]);
		      }
		      global.append(" (",2);
		    }
		    else
		      global.append(", ",2);
		    global.append(grant_column->column,
				  grant_column->key_length);
		  }
		}
		if (found_col)
		  global.append(')');
	      }
	    }
	  }
	}
	global.append(" ON `",5);
	global.append(grant_table->db);
	global.append("`.`",3);
	global.append(grant_table->tname);
	global.append("` TO '",6);
	global.append(lex_user->user.str,lex_user->user.length);
	global.append("'@'",3);
	global.append(lex_user->host.str,lex_user->host.length);
	global.append('\'');
	if (table_access & GRANT_ACL)
	  global.append(" WITH GRANT OPTION",18);
	protocol->prepare_for_resend();
	protocol->store(global.ptr(),global.length(),global.charset());
	if (protocol->write())
	{
	  error= -1;
	  break;
	}
      }
    }
  }
end:
  VOID(pthread_mutex_unlock(&acl_cache->lock));
  rw_unlock(&LOCK_grant);

  send_eof(thd);
  DBUG_RETURN(error);
}


/*
  Make a clear-text version of the requested privilege.
*/

void get_privilege_desc(char *to, uint max_length, ulong access)
{
  uint pos;
  char *start=to;
  DBUG_ASSERT(max_length >= 30);		// For end ',' removal

  if (access)
  {
    max_length--;				// Reserve place for end-zero
    for (pos=0 ; access ; pos++, access>>=1)
    {
      if ((access & 1) &&
	  command_lengths[pos] + (uint) (to-start) < max_length)
      {
	to= strmov(to, command_array[pos]);
	*to++=',';
      }
    }
    to--;					// Remove end ','
  }
  *to=0;
}


void get_mqh(const char *user, const char *host, USER_CONN *uc)
{
  ACL_USER *acl_user;
  if (initialized && (acl_user= find_acl_user(host,user)))
    uc->user_resources= acl_user->user_resource;
  else
    bzero((char*) &uc->user_resources, sizeof(uc->user_resources));
}

int open_grant_tables(THD *thd, TABLE_LIST *tables)
{
  DBUG_ENTER("open_grant_tables");

  if (!initialized)
  {
    send_error(thd, ER_OUT_OF_RESOURCES, ER(ER_OUT_OF_RESOURCES));
    DBUG_RETURN(-1);
  }

  bzero((char*) tables, 4*sizeof(*tables));
  tables->alias= tables->real_name= (char*) "user";
  (tables+1)->alias= (tables+1)->real_name= (char*) "db";
  (tables+2)->alias= (tables+2)->real_name= (char*) "tables_priv";
  (tables+3)->alias= (tables+3)->real_name= (char*) "columns_priv";
  tables->next= tables+1;
  (tables+1)->next= tables+2;
  (tables+2)->next= tables+3;
  (tables+3)->next= 0;
  tables->lock_type= (tables+1)->lock_type=
    (tables+2)->lock_type= (tables+3)->lock_type= TL_WRITE;
  tables->db= (tables+1)->db= (tables+2)->db= (tables+3)->db=(char*) "mysql";

#ifdef HAVE_REPLICATION
  /*
    GRANT and REVOKE are applied the slave in/exclusion rules as they are
    some kind of updates to the mysql.% tables.
  */
  if (thd->slave_thread && table_rules_on)
  {
    /*
      The tables must be marked "updating" so that tables_ok() takes them into
      account in tests.
    */
    tables[0].updating=tables[1].updating=tables[2].updating=tables[3].updating=1;
    if (!tables_ok(0, tables))
      DBUG_RETURN(1);
    tables[0].updating=tables[1].updating=tables[2].updating=tables[3].updating=0;
  }
#endif

  if (open_and_lock_tables(thd, tables))
  {						// This should never happen
    close_thread_tables(thd);
    DBUG_RETURN(-1);
  }

  DBUG_RETURN(0);
}

ACL_USER *check_acl_user(LEX_USER *user_name,
			 uint *acl_acl_userdx)
{
  ACL_USER *acl_user= 0;
  uint counter;

  for (counter= 0 ; counter < acl_users.elements ; counter++)
  {
    const char *user,*host;
    acl_user= dynamic_element(&acl_users, counter, ACL_USER*);
    if (!(user=acl_user->user))
      user="";
    if (!(host=acl_user->host.hostname))
      host="%";
    if (!strcmp(user_name->user.str,user) &&
	!my_strcasecmp(system_charset_info, user_name->host.str, host))
      break;
  }
  if (counter == acl_users.elements)
    return 0;

  *acl_acl_userdx= counter;
  return acl_user;
}


int mysql_drop_user(THD *thd, List <LEX_USER> &list)
{
  uint counter, acl_userd;
  int result;
  ACL_USER *acl_user;
  ACL_DB *acl_db;
  TABLE_LIST tables[4];

  DBUG_ENTER("mysql_drop_user");

  if ((result= open_grant_tables(thd, tables)))
    DBUG_RETURN(result == 1 ? 0 : -1);

  rw_wrlock(&LOCK_grant);
  VOID(pthread_mutex_lock(&acl_cache->lock));

  LEX_USER *user_name;
  List_iterator <LEX_USER> user_list(list);
  while ((user_name=user_list++))
  {
    if (!(acl_user= check_acl_user(user_name, &counter)))
    {
      sql_print_error("DROP USER: Can't drop user: '%s'@'%s'; No such user",
		      user_name->user.str,
		      user_name->host.str);
      result= -1;
      continue;
    }
    if ((acl_user->access & ~0))
    {
      sql_print_error("DROP USER: Can't drop user: '%s'@'%s'; Global privileges exists",
		      user_name->user.str,
		      user_name->host.str);
      result= -1;
      continue;
    }
    acl_userd= counter;

    for (counter= 0 ; counter < acl_dbs.elements ; counter++)
    {
      const char *user,*host;
      acl_db=dynamic_element(&acl_dbs,counter,ACL_DB*);
      if (!(user= acl_db->user))
	user="";
      if (!(host= acl_db->host.hostname))
	host="";

      if (!strcmp(user_name->user.str,user) &&
	  !my_strcasecmp(system_charset_info, user_name->host.str, host))
	break;
    }
    if (counter != acl_dbs.elements)
    {
      sql_print_error("DROP USER: Can't drop user: '%s'@'%s'; Database privileges exists",
		      user_name->user.str,
		      user_name->host.str);
      result= -1;
      continue;
    }

    for (counter= 0 ; counter < column_priv_hash.records ; counter++)
    {
      const char *user,*host;
      GRANT_TABLE *grant_table= (GRANT_TABLE*) hash_element(&column_priv_hash,
							    counter);
      if (!(user=grant_table->user))
	user="";
      if (!(host=grant_table->host))
	host="";

      if (!strcmp(user_name->user.str,user) &&
	  !my_strcasecmp(system_charset_info, user_name->host.str, host))
	break;
    }
    if (counter != column_priv_hash.records)
    {
      sql_print_error("DROP USER: Can't drop user: '%s'@'%s';  Table privileges exists",
		      user_name->user.str,
		      user_name->host.str);
      result= -1;
      continue;
    }

    tables[0].table->field[0]->store(user_name->host.str,(uint)
				     user_name->host.length,
				     system_charset_info);
    tables[0].table->field[1]->store(user_name->user.str,(uint)
				     user_name->user.length,
				     system_charset_info);
    if (!tables[0].table->file->index_read_idx(tables[0].table->record[0],0,
					       (byte*) tables[0].table->
					       field[0]->ptr,0,
					       HA_READ_KEY_EXACT))
    {
      int error;
      if ((error = tables[0].table->file->delete_row(tables[0].table->
						     record[0])))
      {
	tables[0].table->file->print_error(error, MYF(0));
	tables[0].table->file->index_end();
	DBUG_RETURN(-1);
      }
      delete_dynamic_element(&acl_users, acl_userd);
    }
    tables[0].table->file->index_end();
  }

  VOID(pthread_mutex_unlock(&acl_cache->lock));
  rw_unlock(&LOCK_grant);
  close_thread_tables(thd);
  if (result)
    my_error(ER_DROP_USER, MYF(0));
  DBUG_RETURN(result);
}

int mysql_revoke_all(THD *thd,  List <LEX_USER> &list)
{
  uint counter;
  int result;
  ACL_DB *acl_db;
  TABLE_LIST tables[4];
  DBUG_ENTER("mysql_revoke_all");

  if ((result= open_grant_tables(thd, tables)))
    DBUG_RETURN(result == 1 ? 0 : -1);

  rw_wrlock(&LOCK_grant);
  VOID(pthread_mutex_lock(&acl_cache->lock));

  LEX_USER *lex_user;
  List_iterator <LEX_USER> user_list(list);
  while ((lex_user=user_list++))
  {
    if (!check_acl_user(lex_user, &counter))
    {
      sql_print_error("REVOKE ALL PRIVILEGES, GRANT: User '%s'@'%s' not exists",
		      lex_user->user.str,
		      lex_user->host.str);
      result= -1;
      continue;
    }

    if (replace_user_table(thd, tables[0].table,
			   *lex_user, ~0, 1, 0))
    {
      result= -1;
      continue;
    }

    /* Remove db access privileges */
    for (counter= 0 ; counter < acl_dbs.elements ; counter++)
    {
      const char *user,*host;

      acl_db=dynamic_element(&acl_dbs,counter,ACL_DB*);
      if (!(user=acl_db->user))
	user="";
      if (!(host=acl_db->host.hostname))
	host="";

      if (!strcmp(lex_user->user.str,user) &&
	  !my_strcasecmp(system_charset_info, lex_user->host.str, host))
      {
	if (replace_db_table(tables[1].table, acl_db->db, *lex_user, ~0, 1))
	  result= -1;
      }
    }

    /* Remove column access */
    for (counter= 0 ; counter < column_priv_hash.records ; counter++)
    {
      const char *user,*host;
      GRANT_TABLE *grant_table= (GRANT_TABLE*) hash_element(&column_priv_hash,
							    counter);
      if (!(user=grant_table->user))
	user="";
      if (!(host=grant_table->host))
	host="";

      if (!strcmp(lex_user->user.str,user) &&
	  !my_strcasecmp(system_charset_info, lex_user->host.str, host))
      {
	if (replace_table_table(thd,grant_table,tables[2].table,*lex_user,
				grant_table->db,
				grant_table->tname,
				~0, 0, 1))
	{
	  result= -1;
	  continue;
	}
	if (grant_table->cols)
	{
	  List<LEX_COLUMN> columns;
	  if (replace_column_table(grant_table,tables[3].table, *lex_user,
				   columns,
				   grant_table->db,
				   grant_table->tname,
				   ~0, 1))
	    result= -1;
	}
      }
    }
  }

  VOID(pthread_mutex_unlock(&acl_cache->lock));
  rw_unlock(&LOCK_grant);
  close_thread_tables(thd);

  /* XXX this should not be necessary. The error message is already printed
     by replace_xxx_table. my_error() should be use above instead of
     sql_print_error(), and print ER_NONEXISTING_GRANT - as other grant
     commands do */
  /* when this code is deleted, the error slot (error 1268) can be reused,
     as this error code was not present in any MySQL release */
  if (result)
    my_error(ER_REVOKE_GRANTS, MYF(0));

  DBUG_RETURN(result);
}


/*****************************************************************************
  Instantiate used templates
*****************************************************************************/

#ifdef __GNUC__
template class List_iterator<LEX_COLUMN>;
template class List_iterator<LEX_USER>;
template class List<LEX_COLUMN>;
template class List<LEX_USER>;
#endif

#endif /*NO_EMBEDDED_ACCESS_CHECKS */


int wild_case_compare(CHARSET_INFO *cs, const char *str,const char *wildstr)
{
  reg3 int flag;
  DBUG_ENTER("wild_case_compare");
  DBUG_PRINT("enter",("str: '%s'  wildstr: '%s'",str,wildstr));
  while (*wildstr)
  {
    while (*wildstr && *wildstr != wild_many && *wildstr != wild_one)
    {
      if (*wildstr == wild_prefix && wildstr[1])
	wildstr++;
      if (my_toupper(cs, *wildstr++) !=
          my_toupper(cs, *str++)) DBUG_RETURN(1);
    }
    if (! *wildstr ) DBUG_RETURN (*str != 0);
    if (*wildstr++ == wild_one)
    {
      if (! *str++) DBUG_RETURN (1);	/* One char; skip */
    }
    else
    {						/* Found '*' */
      if (!*wildstr) DBUG_RETURN(0);		/* '*' as last char: OK */
      flag=(*wildstr != wild_many && *wildstr != wild_one);
      do
      {
	if (flag)
	{
	  char cmp;
	  if ((cmp= *wildstr) == wild_prefix && wildstr[1])
	    cmp=wildstr[1];
	  cmp=my_toupper(cs, cmp);
	  while (*str && my_toupper(cs, *str) != cmp)
	    str++;
	  if (!*str) DBUG_RETURN (1);
	}
	if (wild_case_compare(cs, str,wildstr) == 0) DBUG_RETURN (0);
      } while (*str++);
      DBUG_RETURN(1);
    }
  }
  DBUG_RETURN (*str != '\0');
}
<|MERGE_RESOLUTION|>--- conflicted
+++ resolved
@@ -1573,11 +1573,7 @@
       break;
     }
 
-<<<<<<< HEAD
-    USER_RESOURCES mqh = thd->lex->mqh;
-=======
     USER_RESOURCES mqh= thd->lex->mqh;
->>>>>>> d37da004
     if (mqh.bits & 1)
       table->field[28]->store((longlong) mqh.questions);
     if (mqh.bits & 2)
