--- conflicted
+++ resolved
@@ -123,14 +123,11 @@
   // Set for ADD [COLUMN] FIRST | AFTER
   static const uint ALTER_COLUMN_ORDER          = 1L << 26;
 
-<<<<<<< HEAD
   // Change the storage type of column 
   static const uint ALTER_COLUMN_STORAGE_TYPE = 1L << 27;
 
   // Change the column format of column
   static const uint ALTER_COLUMN_COLUMN_FORMAT = 1L << 28;
-=======
->>>>>>> 23ac7487
 
   enum enum_enable_or_disable { LEAVE_AS_IS, ENABLE, DISABLE };
 
@@ -318,8 +315,6 @@
   const char *get_tmp_path() const
   { return tmp_path; }
 
-<<<<<<< HEAD
-=======
   /**
     Mark ALTER TABLE as needing to produce foreign key error if
     it deletes a row from the table being changed.
@@ -331,7 +326,6 @@
     fk_error_table= fk->foreign_table->str;
   }
 
->>>>>>> 23ac7487
 public:
   Create_field *datetime_field;
   bool         error_if_not_empty;
@@ -343,8 +337,6 @@
   char         *new_name;
   char         *new_alias;
   char         tmp_name[80];
-<<<<<<< HEAD
-=======
   /**
     Indicates that if a row is deleted during copying of data from old version
     of table to the new version ER_FK_CANNOT_DELETE_PARENT error should be
@@ -355,7 +347,6 @@
   const char   *fk_error_id;
   /** Name of table for the above error. */
   const char   *fk_error_table;
->>>>>>> 23ac7487
 
 private:
   char new_filename[FN_REFLEN + 1];
