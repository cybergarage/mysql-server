--- conflicted
+++ resolved
@@ -502,14 +502,8 @@
   ../libmysql/errmsg.cc
   ../sql-common/client.cc
   ../sql-common/client_plugin.c
-<<<<<<< HEAD
-=======
-  ../sql-common/get_password.c
-  ../sql-common/my_time.c
-  ../sql-common/my_user.c 
-  ../sql-common/pack.c
->>>>>>> 4b4dd7a5
   ../sql-common/client_authentication.cc
+  ../sql-common/get_password.cc
   ../sql-common/net_serv.cc
   ../sql-common/sql_string.cc 
   command_service.cc
