--- conflicted
+++ resolved
@@ -189,11 +189,6 @@
                           table,
                           thd->variables.max_length_for_sort_data,
                           max_rows, sort_positions);
-<<<<<<< HEAD
-  /* filesort cannot handle zero-length records. */
-  DBUG_ASSERT(param.sort_length);
-=======
->>>>>>> fb5f6ee8
 
   table_sort.addon_buf= 0;
   table_sort.addon_length= param.addon_length;
@@ -368,15 +363,10 @@
                     "%s: %s",
                     MYF(ME_ERROR + ME_WAITTANG),
                     ER_THD(thd, ER_FILSORT_ABORT),
-<<<<<<< HEAD
-                    kill_errno ? ER(kill_errno) : thd->stmt_da->message());
-                    
-=======
                     kill_errno ?
                     ER(kill_errno) :
                     thd->get_stmt_da()->message());
 
->>>>>>> fb5f6ee8
     if (global_system_variables.log_warnings > 1)
     {
       sql_print_warning("%s, host: %s, user: %s, thread: %lu, query: %-.4096s",
@@ -404,10 +394,7 @@
 
 void filesort_free_buffers(TABLE *table, bool full)
 {
-<<<<<<< HEAD
-=======
   DBUG_ENTER("filesort_free_buffers");
->>>>>>> fb5f6ee8
   my_free(table->sort.record_pointers);
   table->sort.record_pointers= NULL;
 
@@ -424,29 +411,17 @@
   my_free(table->sort.addon_field);
   table->sort.addon_buf= NULL;
   table->sort.addon_field= NULL;
-<<<<<<< HEAD
-=======
   DBUG_VOID_RETURN;
->>>>>>> fb5f6ee8
 }
 
 /**
   Makes an array of string pointers for info->sort_keys.
-<<<<<<< HEAD
 
   @param info         FILESORT_INFO struct owning the allocated array.
   @param num_records  Number of records.
   @param length       Length of each record.
 */
 
-=======
-
-  @param info         FILESORT_INFO struct owning the allocated array.
-  @param num_records  Number of records.
-  @param length       Length of each record.
-*/
-
->>>>>>> fb5f6ee8
 static void make_char_array(FILESORT_INFO *info, uint num_records, uint length)
 {
   DBUG_ENTER("make_char_array");
@@ -707,21 +682,12 @@
     {
       ++(*found_rows);
       if (pq)
-<<<<<<< HEAD
       {
         pq->push(ref_pos);
         idx= pq->num_elements();
       }
       else
       {
-=======
-      {
-        pq->push(ref_pos);
-        idx= pq->num_elements();
-      }
-      else
-      {
->>>>>>> fb5f6ee8
         if (idx == param->max_keys_per_buffer)
         {
           if (write_keys(param,sort_keys, idx, buffpek_pointers, tempfile))
