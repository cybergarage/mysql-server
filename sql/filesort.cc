--- conflicted
+++ resolved
@@ -35,10 +35,7 @@
 #include "filesort_utils.h"
 #include "sql_select.h"
 #include "debug_sync.h"
-<<<<<<< HEAD
-=======
 #include "opt_trace.h"
->>>>>>> 99565c83
 
 	/* functions defined in this file */
 
@@ -68,12 +65,8 @@
                                           uint sortlength, uint *plength);
 static void unpack_addon_fields(struct st_sort_addon_field *addon_field,
                                 uchar *buff);
-<<<<<<< HEAD
-static bool check_if_pq_applicable(Sort_param *param, FILESORT_INFO *info,
-=======
 static bool check_if_pq_applicable(Opt_trace_context *trace,
                                    Sort_param *param, FILESORT_INFO *info,
->>>>>>> 99565c83
                                    TABLE *table,
                                    ha_rows records, ulong memory_available);
 
@@ -110,8 +103,6 @@
 }
 
 
-<<<<<<< HEAD
-=======
 static void trace_filesort_information(Opt_trace_context *trace,
                                        const SORT_FIELD *sortorder,
                                        uint s_length)
@@ -138,7 +129,6 @@
 }
 
 
->>>>>>> 99565c83
 /**
   Sort a table.
   Creates a set of pointers that can be used to read the rows
@@ -188,10 +178,7 @@
   Sort_param param;
   bool multi_byte_charset;
   Bounded_queue<uchar, uchar> pq;
-<<<<<<< HEAD
-=======
   Opt_trace_context * const trace= &thd->opt_trace;
->>>>>>> 99565c83
 
   DBUG_ENTER("filesort");
   /*
@@ -236,11 +223,6 @@
                           table,
                           thd->variables.max_length_for_sort_data,
                           max_rows, sort_positions);
-<<<<<<< HEAD
-  /* filesort cannot handle zero-length records. */
-  DBUG_ASSERT(param.sort_length);
-=======
->>>>>>> 99565c83
 
   table_sort.addon_buf= 0;
   table_sort.addon_length= param.addon_length;
@@ -263,12 +245,7 @@
       !(param.tmp_buffer= (char*) my_malloc(param.sort_length,MYF(MY_WME))))
     goto err;
 
-<<<<<<< HEAD
-  if (param.max_rows != HA_POS_ERROR &&
-      check_if_pq_applicable(&param, &table_sort,
-=======
   if (check_if_pq_applicable(trace, &param, &table_sort,
->>>>>>> 99565c83
                              table, num_rows, memory_available))
   {
     DBUG_PRINT("info", ("filesort PQ is applicable"));
@@ -323,16 +300,6 @@
 
   param.sort_form= table;
   param.end=(param.local_sortorder=sortorder)+s_length;
-<<<<<<< HEAD
-  num_rows= find_all_keys(&param, select, sort_keys, &buffpek_pointers,
-                          &tempfile, 
-                          pq.is_initialized() ? &pq : NULL,
-                          found_rows);
-  if (num_rows == HA_POS_ERROR)
-    goto err;
-
-  maxbuffer= (uint) (my_b_tell(&buffpek_pointers)/sizeof(*buffpek));
-=======
   // New scope, because subquery execution must be traced within an array.
   {
     Opt_trace_array ota(trace, "filesort_execution");
@@ -353,7 +320,6 @@
                param.addon_field ?
                "<sort_key, additional_fields>" : "<sort_key, rowid>");
 
->>>>>>> 99565c83
   if (maxbuffer == 0)			// The whole set is in memory
   {
     if (save_index(&param, sort_keys, (uint) num_rows, &table_sort))
@@ -495,21 +461,12 @@
 
 /**
   Makes an array of string pointers for info->sort_keys.
-<<<<<<< HEAD
 
   @param info         FILESORT_INFO struct owning the allocated array.
   @param num_records  Number of records.
   @param length       Length of each record.
 */
 
-=======
-
-  @param info         FILESORT_INFO struct owning the allocated array.
-  @param num_records  Number of records.
-  @param length       Length of each record.
-*/
-
->>>>>>> 99565c83
 static void make_char_array(FILESORT_INFO *info, uint num_records, uint length)
 {
   DBUG_ENTER("make_char_array");
@@ -1129,25 +1086,9 @@
       if (addonf->null_bit && field->is_null())
       {
         nulls[addonf->null_offset]|= addonf->null_bit;
-<<<<<<< HEAD
-#ifdef HAVE_purify
-	memset(to, 0, addonf->length);
-#endif
       }
       else
       {
-#ifdef HAVE_purify
-        uchar *end= field->pack(to, field->ptr);
-	uint length= (uint) ((to + addonf->length) - end);
-	DBUG_ASSERT((int) length >= 0);
-	if (length)
-	  memset(end, 0, length);
-#else
-=======
-      }
-      else
-      {
->>>>>>> 99565c83
         (void) field->pack(to, field->ptr);
       }
       to+= addonf->length;
@@ -1231,10 +1172,7 @@
   ordered result set. If it is, then allocates buffer for required amount of
   records
 
-<<<<<<< HEAD
-=======
   @param trace            Current trace context.
->>>>>>> 99565c83
   @param param            Sort parameters.
   @param filesort_info    Filesort information.
   @param table            Table to sort.
@@ -1259,12 +1197,8 @@
     false - PQ will be slower than merge-sort, or there is not enough memory.
 */
 
-<<<<<<< HEAD
-bool check_if_pq_applicable(Sort_param *param,
-=======
 bool check_if_pq_applicable(Opt_trace_context *trace,
                             Sort_param *param,
->>>>>>> 99565c83
                             FILESORT_INFO *filesort_info,
                             TABLE *table, ha_rows num_rows,
                             ulong memory_available)
@@ -1277,17 +1211,6 @@
   */
   const double PQ_slowness= 3.0;
 
-<<<<<<< HEAD
-  if (param->max_rows == HA_POS_ERROR)
-  {
-    DBUG_PRINT("info", ("No LIMIT"));
-    DBUG_RETURN(false);
-  }
-
-  if (param->max_rows + 2 >= UINT_MAX)
-  {
-    DBUG_PRINT("info", ("Too large LIMIT"));
-=======
   Opt_trace_object trace_filesort(trace,
                                   "filesort_priority_queue_optimization");
   if (param->max_rows == HA_POS_ERROR)
@@ -1307,7 +1230,6 @@
   if (param->max_rows + 2 >= UINT_MAX)
   {
     trace_filesort.add("usable", false).add_alnum("cause", "limit too large");
->>>>>>> 99565c83
     DBUG_RETURN(false);
   }
 
@@ -1323,20 +1245,14 @@
     {
       make_char_array(filesort_info,
                       param->max_keys_per_buffer, param->rec_length);
-<<<<<<< HEAD
-=======
       trace_filesort.add("chosen", true);
->>>>>>> 99565c83
       DBUG_RETURN(filesort_info->sort_keys != NULL);
     }
     else
     {
       // PQ will be slower.
-<<<<<<< HEAD
-=======
       trace_filesort.add("chosen", false)
         .add_alnum("cause", "quicksort_is_cheaper");
->>>>>>> 99565c83
       DBUG_RETURN(false);
     }
   }
@@ -1346,10 +1262,7 @@
   {
     make_char_array(filesort_info,
                     param->max_keys_per_buffer, param->rec_length);
-<<<<<<< HEAD
-=======
     trace_filesort.add("chosen", true);
->>>>>>> 99565c83
     DBUG_RETURN(filesort_info->sort_keys != NULL);
   }
 
@@ -1360,10 +1273,6 @@
       param->sort_length + param->ref_length + sizeof(char*);
     num_available_keys= memory_available / row_length;
 
-<<<<<<< HEAD
-    // Can we fit all the keys in memory?
-    if (param->max_keys_per_buffer < num_available_keys)
-=======
     Opt_trace_object trace_addon(trace, "strip_additional_fields");
     trace_addon.add("record_size", row_length);
 
@@ -1373,16 +1282,12 @@
       trace_addon.add("chosen", false).add_alnum("cause", "not_enough_space");
     }
     else
->>>>>>> 99565c83
     {
       const double sort_merge_cost=
         get_merge_many_buffs_cost_fast(num_rows,
                                        num_available_keys,
                                        row_length);
-<<<<<<< HEAD
-=======
       trace_addon.add("sort_merge_cost", sort_merge_cost);
->>>>>>> 99565c83
       /*
         PQ has cost:
         (insert + qsort) * log(queue size) * ROWID_COMPARE_COST +
@@ -1398,12 +1303,6 @@
       const double pq_io_cost=
         param->max_rows * table->file->scan_time() / 2.0;
       const double pq_cost= pq_cpu_cost + pq_io_cost;
-<<<<<<< HEAD
-
-      if (sort_merge_cost < pq_cost)
-        DBUG_RETURN(false);
-
-=======
       trace_addon.add("priority_queue_cost", pq_cost);
 
       if (sort_merge_cost < pq_cost)
@@ -1413,7 +1312,6 @@
       }
 
       trace_addon.add("chosen", true);
->>>>>>> 99565c83
       make_char_array(filesort_info,
                       param->max_keys_per_buffer,
                       param->sort_length + param->ref_length);
