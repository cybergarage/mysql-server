/*
<<<<<<< HEAD
   Copyright (c) 2002, 2012, Oracle and/or its affiliates. All rights reserved.
=======
   Copyright (c) 2002, 2013, Oracle and/or its affiliates. All rights reserved.
>>>>>>> b07ec61f

   This program is free software; you can redistribute it and/or modify
   it under the terms of the GNU General Public License as published by
   the Free Software Foundation; version 2 of the License.

   This program is distributed in the hope that it will be useful,
   but WITHOUT ANY WARRANTY; without even the implied warranty of
   MERCHANTABILITY or FITNESS FOR A PARTICULAR PURPOSE.  See the
   GNU General Public License for more details.

   You should have received a copy of the GNU General Public License
   along with this program; if not, write to the Free Software
   Foundation, Inc., 51 Franklin St, Fifth Floor, Boston, MA 02110-1301  USA */

#include "my_global.h"         // NO_EMBEDDED_ACCESS_CHECKS
#include "sql_priv.h"
#include "unireg.h"
#include "sql_prepare.h"
#include "sql_cache.h"         // query_cache_*
#include "probes_mysql.h"
#include "sql_show.h"          // append_identifier
#include "sql_db.h"            // mysql_opt_change_db, mysql_change_db
#include "sql_table.h"         // prepare_create_field
#include "sql_acl.h"           // *_ACL
#include "sql_array.h"         // Dynamic_array
#include "log_event.h"         // append_query_string, Query_log_event

#include "sp_head.h"
#include "sp_instr.h"
#include "sp.h"
#include "sp_pcontext.h"
#include "sp_rcontext.h"
#include "sp_cache.h"
#include "set_var.h"
#include "sql_parse.h"         // cleanup_items
#include "sql_base.h"          // close_thread_tables
#include "transaction.h"       // trans_commit_stmt
#include "opt_trace.h"         // opt_trace_disable_etc
#include "global_threads.h"

#include <my_user.h>           // parse_user

/**
  SP_TABLE represents all instances of one table in an optimized multi-set of
  tables used by a stored program.
*/
struct SP_TABLE
{
  /*
    Multi-set key:
      db_name\0table_name\0alias\0 - for normal tables
      db_name\0table_name\0        - for temporary tables
    Note that in both cases we don't take last '\0' into account when
    we count length of key.
  */
  LEX_STRING qname;
  uint db_length, table_name_length;
  bool temp;               /* true if corresponds to a temporary table */
  thr_lock_type lock_type; /* lock type used for prelocking */
  uint lock_count;
  uint query_lock_count;
  uint8 trg_event_map;
};


///////////////////////////////////////////////////////////////////////////
// Static function implementations.
///////////////////////////////////////////////////////////////////////////


uchar *sp_table_key(const uchar *ptr, size_t *plen, my_bool first)
{
  SP_TABLE *tab= (SP_TABLE *)ptr;
  *plen= tab->qname.length;
  return (uchar *)tab->qname.str;
}


/**
  Helper function which operates on a THD object to set the query start_time to
  the current time.

  @param thd  Thread context.
*/
static void reset_start_time_for_sp(THD *thd)
{
  if (thd->in_sub_stmt)
    return;

  /*
    First investigate if there is a cached time stamp
  */
  if (thd->user_time.tv_sec || thd->user_time.tv_usec)
    thd->start_time= thd->user_time;
  else
    my_micro_time_to_timeval(my_micro_time(), &thd->start_time);
}


/**
  Merge contents of two hashes representing sets of routines used
  by statements or by other routines.

  @param dst   hash to which elements should be added
  @param src   hash from which elements merged

  @note
    This procedure won't create new Sroutine_hash_entry objects,
    instead it will simply add elements from source to destination
    hash. Thus time of life of elements in destination hash becomes
    dependant on time of life of elements from source hash. It also
    won't touch lists linking elements in source and destination
    hashes.

    @return Error status.
*/

static bool sp_update_sp_used_routines(HASH *dst, HASH *src)
{
  for (uint i= 0 ; i < src->records ; i++)
  {
    Sroutine_hash_entry *rt= (Sroutine_hash_entry *)my_hash_element(src, i);
    if (!my_hash_search(dst, (uchar *)rt->mdl_request.key.ptr(),
                        rt->mdl_request.key.length()))
    {
      if (my_hash_insert(dst, (uchar *)rt))
        return true;
    }
  }
  return false;
}

///////////////////////////////////////////////////////////////////////////
// sp_name implementation.
///////////////////////////////////////////////////////////////////////////

/**
  Create temporary sp_name object from MDL key.

  @note The lifetime of this object is bound to the lifetime of the MDL_key.
        This should be fine as sp_name objects created by this constructor
        are mainly used for SP-cache lookups.

  @param key         MDL key containing database and routine name.
  @param qname_buff  Buffer to be used for storing quoted routine name
                     (should be at least 2*NAME_LEN+1+1 bytes).
*/

sp_name::sp_name(const MDL_key *key, char *qname_buff)
{
  m_db.str= (char*)key->db_name();
  m_db.length= key->db_name_length();
  m_name.str= (char*)key->name();
  m_name.length= key->name_length();
  m_qname.str= qname_buff;
  if (m_db.length)
  {
    strxmov(qname_buff, m_db.str, ".", m_name.str, NullS);
    m_qname.length= m_db.length + 1 + m_name.length;
  }
  else
  {
    strmov(qname_buff, m_name.str);
    m_qname.length= m_name.length;
  }
  m_explicit_name= false;
}


/**
  Init the qualified name from the db and name.
*/
void sp_name::init_qname(THD *thd)
{
  const uint dot= !!m_db.length;
  /* m_qname format: [database + dot] + name + '\0' */
  m_qname.length= m_db.length + dot + m_name.length;
  if (!(m_qname.str= (char*) thd->alloc(m_qname.length + 1)))
    return;
  sprintf(m_qname.str, "%.*s%.*s%.*s",
          (int) m_db.length, (m_db.length ? m_db.str : ""),
          dot, ".",
          (int) m_name.length, m_name.str);
}

///////////////////////////////////////////////////////////////////////////
// sp_head implementation.
///////////////////////////////////////////////////////////////////////////

void *sp_head::operator new(size_t size) throw()
{
  MEM_ROOT own_root;

  init_sql_alloc(&own_root, MEM_ROOT_BLOCK_SIZE, MEM_ROOT_PREALLOC);

  sp_head *sp= (sp_head *) alloc_root(&own_root, size);
  if (!sp)
    return NULL;

  sp->main_mem_root= own_root;
  DBUG_PRINT("info", ("mem_root 0x%lx", (ulong) &sp->mem_root));
  return sp;
}

void sp_head::operator delete(void *ptr, size_t size) throw()
{
  if (!ptr)
    return;

  sp_head *sp= (sp_head *) ptr;

  /* Make a copy of main_mem_root as free_root will free the sp */
  MEM_ROOT own_root= sp->main_mem_root;
  DBUG_PRINT("info", ("mem_root 0x%lx moved to 0x%lx",
                      (ulong) &sp->mem_root, (ulong) &own_root));
  free_root(&own_root, MYF(0));
}


sp_head::sp_head(enum_sp_type type)
 :Query_arena(&main_mem_root, STMT_INITIALIZED_FOR_SP),
  m_type(type),
  m_flags(0),
  m_chistics(NULL),
  m_sql_mode(0),
  m_explicit_name(false),
  m_created(0),
  m_modified(0),
  m_recursion_level(0),
  m_next_cached_sp(NULL),
  m_first_instance(NULL),
  m_first_free_instance(NULL),
  m_last_cached_sp(NULL),
  m_trg_list(NULL),
  m_root_parsing_ctx(NULL),
  m_sp_cache_version(0),
  m_creation_ctx(NULL),
  unsafe_flags(0)
{
  m_first_instance= this;
  m_first_free_instance= this;
  m_last_cached_sp= this;

  m_return_field_def.charset = NULL;

  /*
    FIXME: the only use case when name is NULL is events, and it should
    be rewritten soon. Remove the else part and replace 'if' with
    an assert when this is done.
  */

  m_db= NULL_STR;
  m_name= NULL_STR;
  m_qname= NULL_STR;

  m_params= NULL_STR;

  m_defstr= NULL_STR;
  m_body= NULL_STR;
  m_body_utf8= NULL_STR;

  my_hash_init(&m_sptabs, system_charset_info, 0, 0, 0, sp_table_key, 0, 0);
  my_hash_init(&m_sroutines, system_charset_info, 0, 0, 0, sp_sroutine_key,
               0, 0);
}


void sp_head::init_sp_name(THD *thd, sp_name *spname)
{
  /* Must be initialized in the parser. */

  DBUG_ASSERT(spname && spname->m_db.str && spname->m_db.length);

  /* We have to copy strings to get them into the right memroot. */

  m_db.length= spname->m_db.length;
  m_db.str= strmake_root(thd->mem_root, spname->m_db.str, spname->m_db.length);

  m_name.length= spname->m_name.length;
  m_name.str= strmake_root(thd->mem_root, spname->m_name.str,
                           spname->m_name.length);

  m_explicit_name= spname->m_explicit_name;

  if (spname->m_qname.length == 0)
    spname->init_qname(thd);

  m_qname.length= spname->m_qname.length;
  m_qname.str= (char*) memdup_root(thd->mem_root,
                                   spname->m_qname.str,
                                   spname->m_qname.length + 1);
}


void sp_head::set_body_start(THD *thd, const char *begin_ptr)
{
  m_parser_data.set_body_start_ptr(begin_ptr);

  thd->m_parser_state->m_lip.body_utf8_start(thd, begin_ptr);
}


void sp_head::set_body_end(THD *thd)
{
  Lex_input_stream *lip= & thd->m_parser_state->m_lip; /* shortcut */
  const char *end_ptr= lip->get_cpp_ptr(); /* shortcut */

  /* Make the string of parameters. */

  {
    const char *p_start= m_parser_data.get_parameter_start_ptr();
    const char *p_end= m_parser_data.get_parameter_end_ptr();

    if (p_start && p_end)
    {
      m_params.length= p_end - p_start;
      m_params.str= thd->strmake(p_start, m_params.length);
    }
  }

  /* Remember end pointer for further dumping of whole statement. */

  thd->lex->stmt_definition_end= end_ptr;

  /* Make the string of body (in the original character set). */

  m_body.length= end_ptr - m_parser_data.get_body_start_ptr();
  m_body.str= thd->strmake(m_parser_data.get_body_start_ptr(), m_body.length);
  trim_whitespace(thd->charset(), & m_body);

  /* Make the string of UTF-body. */

  lip->body_utf8_append(end_ptr);

  m_body_utf8.length= lip->get_body_utf8_length();
  m_body_utf8.str= thd->strmake(lip->get_body_utf8_str(), m_body_utf8.length);
  trim_whitespace(thd->charset(), & m_body_utf8);

  /*
    Make the string of whole stored-program-definition query (in the
    original character set).
  */

  m_defstr.length= end_ptr - lip->get_cpp_buf();
  m_defstr.str= thd->strmake(lip->get_cpp_buf(), m_defstr.length);
  trim_whitespace(thd->charset(), & m_defstr);
}


sp_head::~sp_head()
{
  LEX *lex;
  sp_instr *i;

  // Parsing of SP-body must have been already finished.
  DBUG_ASSERT(!m_parser_data.is_parsing_sp_body());

  for (uint ip = 0 ; (i = get_instr(ip)) ; ip++)
    delete i;

  delete m_root_parsing_ctx;

  free_items();

  /*
    If we have non-empty LEX stack then we just came out of parser with
    error. Now we should delete all auxiliary LEXes and restore original
    THD::lex. It is safe to not update LEX::ptr because further query
    string parsing and execution will be stopped anyway.
  */
  while ((lex= (LEX *) m_parser_data.pop_lex()))
  {
    THD *thd= lex->thd;
    thd->lex->sphead= NULL;
    lex_end(thd->lex);
    delete thd->lex;
    thd->lex= lex;
  }

  my_hash_free(&m_sptabs);
  my_hash_free(&m_sroutines);

  delete m_next_cached_sp;
}


Field *sp_head::create_result_field(uint field_max_length,
                                    const char *field_name,
                                    TABLE *table)
{
  uint field_length= !m_return_field_def.length ?
                     field_max_length : m_return_field_def.length;

  Field *field=
    ::make_field(table->s,                     /* TABLE_SHARE ptr */
                 (uchar*) 0,                   /* field ptr */
                 field_length,                 /* field [max] length */
                 (uchar*) "",                  /* null ptr */
                 0,                            /* null bit */
                 m_return_field_def.pack_flag,
                 m_return_field_def.sql_type,
                 m_return_field_def.charset,
                 m_return_field_def.geom_type,
                 Field::NONE,                  /* unreg check */
                 m_return_field_def.interval,
                 field_name ? field_name : (const char *) m_name.str);

  if (field)
    field->init(table);

  return field;
}


bool sp_head::execute(THD *thd, bool merge_da_on_success)
{
  char saved_cur_db_name_buf[NAME_LEN+1];
  LEX_STRING saved_cur_db_name=
    { saved_cur_db_name_buf, sizeof(saved_cur_db_name_buf) };
  bool cur_db_changed= FALSE;
  bool err_status= FALSE;
  uint ip= 0;
  sql_mode_t save_sql_mode;
  bool save_abort_on_warning;
  Query_arena *old_arena;
  /* per-instruction arena */
  MEM_ROOT execute_mem_root;
  Query_arena execute_arena(&execute_mem_root, STMT_INITIALIZED_FOR_SP),
              backup_arena;
  query_id_t old_query_id;
  TABLE *old_derived_tables;
  LEX *old_lex;
  Item_change_list old_change_list;
  String old_packet;
  Object_creation_ctx *saved_creation_ctx;
  Diagnostics_area *da= thd->get_stmt_da();
  Warning_info sp_wi(da->warning_info_id(), false);

  /*
    Just reporting a stack overrun error
    (@sa check_stack_overrun()) requires stack memory for error
    message buffer. Thus, we have to put the below check
    relatively close to the beginning of the execution stack,
    where available stack margin is still big. As long as the check
    has to be fairly high up the call stack, the amount of memory
    we "book" for has to stay fairly high as well, and hence
    not very accurate. The number below has been calculated
    by trial and error, and reflects the amount of memory necessary
    to execute a single stored procedure instruction, be it either
    an SQL statement, or, heaviest of all, a CALL, which involves
    parsing and loading of another stored procedure into the cache
    (@sa db_load_routine() and Bug#10100).

    TODO: that should be replaced by proper handling of stack overrun error.

    Stack size depends on the platform:
      - for most platforms (8 * STACK_MIN_SIZE) is enough;
      - for Solaris SPARC 64 (10 * STACK_MIN_SIZE) is required.
  */

  {
#if defined(__sparcv9) && defined(__sun)
    const int sp_stack_size= 10 * STACK_MIN_SIZE;
#else
    const int sp_stack_size=  8 * STACK_MIN_SIZE;
#endif

    if (check_stack_overrun(thd, sp_stack_size, (uchar*) &old_packet))
      return true;
  }

  opt_trace_disable_if_no_security_context_access(thd);

  /* init per-instruction memroot */
  init_sql_alloc(&execute_mem_root, MEM_ROOT_BLOCK_SIZE, 0);

  DBUG_ASSERT(!(m_flags & IS_INVOKED));
  m_flags|= IS_INVOKED;
  m_first_instance->m_first_free_instance= m_next_cached_sp;
  if (m_next_cached_sp)
  {
    DBUG_PRINT("info",
               ("first free for 0x%lx ++: 0x%lx->0x%lx  level: %lu  flags %x",
                (ulong)m_first_instance, (ulong) this,
                (ulong) m_next_cached_sp,
                m_next_cached_sp->m_recursion_level,
                m_next_cached_sp->m_flags));
  }
  /*
    Check that if there are not any instances after this one then
    pointer to the last instance points on this instance or if there are
    some instances after this one then recursion level of next instance
    greater then recursion level of current instance on 1
  */
  DBUG_ASSERT((m_next_cached_sp == 0 &&
               m_first_instance->m_last_cached_sp == this) ||
              (m_recursion_level + 1 == m_next_cached_sp->m_recursion_level));

  /*
    NOTE: The SQL Standard does not specify the context that should be
    preserved for stored routines. However, at SAP/Walldorf meeting it was
    decided that current database should be preserved.
  */

  if (m_db.length &&
      (err_status= mysql_opt_change_db(thd, &m_db, &saved_cur_db_name, FALSE,
                                       &cur_db_changed)))
  {
    goto done;
  }

  thd->is_slave_error= 0;
  old_arena= thd->stmt_arena;

  /* Push a new warning information area. */
  da->copy_sql_conditions_to_wi(thd, &sp_wi);
  da->push_warning_info(&sp_wi);

  /*
    Switch query context. This has to be done early as this is sometimes
    allocated trough sql_alloc
  */
  saved_creation_ctx= m_creation_ctx->set_n_backup(thd);

  /*
    We have to save/restore this info when we are changing call level to
    be able properly do close_thread_tables() in instructions.
  */
  old_query_id= thd->query_id;
  old_derived_tables= thd->derived_tables;
  thd->derived_tables= 0;
  save_sql_mode= thd->variables.sql_mode;
  thd->variables.sql_mode= m_sql_mode;
  save_abort_on_warning= thd->abort_on_warning;
  thd->abort_on_warning= 0;
  /**
    When inside a substatement (a stored function or trigger
    statement), clear the metadata observer in THD, if any.
    Remember the value of the observer here, to be able
    to restore it when leaving the substatement.

    We reset the observer to suppress errors when a substatement
    uses temporary tables. If a temporary table does not exist
    at start of the main statement, it's not prelocked
    and thus is not validated with other prelocked tables.

    Later on, when the temporary table is opened, metadata
    versions mismatch, expectedly.

    The proper solution for the problem is to re-validate tables
    of substatements (Bug#12257, Bug#27011, Bug#32868, Bug#33000),
    but it's not implemented yet.
  */
  thd->push_reprepare_observer(NULL);

  /*
    It is also more efficient to save/restore current thd->lex once when
    do it in each instruction
  */
  old_lex= thd->lex;
  /*
    We should also save Item tree change list to avoid rollback something
    too early in the calling query.
  */
  thd->change_list.move_elements_to(&old_change_list);
  /*
    Cursors will use thd->packet, so they may corrupt data which was prepared
    for sending by upper level. OTOH cursors in the same routine can share this
    buffer safely so let use use routine-local packet instead of having own
    packet buffer for each cursor.

    It is probably safe to use same thd->convert_buff everywhere.
  */
  old_packet.swap(thd->packet);

  /*
    Switch to per-instruction arena here. We can do it since we cleanup
    arena after every instruction.
  */
  thd->set_n_backup_active_arena(&execute_arena, &backup_arena);

  /*
    Save callers arena in order to store instruction results and out
    parameters in it later during sp_eval_func_item()
  */
  thd->sp_runtime_ctx->callers_arena= &backup_arena;

#if defined(ENABLED_PROFILING)
  /* Discard the initial part of executing routines. */
  thd->profiling.discard_current_query();
#endif
  do
  {
    sp_instr *i;

#if defined(ENABLED_PROFILING)
    /*
     Treat each "instr" of a routine as discrete unit that could be profiled.
     Profiling only records information for segments of code that set the
     source of the query, and almost all kinds of instructions in s-p do not.
    */
    thd->profiling.finish_current_query();
    thd->profiling.start_new_query("continuing inside routine");
#endif

    /* get_instr returns NULL when we're done. */
    i = get_instr(ip);
    if (i == NULL)
    {
#if defined(ENABLED_PROFILING)
      thd->profiling.discard_current_query();
#endif
      break;
    }

    /* Reset number of warnings for this query. */
    thd->get_stmt_da()->reset_for_next_command();

    DBUG_PRINT("execute", ("Instruction %u", ip));

    /*
      We need to reset start_time to allow for time to flow inside a stored
      procedure. This is only done for SP since time is suppose to be constant
      during execution of triggers and functions.
    */
    reset_start_time_for_sp(thd);

    /*
      We have to set thd->stmt_arena before executing the instruction
      to store in the instruction free_list all new items, created
      during the first execution (for example expanding of '*' or the
      items made during other permanent subquery transformations).
    */
    thd->stmt_arena= i;

    /*
      Will write this SP statement into binlog separately.
      TODO: consider changing the condition to "not inside event union".
    */
    if (thd->locked_tables_mode <= LTM_LOCK_TABLES)
      thd->user_var_events_alloc= thd->mem_root;

    err_status= i->execute(thd, &ip);

    if (i->free_list)
      cleanup_items(i->free_list);

    /*
      If we've set thd->user_var_events_alloc to mem_root of this SP
      statement, clean all the events allocated in it.
    */
    if (thd->locked_tables_mode <= LTM_LOCK_TABLES)
    {
      reset_dynamic(&thd->user_var_events);
      thd->user_var_events_alloc= NULL;//DEBUG
    }

    /* we should cleanup free_list and memroot, used by instruction */
    thd->cleanup_after_query();
    free_root(&execute_mem_root, MYF(0));

    /*
      Find and process SQL handlers unless it is a fatal error (fatal
      errors are not catchable by SQL handlers) or the connection has been
      killed during execution.
    */
    if (!thd->is_fatal_error && !thd->killed_errno() &&
        thd->sp_runtime_ctx->handle_sql_condition(thd, &ip, i))
    {
      err_status= FALSE;
    }

    /* Reset sp_rcontext::end_partial_result_set flag. */
    thd->sp_runtime_ctx->end_partial_result_set= FALSE;

  } while (!err_status && !thd->killed && !thd->is_fatal_error);

#if defined(ENABLED_PROFILING)
  thd->profiling.finish_current_query();
  thd->profiling.start_new_query("tail end of routine");
#endif

  /* Restore query context. */

  m_creation_ctx->restore_env(thd, saved_creation_ctx);

  /* Restore arena. */

  thd->restore_active_arena(&execute_arena, &backup_arena);

  thd->sp_runtime_ctx->pop_all_cursors(); // To avoid memory leaks after an error

  /* Restore all saved */
  old_packet.swap(thd->packet);
  DBUG_ASSERT(thd->change_list.is_empty());
  old_change_list.move_elements_to(&thd->change_list);
  thd->lex= old_lex;
  thd->set_query_id(old_query_id);
  DBUG_ASSERT(!thd->derived_tables);
  thd->derived_tables= old_derived_tables;
  thd->variables.sql_mode= save_sql_mode;
  thd->abort_on_warning= save_abort_on_warning;
  thd->pop_reprepare_observer();

  thd->stmt_arena= old_arena;
  state= STMT_EXECUTED;

  /*
    Restore the caller's original warning information area:
      - warnings generated during trigger execution should not be
        propagated to the caller on success;
      - if there was an exception during execution, warning info should be
        propagated to the caller in any case.
  */
  da->pop_warning_info();

  if (err_status || merge_da_on_success)
  {
    /*
      If a routine body is empty or if a routine did not generate any warnings,
      do not duplicate our own contents by appending the contents of the called
      routine. We know that the called routine did not change its warning info.

      On the other hand, if the routine body is not empty and some statement in
      the routine generates a warning or uses tables, warning info is guaranteed
      to have changed. In this case we know that the routine warning info
      contains only new warnings, and thus we perform a copy.
    */
    if (da->warning_info_changed(&sp_wi))
    {
      /*
        If the invocation of the routine was a standalone statement,
        rather than a sub-statement, in other words, if it's a CALL
        of a procedure, rather than invocation of a function or a
        trigger, we need to clear the current contents of the caller's
        warning info.

        This is per MySQL rules: if a statement generates a warning,
        warnings from the previous statement are flushed.  Normally
        it's done in push_warning(). However, here we don't use
        push_warning() to avoid invocation of condition handlers or
        escalation of warnings to errors.
      */
      da->opt_clear_warning_info(thd->query_id);
      da->copy_sql_conditions_from_wi(thd, &sp_wi);
      da->remove_marked_sql_conditions();
    }
  }

 done:
  DBUG_PRINT("info", ("err_status: %d  killed: %d  is_slave_error: %d  report_error: %d",
                      err_status, thd->killed, thd->is_slave_error,
                      thd->is_error()));

  if (thd->killed)
    err_status= TRUE;
  /*
    If the DB has changed, the pointer has changed too, but the
    original thd->db will then have been freed
  */
  if (cur_db_changed && thd->killed != THD::KILL_CONNECTION)
  {
    /*
      Force switching back to the saved current database, because it may be
      NULL. In this case, mysql_change_db() would generate an error.
    */

    err_status|= mysql_change_db(thd, &saved_cur_db_name, TRUE);
  }
  m_flags&= ~IS_INVOKED;
  DBUG_PRINT("info",
             ("first free for 0x%lx --: 0x%lx->0x%lx, level: %lu, flags %x",
              (ulong) m_first_instance,
              (ulong) m_first_instance->m_first_free_instance,
              (ulong) this, m_recursion_level, m_flags));
  /*
    Check that we have one of following:

    1) there are not free instances which means that this instance is last
    in the list of instances (pointer to the last instance point on it and
    there are not other instances after this one in the list)

    2) There are some free instances which mean that first free instance
    should go just after this one and recursion level of that free instance
    should be on 1 more then recursion level of this instance.
  */
  DBUG_ASSERT((m_first_instance->m_first_free_instance == 0 &&
               this == m_first_instance->m_last_cached_sp &&
               m_next_cached_sp == 0) ||
              (m_first_instance->m_first_free_instance != 0 &&
               m_first_instance->m_first_free_instance == m_next_cached_sp &&
               m_first_instance->m_first_free_instance->m_recursion_level ==
               m_recursion_level + 1));
  m_first_instance->m_first_free_instance= this;

  return err_status;
}


bool sp_head::execute_trigger(THD *thd,
                              const LEX_STRING *db_name,
                              const LEX_STRING *table_name,
                              GRANT_INFO *grant_info)
{
  sp_rcontext *parent_sp_runtime_ctx = thd->sp_runtime_ctx;
  bool err_status= FALSE;
  MEM_ROOT call_mem_root;
  Query_arena call_arena(&call_mem_root, Query_arena::STMT_INITIALIZED_FOR_SP);
  Query_arena backup_arena;

  DBUG_ENTER("sp_head::execute_trigger");
  DBUG_PRINT("info", ("trigger %s", m_name.str));

#ifndef NO_EMBEDDED_ACCESS_CHECKS
  Security_context *save_ctx= NULL;


  if (m_chistics->suid != SP_IS_NOT_SUID &&
      m_security_ctx.change_security_context(thd,
                                             &m_definer_user,
                                             &m_definer_host,
                                             &m_db,
                                             &save_ctx))
    DBUG_RETURN(true);

  /*
    Fetch information about table-level privileges for subject table into
    GRANT_INFO instance. The access check itself will happen in
    Item_trigger_field, where this information will be used along with
    information about column-level privileges.
  */

  fill_effective_table_privileges(thd,
                                  grant_info,
                                  db_name->str,
                                  table_name->str);

  /* Check that the definer has TRIGGER privilege on the subject table. */

  if (!(grant_info->privilege & TRIGGER_ACL))
  {
    char priv_desc[128];
    get_privilege_desc(priv_desc, sizeof(priv_desc), TRIGGER_ACL);

    my_error(ER_TABLEACCESS_DENIED_ERROR, MYF(0), priv_desc,
             thd->security_ctx->priv_user, thd->security_ctx->host_or_ip,
             table_name->str);

    m_security_ctx.restore_security_context(thd, save_ctx);
    DBUG_RETURN(true);
  }
  /*
    Optimizer trace note: we needn't explicitly test here that the connected
    user has TRIGGER privilege: assume he doesn't have it; two possibilities:
    - connected user == definer: then we threw an error just above;
    - connected user != definer: then in sp_head::execute(), when checking the
    security context we will disable tracing.
  */
#endif // NO_EMBEDDED_ACCESS_CHECKS

  /*
    Prepare arena and memroot for objects which lifetime is whole
    duration of trigger call (sp_rcontext, it's tables and items,
    sp_cursor and Item_cache holders for case expressions).  We can't
    use caller's arena/memroot for those objects because in this case
    some fixed amount of memory will be consumed for each trigger
    invocation and so statements which involve lot of them will hog
    memory.

    TODO: we should create sp_rcontext once per command and reuse it
    on subsequent executions of a trigger.
  */
  init_sql_alloc(&call_mem_root, MEM_ROOT_BLOCK_SIZE, 0);
  thd->set_n_backup_active_arena(&call_arena, &backup_arena);

  sp_rcontext *trigger_runtime_ctx=
    sp_rcontext::create(thd, m_root_parsing_ctx, NULL);

  if (!trigger_runtime_ctx)
  {
    err_status= TRUE;
    goto err_with_cleanup;
  }

  trigger_runtime_ctx->sp= this;
  thd->sp_runtime_ctx= trigger_runtime_ctx;

  err_status= execute(thd, FALSE);

err_with_cleanup:
  thd->restore_active_arena(&call_arena, &backup_arena);

#ifndef NO_EMBEDDED_ACCESS_CHECKS
  m_security_ctx.restore_security_context(thd, save_ctx);
#endif // NO_EMBEDDED_ACCESS_CHECKS

  delete trigger_runtime_ctx;
  call_arena.free_items();
  free_root(&call_mem_root, MYF(0));
  thd->sp_runtime_ctx= parent_sp_runtime_ctx;

  if (thd->killed)
    thd->send_kill_message();

  DBUG_RETURN(err_status);
}


bool sp_head::execute_function(THD *thd, Item **argp, uint argcount,
                               Field *return_value_fld)
{
  ulonglong binlog_save_options;
  bool need_binlog_call= FALSE;
  uint arg_no;
  sp_rcontext *parent_sp_runtime_ctx = thd->sp_runtime_ctx;
  char buf[STRING_BUFFER_USUAL_SIZE];
  String binlog_buf(buf, sizeof(buf), &my_charset_bin);
  bool err_status= FALSE;
  MEM_ROOT call_mem_root;
  Query_arena call_arena(&call_mem_root, Query_arena::STMT_INITIALIZED_FOR_SP);
  Query_arena backup_arena;

  DBUG_ENTER("sp_head::execute_function");
  DBUG_PRINT("info", ("function %s", m_name.str));

  LINT_INIT(binlog_save_options);
  // Resetting THD::where to its default value
  thd->where= THD::DEFAULT_WHERE;
  /*
    Check that the function is called with all specified arguments.

    If it is not, use my_error() to report an error, or it will not terminate
    the invoking query properly.
  */
  if (argcount != m_root_parsing_ctx->context_var_count())
  {
    /*
      Need to use my_error here, or it will not terminate the
      invoking query properly.
    */
    my_error(ER_SP_WRONG_NO_OF_ARGS, MYF(0),
             "FUNCTION", m_qname.str,
             m_root_parsing_ctx->context_var_count(), argcount);
    DBUG_RETURN(true);
  }
  /*
    Prepare arena and memroot for objects which lifetime is whole
    duration of function call (sp_rcontext, it's tables and items,
    sp_cursor and Item_cache holders for case expressions).
    We can't use caller's arena/memroot for those objects because
    in this case some fixed amount of memory will be consumed for
    each function/trigger invocation and so statements which involve
    lot of them will hog memory.
    TODO: we should create sp_rcontext once per command and reuse
    it on subsequent executions of a function/trigger.
  */
  init_sql_alloc(&call_mem_root, MEM_ROOT_BLOCK_SIZE, 0);
  thd->set_n_backup_active_arena(&call_arena, &backup_arena);

  sp_rcontext *func_runtime_ctx= sp_rcontext::create(thd, m_root_parsing_ctx,
                                                     return_value_fld);

  if (!func_runtime_ctx)
  {
    thd->restore_active_arena(&call_arena, &backup_arena);
    err_status= TRUE;
    goto err_with_cleanup;
  }

  func_runtime_ctx->sp= this;

  /*
    We have to switch temporarily back to callers arena/memroot.
    Function arguments belong to the caller and so the may reference
    memory which they will allocate during calculation long after
    this function call will be finished (e.g. in Item::cleanup()).
  */
  thd->restore_active_arena(&call_arena, &backup_arena);

  /*
    Pass arguments.

    Note, THD::sp_runtime_ctx must not be switched before the arguments are
    passed. Values are taken from the caller's runtime context and set to the
    runtime context of this function.
  */
  for (arg_no= 0; arg_no < argcount; arg_no++)
  {
    /* Arguments must be fixed in Item_func_sp::fix_fields */
    DBUG_ASSERT(argp[arg_no]->fixed);

    err_status= func_runtime_ctx->set_variable(thd, arg_no, &(argp[arg_no]));

    if (err_status)
      goto err_with_cleanup;
  }

  /*
    If row-based binlogging, we don't need to binlog the function's call, let
    each substatement be binlogged its way.
  */
  need_binlog_call= mysql_bin_log.is_open() &&
                    (thd->variables.option_bits & OPTION_BIN_LOG) &&
                    !thd->is_current_stmt_binlog_format_row();

  /*
    Remember the original arguments for unrolled replication of functions
    before they are changed by execution.

    Note, THD::sp_runtime_ctx must not be switched before the arguments are
    logged. Values are taken from the caller's runtime context.
  */
  if (need_binlog_call)
  {
    binlog_buf.length(0);
    binlog_buf.append(STRING_WITH_LEN("SELECT "));
    append_identifier(thd, &binlog_buf, m_db.str, m_db.length);
    binlog_buf.append('.');
    append_identifier(thd, &binlog_buf, m_name.str, m_name.length);
    binlog_buf.append('(');
    for (arg_no= 0; arg_no < argcount; arg_no++)
    {
      String str_value_holder;
      String *str_value;

      if (arg_no)
        binlog_buf.append(',');

      str_value= sp_get_item_value(thd, func_runtime_ctx->get_item(arg_no),
                                   &str_value_holder);

      if (str_value)
        binlog_buf.append(*str_value);
      else
        binlog_buf.append(STRING_WITH_LEN("NULL"));
    }
    binlog_buf.append(')');
  }

  thd->sp_runtime_ctx= func_runtime_ctx;

#ifndef NO_EMBEDDED_ACCESS_CHECKS
  Security_context *save_security_ctx;
  if (set_security_ctx(thd, &save_security_ctx))
  {
    err_status= TRUE;
    goto err_with_cleanup;
  }
#endif

  if (need_binlog_call)
  {
    query_id_t q;
    reset_dynamic(&thd->user_var_events);
    /*
      In case of artificially constructed events for function calls
      we have separate union for each such event and hence can't use
      query_id of real calling statement as the start of all these
      unions (this will break logic of replication of user-defined
      variables). So we use artificial value which is guaranteed to
      be greater than all query_id's of all statements belonging
      to previous events/unions.
      Possible alternative to this is logging of all function invocations
      as one select and not resetting THD::user_var_events before
      each invocation.
    */
    mysql_mutex_lock(&LOCK_thread_count);
    q= global_query_id;
    mysql_mutex_unlock(&LOCK_thread_count);
    mysql_bin_log.start_union_events(thd, q + 1);
    binlog_save_options= thd->variables.option_bits;
    thd->variables.option_bits&= ~OPTION_BIN_LOG;
  }

  opt_trace_disable_if_no_stored_proc_func_access(thd, this);

  /*
    Switch to call arena/mem_root so objects like sp_cursor or
    Item_cache holders for case expressions can be allocated on it.

    TODO: In future we should associate call arena/mem_root with
          sp_rcontext and allocate all these objects (and sp_rcontext
          itself) on it directly rather than juggle with arenas.
  */
  thd->set_n_backup_active_arena(&call_arena, &backup_arena);

  err_status= execute(thd, TRUE);

  thd->restore_active_arena(&call_arena, &backup_arena);

  if (need_binlog_call)
  {
    mysql_bin_log.stop_union_events(thd);
    thd->variables.option_bits= binlog_save_options;
    if (thd->binlog_evt_union.unioned_events)
    {
      int errcode = query_error_code(thd, thd->killed == THD::NOT_KILLED);
      Query_log_event qinfo(thd, binlog_buf.ptr(), binlog_buf.length(),
                            thd->binlog_evt_union.unioned_events_trans, FALSE, FALSE, errcode);
      if (mysql_bin_log.write_event(&qinfo) &&
          thd->binlog_evt_union.unioned_events_trans)
      {
        push_warning(thd, Sql_condition::WARN_LEVEL_WARN, ER_UNKNOWN_ERROR,
                     "Invoked ROUTINE modified a transactional table but MySQL "
                     "failed to reflect this change in the binary log");
        err_status= TRUE;
      }
      reset_dynamic(&thd->user_var_events);
      /* Forget those values, in case more function calls are binlogged: */
      thd->stmt_depends_on_first_successful_insert_id_in_prev_stmt= 0;
      thd->auto_inc_intervals_in_cur_stmt_for_binlog.empty();
    }
  }

  if (!err_status)
  {
    /* We need result only in function but not in trigger */

    if (!thd->sp_runtime_ctx->is_return_value_set())
    {
      my_error(ER_SP_NORETURNEND, MYF(0), m_name.str);
      err_status= TRUE;
    }
  }

#ifndef NO_EMBEDDED_ACCESS_CHECKS
  m_security_ctx.restore_security_context(thd, save_security_ctx);
#endif

err_with_cleanup:
  delete func_runtime_ctx;
  call_arena.free_items();
  free_root(&call_mem_root, MYF(0));
  thd->sp_runtime_ctx= parent_sp_runtime_ctx;

  /*
    If not inside a procedure and a function printing warning
    messages.
  */
  if (need_binlog_call && 
      thd->sp_runtime_ctx == NULL && !thd->binlog_evt_union.do_union)
    thd->issue_unsafe_warnings();

  DBUG_RETURN(err_status);
}


bool sp_head::execute_procedure(THD *thd, List<Item> *args)
{
  bool err_status= FALSE;
  uint params = m_root_parsing_ctx->context_var_count();
  /* Query start time may be reset in a multi-stmt SP; keep this for later. */
  ulonglong utime_before_sp_exec= thd->utime_after_lock;
  sp_rcontext *parent_sp_runtime_ctx= thd->sp_runtime_ctx;
  sp_rcontext *sp_runtime_ctx_saved= thd->sp_runtime_ctx;
  bool save_enable_slow_log= false;
  bool save_log_general= false;

  DBUG_ENTER("sp_head::execute_procedure");
  DBUG_PRINT("info", ("procedure %s", m_name.str));

  if (args->elements != params)
  {
    my_error(ER_SP_WRONG_NO_OF_ARGS, MYF(0), "PROCEDURE",
             m_qname.str, params, args->elements);
    DBUG_RETURN(true);
  }

  if (!parent_sp_runtime_ctx)
  {
    // Create a temporary old context. We need it to pass OUT-parameter values.
    parent_sp_runtime_ctx= sp_rcontext::create(thd, m_root_parsing_ctx, NULL);

    if (!parent_sp_runtime_ctx)
      DBUG_RETURN(true);

    parent_sp_runtime_ctx->sp= 0;
    thd->sp_runtime_ctx= parent_sp_runtime_ctx;

    /* set callers_arena to thd, for upper-level function to work */
    thd->sp_runtime_ctx->callers_arena= thd;
  }

  sp_rcontext *proc_runtime_ctx=
    sp_rcontext::create(thd, m_root_parsing_ctx, NULL);

  if (!proc_runtime_ctx)
  {
    thd->sp_runtime_ctx= sp_runtime_ctx_saved;

    if (!sp_runtime_ctx_saved)
      delete parent_sp_runtime_ctx;

    DBUG_RETURN(true);
  }

  proc_runtime_ctx->sp= this;

  if (params > 0)
  {
    List_iterator<Item> it_args(*args);

    DBUG_PRINT("info",(" %.*s: eval args", (int) m_name.length, m_name.str));

    for (uint i= 0 ; i < params ; i++)
    {
      Item *arg_item= it_args++;

      if (!arg_item)
        break;

      sp_variable *spvar= m_root_parsing_ctx->find_variable(i);

      if (!spvar)
        continue;

      if (spvar->mode != sp_variable::MODE_IN)
      {
        Settable_routine_parameter *srp=
          arg_item->get_settable_routine_parameter();

        if (!srp)
        {
          my_error(ER_SP_NOT_VAR_ARG, MYF(0), i+1, m_qname.str);
          err_status= TRUE;
          break;
        }

        srp->set_required_privilege(spvar->mode == sp_variable::MODE_INOUT);
      }

      if (spvar->mode == sp_variable::MODE_OUT)
      {
        Item_null *null_item= new Item_null();

        if (!null_item ||
            proc_runtime_ctx->set_variable(thd, i, (Item **)&null_item))
        {
          err_status= TRUE;
          break;
        }
      }
      else
      {
        if (proc_runtime_ctx->set_variable(thd, i, it_args.ref()))
        {
          err_status= TRUE;
          break;
        }
      }
    }

    /*
      Okay, got values for all arguments. Close tables that might be used by
      arguments evaluation. If arguments evaluation required prelocking mode,
      we'll leave it here.
    */
    thd->lex->unit.cleanup();

    if (!thd->in_sub_stmt)
    {
      thd->get_stmt_da()->set_overwrite_status(true);
      thd->is_error() ? trans_rollback_stmt(thd) : trans_commit_stmt(thd);
      thd->get_stmt_da()->set_overwrite_status(false);
    }

    thd_proc_info(thd, "closing tables");
    close_thread_tables(thd);
    thd_proc_info(thd, 0);

    if (! thd->in_sub_stmt)
    {
      if (thd->transaction_rollback_request)
      {
        trans_rollback_implicit(thd);
        thd->mdl_context.release_transactional_locks();
      }
      else if (! thd->in_multi_stmt_transaction_mode())
        thd->mdl_context.release_transactional_locks();
      else
        thd->mdl_context.release_statement_locks();
    }

    thd->rollback_item_tree_changes();

    DBUG_PRINT("info",(" %.*s: eval args done", (int) m_name.length, 
                       m_name.str));
  }
  if (!(m_flags & LOG_SLOW_STATEMENTS) && thd->enable_slow_log)
  {
    DBUG_PRINT("info", ("Disabling slow log for the execution"));
    save_enable_slow_log= true;
    thd->enable_slow_log= FALSE;
  }
  if (!(m_flags & LOG_GENERAL_LOG) && !(thd->variables.option_bits & OPTION_LOG_OFF))
  {
    DBUG_PRINT("info", ("Disabling general log for the execution"));
    save_log_general= true;
    /* disable this bit */
    thd->variables.option_bits |= OPTION_LOG_OFF;
  }
  thd->sp_runtime_ctx= proc_runtime_ctx;

#ifndef NO_EMBEDDED_ACCESS_CHECKS
  Security_context *save_security_ctx= 0;
  if (!err_status)
    err_status= set_security_ctx(thd, &save_security_ctx);
#endif

  opt_trace_disable_if_no_stored_proc_func_access(thd, this);

  if (!err_status)
    err_status= execute(thd, TRUE);

  if (save_log_general)
    thd->variables.option_bits &= ~OPTION_LOG_OFF;
  if (save_enable_slow_log)
    thd->enable_slow_log= true;
  /*
    In the case when we weren't able to employ reuse mechanism for
    OUT/INOUT parameters, we should reallocate memory. This
    allocation should be done on the arena which will live through
    all execution of calling routine.
  */
  thd->sp_runtime_ctx->callers_arena= parent_sp_runtime_ctx->callers_arena;

  if (!err_status && params > 0)
  {
    List_iterator<Item> it_args(*args);

    /*
      Copy back all OUT or INOUT values to the previous frame, or
      set global user variables
    */
    for (uint i= 0 ; i < params ; i++)
    {
      Item *arg_item= it_args++;

      if (!arg_item)
        break;

      sp_variable *spvar= m_root_parsing_ctx->find_variable(i);

      if (spvar->mode == sp_variable::MODE_IN)
        continue;

      Settable_routine_parameter *srp=
        arg_item->get_settable_routine_parameter();

      DBUG_ASSERT(srp);

      if (srp->set_value(thd, parent_sp_runtime_ctx, proc_runtime_ctx->get_item_addr(i)))
      {
        err_status= TRUE;
        break;
      }

      Send_field *out_param_info= new (thd->mem_root) Send_field();
      proc_runtime_ctx->get_item(i)->make_field(out_param_info);
      out_param_info->db_name= m_db.str;
      out_param_info->table_name= m_name.str;
      out_param_info->org_table_name= m_name.str;
      out_param_info->col_name= spvar->name.str;
      out_param_info->org_col_name= spvar->name.str;

      srp->set_out_param_info(out_param_info);
    }
  }

#ifndef NO_EMBEDDED_ACCESS_CHECKS
  if (save_security_ctx)
    m_security_ctx.restore_security_context(thd, save_security_ctx);
#endif

  if (!sp_runtime_ctx_saved)
    delete parent_sp_runtime_ctx;

  delete proc_runtime_ctx;
  thd->sp_runtime_ctx= sp_runtime_ctx_saved;
  thd->utime_after_lock= utime_before_sp_exec;

  /*
    If not insided a procedure and a function printing warning
    messages.
  */ 
  bool need_binlog_call= mysql_bin_log.is_open() &&
                         (thd->variables.option_bits & OPTION_BIN_LOG) &&
                         !thd->is_current_stmt_binlog_format_row();
  if (need_binlog_call && thd->sp_runtime_ctx == NULL &&
      !thd->binlog_evt_union.do_union)
    thd->issue_unsafe_warnings();

  DBUG_RETURN(err_status);
}


bool sp_head::reset_lex(THD *thd)
{
  LEX *oldlex= thd->lex;

  LEX *sublex= new (thd->mem_root)st_lex_local;

  if (!sublex)
    return true;

  thd->lex= sublex;
  m_parser_data.push_lex(oldlex);

  /* Reset most stuff. */
  lex_start(thd);

  /* And keep the SP stuff too */
  sublex->sphead= oldlex->sphead;
  sublex->set_sp_current_parsing_ctx(oldlex->get_sp_current_parsing_ctx());
  sublex->sp_lex_in_use= FALSE;

  /* Reset type info. */

  sublex->charset= NULL;
  sublex->length= NULL;
  sublex->dec= NULL;
  sublex->interval_list.empty();
  sublex->type= 0;

  /* Reset part of parser state which needs this. */
  thd->m_parser_state->m_yacc.reset_before_substatement();

  return false;
}


bool sp_head::restore_lex(THD *thd)
{
  LEX *sublex= thd->lex;

  sublex->set_trg_event_type_for_tables();

  LEX *oldlex= (LEX *) m_parser_data.pop_lex();

  if (!oldlex)
    return false; // Nothing to restore

  /* If this substatement is unsafe, the entire routine is too. */
  DBUG_PRINT("info", ("lex->get_stmt_unsafe_flags: 0x%x",
                      thd->lex->get_stmt_unsafe_flags()));
  unsafe_flags|= sublex->get_stmt_unsafe_flags();

  /*
    Add routines which are used by statement to respective set for
    this routine.
  */
  if (sp_update_sp_used_routines(&m_sroutines, &sublex->sroutines))
    return true;

  /* If this substatement is a update query, then mark MODIFIES_DATA */
  if (is_update_query(sublex->sql_command))
    m_flags|= MODIFIES_DATA;

  /*
    Merge tables used by this statement (but not by its functions or
    procedures) to multiset of tables used by this routine.
  */
  merge_table_list(thd, sublex->query_tables, sublex);

  if (!sublex->sp_lex_in_use)
  {
    sublex->sphead= NULL;
    lex_end(sublex);
    delete sublex;
  }

  thd->lex= oldlex;
  return false;
}

void sp_head::set_info(longlong created,
                       longlong modified,
                       st_sp_chistics *chistics,
                       sql_mode_t sql_mode)
{
  m_created= created;
  m_modified= modified;
  m_chistics= (st_sp_chistics *) memdup_root(mem_root, (char*) chistics,
                                             sizeof(*chistics));
  if (m_chistics->comment.length == 0)
    m_chistics->comment.str= 0;
  else
    m_chistics->comment.str= strmake_root(mem_root,
                                          m_chistics->comment.str,
                                          m_chistics->comment.length);
  m_sql_mode= sql_mode;
}


void sp_head::set_definer(const char *definer, uint definerlen)
{
  char user_name_holder[USERNAME_LENGTH + 1];
  LEX_STRING user_name= { user_name_holder, USERNAME_LENGTH };

  char host_name_holder[HOSTNAME_LENGTH + 1];
  LEX_STRING host_name= { host_name_holder, HOSTNAME_LENGTH };

  parse_user(definer, definerlen, user_name.str, &user_name.length,
             host_name.str, &host_name.length);

  set_definer(&user_name, &host_name);
}


void sp_head::set_definer(const LEX_STRING *user_name,
                          const LEX_STRING *host_name)
{
  m_definer_user.str= strmake_root(mem_root, user_name->str, user_name->length);
  m_definer_user.length= user_name->length;

  m_definer_host.str= strmake_root(mem_root, host_name->str, host_name->length);
  m_definer_host.length= host_name->length;
}


bool sp_head::show_create_routine(THD *thd, enum_sp_type type)
{
  const char *col1_caption= (type == SP_TYPE_PROCEDURE) ?
                            "Procedure" : "Function";

  const char *col3_caption= (type == SP_TYPE_PROCEDURE) ?
                            "Create Procedure" : "Create Function";

  bool err_status;

  Protocol *protocol= thd->protocol;
  List<Item> fields;

  LEX_STRING sql_mode;

  bool full_access;

  DBUG_ASSERT(type == SP_TYPE_PROCEDURE || type == SP_TYPE_FUNCTION);

  if (check_show_access(thd, &full_access))
    return true;

  sql_mode_string_representation(thd, m_sql_mode, &sql_mode);

  /* Send header. */

  fields.push_back(new Item_empty_string(col1_caption, NAME_CHAR_LEN));
  fields.push_back(new Item_empty_string("sql_mode", sql_mode.length));

  {
    /*
      NOTE: SQL statement field must be not less than 1024 in order not to
      confuse old clients.
    */

    Item_empty_string *stmt_fld=
      new Item_empty_string(col3_caption,
                            std::max<size_t>(m_defstr.length, 1024U));

    stmt_fld->maybe_null= TRUE;

    fields.push_back(stmt_fld);
  }

  fields.push_back(new Item_empty_string("character_set_client",
                                         MY_CS_NAME_SIZE));

  fields.push_back(new Item_empty_string("collation_connection",
                                         MY_CS_NAME_SIZE));

  fields.push_back(new Item_empty_string("Database Collation",
                                         MY_CS_NAME_SIZE));

  if (protocol->send_result_set_metadata(&fields,
                            Protocol::SEND_NUM_ROWS | Protocol::SEND_EOF))
  {
    return true;
  }

  /* Send data. */

  protocol->prepare_for_resend();

  protocol->store(m_name.str, m_name.length, system_charset_info);
  protocol->store(sql_mode.str, sql_mode.length, system_charset_info);

  if (full_access)
    protocol->store(m_defstr.str, m_defstr.length,
                    m_creation_ctx->get_client_cs());
  else
    protocol->store_null();


  protocol->store(m_creation_ctx->get_client_cs()->csname, system_charset_info);
  protocol->store(m_creation_ctx->get_connection_cl()->name, system_charset_info);
  protocol->store(m_creation_ctx->get_db_cl()->name, system_charset_info);

  err_status= protocol->write();

  if (!err_status)
    my_eof(thd);

  return err_status;
}


bool sp_head::add_instr(THD *thd, sp_instr *instr)
{
  m_parser_data.process_new_sp_instr(thd, instr);

  /*
    Memory root of every instruction is designated for permanent
    transformations (optimizations) made on the parsed tree during
    the first execution. It points to the memory root of the
    entire stored procedure, as their life span is equal.
  */
  instr->mem_root= get_persistent_mem_root();

  return m_instructions.append(instr);
}


void sp_head::optimize()
{
  List<sp_branch_instr> bp;
  sp_instr *i;
  uint src, dst;

  opt_mark();

  bp.empty();
  src= dst= 0;
  while ((i= get_instr(src)))
  {
    if (!i->opt_is_marked())
    {
      delete i;
      src+= 1;
    }
    else
    {
      if (src != dst)
      {
        m_instructions.set(dst, i);

        /* Move the instruction and update prev. jumps */
        sp_branch_instr *ibp;
        List_iterator_fast<sp_branch_instr> li(bp);

        while ((ibp= li++))
          ibp->set_destination(src, dst);
      }
      i->opt_move(dst, &bp);
      src+= 1;
      dst+= 1;
    }
  }

  m_instructions.elements(dst);
  bp.empty();
}


void sp_head::add_mark_lead(uint ip, List<sp_instr> *leads)
{
  sp_instr *i= get_instr(ip);

  if (i && !i->opt_is_marked())
    leads->push_front(i);
}


void sp_head::opt_mark()
{
  uint ip;
  sp_instr *i;
  List<sp_instr> leads;

  /*
    Forward flow analysis algorithm in the instruction graph:
    - first, add the entry point in the graph (the first instruction) to the
      'leads' list of paths to explore.
    - while there are still leads to explore:
      - pick one lead, and follow the path forward. Mark instruction reached.
        Stop only if the end of the routine is reached, or the path converge
        to code already explored (marked).
      - while following a path, collect in the 'leads' list any fork to
        another path (caused by conditional jumps instructions), so that these
        paths can be explored as well.
  */

  /* Add the entry point */
  i= get_instr(0);
  leads.push_front(i);

  /* For each path of code ... */
  while (leads.elements != 0)
  {
    i= leads.pop();

    /* Mark the entire path, collecting new leads. */
    while (i && !i->opt_is_marked())
    {
      ip= i->opt_mark(this, & leads);
      i= get_instr(ip);
    }
  }
}


#ifndef DBUG_OFF
bool sp_head::show_routine_code(THD *thd)
{
  Protocol *protocol= thd->protocol;
  char buff[2048];
  String buffer(buff, sizeof(buff), system_charset_info);
  List<Item> field_list;
  sp_instr *i;
  bool full_access;
  bool res= false;
  uint ip;

  if (check_show_access(thd, &full_access) || !full_access)
    return true;

  field_list.push_back(new Item_uint(NAME_STRING("Pos"), 0, 9));
  // 1024 is for not to confuse old clients
  field_list.push_back(new Item_empty_string("Instruction",
                                             std::max(buffer.length(), 1024U)));
  if (protocol->send_result_set_metadata(&field_list, Protocol::SEND_NUM_ROWS |
                                         Protocol::SEND_EOF))
    return true;

  for (ip= 0; (i = get_instr(ip)) ; ip++)
  {
    /*
      Consistency check. If these are different something went wrong
      during optimization.
    */
    if (ip != i->get_ip())
    {
      const char *format= "Instruction at position %u has m_ip=%u";
      char tmp[sizeof(format) + 2 * sizeof(uint) + 1];

      sprintf(tmp, format, ip, i->get_ip());
      /*
        Since this is for debugging purposes only, we don't bother to
        introduce a special error code for it.
      */
      push_warning(thd, Sql_condition::WARN_LEVEL_WARN, ER_UNKNOWN_ERROR, tmp);
    }
    protocol->prepare_for_resend();
    protocol->store((longlong)ip);

    buffer.set("", 0, system_charset_info);
    i->print(&buffer);
    protocol->store(buffer.ptr(), buffer.length(), system_charset_info);
    if ((res= protocol->write()))
      break;
  }

  if (!res)
    my_eof(thd);

  return res;
}
#endif // ifndef DBUG_OFF


bool sp_head::merge_table_list(THD *thd,
                               TABLE_LIST *table,
                               LEX *lex_for_tmp_check)
{
  if (lex_for_tmp_check->sql_command == SQLCOM_DROP_TABLE &&
      lex_for_tmp_check->drop_temporary)
    return true;

  for (uint i= 0 ; i < m_sptabs.records ; i++)
  {
    SP_TABLE *tab= (SP_TABLE*) my_hash_element(&m_sptabs, i);
    tab->query_lock_count= 0;
  }

  for (; table ; table= table->next_global)
    if (!table->derived && !table->schema_table)
    {
      /*
        Structure of key for the multi-set is "db\0table\0alias\0".
        Since "alias" part can have arbitrary length we use String
        object to construct the key. By default String will use
        buffer allocated on stack with NAME_LEN bytes reserved for
        alias, since in most cases it is going to be smaller than
        NAME_LEN bytes.
      */
      char tname_buff[(NAME_LEN + 1) * 3];
      String tname(tname_buff, sizeof(tname_buff), &my_charset_bin);
      uint temp_table_key_length;

      tname.length(0);
      tname.append(table->db, table->db_length);
      tname.append('\0');
      tname.append(table->table_name, table->table_name_length);
      tname.append('\0');
      temp_table_key_length= tname.length();
      tname.append(table->alias);
      tname.append('\0');

      /*
        Upgrade the lock type because this table list will be used
        only in pre-locked mode, in which DELAYED inserts are always
        converted to normal inserts.
      */
      if (table->lock_type == TL_WRITE_DELAYED)
        table->lock_type= TL_WRITE;

      /*
        We ignore alias when we check if table was already marked as temporary
        (and therefore should not be prelocked). Otherwise we will erroneously
        treat table with same name but with different alias as non-temporary.
      */

      SP_TABLE *tab;

      if ((tab= (SP_TABLE*) my_hash_search(&m_sptabs, (uchar *)tname.ptr(),
                                           tname.length())) ||
          ((tab= (SP_TABLE*) my_hash_search(&m_sptabs, (uchar *)tname.ptr(),
                                            temp_table_key_length)) &&
           tab->temp))
      {
        if (tab->lock_type < table->lock_type)
          tab->lock_type= table->lock_type; // Use the table with the highest lock type
        tab->query_lock_count++;
        if (tab->query_lock_count > tab->lock_count)
          tab->lock_count++;
        tab->trg_event_map|= table->trg_event_map;
      }
      else
      {
        if (!(tab= (SP_TABLE *)thd->calloc(sizeof(SP_TABLE))))
          return false;
        if (lex_for_tmp_check->sql_command == SQLCOM_CREATE_TABLE &&
            lex_for_tmp_check->query_tables == table &&
            lex_for_tmp_check->create_info.options & HA_LEX_CREATE_TMP_TABLE)
        {
          tab->temp= true;
          tab->qname.length= temp_table_key_length;
        }
        else
          tab->qname.length= tname.length();
        tab->qname.str= (char*) thd->memdup(tname.ptr(), tab->qname.length);
        if (!tab->qname.str)
          return false;
        tab->table_name_length= table->table_name_length;
        tab->db_length= table->db_length;
        tab->lock_type= table->lock_type;
        tab->lock_count= tab->query_lock_count= 1;
        tab->trg_event_map= table->trg_event_map;
        if (my_hash_insert(&m_sptabs, (uchar *)tab))
          return false;
      }
    }
  return true;
}


bool sp_head::add_used_tables_to_table_list(THD *thd,
                                            TABLE_LIST ***query_tables_last_ptr,
                                            TABLE_LIST *belong_to_view)
{
  bool result= false;

  /*
    Use persistent arena for table list allocation to be PS/SP friendly.
    Note that we also have to copy database/table names and alias to PS/SP
    memory since current instance of sp_head object can pass away before
    next execution of PS/SP for which tables are added to prelocking list.
    This will be fixed by introducing of proper invalidation mechanism
    once new TDC is ready.
  */
  Prepared_stmt_arena_holder ps_arena_holder(thd);

  for (uint i= 0; i < m_sptabs.records; i++)
  {
    char *tab_buff, *key_buff;
    SP_TABLE *stab= (SP_TABLE*) my_hash_element(&m_sptabs, i);
    if (stab->temp)
      continue;

    if (!(tab_buff= (char *)thd->calloc(ALIGN_SIZE(sizeof(TABLE_LIST)) *
                                        stab->lock_count)) ||
        !(key_buff= (char*)thd->memdup(stab->qname.str,
                                       stab->qname.length)))
      return false;

    for (uint j= 0; j < stab->lock_count; j++)
    {
      TABLE_LIST *table= (TABLE_LIST *)tab_buff;

      table->db= key_buff;
      table->db_length= stab->db_length;
      table->table_name= table->db + table->db_length + 1;
      table->table_name_length= stab->table_name_length;
      table->alias= table->table_name + table->table_name_length + 1;
      table->lock_type= stab->lock_type;
      table->cacheable_table= 1;
      table->prelocking_placeholder= 1;
      table->belong_to_view= belong_to_view;
      table->trg_event_map= stab->trg_event_map;
      /*
        Since we don't allow DDL on base tables in prelocked mode it
        is safe to infer the type of metadata lock from the type of
        table lock.
      */
      table->mdl_request.init(MDL_key::TABLE, table->db, table->table_name,
                              table->lock_type >= TL_WRITE_ALLOW_WRITE ?
                              MDL_SHARED_WRITE : MDL_SHARED_READ,
                              MDL_TRANSACTION);

      /* Everyting else should be zeroed */

      **query_tables_last_ptr= table;
      table->prev_global= *query_tables_last_ptr;
      *query_tables_last_ptr= &table->next_global;

      tab_buff+= ALIGN_SIZE(sizeof(TABLE_LIST));
      result= true;
    }
  }

  return result;
}


bool sp_head::check_show_access(THD *thd, bool *full_access)
{
  TABLE_LIST tables;
  memset(&tables, 0, sizeof(tables));
  tables.db= (char*) "mysql";
  tables.table_name= tables.alias= (char*) "proc";

  *full_access=
    ((!check_table_access(thd, SELECT_ACL, &tables, false, 1, true) &&
      (tables.grant.privilege & SELECT_ACL) != 0) ||
     (!strcmp(m_definer_user.str, thd->security_ctx->priv_user) &&
      !strcmp(m_definer_host.str, thd->security_ctx->priv_host)));

  return *full_access ?
         false :
         check_some_routine_access(thd, m_db.str, m_name.str,
                                   m_type == SP_TYPE_PROCEDURE);
}


#ifndef NO_EMBEDDED_ACCESS_CHECKS
bool sp_head::set_security_ctx(THD *thd, Security_context **save_ctx)
{
  *save_ctx= NULL;

  if (m_chistics->suid != SP_IS_NOT_SUID &&
      m_security_ctx.change_security_context(thd,
                                             &m_definer_user, &m_definer_host,
                                             &m_db, save_ctx))
  {
    return true;
  }

  /*
    If we changed context to run as another user, we need to check the
    access right for the new context again as someone may have revoked
    the right to use the procedure from this user.
  */

  if (*save_ctx &&
      check_routine_access(thd, EXECUTE_ACL, m_db.str, m_name.str,
                           m_type == SP_TYPE_PROCEDURE, false))
  {
    m_security_ctx.restore_security_context(thd, *save_ctx);
    *save_ctx= NULL;
    return true;
  }

<<<<<<< HEAD
  return false;
=======
    if (! thd->in_sub_stmt)
    {
      if (thd->transaction_rollback_request)
      {
        trans_rollback_implicit(thd);
        thd->mdl_context.release_transactional_locks();
      }
      else if (! thd->in_multi_stmt_transaction_mode())
        thd->mdl_context.release_transactional_locks();
      else
        thd->mdl_context.release_statement_locks();
    }
  }

  if (m_lex->query_tables_own_last)
  {
    /*
      We've entered and left prelocking mode when executing statement
      stored in m_lex. 
      m_lex->query_tables(->next_global)* list now has a 'tail' - a list
      of tables that are added for prelocking. (If this is the first
      execution, the 'tail' was added by open_tables(), otherwise we've
      attached it above in this function).
      Now we'll save the 'tail', and detach it.
    */
    lex_query_tables_own_last= m_lex->query_tables_own_last;
    prelocking_tables= *lex_query_tables_own_last;
    *lex_query_tables_own_last= NULL;
    m_lex->mark_as_requiring_prelocking(NULL);
  }
  thd->rollback_item_tree_changes();
  /*
    Update the state of the active arena if no errors on
    open_tables stage.
  */
  if (!res || !thd->is_error() ||
      (thd->stmt_da->sql_errno() != ER_CANT_REOPEN_TABLE &&
       thd->stmt_da->sql_errno() != ER_NO_SUCH_TABLE &&
       thd->stmt_da->sql_errno() != ER_UPDATE_TABLE_USED))
    thd->stmt_arena->state= Query_arena::STMT_EXECUTED;

  /*
    Merge here with the saved parent's values
    what is needed from the substatement gained
  */
  thd->transaction.stmt.modified_non_trans_table |= parent_modified_non_trans_table;
  /*
    Unlike for PS we should not call Item's destructors for newly created
    items after execution of each instruction in stored routine. This is
    because SP often create Item (like Item_int, Item_string etc...) when
    they want to store some value in local variable, pass return value and
    etc... So their life time should be longer than one instruction.

    cleanup_items() is called in sp_head::execute()
  */
  DBUG_RETURN(res || thd->is_error());
}


/*
  sp_instr class functions
*/

int sp_instr::exec_open_and_lock_tables(THD *thd, TABLE_LIST *tables)
{
  int result;

  /*
    Check whenever we have access to tables for this statement
    and open and lock them before executing instructions core function.
  */
  if (check_table_access(thd, SELECT_ACL, tables, FALSE, UINT_MAX, FALSE)
      || open_and_lock_tables(thd, tables, TRUE, 0))
    result= -1;
  else
    result= 0;

  return result;
}

uint sp_instr::get_cont_dest()
{
  return (m_ip+1);
}


int sp_instr::exec_core(THD *thd, uint *nextp)
{
  DBUG_ASSERT(0);
  return 0;
}

/*
  sp_instr_stmt class functions
*/

int
sp_instr_stmt::execute(THD *thd, uint *nextp)
{
  int res;
  DBUG_ENTER("sp_instr_stmt::execute");
  DBUG_PRINT("info", ("command: %d", m_lex_keeper.sql_command()));

  const CSET_STRING query_backup= thd->query_string;
#if defined(ENABLED_PROFILING)
  /* This s-p instr is profilable and will be captured. */
  thd->profiling.set_query_source(m_query.str, m_query.length);
#endif
  if (!(res= alloc_query(thd, m_query.str, m_query.length)) &&
      !(res=subst_spvars(thd, this, &m_query)))
  {
    /*
      (the order of query cache and subst_spvars calls is irrelevant because
      queries with SP vars can't be cached)
    */
    if (unlikely((thd->variables.option_bits & OPTION_LOG_OFF)==0))
      general_log_write(thd, COM_QUERY, thd->query(), thd->query_length());

    if (query_cache_send_result_to_client(thd, thd->query(),
                                          thd->query_length()) <= 0)
    {
      res= m_lex_keeper.reset_lex_and_exec_core(thd, nextp, FALSE, this);

      if (thd->stmt_da->is_eof())
      {
        /* Finalize server status flags after executing a statement. */
        thd->update_server_status();

        thd->protocol->end_statement();
      }

      query_cache_end_of_result(thd);

      if (!res && unlikely(thd->enable_slow_log))
        log_slow_statement(thd);
    }
    else
      *nextp= m_ip+1;
    thd->set_query(query_backup);
    thd->query_name_consts= 0;

    if (!thd->is_error())
      thd->stmt_da->reset_diagnostics_area();
  }
  DBUG_RETURN(res || thd->is_error());
}


void
sp_instr_stmt::print(String *str)
{
  uint i, len;

  /* stmt CMD "..." */
  if (str->reserve(SP_STMT_PRINT_MAXLEN+SP_INSTR_UINT_MAXLEN+8))
    return;
  str->qs_append(STRING_WITH_LEN("stmt "));
  str->qs_append((uint)m_lex_keeper.sql_command());
  str->qs_append(STRING_WITH_LEN(" \""));
  len= m_query.length;
  /*
    Print the query string (but not too much of it), just to indicate which
    statement it is.
  */
  if (len > SP_STMT_PRINT_MAXLEN)
    len= SP_STMT_PRINT_MAXLEN-3;
  /* Copy the query string and replace '\n' with ' ' in the process */
  for (i= 0 ; i < len ; i++)
  {
    char c= m_query.str[i];
    if (c == '\n')
      c= ' ';
    str->qs_append(c);
  }
  if (m_query.length > SP_STMT_PRINT_MAXLEN)
    str->qs_append(STRING_WITH_LEN("...")); /* Indicate truncated string */
  str->qs_append('"');
}


int
sp_instr_stmt::exec_core(THD *thd, uint *nextp)
{
  MYSQL_QUERY_EXEC_START(thd->query(),
                         thd->thread_id,
                         (char *) (thd->db ? thd->db : ""),
                         &thd->security_ctx->priv_user[0],
                         (char *)thd->security_ctx->host_or_ip,
                         3);
  int res= mysql_execute_command(thd);
  MYSQL_QUERY_EXEC_DONE(res);
  *nextp= m_ip+1;
  return res;
}


/*
  sp_instr_set class functions
*/

int
sp_instr_set::execute(THD *thd, uint *nextp)
{
  DBUG_ENTER("sp_instr_set::execute");
  DBUG_PRINT("info", ("offset: %u", m_offset));

  DBUG_RETURN(m_lex_keeper.reset_lex_and_exec_core(thd, nextp, TRUE, this));
}


int
sp_instr_set::exec_core(THD *thd, uint *nextp)
{
  int res= thd->spcont->set_variable(thd, m_offset, &m_value);

  if (res)
  {
    /* Failed to evaluate the value. Reset the variable to NULL. */

    if (thd->spcont->set_variable(thd, m_offset, 0))
    {
      /* If this also failed, let's abort. */
      my_error(ER_OUT_OF_RESOURCES, MYF(ME_FATALERROR));
    }
  }

  *nextp = m_ip+1;
  return res;
>>>>>>> b07ec61f
}
#endif // ! NO_EMBEDDED_ACCESS_CHECKS


///////////////////////////////////////////////////////////////////////////
// sp_parser_data implementation.
///////////////////////////////////////////////////////////////////////////


void sp_parser_data::start_parsing_sp_body(THD *thd, sp_head *sp)
{
  m_saved_memroot= thd->mem_root;
  m_saved_free_list= thd->free_list;

  thd->mem_root= sp->get_persistent_mem_root();
  thd->free_list= NULL;
}


bool sp_parser_data::add_backpatch_entry(sp_branch_instr *i,
                                         sp_label *label)
{
  Backpatch_info *bp= (Backpatch_info *)sql_alloc(sizeof(Backpatch_info));

  if (!bp)
    return true;

  bp->label= label;
  bp->instr= i;
  return m_backpatch.push_front(bp);
}


void sp_parser_data::do_backpatch(sp_label *label, uint dest)
{
  Backpatch_info *bp;
  List_iterator_fast<Backpatch_info> li(m_backpatch);

  while ((bp= li++))
  {
    if (bp->label == label)
      bp->instr->backpatch(dest);
  }
}


bool sp_parser_data::add_cont_backpatch_entry(sp_lex_branch_instr *i)
{
  i->set_cont_dest(m_cont_level);
  return m_cont_backpatch.push_front(i);
}


void sp_parser_data::do_cont_backpatch(uint dest)
{
  sp_lex_branch_instr *i;

  while ((i= m_cont_backpatch.head()) && i->get_cont_dest() == m_cont_level)
  {
    i->set_cont_dest(dest);
    m_cont_backpatch.pop();
  }

  --m_cont_level;
}


void sp_parser_data::process_new_sp_instr(THD* thd, sp_instr *i)
{
  /*
    thd->free_list should be cleaned here because it's implicitly expected
    that that process_new_sp_instr() (called from sp_head::add_instr) is
    called as the last action after parsing the SP-instruction's SQL query.

    Thus, at this point thd->free_list contains all Item-objects, created for
    this SP-instruction.

    Next SP-instruction should start its own free-list from the scratch.
  */

  i->free_list= thd->free_list;

  thd->free_list= NULL;
}<|MERGE_RESOLUTION|>--- conflicted
+++ resolved
@@ -1,9 +1,5 @@
 /*
-<<<<<<< HEAD
-   Copyright (c) 2002, 2012, Oracle and/or its affiliates. All rights reserved.
-=======
    Copyright (c) 2002, 2013, Oracle and/or its affiliates. All rights reserved.
->>>>>>> b07ec61f
 
    This program is free software; you can redistribute it and/or modify
    it under the terms of the GNU General Public License as published by
@@ -1985,238 +1981,7 @@
     return true;
   }
 
-<<<<<<< HEAD
   return false;
-=======
-    if (! thd->in_sub_stmt)
-    {
-      if (thd->transaction_rollback_request)
-      {
-        trans_rollback_implicit(thd);
-        thd->mdl_context.release_transactional_locks();
-      }
-      else if (! thd->in_multi_stmt_transaction_mode())
-        thd->mdl_context.release_transactional_locks();
-      else
-        thd->mdl_context.release_statement_locks();
-    }
-  }
-
-  if (m_lex->query_tables_own_last)
-  {
-    /*
-      We've entered and left prelocking mode when executing statement
-      stored in m_lex. 
-      m_lex->query_tables(->next_global)* list now has a 'tail' - a list
-      of tables that are added for prelocking. (If this is the first
-      execution, the 'tail' was added by open_tables(), otherwise we've
-      attached it above in this function).
-      Now we'll save the 'tail', and detach it.
-    */
-    lex_query_tables_own_last= m_lex->query_tables_own_last;
-    prelocking_tables= *lex_query_tables_own_last;
-    *lex_query_tables_own_last= NULL;
-    m_lex->mark_as_requiring_prelocking(NULL);
-  }
-  thd->rollback_item_tree_changes();
-  /*
-    Update the state of the active arena if no errors on
-    open_tables stage.
-  */
-  if (!res || !thd->is_error() ||
-      (thd->stmt_da->sql_errno() != ER_CANT_REOPEN_TABLE &&
-       thd->stmt_da->sql_errno() != ER_NO_SUCH_TABLE &&
-       thd->stmt_da->sql_errno() != ER_UPDATE_TABLE_USED))
-    thd->stmt_arena->state= Query_arena::STMT_EXECUTED;
-
-  /*
-    Merge here with the saved parent's values
-    what is needed from the substatement gained
-  */
-  thd->transaction.stmt.modified_non_trans_table |= parent_modified_non_trans_table;
-  /*
-    Unlike for PS we should not call Item's destructors for newly created
-    items after execution of each instruction in stored routine. This is
-    because SP often create Item (like Item_int, Item_string etc...) when
-    they want to store some value in local variable, pass return value and
-    etc... So their life time should be longer than one instruction.
-
-    cleanup_items() is called in sp_head::execute()
-  */
-  DBUG_RETURN(res || thd->is_error());
-}
-
-
-/*
-  sp_instr class functions
-*/
-
-int sp_instr::exec_open_and_lock_tables(THD *thd, TABLE_LIST *tables)
-{
-  int result;
-
-  /*
-    Check whenever we have access to tables for this statement
-    and open and lock them before executing instructions core function.
-  */
-  if (check_table_access(thd, SELECT_ACL, tables, FALSE, UINT_MAX, FALSE)
-      || open_and_lock_tables(thd, tables, TRUE, 0))
-    result= -1;
-  else
-    result= 0;
-
-  return result;
-}
-
-uint sp_instr::get_cont_dest()
-{
-  return (m_ip+1);
-}
-
-
-int sp_instr::exec_core(THD *thd, uint *nextp)
-{
-  DBUG_ASSERT(0);
-  return 0;
-}
-
-/*
-  sp_instr_stmt class functions
-*/
-
-int
-sp_instr_stmt::execute(THD *thd, uint *nextp)
-{
-  int res;
-  DBUG_ENTER("sp_instr_stmt::execute");
-  DBUG_PRINT("info", ("command: %d", m_lex_keeper.sql_command()));
-
-  const CSET_STRING query_backup= thd->query_string;
-#if defined(ENABLED_PROFILING)
-  /* This s-p instr is profilable and will be captured. */
-  thd->profiling.set_query_source(m_query.str, m_query.length);
-#endif
-  if (!(res= alloc_query(thd, m_query.str, m_query.length)) &&
-      !(res=subst_spvars(thd, this, &m_query)))
-  {
-    /*
-      (the order of query cache and subst_spvars calls is irrelevant because
-      queries with SP vars can't be cached)
-    */
-    if (unlikely((thd->variables.option_bits & OPTION_LOG_OFF)==0))
-      general_log_write(thd, COM_QUERY, thd->query(), thd->query_length());
-
-    if (query_cache_send_result_to_client(thd, thd->query(),
-                                          thd->query_length()) <= 0)
-    {
-      res= m_lex_keeper.reset_lex_and_exec_core(thd, nextp, FALSE, this);
-
-      if (thd->stmt_da->is_eof())
-      {
-        /* Finalize server status flags after executing a statement. */
-        thd->update_server_status();
-
-        thd->protocol->end_statement();
-      }
-
-      query_cache_end_of_result(thd);
-
-      if (!res && unlikely(thd->enable_slow_log))
-        log_slow_statement(thd);
-    }
-    else
-      *nextp= m_ip+1;
-    thd->set_query(query_backup);
-    thd->query_name_consts= 0;
-
-    if (!thd->is_error())
-      thd->stmt_da->reset_diagnostics_area();
-  }
-  DBUG_RETURN(res || thd->is_error());
-}
-
-
-void
-sp_instr_stmt::print(String *str)
-{
-  uint i, len;
-
-  /* stmt CMD "..." */
-  if (str->reserve(SP_STMT_PRINT_MAXLEN+SP_INSTR_UINT_MAXLEN+8))
-    return;
-  str->qs_append(STRING_WITH_LEN("stmt "));
-  str->qs_append((uint)m_lex_keeper.sql_command());
-  str->qs_append(STRING_WITH_LEN(" \""));
-  len= m_query.length;
-  /*
-    Print the query string (but not too much of it), just to indicate which
-    statement it is.
-  */
-  if (len > SP_STMT_PRINT_MAXLEN)
-    len= SP_STMT_PRINT_MAXLEN-3;
-  /* Copy the query string and replace '\n' with ' ' in the process */
-  for (i= 0 ; i < len ; i++)
-  {
-    char c= m_query.str[i];
-    if (c == '\n')
-      c= ' ';
-    str->qs_append(c);
-  }
-  if (m_query.length > SP_STMT_PRINT_MAXLEN)
-    str->qs_append(STRING_WITH_LEN("...")); /* Indicate truncated string */
-  str->qs_append('"');
-}
-
-
-int
-sp_instr_stmt::exec_core(THD *thd, uint *nextp)
-{
-  MYSQL_QUERY_EXEC_START(thd->query(),
-                         thd->thread_id,
-                         (char *) (thd->db ? thd->db : ""),
-                         &thd->security_ctx->priv_user[0],
-                         (char *)thd->security_ctx->host_or_ip,
-                         3);
-  int res= mysql_execute_command(thd);
-  MYSQL_QUERY_EXEC_DONE(res);
-  *nextp= m_ip+1;
-  return res;
-}
-
-
-/*
-  sp_instr_set class functions
-*/
-
-int
-sp_instr_set::execute(THD *thd, uint *nextp)
-{
-  DBUG_ENTER("sp_instr_set::execute");
-  DBUG_PRINT("info", ("offset: %u", m_offset));
-
-  DBUG_RETURN(m_lex_keeper.reset_lex_and_exec_core(thd, nextp, TRUE, this));
-}
-
-
-int
-sp_instr_set::exec_core(THD *thd, uint *nextp)
-{
-  int res= thd->spcont->set_variable(thd, m_offset, &m_value);
-
-  if (res)
-  {
-    /* Failed to evaluate the value. Reset the variable to NULL. */
-
-    if (thd->spcont->set_variable(thd, m_offset, 0))
-    {
-      /* If this also failed, let's abort. */
-      my_error(ER_OUT_OF_RESOURCES, MYF(ME_FATALERROR));
-    }
-  }
-
-  *nextp = m_ip+1;
-  return res;
->>>>>>> b07ec61f
 }
 #endif // ! NO_EMBEDDED_ACCESS_CHECKS
 
