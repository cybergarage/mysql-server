--- conflicted
+++ resolved
@@ -1064,11 +1064,7 @@
 %endif
 
 %changelog
-<<<<<<< HEAD
-* Mon Mar 14 2015 Georgi Kodinov <georgi.kodinov@oracle.com> - 5.7.13-1
-=======
-* Mon Mar 14 2016 Georgi Kodinov <georgi.kodinov@oracle.com> - 5.6.31-1
->>>>>>> 55891333
+* Mon Mar 14 2016 Georgi Kodinov <georgi.kodinov@oracle.com> - 5.7.13-1
 - Add test_udf_services.so plugin
 
 * Fri Feb 5 2016 Balasubramanian Kandasamy <balasubramanian.kandasamy@oracle.com> - 5.7.12-1
