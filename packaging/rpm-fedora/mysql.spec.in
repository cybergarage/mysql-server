# Copyright (c) 2000, 2018, Oracle and/or its affiliates. All rights reserved.
#
# This program is free software; you can redistribute it and/or modify
# it under the terms of the GNU General Public License, version 2.0,
# as published by the Free Software Foundation.
#
# This program is also distributed with certain software (including
# but not limited to OpenSSL) that is licensed under separate terms,
# as designated in a particular file or component or in included license
# documentation.  The authors of MySQL hereby grant you an additional
# permission to link the program and your derivative works with the
# separately licensed software that they have included with MySQL.
#
# This program is distributed in the hope that it will be useful,
# but WITHOUT ANY WARRANTY; without even the implied warranty of
# MERCHANTABILITY or FITNESS FOR A PARTICULAR PURPOSE.  See the
# GNU General Public License, version 2.0, for more details.
#
# You should have received a copy of the GNU General Public License
# along with this program; if not, write to the Free Software
# Foundation, Inc., 51 Franklin St, Fifth Floor, Boston, MA 02110-1301  USA

# NOTE: "vendor" is used in upgrade/downgrade check, so you can't
# change these, has to be exactly as is.

%global mysql_vendor Oracle and/or its affiliates
%global mysqldatadir /var/lib/mysql

# By default, a build will include the bundeled "yaSSL" library for SSL.
%{?with_ssl: %global ssl_option -DWITH_SSL=%{with_ssl}}

# Regression tests may take a long time, override the default to skip them
%{!?runselftest:%global runselftest 1}

%{!?with_debuginfo:              %global nodebuginfo 1}
%{!?product_suffix:              %global product_suffix community}
%{!?feature_set:                 %global feature_set community}
%{!?compilation_comment_release: %global compilation_comment_release MySQL Community Server - (GPL)}
%{!?compilation_comment_debug:   %global compilation_comment_debug MySQL Community Server - Debug (GPL)}
%{!?src_base:                    %global src_base mysql}

%if 0%{?fedora} < 27
%global compatver             5.6.37
%global compatlib             18
%global compatsrc             https://cdn.mysql.com/Downloads/MySQL-5.6/mysql-%{compatver}.tar.gz
%endif

%global src_dir               %{src_base}-%{version}%{?milestone:-%{milestone}}

# No debuginfo for now
%if 0%{?nodebuginfo}
%global _enable_debug_package 0
%global debug_package         %{nil}
%global __os_install_post     /usr/lib/rpm/brp-compress %{nil}
%endif

%global license_files_server  %{src_dir}/LICENSE %{src_dir}/README

%if 0%{?commercial}
%global license_type          Commercial
%else
%global license_type          GPLv2
%endif

%global min                   8.0.0

Name:           mysql-%{product_suffix}
Summary:        A very fast and reliable SQL database server
Group:          Applications/Databases
Version:        @MYSQL_NO_DASH_VERSION@
Release:        0.1%{?milestone:.%{milestone}}%{?dist}
License:        Copyright (c) 2000, @MYSQL_COPYRIGHT_YEAR@, %{mysql_vendor}. All rights reserved. Under %{?license_type} license as shown in the Description field.
Source0:        https://cdn.mysql.com/Downloads/MySQL-@MYSQL_BASE_VERSION@/%{src_dir}.tar.gz
Source1:        https://downloads.sourceforge.net/boost/@BOOST_PACKAGE_NAME@.tar.bz2
%if 0%{?compatlib}
Source2:        %{compatsrc}
%endif
URL:            http://www.mysql.com/
Packager:       MySQL Release Engineering <mysql-build@oss.oracle.com>
Vendor:         %{mysql_vendor}
BuildRequires:  cmake
BuildRequires:  perl
BuildRequires:  perl(Carp)
BuildRequires:  perl(Config)
BuildRequires:  perl(Cwd)
BuildRequires:  perl(Data::Dumper)
BuildRequires:  perl(English)
BuildRequires:  perl(Errno)
BuildRequires:  perl(Exporter)
BuildRequires:  perl(Fcntl)
BuildRequires:  perl(File::Basename)
BuildRequires:  perl(File::Copy)
BuildRequires:  perl(File::Find)
BuildRequires:  perl(File::Path)
BuildRequires:  perl(File::Spec)
BuildRequires:  perl(File::Spec::Functions)
BuildRequires:  perl(File::Temp)
BuildRequires:  perl(Getopt::Long)
BuildRequires:  perl(IO::File)
BuildRequires:  perl(IO::Handle)
BuildRequires:  perl(IO::Pipe)
BuildRequires:  perl(IO::Select)
BuildRequires:  perl(IO::Socket)
BuildRequires:  perl(IO::Socket::INET)
BuildRequires:  perl(JSON)
BuildRequires:  perl(Memoize)
BuildRequires:  perl(POSIX)
BuildRequires:  perl(Sys::Hostname)
BuildRequires:  perl(Time::HiRes)
BuildRequires:  perl(Time::localtime)
%if 0%{?fedora} > 24
BuildRequires:  perl-generators
%endif
BuildRequires:  time
BuildRequires:  cyrus-sasl-devel
BuildRequires:  libaio-devel
BuildRequires:  mecab-devel
BuildRequires:  multilib-rpm-config
BuildRequires:  ncurses-devel
BuildRequires:  numactl-devel
BuildRequires:  openldap-devel
BuildRequires:  openssl-devel
BuildRequires:  zlib-devel
BuildRequires:  systemd
BuildRequires:  pkgconfig(systemd)

# For rpm => 4.9 only: https://fedoraproject.org/wiki/Packaging:AutoProvidesAndRequiresFiltering
%global __requires_exclude ^perl\\((hostnames|lib::mtr|lib::v1|mtr_|My::)
%global __provides_exclude_from ^(/usr/share/(mysql|mysql-test)/.*|%{_libdir}/mysql/plugin/.*\\.so)$

%description
The MySQL(TM) software delivers a very fast, multi-threaded, multi-user,
and robust SQL (Structured Query Language) database server. MySQL Server
is intended for mission-critical, heavy-load production systems as well
as for embedding into mass-deployed software. MySQL is a trademark of
%{mysql_vendor}

The MySQL software has Dual Licensing, which means you can use the MySQL
software free of charge under the GNU General Public License
(http://www.gnu.org/licenses/). You can also purchase commercial MySQL
licenses from %{mysql_vendor} if you do not wish to be bound by the terms of
the GPL. See the chapter "Licensing and Support" in the manual for
further info.

The MySQL web site (http://www.mysql.com/) provides the latest
news and information about the MySQL software. Also please see the
documentation and the manual for more information.

%package        server
Summary:        A very fast and reliable SQL database server
Group:          Applications/Databases
Requires:       coreutils
Requires:       grep
Requires:       procps
Requires:       shadow-utils
Requires:       net-tools
Requires:       mecab-ipadic
%if 0%{?commercial}
Obsoletes:      mysql-commercial-bench < 5.7.8
Obsoletes:      mysql-community-server < %{version}-%{release}
Requires:       mysql-commercial-client%{?_isa} >= %{min}
Requires:       mysql-commercial-common%{?_isa} = %{version}-%{release}
%else
Requires:       mysql-community-client%{?_isa} >= %{min}
Requires:       mysql-community-common%{?_isa} = %{version}-%{release}
%endif
Obsoletes:      mysql-community-bench < 5.7.8
Obsoletes:      mysql-community-embedded < 8.0.1
Obsoletes:      mysql-community-embedded-devel < 8.0.1
Obsoletes:      community-mysql-bench
Obsoletes:      mysql-bench
Obsoletes:      mariadb-bench
Obsoletes:      mariadb-server
Obsoletes:      mariadb-server-utils
Obsoletes:      mariadb-galera-server
Obsoletes:      mariadb-server-galera
Obsoletes:      community-mysql-server < %{version}-%{release}
Obsoletes:      mysql-server < %{version}-%{release}
%if 0%{?compatlib}
%else
Obsoletes:      mysql-community-embedded-compat < 8.0.3
Obsoletes:      mysql-community-libs-compat < 8.0.4
%endif
Provides:       mysql-server = %{version}-%{release}
Provides:       mysql-server%{?_isa} = %{version}-%{release}
Provides:       mysql-compat-server = %{version}-%{release}
Provides:       mysql-compat-server%{?_isa} = %{version}-%{release}
Requires(post):   systemd
Requires(preun):  systemd
Requires(postun): systemd

%description    server
The MySQL(TM) software delivers a very fast, multi-threaded, multi-user,
and robust SQL (Structured Query Language) database server. MySQL Server
is intended for mission-critical, heavy-load production systems as well
as for embedding into mass-deployed software. MySQL is a trademark of
%{mysql_vendor}

The MySQL software has Dual Licensing, which means you can use the MySQL
software free of charge under the GNU General Public License
(http://www.gnu.org/licenses/). You can also purchase commercial MySQL
licenses from %{mysql_vendor} if you do not wish to be bound by the terms of
the GPL. See the chapter "Licensing and Support" in the manual for
further info.

The MySQL web site (http://www.mysql.com/) provides the latest news and
information about the MySQL software.  Also please see the documentation
and the manual for more information.

This package includes the MySQL server binary as well as related utilities
to run and administer a MySQL server.

%package        client
Summary:        MySQL database client applications and tools
Group:          Applications/Databases
%if 0%{?commercial}
Obsoletes:      mysql-community-client < %{version}-%{release}
Requires:       mysql-commercial-libs%{?_isa} >= %{min}
%else
Requires:       mysql-community-libs%{?_isa} >= %{min}
%endif
Obsoletes:      mariadb
Obsoletes:      community-mysql < %{version}-%{release}
Obsoletes:      mysql < %{version}-%{release}
Provides:       mysql = %{version}-%{release}
Provides:       mysql%{?_isa} = %{version}-%{release}

%description    client
This package contains the standard MySQL clients and administration
tools.

%package        common
Summary:        MySQL database common files for server and client libs
Group:          Applications/Databases
%if 0%{?commercial}
Obsoletes:      mysql-community-common < %{version}-%{release}
%endif
%if 0%{?compatlib}
Obsoletes:      mariadb-common
Obsoletes:      mariadb-errmsg
%endif # compatlib
Obsoletes:      mariadb-config
Obsoletes:      community-mysql-common < %{version}-%{release}
Obsoletes:      community-mysql-errmsg < %{version}-%{release}
Obsoletes:      mysql-common < %{version}-%{release}
Provides:       mysql-common = %{version}-%{release}
Provides:       mysql-common%{?_isa} = %{version}-%{release}

%description    common
This packages contains common files needed by MySQL client library and
MySQL database server.


%package        test
Summary:        Test suite for the MySQL database server
Group:          Applications/Databases
Requires:       perl(Carp)
Requires:       perl(Config)
Requires:       perl(Cwd)
Requires:       perl(Data::Dumper)
Requires:       perl(English)
Requires:       perl(Errno)
Requires:       perl(Exporter)
Requires:       perl(Fcntl)
Requires:       perl(File::Basename)
Requires:       perl(File::Copy)
Requires:       perl(File::Find)
Requires:       perl(File::Path)
Requires:       perl(File::Spec)
Requires:       perl(File::Spec::Functions)
Requires:       perl(File::Temp)
Requires:       perl(Getopt::Long)
Requires:       perl(IO::File)
Requires:       perl(IO::Handle)
Requires:       perl(IO::Pipe)
Requires:       perl(IO::Select)
Requires:       perl(IO::Socket)
Requires:       perl(IO::Socket::INET)
Requires:       perl(JSON)
Requires:       perl(Memoize)
Requires:       perl(POSIX)
Requires:       perl(Sys::Hostname)
Requires:       perl(Time::HiRes)
Requires:       perl(Time::localtime)
%if 0%{?commercial}
Requires:       mysql-commercial-server%{?_isa} >= %{min}
Obsoletes:      mysql-community-test < %{version}-%{release}
%else
Requires:       mysql-community-server%{?_isa} >= %{min}
%endif
Obsoletes:      mariadb-test
Obsoletes:      community-mysql-test < %{version}-%{release}
Obsoletes:      mysql-test < %{version}-%{release}
Provides:       mysql-test = %{version}-%{release}
Provides:       mysql-test%{?_isa} = %{version}-%{release}

%description    test
This package contains the MySQL regression test suite for MySQL
database server.

%package        devel
Summary:        Development header files and libraries for MySQL database client applications
Group:          Applications/Databases
%if 0%{?commercial}
Obsoletes:      mysql-community-devel < %{version}-%{release}
Requires:       mysql-commercial-libs%{?_isa} >= %{min}
%else
Requires:       mysql-community-libs%{?_isa} >= %{min}
%endif
Obsoletes:      mariadb-devel
Obsoletes:      mariadb-connector-c-devel
Obsoletes:      community-mysql-devel < %{version}-%{release}
Obsoletes:      mysql-devel < %{version}-%{release}
Provides:       mysql-devel = %{version}-%{release}
Provides:       mysql-devel%{?_isa} = %{version}-%{release}

%description    devel
This package contains the development header files and libraries necessary
to develop MySQL client applications.

%package        libs
Summary:        Shared libraries for MySQL database client applications
Group:          Applications/Databases
%if 0%{?commercial}
Obsoletes:      mysql-community-libs < %{version}-%{release}
Requires:       mysql-commercial-common%{?_isa} >= %{min}
%else
Requires:       mysql-community-common%{?_isa} >= %{min}
%endif
%if 0%{?compatlib}
Obsoletes:      mariadb-libs
%endif # compatlib
Obsoletes:      community-mysql-libs < %{version}-%{release}
Obsoletes:      mysql-libs < %{version}-%{release}
Provides:       mysql-libs = %{version}-%{release}
Provides:       mysql-libs%{?_isa} = %{version}-%{release}

%description    libs
This package contains the shared libraries for MySQL client
applications.

%if 0%{?compatlib}
%package        libs-compat
Summary:        Shared compat libraries for MySQL %{compatver} database client applications
Group:          Applications/Databases
Obsoletes:      mysql-libs-compat < %{version}-%{release}
Obsoletes:      mariadb-libs
Provides:       mysql-libs-compat = %{version}-%{release}
Provides:       mysql-libs-compat%{?_isa} = %{version}-%{release}
%if 0%{?commercial}
Obsoletes:      mysql-community-libs-compat < %{version}-%{release}
Requires:       mysql-commercial-libs%{?_isa} >= %{min}
%else
Requires:       mysql-community-libs%{?_isa} >= %{min}
%endif

%description    libs-compat
This package contains the shared compat libraries for MySQL %{compatver} client
applications.
%endif # compatlib

%if 0%{?compatlib}
%package        embedded-compat
Summary:        MySQL embedded compat library
Group:          Applications/Databases
%if 0%{?commercial}
Obsoletes:      mysql-community-embedded-compat < %{version}-%{release}
Requires:       mysql-commercial-common%{?_isa} >= %{min}
%else
Requires:       mysql-community-common%{?_isa} >= %{min}
%endif
Obsoletes:      mysql-embedded < %{version}-%{release}
Obsoletes:      mysql-embedded-devel < %{version}-%{release}
Obsoletes:      community-mysql-embedded < %{version}-%{release}
Obsoletes:      community-mysql-embedded-devel < %{version}-%{release}
Obsoletes:      mariadb-embedded
Obsoletes:      mariadb-embedded-devel

%description    embedded-compat
This package contains the MySQL server as an embedded library with
compatibility for applications using version %{compatlib} of the library.
%endif # compatlib

%prep
%if 0%{?compatlib}
%setup -q -T -a 0 -a 1 -a 2 -c -n %{src_dir}
%else
%setup -q -T -a 0 -a 1 -c -n %{src_dir}
%endif # 0%{?compatlib}


%build
# Fail quickly and obviously if user tries to build as root
%if 0%{?runselftest}
if [ "x$(id -u)" = "x0" ] ; then
   echo "The MySQL regression tests may fail if run as root."
   echo "If you really need to build the RPM as root, use"
   echo "--define='runselftest 0' to skip the regression tests."
   exit 1
fi
%endif

# Build compat libs
%if 0%{?compatlib}
(
  pushd mysql-%{compatver}
  mkdir build && pushd build
  cmake .. \
           -DBUILD_CONFIG=mysql_release \
           -DINSTALL_LAYOUT=RPM \
           -DCMAKE_BUILD_TYPE=RelWithDebInfo \
           -DCMAKE_C_FLAGS="%{optflags}" \
           -DCMAKE_CXX_FLAGS="%{optflags}" \
           -DWITH_INNODB_MEMCACHED=0 \
           -DINSTALL_LIBDIR="%{_lib}/mysql" \
           -DINSTALL_PLUGINDIR="%{_lib}/mysql/plugin" \
           -DINSTALL_SQLBENCHDIR=share \
           -DWITH_SYMVER16=1 \
           -DMYSQL_UNIX_ADDR="%{mysqldatadir}/mysql.sock" \
           -DFEATURE_SET="%{feature_set}" \
           -DWITH_EMBEDDED_SERVER=1 \
           -DWITH_EMBEDDED_SHARED_LIBRARY=1 \
           -DWITH_SSL=bundled \
           -DCOMPILATION_COMMENT="%{compilation_comment_release}" \
           -DMYSQL_SERVER_SUFFIX="%{?server_suffix}"
  echo BEGIN_NORMAL_CONFIG ; egrep '^#define' include/config.h ; echo END_NORMAL_CONFIG
  make %{?_smp_mflags} VERBOSE=1
)
%endif # compatlib

# Build debug versions of mysqld
mkdir debug
(
  cd debug
  # Attempt to remove any optimisation flags from the debug build
  optflags=$(echo "%{optflags}" | sed -e 's/-O2 / /' -e 's/-Wp,-D_FORTIFY_SOURCE=2/ /')
  cmake ../%{src_dir} \
           -DBUILD_CONFIG=mysql_release \
           -DINSTALL_LAYOUT=RPM \
           -DCMAKE_BUILD_TYPE=Debug \
           -DMYSQL_MAINTAINER_MODE=0 \
           -DTMPDIR=/var/tmp \
           -DWITH_BOOST=.. \
           -DWITH_MECAB=system \
           -DCMAKE_C_FLAGS="$optflags" \
           -DCMAKE_CXX_FLAGS="$optflags" \
           -DWITH_SYSTEMD=1 \
%if 0%{?ndb_nodejs_path:1}
           -DNDB_NODEJS_PATH=%{ndb_nodejs_path} \
%endif
%if 0%{?ndb_nodejs_extras_path:1}
           -DNDB_NODEJS_EXTRAS_PATH=%{ndb_nodejs_extras_path} \
%endif
%if 0%{?with_meb:1}
           -DWITH_MEB=1 \
%endif
           -DWITH_INNODB_MEMCACHED=1 \
           -DINSTALL_LIBDIR="%{_lib}/mysql" \
           -DINSTALL_PLUGINDIR="%{_lib}/mysql/plugin/debug" \
           -DMYSQL_UNIX_ADDR="%{mysqldatadir}/mysql.sock" \
           -DMYSQLX_UNIX_ADDR="/var/run/mysqld/mysqlx.sock" \
           -DFEATURE_SET="%{feature_set}" \
           -DWITH_NUMA=ON \
           %{?ssl_option} \
           -DCOMPILATION_COMMENT="%{compilation_comment_debug}" \
           -DMYSQL_SERVER_SUFFIX="%{?server_suffix}"
  echo BEGIN_DEBUG_CONFIG ; egrep '^#define' include/config.h ; echo END_DEBUG_CONFIG
  make %{?_smp_mflags} VERBOSE=1
)

# Build full release
mkdir release
(
  cd release
  cmake ../%{src_dir} \
           -DBUILD_CONFIG=mysql_release \
           -DINSTALL_LAYOUT=RPM \
           -DCMAKE_BUILD_TYPE=RelWithDebInfo \
           -DTMPDIR=/var/tmp \
           -DWITH_BOOST=.. \
           -DWITH_MECAB=system \
           -DCMAKE_C_FLAGS="%{optflags}" \
           -DCMAKE_CXX_FLAGS="%{optflags}" \
           -DWITH_SYSTEMD=1 \
%if 0%{?ndb_nodejs_path:1}
           -DNDB_NODEJS_PATH=%{ndb_nodejs_path} \
%endif
%if 0%{?ndb_nodejs_extras_path:1}
           -DNDB_NODEJS_EXTRAS_PATH=%{ndb_nodejs_extras_path} \
%endif
%if 0%{?with_meb:1}
           -DWITH_MEB=1 \
%endif
           -DWITH_INNODB_MEMCACHED=1 \
           -DINSTALL_LIBDIR="%{_lib}/mysql" \
           -DINSTALL_PLUGINDIR="%{_lib}/mysql/plugin" \
           -DMYSQL_UNIX_ADDR="%{mysqldatadir}/mysql.sock" \
           -DMYSQLX_UNIX_ADDR="/var/run/mysqld/mysqlx.sock" \
           -DFEATURE_SET="%{feature_set}" \
           -DWITH_NUMA=ON \
           %{?ssl_option} \
           -DCOMPILATION_COMMENT="%{compilation_comment_release}" \
           -DMYSQL_SERVER_SUFFIX="%{?server_suffix}"
  echo BEGIN_NORMAL_CONFIG ; egrep '^#define' include/config.h ; echo END_NORMAL_CONFIG
  make %{?_smp_mflags} VERBOSE=1
)

%install
# Install compat libs
%if 0%{?compatlib}
for dir in libmysql libmysqld ; do
    pushd mysql-%{compatver}/build/$dir
    make DESTDIR=%{buildroot} install
    popd
done
%endif # compatlib
rm -f %{buildroot}%{_libdir}/mysql/libmysqlclient{,_r}.{a,la,so}
rm -f %{buildroot}%{_libdir}/mysql/libmysqld.{a,la,so}

MBD=$RPM_BUILD_DIR/%{src_dir}

# Ensure that needed directories exists
install -d -m 0751 %{buildroot}/var/lib/mysql
install -d -m 0755 %{buildroot}/var/run/mysqld
install -d -m 0750 %{buildroot}/var/lib/mysql-files
install -d -m 0750 %{buildroot}/var/lib/mysql-keyring

# Install all binaries
pushd $MBD/release
make DESTDIR=%{buildroot} install

# Install config and logrotate
install -D -m 0644 packaging/rpm-common/mysql.logrotate %{buildroot}%{_sysconfdir}/logrotate.d/mysql
install -D -m 0644 packaging/rpm-common/my.cnf %{buildroot}%{_sysconfdir}/my.cnf
install -d %{buildroot}%{_sysconfdir}/my.cnf.d

# Add libdir to linker
install -d -m 0755 %{buildroot}%{_sysconfdir}/ld.so.conf.d
echo "%{_libdir}/mysql" > %{buildroot}%{_sysconfdir}/ld.so.conf.d/mysql-%{_arch}.conf

# multiarch support
if %multilib_capable ; then
    mv %{buildroot}%{_bindir}/mysql_config %{buildroot}%{_bindir}/mysql_config-%{__isa_bits}
    install -p -m 0755 packaging/rpm-common/mysql_config.sh %{buildroot}%{_bindir}/mysql_config
fi

# Remove files pages we explicitly do not want to package
rm -rf %{buildroot}%{_infodir}/mysql.info*
rm -rf %{buildroot}%{_datadir}/mysql/mysql.server
rm -rf %{buildroot}%{_datadir}/mysql/mysqld_multi.server

# Remove upcoming man pages, to avoid breakage when they materialize
# Keep this comment as a placeholder for future cases
# rm -f %{buildroot}%{_mandir}/man1/<manpage>.1

%check
%if 0%{?runselftest} || 0%{?with_unittests}
pushd release
export CTEST_OUTPUT_ON_FAILURE=1
make test || true
%endif
%if 0%{?runselftest}
export MTR_BUILD_THREAD=auto
pushd mysql-test
./mtr \
    --mem --parallel=auto --force --retry=0 \
    --mysqld=--binlog-format=mixed \
    --suite-timeout=720 --testcase-timeout=30 \
    --clean-vardir
rm -r $(readlink var) var
%endif

%pre server
/usr/sbin/groupadd -g 27 -o -r mysql >/dev/null 2>&1 || :
/usr/sbin/useradd -M -N -g mysql -o -r -d /var/lib/mysql -s /bin/false \
    -c "MySQL Server" -u 27 mysql >/dev/null 2>&1 || :

%post server
datadir=$(/usr/bin/my_print_defaults server mysqld | grep '^--datadir=' | sed -n 's/--datadir=//p' | tail -n 1)
/bin/chmod 0755 "$datadir" >/dev/null 2>&1 || :
/bin/touch /var/log/mysqld.log >/dev/null 2>&1 || :
/bin/chown mysql:mysql /var/log/mysqld.log >/dev/null 2>&1 || :
%systemd_post mysqld.service
/usr/bin/systemctl enable mysqld >/dev/null 2>&1 || :
%{_sbindir}/setcap cap_sys_nice+ep %{_sbindir}/mysqld >/dev/null 2>&1 || :

%preun server
%systemd_preun mysqld.service

%postun server
%systemd_postun_with_restart mysqld.service

%post libs -p /sbin/ldconfig

%postun libs -p /sbin/ldconfig

%if 0%{?compatlib}
%post embedded-compat -p /sbin/ldconfig

%postun embedded-compat -p /sbin/ldconfig
%endif

%files server
%defattr(-, root, root, -)
%doc %{?license_files_server} %{src_dir}/Docs/ChangeLog
%doc %{src_dir}/Docs/INFO_SRC*
%doc release/Docs/INFO_BIN*
%attr(644, root, root) %{_mandir}/man1/innochecksum.1*
%attr(644, root, root) %{_mandir}/man1/ibd2sdi.1*
%attr(644, root, root) %{_mandir}/man1/my_print_defaults.1*
%attr(644, root, root) %{_mandir}/man1/myisam_ftdump.1*
%attr(644, root, root) %{_mandir}/man1/myisamchk.1*
%attr(644, root, root) %{_mandir}/man1/myisamlog.1*
%attr(644, root, root) %{_mandir}/man1/myisampack.1*
%attr(644, root, root) %{_mandir}/man8/mysqld.8*
%exclude %{_mandir}/man1/mysqld_multi.1*
%exclude %{_mandir}/man1/mysqld_safe.1*
%attr(644, root, root) %{_mandir}/man1/mysqldumpslow.1*
%attr(644, root, root) %{_mandir}/man1/mysql_secure_installation.1*
%attr(644, root, root) %{_mandir}/man1/mysql_upgrade.1*
%attr(644, root, root) %{_mandir}/man1/mysqlman.1*
%attr(644, root, root) %{_mandir}/man1/mysql.server.1*
%attr(644, root, root) %{_mandir}/man1/mysql_tzinfo_to_sql.1*
%attr(644, root, root) %{_mandir}/man1/perror.1*
%attr(644, root, root) %{_mandir}/man1/resolve_stack_dump.1*
%attr(644, root, root) %{_mandir}/man1/resolveip.1*
%attr(644, root, root) %{_mandir}/man1/mysql_ssl_rsa_setup.1*
%attr(644, root, root) %{_mandir}/man1/lz4_decompress.1*
%attr(644, root, root) %{_mandir}/man1/zlib_decompress.1*

%config(noreplace) %{_sysconfdir}/my.cnf
%dir %{_sysconfdir}/my.cnf.d

%attr(755, root, root) %{_bindir}/innochecksum
%attr(755, root, root) %{_bindir}/ibd2sdi
%attr(755, root, root) %{_bindir}/my_print_defaults
%attr(755, root, root) %{_bindir}/myisam_ftdump
%attr(755, root, root) %{_bindir}/myisamchk
%attr(755, root, root) %{_bindir}/myisamlog
%attr(755, root, root) %{_bindir}/myisampack
%attr(755, root, root) %{_bindir}/mysql_secure_installation
%attr(755, root, root) %{_bindir}/mysql_ssl_rsa_setup
%attr(755, root, root) %{_bindir}/mysql_tzinfo_to_sql
%attr(755, root, root) %{_bindir}/mysql_upgrade
%attr(755, root, root) %{_bindir}/mysqldumpslow
%attr(755, root, root) %{_bindir}/perror
%attr(755, root, root) %{_bindir}/resolve_stack_dump
%attr(755, root, root) %{_bindir}/resolveip
%attr(755, root, root) %{_bindir}/mysqld_pre_systemd
%attr(755, root, root) %{_bindir}/lz4_decompress
%attr(755, root, root) %{_bindir}/zlib_decompress
%attr(755, root, root) %{_sbindir}/mysqld
%attr(755, root, root) %{_sbindir}/mysqld-debug

%dir %{_libdir}/mysql/plugin
%attr(755, root, root) %{_libdir}/mysql/plugin/adt_null.so
%attr(755, root, root) %{_libdir}/mysql/plugin/auth_socket.so
%attr(755, root, root) %{_libdir}/mysql/plugin/authentication_ldap_sasl_client.so
%attr(755, root, root) %{_libdir}/mysql/plugin/group_replication.so
%attr(755, root, root) %{_libdir}/mysql/plugin/component_log_sink_syseventlog.so
%attr(755, root, root) %{_libdir}/mysql/plugin/component_log_sink_json.so
%attr(755, root, root) %{_libdir}/mysql/plugin/component_log_filter_dragnet.so
%attr(755, root, root) %{_libdir}/mysql/plugin/component_validate_password.so
%attr(755, root, root) %{_libdir}/mysql/plugin/connection_control.so
%attr(755, root, root) %{_libdir}/mysql/plugin/ha_example.so
%attr(755, root, root) %{_libdir}/mysql/plugin/innodb_engine.so
%attr(755, root, root) %{_libdir}/mysql/plugin/keyring_file.so
%attr(755, root, root) %{_libdir}/mysql/plugin/keyring_udf.so
%attr(755, root, root) %{_libdir}/mysql/plugin/libmemcached.so
%attr(755, root, root) %{_libdir}/mysql/plugin/locking_service.so
%attr(755, root, root) %{_libdir}/mysql/plugin/libpluginmecab.so
%attr(755, root, root) %{_libdir}/mysql/plugin/mypluglib.so
%attr(755, root, root) %{_libdir}/mysql/plugin/mysql_no_login.so
%attr(755, root, root) %{_libdir}/mysql/plugin/rewrite_example.so
%attr(755, root, root) %{_libdir}/mysql/plugin/rewriter.so
%attr(755, root, root) %{_libdir}/mysql/plugin/semisync_master.so
%attr(755, root, root) %{_libdir}/mysql/plugin/semisync_slave.so
%attr(755, root, root) %{_libdir}/mysql/plugin/validate_password.so
%attr(755, root, root) %{_libdir}/mysql/plugin/version_token.so
%dir %{_libdir}/mysql/plugin/debug
%attr(755, root, root) %{_libdir}/mysql/plugin/debug/adt_null.so
%attr(755, root, root) %{_libdir}/mysql/plugin/debug/auth_socket.so
%attr(755, root, root) %{_libdir}/mysql/plugin/debug/authentication_ldap_sasl_client.so
%attr(755, root, root) %{_libdir}/mysql/plugin/debug/group_replication.so
%attr(755, root, root) %{_libdir}/mysql/plugin/debug/component_log_sink_syseventlog.so
%attr(755, root, root) %{_libdir}/mysql/plugin/debug/component_log_sink_json.so
%attr(755, root, root) %{_libdir}/mysql/plugin/debug/component_log_filter_dragnet.so
%attr(755, root, root) %{_libdir}/mysql/plugin/debug/component_validate_password.so
%attr(755, root, root) %{_libdir}/mysql/plugin/debug/connection_control.so
%attr(755, root, root) %{_libdir}/mysql/plugin/debug/ha_example.so
%attr(755, root, root) %{_libdir}/mysql/plugin/debug/keyring_file.so
%attr(755, root, root) %{_libdir}/mysql/plugin/debug/keyring_udf.so
%attr(755, root, root) %{_libdir}/mysql/plugin/debug/innodb_engine.so
%attr(755, root, root) %{_libdir}/mysql/plugin/debug/libmemcached.so
%attr(755, root, root) %{_libdir}/mysql/plugin/debug/locking_service.so
%attr(755, root, root) %{_libdir}/mysql/plugin/debug/libpluginmecab.so
%attr(755, root, root) %{_libdir}/mysql/plugin/debug/mypluglib.so
%attr(755, root, root) %{_libdir}/mysql/plugin/debug/mysql_no_login.so
%attr(755, root, root) %{_libdir}/mysql/plugin/debug/rewrite_example.so
%attr(755, root, root) %{_libdir}/mysql/plugin/debug/rewriter.so
%attr(755, root, root) %{_libdir}/mysql/plugin/debug/semisync_master.so
%attr(755, root, root) %{_libdir}/mysql/plugin/debug/semisync_slave.so
%attr(755, root, root) %{_libdir}/mysql/plugin/debug/validate_password.so
%attr(755, root, root) %{_libdir}/mysql/plugin/debug/version_token.so

%attr(644, root, root) %{_datadir}/mysql/fill_help_tables.sql
%attr(644, root, root) %{_datadir}/mysql/mysql_sys_schema.sql
%attr(644, root, root) %{_datadir}/mysql/mysql_system_tables.sql
%attr(644, root, root) %{_datadir}/mysql/mysql_system_tables_data.sql
%attr(644, root, root) %{_datadir}/mysql/mysql_test_data_timezone.sql
%attr(644, root, root) %{_datadir}/mysql/mysql-log-rotate
%attr(644, root, root) %{_datadir}/mysql/dictionary.txt
%attr(644, root, root) %{_datadir}/mysql/innodb_memcached_config.sql
%attr(644, root, root) %{_datadir}/mysql/install_rewriter.sql
%attr(644, root, root) %{_datadir}/mysql/uninstall_rewriter.sql
%attr(644, root, root) %{_datadir}/mysql/magic
%attr(644, root, root) %{_prefix}/lib/tmpfiles.d/mysql.conf
%attr(644, root, root) %{_unitdir}/mysqld.service
%attr(644, root, root) %{_unitdir}/mysqld@.service
%attr(644, root, root) %config(noreplace,missingok) %{_sysconfdir}/logrotate.d/mysql
%dir %attr(751, mysql, mysql) /var/lib/mysql
%dir %attr(755, mysql, mysql) /var/run/mysqld
%dir %attr(750, mysql, mysql) /var/lib/mysql-files
%dir %attr(750, mysql, mysql) /var/lib/mysql-keyring

%files common
%defattr(-, root, root, -)
%doc %{?license_files_server}
%{_datadir}/mysql/charsets/
%{_datadir}/mysql/errmsg-utf8.txt
%{_datadir}/mysql/bulgarian/
%{_datadir}/mysql/czech/
%{_datadir}/mysql/danish/
%{_datadir}/mysql/dutch/
%{_datadir}/mysql/english/
%{_datadir}/mysql/estonian/
%{_datadir}/mysql/french/
%{_datadir}/mysql/german/
%{_datadir}/mysql/greek/
%{_datadir}/mysql/hungarian/
%{_datadir}/mysql/italian/
%{_datadir}/mysql/japanese/
%{_datadir}/mysql/korean/
%{_datadir}/mysql/norwegian-ny/
%{_datadir}/mysql/norwegian/
%{_datadir}/mysql/polish/
%{_datadir}/mysql/portuguese/
%{_datadir}/mysql/romanian/
%{_datadir}/mysql/russian/
%{_datadir}/mysql/serbian/
%{_datadir}/mysql/slovak/
%{_datadir}/mysql/spanish/
%{_datadir}/mysql/swedish/
%{_datadir}/mysql/ukrainian/

%files client
%defattr(-, root, root, -)
%doc %{?license_files_server}
%attr(755, root, root) %{_bindir}/mysql
%attr(755, root, root) %{_bindir}/mysqladmin
%attr(755, root, root) %{_bindir}/mysqlbinlog
%attr(755, root, root) %{_bindir}/mysqlcheck
%attr(755, root, root) %{_bindir}/mysqldump
%attr(755, root, root) %{_bindir}/mysqlimport
%attr(755, root, root) %{_bindir}/mysqlpump
%attr(755, root, root) %{_bindir}/mysqlshow
%attr(755, root, root) %{_bindir}/mysqlslap
%attr(755, root, root) %{_bindir}/mysql_config_editor

%attr(644, root, root) %{_mandir}/man1/mysql.1*
%attr(644, root, root) %{_mandir}/man1/mysqladmin.1*
%attr(644, root, root) %{_mandir}/man1/mysqlbinlog.1*
%attr(644, root, root) %{_mandir}/man1/mysqlcheck.1*
%attr(644, root, root) %{_mandir}/man1/mysqldump.1*
%attr(644, root, root) %{_mandir}/man1/mysqlpump.1*
%attr(644, root, root) %{_mandir}/man1/mysqlimport.1*
%attr(644, root, root) %{_mandir}/man1/mysqlshow.1*
%attr(644, root, root) %{_mandir}/man1/mysqlslap.1*
%attr(644, root, root) %{_mandir}/man1/mysql_config_editor.1*

%files devel
%defattr(-, root, root, -)
%doc %{?license_files_server}
%attr(644, root, root) %{_mandir}/man1/comp_err.1*
%attr(644, root, root) %{_mandir}/man1/mysql_config.1*
%attr(755, root, root) %{_bindir}/mysql_config*
%exclude %{_bindir}/mysql_config_editor
%{_includedir}/mysql
%{_datadir}/aclocal/mysql.m4
%{_libdir}/mysql/libmysqlclient.a
%{_libdir}/mysql/libmysqlservices.a
%{_libdir}/mysql/libmysqlclient.so
%{_libdir}/pkgconfig/mysqlclient.pc

%files libs
%defattr(-, root, root, -)
%doc %{?license_files_server}
%dir %attr(755, root, root) %{_libdir}/mysql
%attr(644, root, root) %{_sysconfdir}/ld.so.conf.d/mysql-%{_arch}.conf
%{_libdir}/mysql/libmysqlclient.so.21*

%if 0%{?compatlib}
%files libs-compat
%defattr(-, root, root, -)
%doc %{?license_files_server}
%dir %attr(755, root, root) %{_libdir}/mysql
%attr(644, root, root) %{_sysconfdir}/ld.so.conf.d/mysql-%{_arch}.conf
%{_libdir}/mysql/libmysqlclient.so.%{compatlib}
%{_libdir}/mysql/libmysqlclient.so.%{compatlib}.*.0
%{_libdir}/mysql/libmysqlclient_r.so.%{compatlib}
%{_libdir}/mysql/libmysqlclient_r.so.%{compatlib}.*.0
%endif # compatlib

%files test
%defattr(-, root, root, -)
%doc %{?license_files_server}
%attr(-, root, root) %{_datadir}/mysql-test
%attr(755, root, root) %{_bindir}/mysql_client_test
%attr(755, root, root) %{_bindir}/mysqltest
%attr(755, root, root) %{_bindir}/mysqlxtest

%attr(755, root, root) %{_libdir}/mysql/plugin/auth.so
%attr(755, root, root) %{_libdir}/mysql/plugin/auth_test_plugin.so
%attr(755, root, root) %{_libdir}/mysql/plugin/component_example_component1.so
%attr(755, root, root) %{_libdir}/mysql/plugin/component_example_component2.so
%attr(755, root, root) %{_libdir}/mysql/plugin/component_example_component3.so
%attr(755, root, root) %{_libdir}/mysql/plugin/component_log_sink_test.so
%attr(755, root, root) %{_libdir}/mysql/plugin/component_test_backup_lock_service.so
%attr(755, root, root) %{_libdir}/mysql/plugin/component_test_string_service_charset.so
%attr(755, root, root) %{_libdir}/mysql/plugin/component_test_string_service_long.so
%attr(755, root, root) %{_libdir}/mysql/plugin/component_test_string_service.so
%attr(755, root, root) %{_libdir}/mysql/plugin/component_pfs_example.so
%attr(755, root, root) %{_libdir}/mysql/plugin/component_pfs_example_component_population.so
%attr(755, root, root) %{_libdir}/mysql/plugin/pfs_example_plugin_employee.so
%attr(755, root, root) %{_libdir}/mysql/plugin/component_test_pfs_notification.so
%attr(755, root, root) %{_libdir}/mysql/plugin/component_test_pfs_resource_group.so
%attr(755, root, root) %{_libdir}/mysql/plugin/component_test_udf_registration.so
%attr(755, root, root) %{_libdir}/mysql/plugin/component_udf_reg_3_func.so
%attr(755, root, root) %{_libdir}/mysql/plugin/component_udf_reg_avg_func.so
%attr(755, root, root) %{_libdir}/mysql/plugin/component_udf_reg_int_func.so
%attr(755, root, root) %{_libdir}/mysql/plugin/component_udf_reg_int_same_func.so
%attr(755, root, root) %{_libdir}/mysql/plugin/component_udf_reg_only_3_func.so
%attr(755, root, root) %{_libdir}/mysql/plugin/component_udf_reg_real_func.so
%attr(755, root, root) %{_libdir}/mysql/plugin/component_udf_unreg_3_func.so
%attr(755, root, root) %{_libdir}/mysql/plugin/component_udf_unreg_int_func.so
%attr(755, root, root) %{_libdir}/mysql/plugin/component_udf_unreg_real_func.so
%attr(755, root, root) %{_libdir}/mysql/plugin/component_test_sys_var_service_int.so
%attr(755, root, root) %{_libdir}/mysql/plugin/component_test_sys_var_service.so
%attr(755, root, root) %{_libdir}/mysql/plugin/component_test_sys_var_service_same.so
%attr(755, root, root) %{_libdir}/mysql/plugin/component_test_sys_var_service_str.so
%attr(755, root, root) %{_libdir}/mysql/plugin/component_test_status_var_service.so
%attr(755, root, root) %{_libdir}/mysql/plugin/component_test_status_var_service_int.so
%attr(755, root, root) %{_libdir}/mysql/plugin/component_test_status_var_service_reg_only.so
%attr(755, root, root) %{_libdir}/mysql/plugin/component_test_status_var_service_str.so
%attr(755, root, root) %{_libdir}/mysql/plugin/component_test_status_var_service_unreg_only.so
%attr(755, root, root) %{_libdir}/mysql/plugin/component_test_system_variable_source.so
%attr(644, root, root) %{_libdir}/mysql/plugin/daemon_example.ini
%attr(755, root, root) %{_libdir}/mysql/plugin/libdaemon_example.so
%attr(755, root, root) %{_libdir}/mysql/plugin/replication_observers_example_plugin.so
%attr(755, root, root) %{_libdir}/mysql/plugin/libtest_framework.so
%attr(755, root, root) %{_libdir}/mysql/plugin/libtest_services.so
%attr(755, root, root) %{_libdir}/mysql/plugin/libtest_services_threaded.so
%attr(755, root, root) %{_libdir}/mysql/plugin/libtest_session_detach.so
%attr(755, root, root) %{_libdir}/mysql/plugin/libtest_session_attach.so
%attr(755, root, root) %{_libdir}/mysql/plugin/libtest_session_in_thd.so
%attr(755, root, root) %{_libdir}/mysql/plugin/libtest_session_info.so
%attr(755, root, root) %{_libdir}/mysql/plugin/libtest_sql_2_sessions.so
%attr(755, root, root) %{_libdir}/mysql/plugin/libtest_sql_all_col_types.so
%attr(755, root, root) %{_libdir}/mysql/plugin/libtest_sql_cmds_1.so
%attr(755, root, root) %{_libdir}/mysql/plugin/libtest_sql_commit.so
%attr(755, root, root) %{_libdir}/mysql/plugin/libtest_sql_complex.so
%attr(755, root, root) %{_libdir}/mysql/plugin/libtest_sql_errors.so
%attr(755, root, root) %{_libdir}/mysql/plugin/libtest_sql_lock.so
%attr(755, root, root) %{_libdir}/mysql/plugin/libtest_sql_processlist.so
%attr(755, root, root) %{_libdir}/mysql/plugin/libtest_sql_replication.so
%attr(755, root, root) %{_libdir}/mysql/plugin/libtest_sql_shutdown.so
%attr(755, root, root) %{_libdir}/mysql/plugin/libtest_sql_stmt.so
%attr(755, root, root) %{_libdir}/mysql/plugin/libtest_sql_sqlmode.so
%attr(755, root, root) %{_libdir}/mysql/plugin/libtest_sql_stored_procedures_functions.so
%attr(755, root, root) %{_libdir}/mysql/plugin/libtest_sql_views_triggers.so
%attr(755, root, root) %{_libdir}/mysql/plugin/libtest_x_sessions_deinit.so
%attr(755, root, root) %{_libdir}/mysql/plugin/libtest_x_sessions_init.so
%attr(755, root, root) %{_libdir}/mysql/plugin/qa_auth_client.so
%attr(755, root, root) %{_libdir}/mysql/plugin/qa_auth_interface.so
%attr(755, root, root) %{_libdir}/mysql/plugin/qa_auth_server.so
%attr(755, root, root) %{_libdir}/mysql/plugin/test_security_context.so
%attr(755, root, root) %{_libdir}/mysql/plugin/test_services_plugin_registry.so
%attr(755, root, root) %{_libdir}/mysql/plugin/test_udf_services.so
%attr(755, root, root) %{_libdir}/mysql/plugin/udf_example.so
%attr(755, root, root) %{_libdir}/mysql/plugin/component_mysqlx_global_reset.so
%attr(755, root, root) %{_libdir}/mysql/plugin/debug/auth.so
%attr(755, root, root) %{_libdir}/mysql/plugin/debug/auth_test_plugin.so
%attr(755, root, root) %{_libdir}/mysql/plugin/debug/component_example_component1.so
%attr(755, root, root) %{_libdir}/mysql/plugin/debug/component_example_component2.so
%attr(755, root, root) %{_libdir}/mysql/plugin/debug/component_example_component3.so
%attr(755, root, root) %{_libdir}/mysql/plugin/debug/component_log_sink_test.so
%attr(755, root, root) %{_libdir}/mysql/plugin/debug/component_test_backup_lock_service.so
%attr(755, root, root) %{_libdir}/mysql/plugin/debug/component_test_string_service_charset.so
%attr(755, root, root) %{_libdir}/mysql/plugin/debug/component_test_string_service_long.so
%attr(755, root, root) %{_libdir}/mysql/plugin/debug/component_test_string_service.so
%attr(755, root, root) %{_libdir}/mysql/plugin/debug/component_pfs_example.so
%attr(755, root, root) %{_libdir}/mysql/plugin/debug/component_pfs_example_component_population.so
%attr(755, root, root) %{_libdir}/mysql/plugin/debug/pfs_example_plugin_employee.so
%attr(755, root, root) %{_libdir}/mysql/plugin/debug/component_test_pfs_notification.so
%attr(755, root, root) %{_libdir}/mysql/plugin/debug/component_test_pfs_resource_group.so
%attr(755, root, root) %{_libdir}/mysql/plugin/debug/component_test_udf_registration.so
%attr(755, root, root) %{_libdir}/mysql/plugin/debug/component_udf_reg_3_func.so
%attr(755, root, root) %{_libdir}/mysql/plugin/debug/component_udf_reg_avg_func.so
%attr(755, root, root) %{_libdir}/mysql/plugin/debug/component_udf_reg_int_func.so
%attr(755, root, root) %{_libdir}/mysql/plugin/debug/component_udf_reg_int_same_func.so
%attr(755, root, root) %{_libdir}/mysql/plugin/debug/component_udf_reg_only_3_func.so
%attr(755, root, root) %{_libdir}/mysql/plugin/debug/component_udf_reg_real_func.so
%attr(755, root, root) %{_libdir}/mysql/plugin/debug/component_udf_unreg_3_func.so
%attr(755, root, root) %{_libdir}/mysql/plugin/debug/component_udf_unreg_int_func.so
%attr(755, root, root) %{_libdir}/mysql/plugin/debug/component_udf_unreg_real_func.so
%attr(755, root, root) %{_libdir}/mysql/plugin/debug/component_test_sys_var_service_int.so
%attr(755, root, root) %{_libdir}/mysql/plugin/debug/component_test_sys_var_service.so
%attr(755, root, root) %{_libdir}/mysql/plugin/debug/component_test_sys_var_service_same.so
%attr(755, root, root) %{_libdir}/mysql/plugin/debug/component_test_sys_var_service_str.so
%attr(755, root, root) %{_libdir}/mysql/plugin/debug/component_test_status_var_service.so
%attr(755, root, root) %{_libdir}/mysql/plugin/debug/component_test_status_var_service_int.so
%attr(755, root, root) %{_libdir}/mysql/plugin/debug/component_test_status_var_service_reg_only.so
%attr(755, root, root) %{_libdir}/mysql/plugin/debug/component_test_status_var_service_str.so
%attr(755, root, root) %{_libdir}/mysql/plugin/debug/component_test_status_var_service_unreg_only.so
%attr(755, root, root) %{_libdir}/mysql/plugin/debug/component_test_system_variable_source.so
%attr(755, root, root) %{_libdir}/mysql/plugin/debug/libdaemon_example.so
%attr(755, root, root) %{_libdir}/mysql/plugin/debug/test_udf_services.so
%attr(755, root, root) %{_libdir}/mysql/plugin/debug/udf_example.so
%attr(755, root, root) %{_libdir}/mysql/plugin/debug/replication_observers_example_plugin.so
%attr(755, root, root) %{_libdir}/mysql/plugin/debug/libtest_framework.so
%attr(755, root, root) %{_libdir}/mysql/plugin/debug/libtest_services.so
%attr(755, root, root) %{_libdir}/mysql/plugin/debug/libtest_services_threaded.so
%attr(755, root, root) %{_libdir}/mysql/plugin/debug/libtest_session_detach.so
%attr(755, root, root) %{_libdir}/mysql/plugin/debug/libtest_session_attach.so
%attr(755, root, root) %{_libdir}/mysql/plugin/debug/libtest_session_in_thd.so
%attr(755, root, root) %{_libdir}/mysql/plugin/debug/libtest_session_info.so
%attr(755, root, root) %{_libdir}/mysql/plugin/debug/libtest_sql_2_sessions.so
%attr(755, root, root) %{_libdir}/mysql/plugin/debug/libtest_sql_all_col_types.so
%attr(755, root, root) %{_libdir}/mysql/plugin/debug/libtest_sql_cmds_1.so
%attr(755, root, root) %{_libdir}/mysql/plugin/debug/libtest_sql_commit.so
%attr(755, root, root) %{_libdir}/mysql/plugin/debug/libtest_sql_complex.so
%attr(755, root, root) %{_libdir}/mysql/plugin/debug/libtest_sql_errors.so
%attr(755, root, root) %{_libdir}/mysql/plugin/debug/libtest_sql_lock.so
%attr(755, root, root) %{_libdir}/mysql/plugin/debug/libtest_sql_processlist.so
%attr(755, root, root) %{_libdir}/mysql/plugin/debug/libtest_sql_replication.so
%attr(755, root, root) %{_libdir}/mysql/plugin/debug/libtest_sql_shutdown.so
%attr(755, root, root) %{_libdir}/mysql/plugin/debug/libtest_sql_stmt.so
%attr(755, root, root) %{_libdir}/mysql/plugin/debug/libtest_sql_sqlmode.so
%attr(755, root, root) %{_libdir}/mysql/plugin/debug/libtest_sql_stored_procedures_functions.so
%attr(755, root, root) %{_libdir}/mysql/plugin/debug/libtest_sql_views_triggers.so
%attr(755, root, root) %{_libdir}/mysql/plugin/debug/libtest_x_sessions_deinit.so
%attr(755, root, root) %{_libdir}/mysql/plugin/debug/libtest_x_sessions_init.so
%attr(755, root, root) %{_libdir}/mysql/plugin/debug/qa_auth_client.so
%attr(755, root, root) %{_libdir}/mysql/plugin/debug/qa_auth_interface.so
%attr(755, root, root) %{_libdir}/mysql/plugin/debug/qa_auth_server.so
%attr(755, root, root) %{_libdir}/mysql/plugin/debug/test_security_context.so
%attr(755, root, root) %{_libdir}/mysql/plugin/debug/test_services_plugin_registry.so
%attr(755, root, root) %{_libdir}/mysql/plugin/debug/component_mysqlx_global_reset.so

%if 0%{?compatlib}
%files embedded-compat
%defattr(-, root, root, -)
%doc %{?license_files_server}
%dir %attr(755, root, root) %{_libdir}/mysql
%attr(644, root, root) %{_sysconfdir}/ld.so.conf.d/mysql-%{_arch}.conf
%attr(755, root, root) %{_libdir}/mysql/libmysqld.so.18*
%endif # compatlib

%changelog
<<<<<<< HEAD
* Wed Jan 10 2018 Erlend Dahl <erlend.dahl@oracle.com> - 8.0.5-0.1
- Removed milestone marker
- Move mysqlx to default plugin
- Add component_mysqlx_global_reset.so
=======
* Wed Jan 24 2018 Balasubramanian Kandasamy <balasubramanian.kandasamy@oracle.com> - 5.7.23-1
- Add perl modules for test subpackage

* Wed Jan 10 2018 Bjorn Munch <bjorn.munch@oracle.com> - 5.7.22-1
>>>>>>> f6dd8ad0
- No longer need to remove obsoleted mysqltest man pages

* Thu Dec 07 2017 Bjorn Munch <bjorn.munch@oracle.com> - 8.0.4-0.1
- Remove obsoleted mysqltest man pages
- Do not pass SSL option to 5.6 compat build, just use bundled
- Add component_validate_password component
- Include udf_example.so in test package
- Add License Book, remove COPYING

* Fri Jul 28 2017 Horst Hunger <horst.hunger@oracle.com> - 8.0.3-0.1
- Add component_test_status_var_service plugin

* Tue Jul 19 2017 V S Murthy Sidagam <venkata.sidagam@oracle.com> - 8.0.3-0.1
- Add component_test_status_var_service plugin

* Thu Jun 08 2017 Balasubramanian Kandasamy <balasubramanian.kandasamy@oracle.com> - 8.0.3-0.1
- Updated for 8.0.3 release
- Add component_test_status_var_service plugin

* Thu May 11 2017 Horst Hunger <horst.hunger@oracle.com> - 8.0.2-0.1
- Add UDF components
- Add component_test_sys_var_service plugins

* Tue Sep 13 2016 Balasubramanian Kandasamy <balasubramanian.kandasamy@oracle.com> - 8.0.1-0.1
- Add test_services_plugin_registry.so plugin
- Add connection_control.so to server subpackage

* Tue Jul 05 2016 Erlend Dahl <erlend.dahl@oracle.com> - 8.0.0-0.1
- Change the version number to 8.0.0
- Add manual page for ibd2sdi utility
- Remove mysql_config from client subpackage

* Fri Jun 03 2016 Balasubramanian Kandasamy <balasubramanian.kandasamy@oracle.com> - 5.8.0-0.1
- Updated compatver to 5.6.31
- Add example component to test package
- Add test_udf_services.so plugin
- Add keyring_udf.so plugin to server subpackage
- Purge man page for mysql_install_db in preparation for its removal
- Include mysql-keyring directory
- Provide keyring_file.so plugin

* Tue Nov 24 2015 Bjorn Munch <bjorn.munch@oracle.com> - 5.7.10-1
- Included man pages for lz4_decompress and zlib_decompress

* Thu Nov 12 2015 Bjorn Munch <bjorn.munch@oracle.com> - 5.7.10-1
- Added lines to remove man pages we are not ready to include yet

* Mon Oct 19 2015 Bharathy Satish <bharathy.x.satish@oracle.com> - 5.7.10-1
- Added new decompression utilities lz4_decompress and zlib_decompress binaries to
  client subpackage.

* Mon Oct 5 2015 Tor Didriksen <tor.didriksen@oracle.com>
- Added mysqlx.so

* Sun Aug 2 2015 Balasubramanian Kandasamy <balasubramanian.kandasamy@oracle.com> - 5.7.9-1
- Updated for 5.7.9
- Added libtest_* plugins to test subpackage
- Add mysqlpump man page

* Mon Jul 06 2015 Murthy Narkedimilli <murthy.narkedimilli@oracle.com> - 5.7.8-0.2.rc
- Bumped the versions of libmysqlclient.so and libmysqld.so from 20 -> 21.

* Thu Jun 25 2015 Balasubramanian Kandasamy <balasubramanian.kandasamy@oracle.com> - 5.7.8-0.2.rc
- Add support for pkg-config

* Wed May 20 2015 Balasubramanian Kandasamy <balasubramanian.kandasamy@oracle.com> - 5.7.8-0.2.rc
- Added libtest_framework.so, libtest_services.so, libtest_services_threaded.so plugins
- Build and ship mecab plugin

* Tue Feb 3 2015 Balasubramanian Kandasamy <balasubramanian.kandasamy@oracle.com> - 5.7.6-0.2.m16
- Include boost sources
- Add license info in each subpackage
- Remove systemd conditional
- Add support for Fedora 21
- Various clean up
- Soname bump, more compat packages
- Updated default shell for mysql user
- Added mysql_ssl_rsa_setup
- Include mysql-files directory
- Use native systemd support

* Thu Sep 18 2014 Balasubramanian Kandasamy <balasubramanian.kandasamy@oracle.com> - 5.7.6-0.2.m16
- Provide replication_observers_example_plugin.so plugin

* Tue Sep 2 2014 Bjorn Munch <bjorn.munch@oracle.com> - 5.7.6-0.1.m16
- Updated for 5.7.6

* Fri Aug 08 2014 Balasubramanian Kandasamy <balasubramanian.kandasamy@oracle.com> - 5.7.5-0.3.m15
- Provide mysql_no_login.so plugin

* Wed Aug 06 2014 Balasubramanian Kandasamy <balasubramanian.kandasamy@oracle.com> - 5.7.5-0.2.m15
- Provide mysql-compat-server dependencies 

* Wed Jun 25 2014 Balasubramanian Kandasamy <balasubramanian.kandasamy@oracle.com> - 5.7.5-0.1.m15 
- Add bench package

* Thu Mar 06 2014 Balasubramanian Kandasamy <balasubramanian.kandasamy@oracle.com> - 5.7.4-0.2.m14
- Add ha_example.so plugin which is now included

* Fri Feb 07 2014 Balasubramanian Kandasamy <balasubramanian.kandasamy@oracle.com> - 5.7.4-0.1.m14
- 5.7.4
- Enable shared libmysqld by cmake option
- Move mysqltest and test plugins to test subpackage

* Fri Oct 25 2013 Balasubramanian Kandasamy <balasubramanian.kandasamy@oracle.com> - 5.7.3-0.1.m13
- Initial 5.7 port

* Fri Oct 25 2013 Balasubramanian Kandasamy <balasubramanian.kandasamy@oracle.com> - 5.6.15-1
- Updated to 5.6.15

* Wed Oct 16 2013 Balasubramanian Kandasamy <balasubramanian.kandasamy@oracle.com> - 5.6.14-3
- Improved handling of plugin directory 

* Fri Sep 27 2013 Balasubramanian Kandasamy <balasubramanian.kandasamy@oracle.com> - 5.6.14-2
- Refresh mysql-install patch and service renaming

* Mon Sep 16 2013 Balasubramanian Kandasamy <balasubramanian.kandasamy@oracle.com> - 5.6.14-1
- Updated to 5.6.14

* Tue Aug 27 2013 Balasubramanian Kandasamy <balasubramanian.kandasamy@oracle.com> - 5.6.13-4
- Enhanced perl filtering
- Added openssl-devel to buildreq 

* Wed Aug 21 2013 Balasubramanian Kandasamy <balasubramanian.kandasamy@oracle.com> - 5.6.13-3
- Updated libmysqld.so to 18.1.0 
- Removed mysql_embedded binary to resolve multilib conflict issue

* Fri Aug 16 2013 Balasubramanian Kandasamy <balasubramanian.kandasamy@oracle.com> - 5.6.13-2 
- Fixed Provides and Obsoletes issues in server, test packages 

* Wed Aug 14 2013 Balasubramanian Kandasamy <balasubramanian.kandasamy@oracle.com> - 5.6.13-1
- Updated to 5.6.13
- Added embedded and embedded-devel sub package

* Mon Aug 5 2013 Balasubramanian Kandasamy <balasubramanian.kandasamy@oracle.com> - 5.6.12-6
- Added libmysqld.so to embedded package

* Mon Jul 29 2013 Balasubramanian Kandasamy <balasubramanian.kandasamy@oracle.com> - 5.6.12-5
- Updated test package dependency from client to server

* Tue Jul 16 2013 Balasubramanian Kandasamy <balasubramanian.kandasamy@oracle.com> - 5.6.12-4
- Enabled libmemcached plugins 

* Wed Jun 26 2013 Balasubramanian Kandasamy <balasubramanian.kandasamy@oracle.com> - 5.6.12-3
- Move libs to mysql/
- Basic multi arch support
- Fix changelog dates

* Thu Jun 20 2013 Balasubramanian Kandasamy <balasubramanian.kandasamy@oracle.com> - 5.6.12-2
- Major cleanup

* Tue Jun 04 2013 Balasubramanian Kandasamy <balasubramanian.kandasamy@oracle.com> - 5.6.12-1
- Updated to 5.6.12

* Mon Nov 05 2012 Joerg Bruehe <joerg.bruehe@oracle.com>

- Allow to override the default to use the bundled yaSSL by an option like
      --define="with_ssl /path/to/ssl"

* Wed Oct 10 2012 Bjorn Munch <bjorn.munch@oracle.com>

- Replace old my-*.cnf config file examples with template my-default.cnf

* Fri Oct 05 2012 Joerg Bruehe <joerg.bruehe@oracle.com>

- Let the installation use the new option "--random-passwords" of "mysql_install_db".
  (Bug# 12794345 Ensure root password)
- Fix an inconsistency: "new install" vs "upgrade" are told from the (non)existence
  of "$mysql_datadir/mysql" (holding table "mysql.user" and other system stuff).

* Tue Jul 24 2012 Joerg Bruehe <joerg.bruehe@oracle.com>

- Add a macro "runselftest":
  if set to 1 (default), the test suite will be run during the RPM build;
  this can be oveeridden via the command line by adding
      --define "runselftest 0"
  Failures of the test suite will NOT make the RPM build fail!

* Mon Jul 16 2012 Joerg Bruehe <joerg.bruehe@oracle.com>

- Add the man page for the "mysql_config_editor".

* Mon Jun 11 2012 Joerg Bruehe <joerg.bruehe@oracle.com>

- Make sure newly added "SPECIFIC-ULN/" directory does not disturb packaging.

* Wed Feb 29 2012 Brajmohan Saxena <brajmohan.saxena@oracle.com>

- Removal all traces of the readline library from mysql (BUG 13738013)

* Wed Sep 28 2011 Joerg Bruehe <joerg.bruehe@oracle.com>

- Fix duplicate mentioning of "mysql_plugin" and its manual page,
  it is better to keep alphabetic order in the files list (merging!).

* Wed Sep 14 2011 Joerg Bruehe <joerg.bruehe@oracle.com>

- Let the RPM capabilities ("obsoletes" etc) ensure that an upgrade may replace
  the RPMs of any configuration (of the current or the preceding release series)
  by the new ones. This is done by not using the implicitly generated capabilities
  (which include the configuration name) and relying on more generic ones which
  just list the function ("server", "client", ...).
  The implicit generation cannot be prevented, so all these capabilities must be
  explicitly listed in "Obsoletes:"

* Tue Sep 13 2011 Jonathan Perkin <jonathan.perkin@oracle.com>

- Add support for Oracle Linux 6 and Red Hat Enterprise Linux 6.  Due to
  changes in RPM behaviour ($RPM_BUILD_ROOT is removed prior to install)
  this necessitated a move of the libmygcc.a installation to the install
  phase, which is probably where it belonged in the first place.

* Tue Sep 13 2011 Joerg Bruehe <joerg.bruehe@oracle.com>

- "make_win_bin_dist" and its manual are dropped, cmake does it different.

* Thu Sep 08 2011 Daniel Fischer <daniel.fischer@oracle.com>

- Add mysql_plugin man page.

* Tue Aug 30 2011 Tor Didriksen <tor.didriksen@oracle.com>

- Set CXX=g++ by default to add a dependency on libgcc/libstdc++.
  Also, remove the use of the -fno-exceptions and -fno-rtti flags.
  TODO: update distro_buildreq/distro_requires

* Tue Aug 30 2011 Joerg Bruehe <joerg.bruehe@oracle.com>

- Add the manual page for "mysql_plugin" to the server package.

* Fri Aug 19 2011 Joerg Bruehe <joerg.bruehe@oracle.com>

- Null-upmerge the fix of bug#37165: This spec file is not affected.
- Replace "/var/lib/mysql" by the spec file variable "%%{mysqldatadir}".

* Fri Aug 12 2011 Daniel Fischer <daniel.fischer@oracle.com>

- Source plugin library files list from cmake-generated file.

* Mon Jul 25 2011 Chuck Bell <chuck.bell@oracle.com>

- Added the mysql_plugin client - enables or disables plugins.

* Thu Jul 21 2011 Sunanda Menon <sunanda.menon@oracle.com>

- Fix bug#12561297: Added the MySQL embedded binary

* Thu Jul 07 2011 Joerg Bruehe <joerg.bruehe@oracle.com>

- Fix bug#45415: "rpm upgrade recreates test database"
  Let the creation of the "test" database happen only during a new installation,
  not in an RPM upgrade.
  This affects both the "mkdir" and the call of "mysql_install_db".

* Wed Feb 09 2011 Joerg Bruehe <joerg.bruehe@oracle.com>

- Fix bug#56581: If an installation deviates from the default file locations
  ("datadir" and "pid-file"), the mechanism to detect a running server (on upgrade)
  should still work, and use these locations.
  The problem was that the fix for bug#27072 did not check for local settings.

* Mon Jan 31 2011 Joerg Bruehe <joerg.bruehe@oracle.com>

- Install the new "manifest" files: "INFO_SRC" and "INFO_BIN".

* Tue Nov 23 2010 Jonathan Perkin <jonathan.perkin@oracle.com>

- EXCEPTIONS-CLIENT has been deleted, remove it from here too
- Support MYSQL_BUILD_MAKE_JFLAG environment variable for passing
  a '-j' argument to make.

* Mon Nov 1 2010 Georgi Kodinov <georgi.godinov@oracle.com>

- Added test authentication (WL#1054) plugin binaries

* Wed Oct 6 2010 Georgi Kodinov <georgi.godinov@oracle.com>

- Added example external authentication (WL#1054) plugin binaries

* Wed Aug 11 2010 Joerg Bruehe <joerg.bruehe@oracle.com>

- With a recent spec file cleanup, names have changed: A "-community" part was dropped.
  Reflect that in the "Obsoletes" specifications.
- Add a "triggerpostun" to handle the uninstall of the "-community" server RPM.
- This fixes bug#55015 "MySQL server is not restarted properly after RPM upgrade".

* Tue Jun 15 2010 Joerg Bruehe <joerg.bruehe@sun.com>

- Change the behaviour on installation and upgrade:
  On installation, do not autostart the server.
  *Iff* the server was stopped before the upgrade is started, this is taken as a
  sign the administrator is handling that manually, and so the new server will
  not be started automatically at the end of the upgrade.
  The start/stop scripts will still be installed, so the server will be started
  on the next machine boot.
  This is the 5.5 version of fixing bug#27072 (RPM autostarting the server).

* Tue Jun 1 2010 Jonathan Perkin <jonathan.perkin@oracle.com>

- Implement SELinux checks from distribution-specific spec file.

* Wed May 12 2010 Jonathan Perkin <jonathan.perkin@oracle.com>

- Large number of changes to build using CMake
- Introduce distribution-specific RPMs
- Drop debuginfo, build all binaries with debug/symbols
- Remove __os_install_post, use native macro
- Remove _unpackaged_files_terminate_build, make it an error to have
  unpackaged files
- Remove cluster RPMs

* Wed Mar 24 2010 Joerg Bruehe <joerg.bruehe@sun.com>

- Add "--with-perfschema" to the configure options.

* Mon Mar 22 2010 Joerg Bruehe <joerg.bruehe@sun.com>

- User "usr/lib*" to allow for both "usr/lib" and "usr/lib64",
  mask "rmdir" return code 1.
- Remove "ha_example.*" files from the list, they aren't built.

* Wed Mar 17 2010 Joerg Bruehe <joerg.bruehe@sun.com>

- Fix a wrong path name in handling the debug plugins.

* Wed Mar 10 2010 Joerg Bruehe <joerg.bruehe@sun.com>

- Take the result of the debug plugin build and put it into the optimized tree,
  so that it becomes part of the final installation;
  include the files in the packlist. Part of the fixes for bug#49022.

* Mon Mar 01 2010 Joerg Bruehe <joerg.bruehe@sun.com>

- Set "Oracle and/or its affiliates" as the vendor and copyright owner,
  accept upgrading from packages showing MySQL or Sun as vendor.

* Fri Feb 12 2010 Joerg Bruehe <joerg.bruehe@sun.com>

- Formatting changes:
  Have a consistent structure of separator lines and of indentation
  (8 leading blanks => tab).
- Introduce the variable "src_dir".
- Give the environment variables "MYSQL_BUILD_CC(CXX)" precedence
  over "CC" ("CXX").
- Drop the old "with_static" argument analysis, this is not supported
  in 5.1 since ages.
- Introduce variables to control the handlers individually, as well
  as other options.
- Use the new "--with-plugin" notation for the table handlers.
- Drop handling "/etc/rc.d/init.d/mysql", the switch to "/etc/init.d/mysql"
  was done back in 2002 already.
- Make "--with-zlib-dir=bundled" the default, add an option to disable it.
- Add missing manual pages to the file list.
- Improve the runtime check for "libgcc.a", protect it against being tried
  with the Intel compiler "icc".

* Mon Jan 11 2010 Joerg Bruehe <joerg.bruehe@sun.com>

- Change RPM file naming:
  - Suffix like "-m2", "-rc" becomes part of version as "_m2", "_rc".
  - Release counts from 1, not 0.

* Wed Dec 23 2009 Joerg Bruehe <joerg.bruehe@sun.com>

- The "semisync" plugin file name has lost its introductory "lib",
  adapt the file lists for the subpackages.
  This is a part missing from the fix for bug#48351.
- Remove the "fix_privilege_tables" manual, it does not exist in 5.5
  (and likely, the whole script will go, too).

* Mon Nov 16 2009 Joerg Bruehe <joerg.bruehe@sun.com>

- Fix some problems with the directives around "tcmalloc" (experimental),
  remove erroneous traces of the InnoDB plugin (that is 5.1 only).

* Tue Oct 06 2009 Magnus Blaudd <mvensson@mysql.com>

- Removed mysql_fix_privilege_tables

* Fri Oct 02 2009 Alexander Nozdrin <alexander.nozdrin@sun.com>

- "mysqlmanager" got removed from version 5.4, all references deleted.

* Fri Aug 28 2009 Joerg Bruehe <joerg.bruehe@sun.com>

- Merge up from 5.1 to 5.4: Remove handling for the InnoDB plugin.

* Thu Aug 27 2009 Joerg Bruehe <joerg.bruehe@sun.com>

- This version does not contain the "Instance manager", "mysqlmanager":
  Remove it from the spec file so that packaging succeeds.

* Mon Aug 24 2009 Jonathan Perkin <jperkin@sun.com>

- Add conditionals for bundled zlib and innodb plugin

* Fri Aug 21 2009 Jonathan Perkin <jperkin@sun.com>

- Install plugin libraries in appropriate packages.
- Disable libdaemon_example and ftexample plugins.

* Thu Aug 20 2009 Jonathan Perkin <jperkin@sun.com>

- Update variable used for mysql-test suite location to match source.

* Fri Nov 07 2008 Joerg Bruehe <joerg@mysql.com>

- Correct yesterday's fix, so that it also works for the last flag,
  and fix a wrong quoting: un-quoted quote marks must not be escaped.

* Thu Nov 06 2008 Kent Boortz <kent.boortz@sun.com>

- Removed "mysql_upgrade_shell"
- Removed some copy/paste between debug and normal build

* Thu Nov 06 2008 Joerg Bruehe <joerg@mysql.com>

- Modify CFLAGS and CXXFLAGS such that a debug build is not optimized.
  This should cover both gcc and icc flags.  Fixes bug#40546.

* Fri Aug 29 2008 Kent Boortz <kent@mysql.com>

- Removed the "Federated" storage engine option, and enabled in all

* Tue Aug 26 2008 Joerg Bruehe <joerg@mysql.com>

- Get rid of the "warning: Installed (but unpackaged) file(s) found:"
  Some generated files aren't needed in RPMs:
  - the "sql-bench/" subdirectory
  Some files were missing:
  - /usr/share/aclocal/mysql.m4  ("devel" subpackage)
  - Manual "mysqlbug" ("server" subpackage)
  - Program "innochecksum" and its manual ("server" subpackage)
  - Manual "mysql_find_rows" ("client" subpackage)
  - Script "mysql_upgrade_shell" ("client" subpackage)
  - Program "ndb_cpcd" and its manual ("ndb-extra" subpackage)
  - Manuals "ndb_mgm" + "ndb_restore" ("ndb-tools" subpackage)

* Mon Mar 31 2008 Kent Boortz <kent@mysql.com>

- Made the "Federated" storage engine an option
- Made the "Cluster" storage engine and sub packages an option

* Wed Mar 19 2008 Joerg Bruehe <joerg@mysql.com>

- Add the man pages for "ndbd" and "ndb_mgmd".

* Mon Feb 18 2008 Timothy Smith <tim@mysql.com>

- Require a manual upgrade if the alread-installed mysql-server is
  from another vendor, or is of a different major version.

* Wed May 02 2007 Joerg Bruehe <joerg@mysql.com>

- "ndb_size.tmpl" is not needed any more,
  "man1/mysql_install_db.1" lacked the trailing '*'.

* Sat Apr 07 2007 Kent Boortz <kent@mysql.com>

- Removed man page for "mysql_create_system_tables"

* Wed Mar 21 2007 Daniel Fischer <df@mysql.com>

- Add debug server.

* Mon Mar 19 2007 Daniel Fischer <df@mysql.com>

- Remove Max RPMs; the server RPMs contain a mysqld compiled with all
  features that previously only were built into Max.

* Fri Mar 02 2007 Joerg Bruehe <joerg@mysql.com>

- Add several man pages for NDB which are now created.

* Fri Jan 05 2007 Kent Boortz <kent@mysql.com>

- Put back "libmygcc.a", found no real reason it was removed.

- Add CFLAGS to gcc call with --print-libgcc-file, to make sure the
  correct "libgcc.a" path is returned for the 32/64 bit architecture.

* Mon Dec 18 2006 Joerg Bruehe <joerg@mysql.com>

- Fix the move of "mysqlmanager" to section 8: Directory name was wrong.

* Thu Dec 14 2006 Joerg Bruehe <joerg@mysql.com>

- Include the new man pages for "my_print_defaults" and "mysql_tzinfo_to_sql"
  in the server RPM.
- The "mysqlmanager" man page got moved from section 1 to 8.

* Thu Nov 30 2006 Joerg Bruehe <joerg@mysql.com>

- Call "make install" using "benchdir_root=%%{_datadir}",
  because that is affecting the regression test suite as well.

* Thu Nov 16 2006 Joerg Bruehe <joerg@mysql.com>

- Explicitly note that the "MySQL-shared" RPMs (as built by MySQL AB)
  replace "mysql-shared" (as distributed by SuSE) to allow easy upgrading
  (bug#22081).

* Mon Nov 13 2006 Joerg Bruehe <joerg@mysql.com>

- Add "--with-partition" to all server builds.

- Use "--report-features" in one test run per server build.

* Tue Aug 15 2006 Joerg Bruehe <joerg@mysql.com>

- The "max" server is removed from packages, effective from 5.1.12-beta.
  Delete all steps to build, package, or install it.

* Mon Jul 10 2006 Joerg Bruehe <joerg@mysql.com>

- Fix a typing error in the "make" target for the Perl script to run the tests.

* Tue Jul 04 2006 Joerg Bruehe <joerg@mysql.com>

- Use the Perl script to run the tests, because it will automatically check
  whether the server is configured with SSL.

* Tue Jun 27 2006 Joerg Bruehe <joerg@mysql.com>

- move "mysqldumpslow" from the client RPM to the server RPM (bug#20216)

- Revert all previous attempts to call "mysql_upgrade" during RPM upgrade,
  there are some more aspects which need to be solved before this is possible.
  For now, just ensure the binary "mysql_upgrade" is delivered and installed.

* Thu Jun 22 2006 Joerg Bruehe <joerg@mysql.com>

- Close a gap of the previous version by explicitly using
  a newly created temporary directory for the socket to be used
  in the "mysql_upgrade" operation, overriding any local setting.

* Tue Jun 20 2006 Joerg Bruehe <joerg@mysql.com>

- To run "mysql_upgrade", we need a running server;
  start it in isolation and skip password checks.

* Sat May 20 2006 Kent Boortz <kent@mysql.com>

- Always compile for PIC, position independent code.

* Wed May 10 2006 Kent Boortz <kent@mysql.com>

- Use character set "all" when compiling with Cluster, to make Cluster
  nodes independent on the character set directory, and the problem
  that two RPM sub packages both wants to install this directory.

* Mon May 01 2006 Kent Boortz <kent@mysql.com>

- Use "./libtool --mode=execute" instead of searching for the
  executable in current directory and ".libs".

* Fri Apr 28 2006 Kent Boortz <kent@mysql.com>

- Install and run "mysql_upgrade"

* Wed Apr 12 2006 Jim Winstead <jimw@mysql.com>

- Remove sql-bench, and MySQL-bench RPM (will be built as an independent
  project from the mysql-bench repository)

* Tue Apr 11 2006 Jim Winstead <jimw@mysql.com>

- Remove old mysqltestmanager and related programs
* Sat Apr 01 2006 Kent Boortz <kent@mysql.com>

- Set $LDFLAGS from $MYSQL_BUILD_LDFLAGS

* Tue Mar 07 2006 Kent Boortz <kent@mysql.com>

- Changed product name from "Community Edition" to "Community Server"

* Mon Mar 06 2006 Kent Boortz <kent@mysql.com>

- Fast mutexes is now disabled by default, but should be
  used in Linux builds.

* Mon Feb 20 2006 Kent Boortz <kent@mysql.com>

- Reintroduced a max build
- Limited testing of 'debug' and 'max' servers
- Berkeley DB only in 'max'

* Mon Feb 13 2006 Joerg Bruehe <joerg@mysql.com>

- Use "-i" on "make test-force";
  this is essential for later evaluation of this log file.

* Thu Feb 09 2006 Kent Boortz <kent@mysql.com>

- Pass '-static' to libtool, link static with our own libraries, dynamic
  with system libraries.  Link with the bundled zlib.

* Wed Feb 08 2006 Kristian Nielsen <knielsen@mysql.com>

- Modified RPM spec to match new 5.1 debug+max combined community packaging.

* Sun Dec 18 2005 Kent Boortz <kent@mysql.com>

- Added "client/mysqlslap"

* Mon Dec 12 2005 Rodrigo Novo <rodrigo@mysql.com>

- Added zlib to the list of (static) libraries installed
- Added check against libtool wierdness (WRT: sql/mysqld || sql/.libs/mysqld)
- Compile MySQL with bundled zlib
- Fixed %%packager name to "MySQL Production Engineering Team"

* Mon Dec 05 2005 Joerg Bruehe <joerg@mysql.com>

- Avoid using the "bundled" zlib on "shared" builds:
  As it is not installed (on the build system), this gives dependency
  problems with "libtool" causing the build to fail.
  (Change was done on Nov 11, but left uncommented.)

* Tue Nov 22 2005 Joerg Bruehe <joerg@mysql.com>

- Extend the file existence check for "init.d/mysql" on un-install
  to also guard the call to "insserv"/"chkconfig".

* Thu Oct 27 2005 Lenz Grimmer <lenz@grimmer.com>

- added more man pages

* Wed Oct 19 2005 Kent Boortz <kent@mysql.com>

- Made yaSSL support an option (off by default)

* Wed Oct 19 2005 Kent Boortz <kent@mysql.com>

- Enabled yaSSL support

* Sat Oct 15 2005 Kent Boortz <kent@mysql.com>

- Give mode arguments the same way in all places
- Moved copy of mysqld.a to "standard" build, but
  disabled it as we don't do embedded yet in 5.0

* Fri Oct 14 2005 Kent Boortz <kent@mysql.com>

- For 5.x, always compile with --with-big-tables
- Copy the config.log file to location outside
  the build tree

* Fri Oct 14 2005 Kent Boortz <kent@mysql.com>

- Removed unneeded/obsolete configure options
- Added archive engine to standard server
- Removed the embedded server from experimental server
- Changed suffix "-Max" => "-max"
- Changed comment string "Max" => "Experimental"

* Thu Oct 13 2005 Lenz Grimmer <lenz@mysql.com>

- added a usermod call to assign a potential existing mysql user to the
  correct user group (BUG#12823)
- Save the perror binary built during Max build so it supports the NDB
  error codes (BUG#13740)
- added a separate macro "mysqld_group" to be able to define the
  user group of the mysql user seperately, if desired.

* Thu Sep 29 2005 Lenz Grimmer <lenz@mysql.com>

- fixed the removing of the RPM_BUILD_ROOT in the %%clean section (the
  $RBR variable did not get expanded, thus leaving old build roots behind)

* Thu Aug 04 2005 Lenz Grimmer <lenz@mysql.com>

- Fixed the creation of the mysql user group account in the postinstall
  section (BUG 12348)
- Fixed enabling the Archive storage engine in the Max binary

* Tue Aug 02 2005 Lenz Grimmer <lenz@mysql.com>

- Fixed the Requires: tag for the server RPM (BUG 12233)

* Fri Jul 15 2005 Lenz Grimmer <lenz@mysql.com>

- create a "mysql" user group and assign the mysql user account to that group
  in the server postinstall section. (BUG 10984)

* Tue Jun 14 2005 Lenz Grimmer <lenz@mysql.com>

- Do not build statically on i386 by default, only when adding either "--with
  static" or "--define '_with_static 1'" to the RPM build options. Static
  linking really only makes sense when linking against the specially patched
  glibc 2.2.5.

* Mon Jun 06 2005 Lenz Grimmer <lenz@mysql.com>

- added mysql_client_test to the "bench" subpackage (BUG 10676)
- added the libndbclient static and shared libraries (BUG 10676)

* Wed Jun 01 2005 Lenz Grimmer <lenz@mysql.com>

- use "mysqldatadir" variable instead of hard-coding the path multiple times
- use the "mysqld_user" variable on all occasions a user name is referenced
- removed (incomplete) Brazilian translations
- removed redundant release tags from the subpackage descriptions

* Wed May 25 2005 Joerg Bruehe <joerg@mysql.com>

- Added a "make clean" between separate calls to "BuildMySQL".

* Thu May 12 2005 Guilhem Bichot <guilhem@mysql.com>

- Removed the mysql_tableinfo script made obsolete by the information schema

* Wed Apr 20 2005 Lenz Grimmer <lenz@mysql.com>

- Enabled the "blackhole" storage engine for the Max RPM

* Wed Apr 13 2005 Lenz Grimmer <lenz@mysql.com>

- removed the MySQL manual files (html/ps/texi) - they have been removed
  from the MySQL sources and are now available seperately.

* Mon Apr 4 2005 Petr Chardin <petr@mysql.com>

- old mysqlmanager, mysqlmanagerc and mysqlmanager-pwger renamed into
  mysqltestmanager, mysqltestmanager and mysqltestmanager-pwgen respectively

* Fri Mar 18 2005 Lenz Grimmer <lenz@mysql.com>

- Disabled RAID in the Max binaries once and for all (it has finally been
  removed from the source tree)

* Sun Feb 20 2005 Petr Chardin <petr@mysql.com>

- Install MySQL Instance Manager together with mysqld, touch mysqlmanager
  password file

* Mon Feb 14 2005 Lenz Grimmer <lenz@mysql.com>

- Fixed the compilation comments and moved them into the separate build sections
  for Max and Standard

* Mon Feb 7 2005 Tomas Ulin <tomas@mysql.com>

- enabled the "Ndbcluster" storage engine for the max binary
- added extra make install in ndb subdir after Max build to get ndb binaries
- added packages for ndbcluster storage engine

* Fri Jan 14 2005 Lenz Grimmer <lenz@mysql.com>

- replaced obsoleted "BuildPrereq" with "BuildRequires" instead

* Thu Jan 13 2005 Lenz Grimmer <lenz@mysql.com>

- enabled the "Federated" storage engine for the max binary

* Tue Jan 04 2005 Petr Chardin <petr@mysql.com>

- ISAM and merge storage engines were purged. As well as appropriate
  tools and manpages (isamchk and isamlog)

* Fri Dec 31 2004 Lenz Grimmer <lenz@mysql.com>

- enabled the "Archive" storage engine for the max binary
- enabled the "CSV" storage engine for the max binary
- enabled the "Example" storage engine for the max binary

* Thu Aug 26 2004 Lenz Grimmer <lenz@mysql.com>

- MySQL-Max now requires MySQL-server instead of MySQL (BUG 3860)

* Fri Aug 20 2004 Lenz Grimmer <lenz@mysql.com>

- do not link statically on IA64/AMD64 as these systems do not have
  a patched glibc installed

* Tue Aug 10 2004 Lenz Grimmer <lenz@mysql.com>

- Added libmygcc.a to the devel subpackage (required to link applications
  against the the embedded server libmysqld.a) (BUG 4921)

* Mon Aug 09 2004 Lenz Grimmer <lenz@mysql.com>

- Added EXCEPTIONS-CLIENT to the "devel" package

* Thu Jul 29 2004 Lenz Grimmer <lenz@mysql.com>

- disabled OpenSSL in the Max binaries again (the RPM packages were the
  only exception to this anyway) (BUG 1043)

* Wed Jun 30 2004 Lenz Grimmer <lenz@mysql.com>

- fixed server postinstall (mysql_install_db was called with the wrong
  parameter)

* Thu Jun 24 2004 Lenz Grimmer <lenz@mysql.com>

- added mysql_tzinfo_to_sql to the server subpackage
- run "make clean" instead of "make distclean"

* Mon Apr 05 2004 Lenz Grimmer <lenz@mysql.com>

- added ncurses-devel to the build prerequisites (BUG 3377)

* Thu Feb 12 2004 Lenz Grimmer <lenz@mysql.com>

- when using gcc, _always_ use CXX=gcc
- replaced Copyright with License field (Copyright is obsolete)

* Tue Feb 03 2004 Lenz Grimmer <lenz@mysql.com>

- added myisam_ftdump to the Server package

* Tue Jan 13 2004 Lenz Grimmer <lenz@mysql.com>

- link the mysql client against libreadline instead of libedit (BUG 2289)

* Mon Dec 22 2003 Lenz Grimmer <lenz@mysql.com>

- marked /etc/logrotate.d/mysql as a config file (BUG 2156)

* Sat Dec 13 2003 Lenz Grimmer <lenz@mysql.com>

- fixed file permissions (BUG 1672)

* Thu Dec 11 2003 Lenz Grimmer <lenz@mysql.com>

- made testing for gcc3 a bit more robust

* Fri Dec 05 2003 Lenz Grimmer <lenz@mysql.com>

- added missing file mysql_create_system_tables to the server subpackage

* Fri Nov 21 2003 Lenz Grimmer <lenz@mysql.com>

- removed dependency on MySQL-client from the MySQL-devel subpackage
  as it is not really required. (BUG 1610)

* Fri Aug 29 2003 Lenz Grimmer <lenz@mysql.com>

- Fixed BUG 1162 (removed macro names from the changelog)
- Really fixed BUG 998 (disable the checking for installed but
  unpackaged files)

* Tue Aug 05 2003 Lenz Grimmer <lenz@mysql.com>

- Fixed BUG 959 (libmysqld not being compiled properly)
- Fixed BUG 998 (RPM build errors): added missing files to the
  distribution (mysql_fix_extensions, mysql_tableinfo, mysqldumpslow,
  mysql_fix_privilege_tables.1), removed "-n" from install section.

* Wed Jul 09 2003 Lenz Grimmer <lenz@mysql.com>

- removed the GIF Icon (file was not included in the sources anyway)
- removed unused variable shared_lib_version
- do not run automake before building the standard binary
  (should not be necessary)
- add server suffix '-standard' to standard binary (to be in line
  with the binary tarball distributions)
- Use more RPM macros (_exec_prefix, _sbindir, _libdir, _sysconfdir,
  _datadir, _includedir) throughout the spec file.
- allow overriding CC and CXX (required when building with other compilers)

* Fri May 16 2003 Lenz Grimmer <lenz@mysql.com>

- re-enabled RAID again

* Wed Apr 30 2003 Lenz Grimmer <lenz@mysql.com>

- disabled MyISAM RAID (--with-raid) - it throws an assertion which
  needs to be investigated first.

* Mon Mar 10 2003 Lenz Grimmer <lenz@mysql.com>

- added missing file mysql_secure_installation to server subpackage
  (BUG 141)

* Tue Feb 11 2003 Lenz Grimmer <lenz@mysql.com>

- re-added missing pre- and post(un)install scripts to server subpackage
- added config file /etc/my.cnf to the file list (just for completeness)
- make sure to create the datadir with 755 permissions

* Mon Jan 27 2003 Lenz Grimmer <lenz@mysql.com>

- removed unused CC and CXX variables
- CFLAGS and CXXFLAGS should honor RPM_OPT_FLAGS

* Fri Jan 24 2003 Lenz Grimmer <lenz@mysql.com>

- renamed package "MySQL" to "MySQL-server"
- fixed Copyright tag
- added mysql_waitpid to client subpackage (required for mysql-test-run)

* Wed Nov 27 2002 Lenz Grimmer <lenz@mysql.com>

- moved init script from /etc/rc.d/init.d to /etc/init.d (the majority of
  Linux distributions now support this scheme as proposed by the LSB either
  directly or via a compatibility symlink)
- Use new "restart" init script action instead of starting and stopping
  separately
- Be more flexible in activating the automatic bootup - use insserv (on
  older SuSE versions) or chkconfig (Red Hat, newer SuSE versions and
  others) to create the respective symlinks

* Wed Sep 25 2002 Lenz Grimmer <lenz@mysql.com>

- MySQL-Max now requires MySQL >= 4.0 to avoid version mismatches
  (mixing 3.23 and 4.0 packages)

* Fri Aug 09 2002 Lenz Grimmer <lenz@mysql.com>

- Turn off OpenSSL in MySQL-Max for now until it works properly again
- enable RAID for the Max binary instead
- added compatibility link: safe_mysqld -> mysqld_safe to ease the
  transition from 3.23

* Thu Jul 18 2002 Lenz Grimmer <lenz@mysql.com>

- Reworked the build steps a little bit: the Max binary is supposed
  to include OpenSSL, which cannot be linked statically, thus trying
  to statically link against a special glibc is futile anyway
- because of this, it is not required to make yet another build run
  just to compile the shared libs (saves a lot of time)
- updated package description of the Max subpackage
- clean up the BuildRoot directory afterwards

* Mon Jul 15 2002 Lenz Grimmer <lenz@mysql.com>

- Updated Packager information
- Fixed the build options: the regular package is supposed to
  include InnoDB and linked statically, while the Max package
  should include BDB and SSL support

* Fri May 03 2002 Lenz Grimmer <lenz@mysql.com>

- Use more RPM macros (e.g. infodir, mandir) to make the spec
  file more portable
- reorganized the installation of documentation files: let RPM
  take care of this
- reorganized the file list: actually install man pages along
  with the binaries of the respective subpackage
- do not include libmysqld.a in the devel subpackage as well, if we
  have a special "embedded" subpackage
- reworked the package descriptions

* Mon Oct  8 2001 Monty

- Added embedded server as a separate RPM

* Fri Apr 13 2001 Monty

- Added mysqld-max to the distribution

* Tue Jan 2  2001  Monty

- Added mysql-test to the bench package

* Fri Aug 18 2000 Tim Smith <tim@mysql.com>

- Added separate libmysql_r directory; now both a threaded
  and non-threaded library is shipped.

* Tue Sep 28 1999 David Axmark <davida@mysql.com>

- Added the support-files/my-example.cnf to the docs directory.

- Removed devel dependency on base since it is about client
  development.

* Wed Sep 8 1999 David Axmark <davida@mysql.com>

- Cleaned up some for 3.23.

* Thu Jul 1 1999 David Axmark <davida@mysql.com>

- Added support for shared libraries in a separate sub
  package. Original fix by David Fox (dsfox@cogsci.ucsd.edu)

- The --enable-assembler switch is now automatically disables on
  platforms there assembler code is unavailable. This should allow
  building this RPM on non i386 systems.

* Mon Feb 22 1999 David Axmark <david@detron.se>

- Removed unportable cc switches from the spec file. The defaults can
  now be overridden with environment variables. This feature is used
  to compile the official RPM with optimal (but compiler version
  specific) switches.

- Removed the repetitive description parts for the sub rpms. Maybe add
  again if RPM gets a multiline macro capability.

- Added support for a pt_BR translation. Translation contributed by
  Jorge Godoy <jorge@bestway.com.br>.

* Wed Nov 4 1998 David Axmark <david@detron.se>

- A lot of changes in all the rpm and install scripts. This may even
  be a working RPM :-)

* Sun Aug 16 1998 David Axmark <david@detron.se>

- A developers changelog for MySQL is available in the source RPM. And
  there is a history of major user visible changed in the Reference
  Manual.  Only RPM specific changes will be documented here.<|MERGE_RESOLUTION|>--- conflicted
+++ resolved
@@ -967,18 +967,12 @@
 %endif # compatlib
 
 %changelog
-<<<<<<< HEAD
-* Wed Jan 10 2018 Erlend Dahl <erlend.dahl@oracle.com> - 8.0.5-0.1
+* Wed Jan 24 2018 Erlend Dahl <erlend.dahl@oracle.com> - 8.0.5-0.1
 - Removed milestone marker
 - Move mysqlx to default plugin
 - Add component_mysqlx_global_reset.so
-=======
-* Wed Jan 24 2018 Balasubramanian Kandasamy <balasubramanian.kandasamy@oracle.com> - 5.7.23-1
+- No longer need to remove obsoleted mysqltest man pages
 - Add perl modules for test subpackage
-
-* Wed Jan 10 2018 Bjorn Munch <bjorn.munch@oracle.com> - 5.7.22-1
->>>>>>> f6dd8ad0
-- No longer need to remove obsoleted mysqltest man pages
 
 * Thu Dec 07 2017 Bjorn Munch <bjorn.munch@oracle.com> - 8.0.4-0.1
 - Remove obsoleted mysqltest man pages
