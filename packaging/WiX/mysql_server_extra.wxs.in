--- conflicted
+++ resolved
@@ -1,111 +1,107 @@
-<Include xmlns="http://schemas.microsoft.com/wix/2006/wi"
-         xmlns:util="http://schemas.microsoft.com/wix/UtilExtension">
-
-<!--
-<<<<<<< HEAD
-   Copyright (c) 2012, 2020, Oracle and/or its affiliates. All rights reserved.
-=======
-   Copyright (c) 2012, 2021, Oracle and/or its affiliates.
->>>>>>> a2036369
-   
-   This program is free software; you can redistribute it and/or modify
-   it under the terms of the GNU General Public License, version 2.0,
-   as published by the Free Software Foundation.
-
-   This program is also distributed with certain software (including
-   but not limited to OpenSSL) that is licensed under separate terms,
-   as designated in a particular file or component or in included license
-   documentation.  The authors of MySQL hereby grant you an additional
-   permission to link the program and your derivative works with the
-   separately licensed software that they have included with MySQL.
-
-   This program is distributed in the hope that it will be useful,
-   but WITHOUT ANY WARRANTY; without even the implied warranty of
-   MERCHANTABILITY or FITNESS FOR A PARTICULAR PURPOSE.  See the
-   GNU General Public License, version 2.0, for more details.
-
-   You should have received a copy of the GNU General Public License
-   along with this program; if not, write to the Free Software
-   Foundation, Inc., 51 Franklin St, Fifth Floor, Boston, MA 02110-1301  USA
--->
-
-    <!-- Include shortcuts -->
-    <DirectoryRef Id='INSTALLDIR'>
-    <Directory Id="DesktopFolder"/>
-    <Directory Id="ProgramMenuFolder">
-      <Directory Id="MysqlProgramMenuFolder" Name="MySQL">
-        <Directory Id="MysqlProductMenuFolder" Name="MySQL Server @MAJOR_VERSION@.@MINOR_VERSION@">
-          <Component Id="MysqlProductMenuFolder" Guid="*" Win64="yes">
-            <!-- Include a shortcut to the mysql command line client -->
-            <Shortcut Id="MysqlCommandLineShellShortcut"
-                      Name="MySQL @MAJOR_VERSION@.@MINOR_VERSION@ Command Line Client"
-                      Description="The MySQL Command Line Shell"
-                      Icon="Icon.MysqlCmdShell"
-                      Target="[D.bin]mysql.exe"
-                      Arguments='"--defaults-file=[INSTALLDIR]my.ini" "-uroot" "-p"'
-                      WorkingDirectory="D.bin"/>
-            <?if "@MAJOR_VERSION@.@MINOR_VERSION@" != "5.5" ?>
-            <!-- Include another shortcut to the mysql command line client with a different name -->
-              <Shortcut Id="MysqlCommandLineShellShortcutUnicode"
-                      Name="MySQL @MAJOR_VERSION@.@MINOR_VERSION@ Command Line Client - Unicode"
-                      Description="The MySQL Command Line Shell in UTF8 Mode"
-                      Icon="Icon.MysqlCmdShell"
-                      Target="[D.bin]mysql.exe"
-                      Arguments='"--defaults-file=[INSTALLDIR]my.ini" "-uroot" "-p" "--default-character-set=utf8mb4"'
-                      WorkingDirectory="D.bin"/>
-            <!-- Write Console settings for applications with this name to the registry -->
-              <RegistryKey Root="HKCU" 
-                           Key="Console\MySQL @MAJOR_VERSION@.@MINOR_VERSION@ Command Line Client - Unicode"
-                           Action="createAndRemoveOnUninstall">
-                <RegistryValue Type="string" Name="FaceName" Value="Lucida Console"/>
-                <RegistryValue Type="integer" Name="FontWeight" Value="400"/>
-              </RegistryKey>
-            <?endif ?>
-            <!-- Make sure this gets deleted on uninstall -->
-            <RemoveFolder Id="MysqlProductMenuFolder" Directory="MysqlProductMenuFolder" On="uninstall"/>
-            <RemoveFolder Id="MysqlProgramMenuFolder" Directory="MysqlProgramMenuFolder" On="uninstall"/>
-            <RegistryValue Root="HKCU" Key="Software\MySQL AB\MySQL Server @MAJOR_VERSION@.@MINOR_VERSION@" Name="installed" Type="integer" Value="1" KeyPath="yes"/>
-          </Component>
-        </Directory>
-      </Directory>
-    </Directory>
-    </DirectoryRef>
-    <Feature Id="ProgramMenu" Level="1" Display="hidden" ConfigurableDirectory="INSTALLDIR">
-    <ComponentRef Id="MysqlProductMenuFolder"/>
-    </Feature>    
-      
-    <!-- Registry -->
-    <!-- We still use "MySQL AB" because we don't want to break software that expects it -->
-    <DirectoryRef Id='TARGETDIR'>
-    <Component Id="RegKeys" Guid="*">
-      <RegistryKey
-        Id='MySQLKey'
-        Root='HKLM'
-        Key='SOFTWARE\MySQL AB\[ProductName]'
-        Action='createAndRemoveOnUninstall'>
-        <RegistryValue
-          Type='string'
-          Name='Location'
-          Value='[INSTALLDIR]'/>
-        <RegistryValue
-          Type="string"
-          Name="Version"
-          Value="[ProductVersion]"/>
-        <RegistryValue
-          Type="string"
-          Name="DataLocation"
-          Value="[DATADIR]"/>
-      </RegistryKey>
-    </Component>
-    </DirectoryRef>
-    <Feature
-    Id='RegKeys'
-    Display='hidden'
-    Level='1'>
-    <ComponentRef Id='RegKeys'/>
-    </Feature>
-
-</Include>
-
-
-
+<Include xmlns="http://schemas.microsoft.com/wix/2006/wi"
+         xmlns:util="http://schemas.microsoft.com/wix/UtilExtension">
+
+<!--
+   Copyright (c) 2012, 2021, Oracle and/or its affiliates.
+   
+   This program is free software; you can redistribute it and/or modify
+   it under the terms of the GNU General Public License, version 2.0,
+   as published by the Free Software Foundation.
+
+   This program is also distributed with certain software (including
+   but not limited to OpenSSL) that is licensed under separate terms,
+   as designated in a particular file or component or in included license
+   documentation.  The authors of MySQL hereby grant you an additional
+   permission to link the program and your derivative works with the
+   separately licensed software that they have included with MySQL.
+
+   This program is distributed in the hope that it will be useful,
+   but WITHOUT ANY WARRANTY; without even the implied warranty of
+   MERCHANTABILITY or FITNESS FOR A PARTICULAR PURPOSE.  See the
+   GNU General Public License, version 2.0, for more details.
+
+   You should have received a copy of the GNU General Public License
+   along with this program; if not, write to the Free Software
+   Foundation, Inc., 51 Franklin St, Fifth Floor, Boston, MA 02110-1301  USA
+-->
+
+    <!-- Include shortcuts -->
+    <DirectoryRef Id='INSTALLDIR'>
+    <Directory Id="DesktopFolder"/>
+    <Directory Id="ProgramMenuFolder">
+      <Directory Id="MysqlProgramMenuFolder" Name="MySQL">
+        <Directory Id="MysqlProductMenuFolder" Name="MySQL Server @MAJOR_VERSION@.@MINOR_VERSION@">
+          <Component Id="MysqlProductMenuFolder" Guid="*" Win64="yes">
+            <!-- Include a shortcut to the mysql command line client -->
+            <Shortcut Id="MysqlCommandLineShellShortcut"
+                      Name="MySQL @MAJOR_VERSION@.@MINOR_VERSION@ Command Line Client"
+                      Description="The MySQL Command Line Shell"
+                      Icon="Icon.MysqlCmdShell"
+                      Target="[D.bin]mysql.exe"
+                      Arguments='"--defaults-file=[INSTALLDIR]my.ini" "-uroot" "-p"'
+                      WorkingDirectory="D.bin"/>
+            <?if "@MAJOR_VERSION@.@MINOR_VERSION@" != "5.5" ?>
+            <!-- Include another shortcut to the mysql command line client with a different name -->
+              <Shortcut Id="MysqlCommandLineShellShortcutUnicode"
+                      Name="MySQL @MAJOR_VERSION@.@MINOR_VERSION@ Command Line Client - Unicode"
+                      Description="The MySQL Command Line Shell in UTF8 Mode"
+                      Icon="Icon.MysqlCmdShell"
+                      Target="[D.bin]mysql.exe"
+                      Arguments='"--defaults-file=[INSTALLDIR]my.ini" "-uroot" "-p" "--default-character-set=utf8mb4"'
+                      WorkingDirectory="D.bin"/>
+            <!-- Write Console settings for applications with this name to the registry -->
+              <RegistryKey Root="HKCU" 
+                           Key="Console\MySQL @MAJOR_VERSION@.@MINOR_VERSION@ Command Line Client - Unicode"
+                           Action="createAndRemoveOnUninstall">
+                <RegistryValue Type="string" Name="FaceName" Value="Lucida Console"/>
+                <RegistryValue Type="integer" Name="FontWeight" Value="400"/>
+              </RegistryKey>
+            <?endif ?>
+            <!-- Make sure this gets deleted on uninstall -->
+            <RemoveFolder Id="MysqlProductMenuFolder" Directory="MysqlProductMenuFolder" On="uninstall"/>
+            <RemoveFolder Id="MysqlProgramMenuFolder" Directory="MysqlProgramMenuFolder" On="uninstall"/>
+            <RegistryValue Root="HKCU" Key="Software\MySQL AB\MySQL Server @MAJOR_VERSION@.@MINOR_VERSION@" Name="installed" Type="integer" Value="1" KeyPath="yes"/>
+          </Component>
+        </Directory>
+      </Directory>
+    </Directory>
+    </DirectoryRef>
+    <Feature Id="ProgramMenu" Level="1" Display="hidden" ConfigurableDirectory="INSTALLDIR">
+    <ComponentRef Id="MysqlProductMenuFolder"/>
+    </Feature>    
+      
+    <!-- Registry -->
+    <!-- We still use "MySQL AB" because we don't want to break software that expects it -->
+    <DirectoryRef Id='TARGETDIR'>
+    <Component Id="RegKeys" Guid="*">
+      <RegistryKey
+        Id='MySQLKey'
+        Root='HKLM'
+        Key='SOFTWARE\MySQL AB\[ProductName]'
+        Action='createAndRemoveOnUninstall'>
+        <RegistryValue
+          Type='string'
+          Name='Location'
+          Value='[INSTALLDIR]'/>
+        <RegistryValue
+          Type="string"
+          Name="Version"
+          Value="[ProductVersion]"/>
+        <RegistryValue
+          Type="string"
+          Name="DataLocation"
+          Value="[DATADIR]"/>
+      </RegistryKey>
+    </Component>
+    </DirectoryRef>
+    <Feature
+    Id='RegKeys'
+    Display='hidden'
+    Level='1'>
+    <ComponentRef Id='RegKeys'/>
+    </Feature>
+
+</Include>
+
+
+