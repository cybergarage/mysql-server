/*****************************************************************************

Copyright (c) 1996, 2011, Oracle and/or its affiliates. All Rights Reserved.
Copyright (c) 2008, Google Inc.

Portions of this file contain modifications contributed and copyrighted by
Google, Inc. Those modifications are gratefully acknowledged and are described
briefly in the InnoDB documentation. The contributions by Google are
incorporated with their permission, and subject to the conditions contained in
the file COPYING.Google.

This program is free software; you can redistribute it and/or modify it under
the terms of the GNU General Public License as published by the Free Software
Foundation; version 2 of the License.

This program is distributed in the hope that it will be useful, but WITHOUT
ANY WARRANTY; without even the implied warranty of MERCHANTABILITY or FITNESS
FOR A PARTICULAR PURPOSE. See the GNU General Public License for more details.

You should have received a copy of the GNU General Public License along with
this program; if not, write to the Free Software Foundation, Inc., 59 Temple
Place, Suite 330, Boston, MA 02111-1307 USA

*****************************************************************************/

/********************************************************************//**
@file btr/btr0sea.c
The index tree adaptive search

Created 2/17/1996 Heikki Tuuri
*************************************************************************/

#include "btr0sea.h"
#ifdef UNIV_NONINL
#include "btr0sea.ic"
#endif

#include "buf0buf.h"
#include "page0page.h"
#include "page0cur.h"
#include "btr0cur.h"
#include "btr0pcur.h"
#include "btr0btr.h"
#include "ha0ha.h"

/** Flag: has the search system been enabled?
Protected by btr_search_latch and btr_search_enabled_mutex. */
UNIV_INTERN char		btr_search_enabled	= TRUE;
UNIV_INTERN ibool		btr_search_fully_disabled = FALSE;

/** Mutex protecting btr_search_enabled */
static mutex_t			btr_search_enabled_mutex;

#ifdef UNIV_PFS_MUTEX
/* Key to register btr_search_enabled_mutex with performance schema */
UNIV_INTERN mysql_pfs_key_t	btr_search_enabled_mutex_key;
#endif /* UNIV_PFS_MUTEX */

/** A dummy variable to fool the compiler */
UNIV_INTERN ulint		btr_search_this_is_zero = 0;

#ifdef UNIV_SEARCH_PERF_STAT
/** Number of successful adaptive hash index lookups */
UNIV_INTERN ulint		btr_search_n_succ	= 0;
/** Number of failed adaptive hash index lookups */
UNIV_INTERN ulint		btr_search_n_hash_fail	= 0;
#endif /* UNIV_SEARCH_PERF_STAT */

/** padding to prevent other memory update
hotspots from residing on the same memory
cache line as btr_search_latch */
UNIV_INTERN byte		btr_sea_pad1[64];

/** The latch protecting the adaptive search system: this latch protects the
(1) positions of records on those pages where a hash index has been built.
NOTE: It does not protect values of non-ordering fields within a record from
being updated in-place! We can use fact (1) to perform unique searches to
indexes. */

/* We will allocate the latch from dynamic memory to get it to the
same DRAM page as other hotspot semaphores */
UNIV_INTERN rw_lock_t*		btr_search_latch_temp;

/** padding to prevent other memory update hotspots from residing on
the same memory cache line */
UNIV_INTERN byte		btr_sea_pad2[64];

/** The adaptive hash index */
UNIV_INTERN btr_search_sys_t*	btr_search_sys;

#ifdef UNIV_PFS_RWLOCK
/* Key to register btr_search_sys with performance schema */
UNIV_INTERN mysql_pfs_key_t	btr_search_latch_key;
#endif /* UNIV_PFS_RWLOCK */

/** If the number of records on the page divided by this parameter
would have been successfully accessed using a hash index, the index
is then built on the page, assuming the global limit has been reached */
#define BTR_SEARCH_PAGE_BUILD_LIMIT	16

/** The global limit for consecutive potentially successful hash searches,
before hash index building is started */
#define BTR_SEARCH_BUILD_LIMIT		100

/********************************************************************//**
Builds a hash index on a page with the given parameters. If the page already
has a hash index with different parameters, the old hash index is removed.
If index is non-NULL, this function checks if n_fields and n_bytes are
sensible values, and does not build a hash index if not. */
static
void
btr_search_build_page_hash_index(
/*=============================*/
	dict_index_t*	index,	/*!< in: index for which to build, or NULL if
				not known */
	buf_block_t*	block,	/*!< in: index page, s- or x-latched */
	ulint		n_fields,/*!< in: hash this many full fields */
	ulint		n_bytes,/*!< in: hash this many bytes from the next
				field */
	ibool		left_side);/*!< in: hash for searches from left side? */

/*****************************************************************//**
This function should be called before reserving any btr search mutex, if
the intended operation might add nodes to the search system hash table.
Because of the latching order, once we have reserved the btr search system
latch, we cannot allocate a free frame from the buffer pool. Checks that
there is a free buffer frame allocated for hash table heap in the btr search
system. If not, allocates a free frames for the heap. This check makes it
probable that, when have reserved the btr search system latch and we need to
allocate a new node to the hash table, it will succeed. However, the check
will not guarantee success. */
static
void
btr_search_check_free_space_in_heap(void)
/*=====================================*/
{
	hash_table_t*	table;
	mem_heap_t*	heap;

#ifdef UNIV_SYNC_DEBUG
	ut_ad(!rw_lock_own(&btr_search_latch, RW_LOCK_SHARED));
	ut_ad(!rw_lock_own(&btr_search_latch, RW_LOCK_EX));
#endif /* UNIV_SYNC_DEBUG */

	table = btr_search_sys->hash_index;

	heap = table->heap;

	/* Note that we peek the value of heap->free_block without reserving
	the latch: this is ok, because we will not guarantee that there will
	be enough free space in the hash table. */

	if (heap->free_block == NULL) {
		buf_block_t*	block = buf_block_alloc(NULL);

		rw_lock_x_lock(&btr_search_latch);

		if (heap->free_block == NULL) {
			heap->free_block = block;
		} else {
			buf_block_free(block);
		}

		rw_lock_x_unlock(&btr_search_latch);
	}
}

/*****************************************************************//**
Creates and initializes the adaptive search system at a database start. */
UNIV_INTERN
void
btr_search_sys_create(
/*==================*/
	ulint	hash_size)	/*!< in: hash index hash table size */
{
	/* We allocate the search latch from dynamic memory:
	see above at the global variable definition */

	btr_search_latch_temp = mem_alloc(sizeof(rw_lock_t));

	rw_lock_create(btr_search_latch_key, &btr_search_latch,
		       SYNC_SEARCH_SYS);
	mutex_create(btr_search_enabled_mutex_key,
		     &btr_search_enabled_mutex, SYNC_SEARCH_SYS_CONF);

	btr_search_sys = mem_alloc(sizeof(btr_search_sys_t));

	btr_search_sys->hash_index = ha_create(hash_size, 0,
					MEM_HEAP_FOR_BTR_SEARCH, 0);
#if defined UNIV_AHI_DEBUG || defined UNIV_DEBUG
	btr_search_sys->hash_index->adaptive = TRUE;
#endif /* UNIV_AHI_DEBUG || UNIV_DEBUG */

}

/*****************************************************************//**
Frees the adaptive search system at a database shutdown. */
UNIV_INTERN
void
btr_search_sys_free(void)
/*=====================*/
{
	rw_lock_free(&btr_search_latch);
	mem_free(btr_search_latch_temp);
	btr_search_latch_temp = NULL;
	mem_heap_free(btr_search_sys->hash_index->heap);
	hash_table_free(btr_search_sys->hash_index);
	mem_free(btr_search_sys);
	btr_search_sys = NULL;
}

/********************************************************************//**
Disable the adaptive hash search system and empty the index. */
UNIV_INTERN
void
btr_search_disable(void)
/*====================*/
{
	mutex_enter(&btr_search_enabled_mutex);
	rw_lock_x_lock(&btr_search_latch);

	/* Disable access to hash index, also tell ha_insert_for_fold()
	stop adding new nodes to hash index, but still allow updating
	existing nodes */
	btr_search_enabled = FALSE;

	/* Clear all block->is_hashed flags and remove all entries
	from btr_search_sys->hash_index. */
	buf_pool_drop_hash_index();

	/* hash index has been cleaned up, disallow any operation to
	the hash index */
	btr_search_fully_disabled = TRUE;

	/* btr_search_enabled_mutex should guarantee this. */
	ut_ad(!btr_search_enabled);

	rw_lock_x_unlock(&btr_search_latch);
	mutex_exit(&btr_search_enabled_mutex);
}

/********************************************************************//**
Enable the adaptive hash search system. */
UNIV_INTERN
void
btr_search_enable(void)
/*====================*/
{
	mutex_enter(&btr_search_enabled_mutex);
	rw_lock_x_lock(&btr_search_latch);

	btr_search_enabled = TRUE;
	btr_search_fully_disabled = FALSE;

	rw_lock_x_unlock(&btr_search_latch);
	mutex_exit(&btr_search_enabled_mutex);
}

/*****************************************************************//**
Creates and initializes a search info struct.
@return	own: search info struct */
UNIV_INTERN
btr_search_t*
btr_search_info_create(
/*===================*/
	mem_heap_t*	heap)	/*!< in: heap where created */
{
	btr_search_t*	info;

	info = mem_heap_alloc(heap, sizeof(btr_search_t));

#ifdef UNIV_DEBUG
	info->magic_n = BTR_SEARCH_MAGIC_N;
#endif /* UNIV_DEBUG */

	info->ref_count = 0;
	info->root_guess = NULL;

	info->hash_analysis = 0;
	info->n_hash_potential = 0;

	info->last_hash_succ = FALSE;

#ifdef UNIV_SEARCH_PERF_STAT
	info->n_hash_succ = 0;
	info->n_hash_fail = 0;
	info->n_patt_succ = 0;
	info->n_searches = 0;
#endif /* UNIV_SEARCH_PERF_STAT */

	/* Set some sensible values */
	info->n_fields = 1;
	info->n_bytes = 0;

	info->left_side = TRUE;

	return(info);
}

/*****************************************************************//**
Returns the value of ref_count. The value is protected by
btr_search_latch.
@return	ref_count value. */
UNIV_INTERN
ulint
btr_search_info_get_ref_count(
/*==========================*/
	btr_search_t*   info)	/*!< in: search info. */
{
	ulint ret;

	ut_ad(info);

#ifdef UNIV_SYNC_DEBUG
	ut_ad(!rw_lock_own(&btr_search_latch, RW_LOCK_SHARED));
	ut_ad(!rw_lock_own(&btr_search_latch, RW_LOCK_EX));
#endif /* UNIV_SYNC_DEBUG */

	rw_lock_s_lock(&btr_search_latch);
	ret = info->ref_count;
	rw_lock_s_unlock(&btr_search_latch);

	return(ret);
}

/*********************************************************************//**
Updates the search info of an index about hash successes. NOTE that info
is NOT protected by any semaphore, to save CPU time! Do not assume its fields
are consistent. */
static
void
btr_search_info_update_hash(
/*========================*/
	btr_search_t*	info,	/*!< in/out: search info */
	btr_cur_t*	cursor)	/*!< in: cursor which was just positioned */
{
	dict_index_t*	index;
	ulint		n_unique;
	int		cmp;

#ifdef UNIV_SYNC_DEBUG
	ut_ad(!rw_lock_own(&btr_search_latch, RW_LOCK_SHARED));
	ut_ad(!rw_lock_own(&btr_search_latch, RW_LOCK_EX));
#endif /* UNIV_SYNC_DEBUG */

	index = cursor->index;

	if (dict_index_is_ibuf(index)) {
		/* So many deletes are performed on an insert buffer tree
		that we do not consider a hash index useful on it: */

		return;
	}

	n_unique = dict_index_get_n_unique_in_tree(index);

	if (info->n_hash_potential == 0) {

		goto set_new_recomm;
	}

	/* Test if the search would have succeeded using the recommended
	hash prefix */

	if (info->n_fields >= n_unique && cursor->up_match >= n_unique) {
increment_potential:
		info->n_hash_potential++;

		return;
	}

	cmp = ut_pair_cmp(info->n_fields, info->n_bytes,
			  cursor->low_match, cursor->low_bytes);

	if (info->left_side ? cmp <= 0 : cmp > 0) {

		goto set_new_recomm;
	}

	cmp = ut_pair_cmp(info->n_fields, info->n_bytes,
			  cursor->up_match, cursor->up_bytes);

	if (info->left_side ? cmp <= 0 : cmp > 0) {

		goto increment_potential;
	}

set_new_recomm:
	/* We have to set a new recommendation; skip the hash analysis
	for a while to avoid unnecessary CPU time usage when there is no
	chance for success */

	info->hash_analysis = 0;

	cmp = ut_pair_cmp(cursor->up_match, cursor->up_bytes,
			  cursor->low_match, cursor->low_bytes);
	if (cmp == 0) {
		info->n_hash_potential = 0;

		/* For extra safety, we set some sensible values here */

		info->n_fields = 1;
		info->n_bytes = 0;

		info->left_side = TRUE;

	} else if (cmp > 0) {
		info->n_hash_potential = 1;

		if (cursor->up_match >= n_unique) {

			info->n_fields = n_unique;
			info->n_bytes = 0;

		} else if (cursor->low_match < cursor->up_match) {

			info->n_fields = cursor->low_match + 1;
			info->n_bytes = 0;
		} else {
			info->n_fields = cursor->low_match;
			info->n_bytes = cursor->low_bytes + 1;
		}

		info->left_side = TRUE;
	} else {
		info->n_hash_potential = 1;

		if (cursor->low_match >= n_unique) {

			info->n_fields = n_unique;
			info->n_bytes = 0;

		} else if (cursor->low_match > cursor->up_match) {

			info->n_fields = cursor->up_match + 1;
			info->n_bytes = 0;
		} else {
			info->n_fields = cursor->up_match;
			info->n_bytes = cursor->up_bytes + 1;
		}

		info->left_side = FALSE;
	}
}

/*********************************************************************//**
Updates the block search info on hash successes. NOTE that info and
block->n_hash_helps, n_fields, n_bytes, side are NOT protected by any
semaphore, to save CPU time! Do not assume the fields are consistent.
@return	TRUE if building a (new) hash index on the block is recommended */
static
ibool
btr_search_update_block_hash_info(
/*==============================*/
	btr_search_t*	info,	/*!< in: search info */
	buf_block_t*	block,	/*!< in: buffer block */
	btr_cur_t*	cursor __attribute__((unused)))
				/*!< in: cursor */
{
#ifdef UNIV_SYNC_DEBUG
	ut_ad(!rw_lock_own(&btr_search_latch, RW_LOCK_SHARED));
	ut_ad(!rw_lock_own(&btr_search_latch, RW_LOCK_EX));
	ut_ad(rw_lock_own(&block->lock, RW_LOCK_SHARED)
	      || rw_lock_own(&block->lock, RW_LOCK_EX));
#endif /* UNIV_SYNC_DEBUG */
	ut_ad(cursor);

	info->last_hash_succ = FALSE;

	ut_a(buf_block_state_valid(block));
	ut_ad(info->magic_n == BTR_SEARCH_MAGIC_N);

	if ((block->n_hash_helps > 0)
	    && (info->n_hash_potential > 0)
	    && (block->n_fields == info->n_fields)
	    && (block->n_bytes == info->n_bytes)
	    && (block->left_side == info->left_side)) {

		if ((block->is_hashed)
		    && (block->curr_n_fields == info->n_fields)
		    && (block->curr_n_bytes == info->n_bytes)
		    && (block->curr_left_side == info->left_side)) {

			/* The search would presumably have succeeded using
			the hash index */

			info->last_hash_succ = TRUE;
		}

		block->n_hash_helps++;
	} else {
		block->n_hash_helps = 1;
		block->n_fields = info->n_fields;
		block->n_bytes = info->n_bytes;
		block->left_side = info->left_side;
	}

#ifdef UNIV_DEBUG
	if (cursor->index->table->does_not_fit_in_memory) {
		block->n_hash_helps = 0;
	}
#endif /* UNIV_DEBUG */

	if ((block->n_hash_helps > page_get_n_recs(block->frame)
	     / BTR_SEARCH_PAGE_BUILD_LIMIT)
	    && (info->n_hash_potential >= BTR_SEARCH_BUILD_LIMIT)) {

		if ((!block->is_hashed)
		    || (block->n_hash_helps
			> 2 * page_get_n_recs(block->frame))
		    || (block->n_fields != block->curr_n_fields)
		    || (block->n_bytes != block->curr_n_bytes)
		    || (block->left_side != block->curr_left_side)) {

			/* Build a new hash index on the page */

			return(TRUE);
		}
	}

	return(FALSE);
}

/*********************************************************************//**
Updates a hash node reference when it has been unsuccessfully used in a
search which could have succeeded with the used hash parameters. This can
happen because when building a hash index for a page, we do not check
what happens at page boundaries, and therefore there can be misleading
hash nodes. Also, collisions in the fold value can lead to misleading
references. This function lazily fixes these imperfections in the hash
index. */
static
void
btr_search_update_hash_ref(
/*=======================*/
	btr_search_t*	info,	/*!< in: search info */
	buf_block_t*	block,	/*!< in: buffer block where cursor positioned */
	btr_cur_t*	cursor)	/*!< in: cursor */
{
	ulint		fold;
	rec_t*		rec;
	index_id_t	index_id;

	ut_ad(cursor->flag == BTR_CUR_HASH_FAIL);
#ifdef UNIV_SYNC_DEBUG
	ut_ad(rw_lock_own(&btr_search_latch, RW_LOCK_EX));
	ut_ad(rw_lock_own(&(block->lock), RW_LOCK_SHARED)
	      || rw_lock_own(&(block->lock), RW_LOCK_EX));
#endif /* UNIV_SYNC_DEBUG */
	ut_ad(page_align(btr_cur_get_rec(cursor))
	      == buf_block_get_frame(block));

	if (!block->is_hashed) {

		return;
	}

	ut_a(block->index == cursor->index);
	ut_a(!dict_index_is_ibuf(cursor->index));

	if ((info->n_hash_potential > 0)
	    && (block->curr_n_fields == info->n_fields)
	    && (block->curr_n_bytes == info->n_bytes)
	    && (block->curr_left_side == info->left_side)) {
		mem_heap_t*	heap		= NULL;
		ulint		offsets_[REC_OFFS_NORMAL_SIZE];
		rec_offs_init(offsets_);

		rec = btr_cur_get_rec(cursor);

		if (!page_rec_is_user_rec(rec)) {

			return;
		}

		index_id = cursor->index->id;
		fold = rec_fold(rec,
				rec_get_offsets(rec, cursor->index, offsets_,
						ULINT_UNDEFINED, &heap),
				block->curr_n_fields,
				block->curr_n_bytes, index_id);
		if (UNIV_LIKELY_NULL(heap)) {
			mem_heap_free(heap);
		}
#ifdef UNIV_SYNC_DEBUG
		ut_ad(rw_lock_own(&btr_search_latch, RW_LOCK_EX));
#endif /* UNIV_SYNC_DEBUG */

		ha_insert_for_fold(btr_search_sys->hash_index, fold,
				   block, rec);

		MONITOR_INC(MONITOR_ADAPTIVE_HASH_ROW_ADDED);
	}
}

/*********************************************************************//**
Updates the search info. */
UNIV_INTERN
void
btr_search_info_update_slow(
/*========================*/
	btr_search_t*	info,	/*!< in/out: search info */
	btr_cur_t*	cursor)	/*!< in: cursor which was just positioned */
{
	buf_block_t*	block;
	ibool		build_index;
	ulint*		params;
	ulint*		params2;

#ifdef UNIV_SYNC_DEBUG
	ut_ad(!rw_lock_own(&btr_search_latch, RW_LOCK_SHARED));
	ut_ad(!rw_lock_own(&btr_search_latch, RW_LOCK_EX));
#endif /* UNIV_SYNC_DEBUG */

	block = btr_cur_get_block(cursor);

	/* NOTE that the following two function calls do NOT protect
	info or block->n_fields etc. with any semaphore, to save CPU time!
	We cannot assume the fields are consistent when we return from
	those functions! */

	btr_search_info_update_hash(info, cursor);

	build_index = btr_search_update_block_hash_info(info, block, cursor);

	if (build_index || (cursor->flag == BTR_CUR_HASH_FAIL)) {

		btr_search_check_free_space_in_heap();
	}

	if (cursor->flag == BTR_CUR_HASH_FAIL) {
		/* Update the hash node reference, if appropriate */

#ifdef UNIV_SEARCH_PERF_STAT
		btr_search_n_hash_fail++;
#endif /* UNIV_SEARCH_PERF_STAT */

		rw_lock_x_lock(&btr_search_latch);

		btr_search_update_hash_ref(info, block, cursor);

		rw_lock_x_unlock(&btr_search_latch);
	}

	if (build_index) {
		/* Note that since we did not protect block->n_fields etc.
		with any semaphore, the values can be inconsistent. We have
		to check inside the function call that they make sense. We
		also malloc an array and store the values there to make sure
		the compiler does not let the function call parameters change
		inside the called function. It might be that the compiler
		would optimize the call just to pass pointers to block. */

		params = mem_alloc(3 * sizeof(ulint));
		params[0] = block->n_fields;
		params[1] = block->n_bytes;
		params[2] = block->left_side;

		/* Make sure the compiler cannot deduce the values and do
		optimizations */

		params2 = params + btr_search_this_is_zero;

		btr_search_build_page_hash_index(cursor->index,
						 block,
						 params2[0],
						 params2[1],
						 params2[2]);
		mem_free(params);
	}
}

/******************************************************************//**
Checks if a guessed position for a tree cursor is right. Note that if
mode is PAGE_CUR_LE, which is used in inserts, and the function returns
TRUE, then cursor->up_match and cursor->low_match both have sensible values.
@return	TRUE if success */
static
ibool
btr_search_check_guess(
/*===================*/
	btr_cur_t*	cursor,	/*!< in: guessed cursor position */
	ibool		can_only_compare_to_cursor_rec,
				/*!< in: if we do not have a latch on the page
				of cursor, but only a latch on
				btr_search_latch, then ONLY the columns
				of the record UNDER the cursor are
				protected, not the next or previous record
				in the chain: we cannot look at the next or
				previous record to check our guess! */
	const dtuple_t*	tuple,	/*!< in: data tuple */
	ulint		mode,	/*!< in: PAGE_CUR_L, PAGE_CUR_LE, PAGE_CUR_G,
				or PAGE_CUR_GE */
	mtr_t*		mtr)	/*!< in: mtr */
{
	rec_t*		rec;
	ulint		n_unique;
	ulint		match;
	ulint		bytes;
	int		cmp;
	mem_heap_t*	heap		= NULL;
	ulint		offsets_[REC_OFFS_NORMAL_SIZE];
	ulint*		offsets		= offsets_;
	ibool		success		= FALSE;
	rec_offs_init(offsets_);

	n_unique = dict_index_get_n_unique_in_tree(cursor->index);

	rec = btr_cur_get_rec(cursor);

	ut_ad(page_rec_is_user_rec(rec));

	match = 0;
	bytes = 0;

	offsets = rec_get_offsets(rec, cursor->index, offsets,
				  n_unique, &heap);
	cmp = page_cmp_dtuple_rec_with_match(tuple, rec,
					     offsets, &match, &bytes);

	if (mode == PAGE_CUR_GE) {
		if (cmp == 1) {
			goto exit_func;
		}

		cursor->up_match = match;

		if (match >= n_unique) {
			success = TRUE;
			goto exit_func;
		}
	} else if (mode == PAGE_CUR_LE) {
		if (cmp == -1) {
			goto exit_func;
		}

		cursor->low_match = match;

	} else if (mode == PAGE_CUR_G) {
		if (cmp != -1) {
			goto exit_func;
		}
	} else if (mode == PAGE_CUR_L) {
		if (cmp != 1) {
			goto exit_func;
		}
	}

	if (can_only_compare_to_cursor_rec) {
		/* Since we could not determine if our guess is right just by
		looking at the record under the cursor, return FALSE */
		goto exit_func;
	}

	match = 0;
	bytes = 0;

	if ((mode == PAGE_CUR_G) || (mode == PAGE_CUR_GE)) {
		rec_t*	prev_rec;

		ut_ad(!page_rec_is_infimum(rec));

		prev_rec = page_rec_get_prev(rec);

		if (page_rec_is_infimum(prev_rec)) {
			success = btr_page_get_prev(page_align(prev_rec), mtr)
				== FIL_NULL;

			goto exit_func;
		}

		offsets = rec_get_offsets(prev_rec, cursor->index, offsets,
					  n_unique, &heap);
		cmp = page_cmp_dtuple_rec_with_match(tuple, prev_rec,
						     offsets, &match, &bytes);
		if (mode == PAGE_CUR_GE) {
			success = cmp == 1;
		} else {
			success = cmp != -1;
		}

		goto exit_func;
	} else {
		rec_t*	next_rec;

		ut_ad(!page_rec_is_supremum(rec));

		next_rec = page_rec_get_next(rec);

		if (page_rec_is_supremum(next_rec)) {
			if (btr_page_get_next(page_align(next_rec), mtr)
			    == FIL_NULL) {

				cursor->up_match = 0;
				success = TRUE;
			}

			goto exit_func;
		}

		offsets = rec_get_offsets(next_rec, cursor->index, offsets,
					  n_unique, &heap);
		cmp = page_cmp_dtuple_rec_with_match(tuple, next_rec,
						     offsets, &match, &bytes);
		if (mode == PAGE_CUR_LE) {
			success = cmp == -1;
			cursor->up_match = match;
		} else {
			success = cmp != 1;
		}
	}
exit_func:
	if (UNIV_LIKELY_NULL(heap)) {
		mem_heap_free(heap);
	}
	return(success);
}

/******************************************************************//**
Tries to guess the right search position based on the hash search info
of the index. Note that if mode is PAGE_CUR_LE, which is used in inserts,
and the function returns TRUE, then cursor->up_match and cursor->low_match
both have sensible values.
@return	TRUE if succeeded */
UNIV_INTERN
ibool
btr_search_guess_on_hash(
/*=====================*/
	dict_index_t*	index,		/*!< in: index */
	btr_search_t*	info,		/*!< in: index search info */
	const dtuple_t*	tuple,		/*!< in: logical record */
	ulint		mode,		/*!< in: PAGE_CUR_L, ... */
	ulint		latch_mode,	/*!< in: BTR_SEARCH_LEAF, ...;
					NOTE that only if has_search_latch
					is 0, we will have a latch set on
					the cursor page, otherwise we assume
					the caller uses his search latch
					to protect the record! */
	btr_cur_t*	cursor,		/*!< out: tree cursor */
	ulint		has_search_latch,/*!< in: latch mode the caller
					currently has on btr_search_latch:
					RW_S_LATCH, RW_X_LATCH, or 0 */
	mtr_t*		mtr)		/*!< in: mtr */
{
	buf_pool_t*	buf_pool;
	buf_block_t*	block;
	rec_t*		rec;
	ulint		fold;
	index_id_t	index_id;
#ifdef notdefined
	btr_cur_t	cursor2;
	btr_pcur_t	pcur;
#endif
	ut_ad(index && info && tuple && cursor && mtr);
	ut_ad(!dict_index_is_ibuf(index));
	ut_ad((latch_mode == BTR_SEARCH_LEAF)
	      || (latch_mode == BTR_MODIFY_LEAF));

	/* Note that, for efficiency, the struct info may not be protected by
	any latch here! */

	if (UNIV_UNLIKELY(info->n_hash_potential == 0)) {

		return(FALSE);
	}

	cursor->n_fields = info->n_fields;
	cursor->n_bytes = info->n_bytes;

	if (UNIV_UNLIKELY(dtuple_get_n_fields(tuple)
			  < cursor->n_fields + (cursor->n_bytes > 0))) {

		return(FALSE);
	}

	index_id = index->id;

#ifdef UNIV_SEARCH_PERF_STAT
	info->n_hash_succ++;
#endif
	fold = dtuple_fold(tuple, cursor->n_fields, cursor->n_bytes, index_id);

	cursor->fold = fold;
	cursor->flag = BTR_CUR_HASH;

	if (UNIV_LIKELY(!has_search_latch)) {
		rw_lock_s_lock(&btr_search_latch);

		if (UNIV_UNLIKELY(!btr_search_enabled)) {
			goto failure_unlock;
		}
	}

	ut_ad(rw_lock_get_writer(&btr_search_latch) != RW_LOCK_EX);
	ut_ad(rw_lock_get_reader_count(&btr_search_latch) > 0);

	rec = ha_search_and_get_data(btr_search_sys->hash_index, fold);

	if (UNIV_UNLIKELY(!rec)) {
		goto failure_unlock;
	}

	block = buf_block_align(rec);

	if (UNIV_LIKELY(!has_search_latch)) {

		if (UNIV_UNLIKELY(
			    !buf_page_get_known_nowait(latch_mode, block,
						       BUF_MAKE_YOUNG,
						       __FILE__, __LINE__,
						       mtr))) {
			goto failure_unlock;
		}

		rw_lock_s_unlock(&btr_search_latch);

		buf_block_dbg_add_level(block, SYNC_TREE_NODE_FROM_HASH);
	}

	if (UNIV_UNLIKELY(buf_block_get_state(block) != BUF_BLOCK_FILE_PAGE)) {
		ut_ad(buf_block_get_state(block) == BUF_BLOCK_REMOVE_HASH);

		if (UNIV_LIKELY(!has_search_latch)) {

			btr_leaf_page_release(block, latch_mode, mtr);
		}

		goto failure;
	}

	ut_ad(page_rec_is_user_rec(rec));

	btr_cur_position(index, rec, block, cursor);

	/* Check the validity of the guess within the page */

	/* If we only have the latch on btr_search_latch, not on the
	page, it only protects the columns of the record the cursor
	is positioned on. We cannot look at the next of the previous
	record to determine if our guess for the cursor position is
	right. */
	if (UNIV_UNLIKELY(index_id != btr_page_get_index_id(block->frame))
	    || !btr_search_check_guess(cursor,
				       has_search_latch,
				       tuple, mode, mtr)) {
		if (UNIV_LIKELY(!has_search_latch)) {
			btr_leaf_page_release(block, latch_mode, mtr);
		}

		goto failure;
	}

	if (UNIV_LIKELY(info->n_hash_potential < BTR_SEARCH_BUILD_LIMIT + 5)) {

		info->n_hash_potential++;
	}

#ifdef notdefined
	/* These lines of code can be used in a debug version to check
	the correctness of the searched cursor position: */

	info->last_hash_succ = FALSE;

	/* Currently, does not work if the following fails: */
	ut_ad(!has_search_latch);

	btr_leaf_page_release(block, latch_mode, mtr);

	btr_cur_search_to_nth_level(index, 0, tuple, mode, latch_mode,
				    &cursor2, 0, mtr);
	if (mode == PAGE_CUR_GE
	    && page_rec_is_supremum(btr_cur_get_rec(&cursor2))) {

		/* If mode is PAGE_CUR_GE, then the binary search
		in the index tree may actually take us to the supremum
		of the previous page */

		info->last_hash_succ = FALSE;

		btr_pcur_open_on_user_rec(index, tuple, mode, latch_mode,
					  &pcur, mtr);
		ut_ad(btr_pcur_get_rec(&pcur) == btr_cur_get_rec(cursor));
	} else {
		ut_ad(btr_cur_get_rec(&cursor2) == btr_cur_get_rec(cursor));
	}

	/* NOTE that it is theoretically possible that the above assertions
	fail if the page of the cursor gets removed from the buffer pool
	meanwhile! Thus it might not be a bug. */
#endif
	info->last_hash_succ = TRUE;

#ifdef UNIV_SEARCH_PERF_STAT
	btr_search_n_succ++;
#endif
	if (UNIV_LIKELY(!has_search_latch)
	    && buf_page_peek_if_too_old(&block->page)) {

		buf_page_make_young(&block->page);
	}

	/* Increment the page get statistics though we did not really
	fix the page: for user info only */
	buf_pool = buf_pool_from_bpage(&block->page);
	buf_pool->stat.n_page_gets++;

	return(TRUE);

	/*-------------------------------------------*/
failure_unlock:
	if (UNIV_LIKELY(!has_search_latch)) {
		rw_lock_s_unlock(&btr_search_latch);
	}
failure:
	cursor->flag = BTR_CUR_HASH_FAIL;

#ifdef UNIV_SEARCH_PERF_STAT
	info->n_hash_fail++;

	if (info->n_hash_succ > 0) {
		info->n_hash_succ--;
	}
#endif
	info->last_hash_succ = FALSE;

	return(FALSE);
}

/********************************************************************//**
Drops a page hash index. */
UNIV_INTERN
void
btr_search_drop_page_hash_index(
/*============================*/
	buf_block_t*	block)	/*!< in: block containing index page,
				s- or x-latched, or an index page
				for which we know that
<<<<<<< HEAD
				block->buf_fix_count == 0 */
=======
				block->buf_fix_count == 0 or it is an
				index page which has already been
				removed from the buf_pool->page_hash
				i.e.: it is in state
				BUF_BLOCK_REMOVE_HASH */
>>>>>>> fb5f6ee8
{
	hash_table_t*		table;
	ulint			n_fields;
	ulint			n_bytes;
	const page_t*		page;
	const rec_t*		rec;
	ulint			fold;
	ulint			prev_fold;
	index_id_t		index_id;
	ulint			n_cached;
	ulint			n_recs;
	ulint*			folds;
	ulint			i;
	mem_heap_t*		heap;
	const dict_index_t*	index;
	ulint*			offsets;

#ifdef UNIV_SYNC_DEBUG
	ut_ad(!rw_lock_own(&btr_search_latch, RW_LOCK_SHARED));
	ut_ad(!rw_lock_own(&btr_search_latch, RW_LOCK_EX));
#endif /* UNIV_SYNC_DEBUG */

	/* Do a dirty check on btr_search_fully_disabled and
	block->is_hashed, return if AHI is disabled. This is
	to avoid acquiring shared btr_search_latch for performance
	consideration. If either condition is not satisfied
	continue to acquire btr_search_latch before checking again */
	if (btr_search_fully_disabled && (!block->is_hashed)) {
		return;
	}

retry:
	rw_lock_s_lock(&btr_search_latch);
	page = block->frame;

	if (UNIV_LIKELY(!block->is_hashed)) {

		rw_lock_s_unlock(&btr_search_latch);

		return;
	}

	table = btr_search_sys->hash_index;

#ifdef UNIV_SYNC_DEBUG
	ut_ad(rw_lock_own(&(block->lock), RW_LOCK_SHARED)
	      || rw_lock_own(&(block->lock), RW_LOCK_EX)
<<<<<<< HEAD
	      || (block->page.buf_fix_count == 0));
=======
	      || block->page.buf_fix_count == 0
	      || buf_block_get_state(block) == BUF_BLOCK_REMOVE_HASH);
>>>>>>> fb5f6ee8
#endif /* UNIV_SYNC_DEBUG */

	n_fields = block->curr_n_fields;
	n_bytes = block->curr_n_bytes;
	index = block->index;
	ut_a(!dict_index_is_ibuf(index));

	/* NOTE: The fields of block must not be accessed after
	releasing btr_search_latch, as the index page might only
	be s-latched! */

	rw_lock_s_unlock(&btr_search_latch);

	ut_a(n_fields + n_bytes > 0);

	n_recs = page_get_n_recs(page);

	/* Calculate and cache fold values into an array for fast deletion
	from the hash index */

	folds = mem_alloc(n_recs * sizeof(ulint));

	n_cached = 0;

	rec = page_get_infimum_rec(page);
	rec = page_rec_get_next_low(rec, page_is_comp(page));

	index_id = btr_page_get_index_id(page);

	ut_a(index_id == index->id);

	prev_fold = 0;

	heap = NULL;
	offsets = NULL;

	while (!page_rec_is_supremum(rec)) {
		offsets = rec_get_offsets(rec, index, offsets,
					  n_fields + (n_bytes > 0), &heap);
		ut_a(rec_offs_n_fields(offsets) == n_fields + (n_bytes > 0));
		fold = rec_fold(rec, offsets, n_fields, n_bytes, index_id);

		if (fold == prev_fold && prev_fold != 0) {

			goto next_rec;
		}

		/* Remove all hash nodes pointing to this page from the
		hash chain */

		folds[n_cached] = fold;
		n_cached++;
next_rec:
		rec = page_rec_get_next_low(rec, page_rec_is_comp(rec));
		prev_fold = fold;
	}

	if (UNIV_LIKELY_NULL(heap)) {
		mem_heap_free(heap);
	}

	rw_lock_x_lock(&btr_search_latch);

	if (UNIV_UNLIKELY(!block->is_hashed)) {
		/* Someone else has meanwhile dropped the hash index */

		goto cleanup;
	}

	ut_a(block->index == index);

	if (UNIV_UNLIKELY(block->curr_n_fields != n_fields)
	    || UNIV_UNLIKELY(block->curr_n_bytes != n_bytes)) {

		/* Someone else has meanwhile built a new hash index on the
		page, with different parameters */

		rw_lock_x_unlock(&btr_search_latch);

		mem_free(folds);
		goto retry;
	}

	for (i = 0; i < n_cached; i++) {

		ha_remove_all_nodes_to_page(table, folds[i], page);
	}

	ut_a(index->search_info->ref_count > 0);
	index->search_info->ref_count--;

	block->is_hashed = FALSE;
	block->index = NULL;

	MONITOR_INC(MONITOR_ADAPTIVE_HASH_PAGE_REMOVED);
	MONITOR_INC_VALUE(MONITOR_ADAPTIVE_HASH_ROW_REMOVED, n_cached);

cleanup:
#if defined UNIV_AHI_DEBUG || defined UNIV_DEBUG
	if (UNIV_UNLIKELY(block->n_pointers)) {
		/* Corruption */
		ut_print_timestamp(stderr);
		fprintf(stderr,
			"  InnoDB: Corruption of adaptive hash index."
			" After dropping\n"
			"InnoDB: the hash index to a page of %s,"
			" still %lu hash nodes remain.\n",
			index->name, (ulong) block->n_pointers);
		rw_lock_x_unlock(&btr_search_latch);

		btr_search_validate();
	} else {
		rw_lock_x_unlock(&btr_search_latch);
	}
#else /* UNIV_AHI_DEBUG || UNIV_DEBUG */
	rw_lock_x_unlock(&btr_search_latch);
#endif /* UNIV_AHI_DEBUG || UNIV_DEBUG */

	mem_free(folds);
}

/********************************************************************//**
Drops a page hash index when a page is freed from a fseg to the file system.
Drops possible hash index if the page happens to be in the buffer pool. */
UNIV_INTERN
void
btr_search_drop_page_hash_when_freed(
/*=================================*/
	ulint	space,		/*!< in: space id */
	ulint	zip_size,	/*!< in: compressed page size in bytes
				or 0 for uncompressed pages */
	ulint	page_no)	/*!< in: page number */
{
	buf_block_t*	block;
	mtr_t		mtr;

	if (!buf_page_peek_if_search_hashed(space, page_no)) {

		return;
	}

	mtr_start(&mtr);

	/* We assume that if the caller has a latch on the page, then the
	caller has already dropped the hash index for the page, and we never
	get here. Therefore we can acquire the s-latch to the page without
	having to fear a deadlock. */

	block = buf_page_get_gen(space, zip_size, page_no, RW_S_LATCH, NULL,
				 BUF_PEEK_IF_IN_POOL, __FILE__, __LINE__,
				 &mtr);
	/* Because the buffer pool mutex was released by
	buf_page_peek_if_search_hashed(), it is possible that the
	block was removed from the buffer pool by another thread
	before buf_page_get_gen() got a chance to acquire the buffer
	pool mutex again.  Thus, we must check for a NULL return. */

	if (UNIV_LIKELY(block != NULL)) {

		buf_block_dbg_add_level(block, SYNC_TREE_NODE_FROM_HASH);

		btr_search_drop_page_hash_index(block);
	}

	mtr_commit(&mtr);
}

/********************************************************************//**
Builds a hash index on a page with the given parameters. If the page already
has a hash index with different parameters, the old hash index is removed.
If index is non-NULL, this function checks if n_fields and n_bytes are
sensible values, and does not build a hash index if not. */
static
void
btr_search_build_page_hash_index(
/*=============================*/
	dict_index_t*	index,	/*!< in: index for which to build */
	buf_block_t*	block,	/*!< in: index page, s- or x-latched */
	ulint		n_fields,/*!< in: hash this many full fields */
	ulint		n_bytes,/*!< in: hash this many bytes from the next
				field */
	ibool		left_side)/*!< in: hash for searches from left side? */
{
	hash_table_t*	table;
	page_t*		page;
	rec_t*		rec;
	rec_t*		next_rec;
	ulint		fold;
	ulint		next_fold;
	index_id_t	index_id;
	ulint		n_cached;
	ulint		n_recs;
	ulint*		folds;
	rec_t**		recs;
	ulint		i;
	mem_heap_t*	heap		= NULL;
	ulint		offsets_[REC_OFFS_NORMAL_SIZE];
	ulint*		offsets		= offsets_;
	rec_offs_init(offsets_);

	ut_ad(index);
	ut_a(!dict_index_is_ibuf(index));

	table = btr_search_sys->hash_index;
	page = buf_block_get_frame(block);

#ifdef UNIV_SYNC_DEBUG
	ut_ad(!rw_lock_own(&btr_search_latch, RW_LOCK_EX));
	ut_ad(rw_lock_own(&(block->lock), RW_LOCK_SHARED)
	      || rw_lock_own(&(block->lock), RW_LOCK_EX));
#endif /* UNIV_SYNC_DEBUG */

	rw_lock_s_lock(&btr_search_latch);

	if (block->is_hashed && ((block->curr_n_fields != n_fields)
				 || (block->curr_n_bytes != n_bytes)
				 || (block->curr_left_side != left_side))) {

		rw_lock_s_unlock(&btr_search_latch);

		btr_search_drop_page_hash_index(block);
	} else {
		rw_lock_s_unlock(&btr_search_latch);
	}

	n_recs = page_get_n_recs(page);

	if (n_recs == 0) {

		return;
	}

	/* Check that the values for hash index build are sensible */

	if (n_fields + n_bytes == 0) {

		return;
	}

	if (dict_index_get_n_unique_in_tree(index) < n_fields
	    || (dict_index_get_n_unique_in_tree(index) == n_fields
		&& n_bytes > 0)) {
		return;
	}

	/* Calculate and cache fold values and corresponding records into
	an array for fast insertion to the hash index */

	folds = mem_alloc(n_recs * sizeof(ulint));
	recs = mem_alloc(n_recs * sizeof(rec_t*));

	n_cached = 0;

	index_id = btr_page_get_index_id(page);

	rec = page_rec_get_next(page_get_infimum_rec(page));

	offsets = rec_get_offsets(rec, index, offsets,
				  n_fields + (n_bytes > 0), &heap);

	if (!page_rec_is_supremum(rec)) {
		ut_a(n_fields <= rec_offs_n_fields(offsets));

		if (n_bytes > 0) {
			ut_a(n_fields < rec_offs_n_fields(offsets));
		}
	}

	fold = rec_fold(rec, offsets, n_fields, n_bytes, index_id);

	if (left_side) {

		folds[n_cached] = fold;
		recs[n_cached] = rec;
		n_cached++;
	}

	for (;;) {
		next_rec = page_rec_get_next(rec);

		if (page_rec_is_supremum(next_rec)) {

			if (!left_side) {

				folds[n_cached] = fold;
				recs[n_cached] = rec;
				n_cached++;
			}

			break;
		}

		offsets = rec_get_offsets(next_rec, index, offsets,
					  n_fields + (n_bytes > 0), &heap);
		next_fold = rec_fold(next_rec, offsets, n_fields,
				     n_bytes, index_id);

		if (fold != next_fold) {
			/* Insert an entry into the hash index */

			if (left_side) {

				folds[n_cached] = next_fold;
				recs[n_cached] = next_rec;
				n_cached++;
			} else {
				folds[n_cached] = fold;
				recs[n_cached] = rec;
				n_cached++;
			}
		}

		rec = next_rec;
		fold = next_fold;
	}

	btr_search_check_free_space_in_heap();

	rw_lock_x_lock(&btr_search_latch);

	if (UNIV_UNLIKELY(btr_search_fully_disabled)) {
		goto exit_func;
	}

	if (block->is_hashed && ((block->curr_n_fields != n_fields)
				 || (block->curr_n_bytes != n_bytes)
				 || (block->curr_left_side != left_side))) {
		goto exit_func;
	}

	/* This counter is decremented every time we drop page
	hash index entries and is incremented here. Since we can
	rebuild hash index for a page that is already hashed, we
	have to take care not to increment the counter in that
	case. */
	if (!block->is_hashed) {
		index->search_info->ref_count++;
	}

	block->is_hashed = TRUE;
	block->n_hash_helps = 0;

	block->curr_n_fields = n_fields;
	block->curr_n_bytes = n_bytes;
	block->curr_left_side = left_side;
	block->index = index;

	for (i = 0; i < n_cached; i++) {

		ha_insert_for_fold(table, folds[i], block, recs[i]);
	}

	MONITOR_INC(MONITOR_ADAPTIVE_HASH_PAGE_ADDED);
	MONITOR_INC_VALUE(MONITOR_ADAPTIVE_HASH_ROW_ADDED, n_cached);
exit_func:
	rw_lock_x_unlock(&btr_search_latch);

	mem_free(folds);
	mem_free(recs);
	if (UNIV_LIKELY_NULL(heap)) {
		mem_heap_free(heap);
	}
}

/********************************************************************//**
Moves or deletes hash entries for moved records. If new_page is already hashed,
then the hash index for page, if any, is dropped. If new_page is not hashed,
and page is hashed, then a new hash index is built to new_page with the same
parameters as page (this often happens when a page is split). */
UNIV_INTERN
void
btr_search_move_or_delete_hash_entries(
/*===================================*/
	buf_block_t*	new_block,	/*!< in: records are copied
					to this page */
	buf_block_t*	block,		/*!< in: index page from which
					records were copied, and the
					copied records will be deleted
					from this page */
	dict_index_t*	index)		/*!< in: record descriptor */
{
	ulint	n_fields;
	ulint	n_bytes;
	ibool	left_side;

#ifdef UNIV_SYNC_DEBUG
	ut_ad(rw_lock_own(&(block->lock), RW_LOCK_EX));
	ut_ad(rw_lock_own(&(new_block->lock), RW_LOCK_EX));
#endif /* UNIV_SYNC_DEBUG */
	ut_a(!new_block->is_hashed || new_block->index == index);
	ut_a(!block->is_hashed || block->index == index);
	ut_a(!(new_block->is_hashed || block->is_hashed)
	     || !dict_index_is_ibuf(index));

	rw_lock_s_lock(&btr_search_latch);

	if (new_block->is_hashed) {

		rw_lock_s_unlock(&btr_search_latch);

		btr_search_drop_page_hash_index(block);

		return;
	}

	if (block->is_hashed) {

		n_fields = block->curr_n_fields;
		n_bytes = block->curr_n_bytes;
		left_side = block->curr_left_side;

		new_block->n_fields = block->curr_n_fields;
		new_block->n_bytes = block->curr_n_bytes;
		new_block->left_side = left_side;

		rw_lock_s_unlock(&btr_search_latch);

		ut_a(n_fields + n_bytes > 0);

		btr_search_build_page_hash_index(index, new_block, n_fields,
						 n_bytes, left_side);
		ut_ad(n_fields == block->curr_n_fields);
		ut_ad(n_bytes == block->curr_n_bytes);
		ut_ad(left_side == block->curr_left_side);
		return;
	}

	rw_lock_s_unlock(&btr_search_latch);
}

/********************************************************************//**
Updates the page hash index when a single record is deleted from a page. */
UNIV_INTERN
void
btr_search_update_hash_on_delete(
/*=============================*/
	btr_cur_t*	cursor)	/*!< in: cursor which was positioned on the
				record to delete using btr_cur_search_...,
				the record is not yet deleted */
{
	hash_table_t*	table;
	buf_block_t*	block;
	rec_t*		rec;
	ulint		fold;
	index_id_t	index_id;
	ulint		offsets_[REC_OFFS_NORMAL_SIZE];
	mem_heap_t*	heap		= NULL;
	rec_offs_init(offsets_);

	rec = btr_cur_get_rec(cursor);

	block = btr_cur_get_block(cursor);

#ifdef UNIV_SYNC_DEBUG
	ut_ad(rw_lock_own(&(block->lock), RW_LOCK_EX));
#endif /* UNIV_SYNC_DEBUG */

	if (!block->is_hashed) {

		return;
	}

	ut_a(block->index == cursor->index);
	ut_a(block->curr_n_fields + block->curr_n_bytes > 0);
	ut_a(!dict_index_is_ibuf(cursor->index));

	table = btr_search_sys->hash_index;

	index_id = cursor->index->id;
	fold = rec_fold(rec, rec_get_offsets(rec, cursor->index, offsets_,
					     ULINT_UNDEFINED, &heap),
			block->curr_n_fields, block->curr_n_bytes, index_id);
	if (UNIV_LIKELY_NULL(heap)) {
		mem_heap_free(heap);
	}
	rw_lock_x_lock(&btr_search_latch);

	if (ha_search_and_delete_if_found(table, fold, rec)) {
		MONITOR_INC(MONITOR_ADAPTIVE_HASH_ROW_REMOVED);
	} else {
		MONITOR_INC(MONITOR_ADAPTIVE_HASH_ROW_REMOVE_NOT_FOUND);
	}

	rw_lock_x_unlock(&btr_search_latch);
}

/********************************************************************//**
Updates the page hash index when a single record is inserted on a page. */
UNIV_INTERN
void
btr_search_update_hash_node_on_insert(
/*==================================*/
	btr_cur_t*	cursor)	/*!< in: cursor which was positioned to the
				place to insert using btr_cur_search_...,
				and the new record has been inserted next
				to the cursor */
{
	hash_table_t*	table;
	buf_block_t*	block;
	rec_t*		rec;

	rec = btr_cur_get_rec(cursor);

	block = btr_cur_get_block(cursor);

#ifdef UNIV_SYNC_DEBUG
	ut_ad(rw_lock_own(&(block->lock), RW_LOCK_EX));
#endif /* UNIV_SYNC_DEBUG */

	if (!block->is_hashed) {

		return;
	}

	ut_a(block->index == cursor->index);
	ut_a(!dict_index_is_ibuf(cursor->index));

	rw_lock_x_lock(&btr_search_latch);

	if ((cursor->flag == BTR_CUR_HASH)
	    && (cursor->n_fields == block->curr_n_fields)
	    && (cursor->n_bytes == block->curr_n_bytes)
	    && !block->curr_left_side) {

		table = btr_search_sys->hash_index;

		if (ha_search_and_update_if_found(
			table, cursor->fold, rec, block,
			page_rec_get_next(rec))) {
			MONITOR_INC(MONITOR_ADAPTIVE_HASH_ROW_UPDATED);
		}

		rw_lock_x_unlock(&btr_search_latch);
	} else {
		rw_lock_x_unlock(&btr_search_latch);

		btr_search_update_hash_on_insert(cursor);
	}
}

/********************************************************************//**
Updates the page hash index when a single record is inserted on a page. */
UNIV_INTERN
void
btr_search_update_hash_on_insert(
/*=============================*/
	btr_cur_t*	cursor)	/*!< in: cursor which was positioned to the
				place to insert using btr_cur_search_...,
				and the new record has been inserted next
				to the cursor */
{
	hash_table_t*	table;
	buf_block_t*	block;
	rec_t*		rec;
	rec_t*		ins_rec;
	rec_t*		next_rec;
	index_id_t	index_id;
	ulint		fold;
	ulint		ins_fold;
	ulint		next_fold = 0; /* remove warning (??? bug ???) */
	ulint		n_fields;
	ulint		n_bytes;
	ibool		left_side;
	ibool		locked		= FALSE;
	mem_heap_t*	heap		= NULL;
	ulint		offsets_[REC_OFFS_NORMAL_SIZE];
	ulint*		offsets		= offsets_;
	rec_offs_init(offsets_);

	block = btr_cur_get_block(cursor);

#ifdef UNIV_SYNC_DEBUG
	ut_ad(rw_lock_own(&(block->lock), RW_LOCK_EX));
#endif /* UNIV_SYNC_DEBUG */

	if (!block->is_hashed) {

		return;
	}

	table = btr_search_sys->hash_index;

	btr_search_check_free_space_in_heap();

	rec = btr_cur_get_rec(cursor);

	ut_a(block->index == cursor->index);
	ut_a(!dict_index_is_ibuf(cursor->index));

	index_id = cursor->index->id;

	n_fields = block->curr_n_fields;
	n_bytes = block->curr_n_bytes;
	left_side = block->curr_left_side;

	ins_rec = page_rec_get_next(rec);
	next_rec = page_rec_get_next(ins_rec);

	offsets = rec_get_offsets(ins_rec, cursor->index, offsets,
				  ULINT_UNDEFINED, &heap);
	ins_fold = rec_fold(ins_rec, offsets, n_fields, n_bytes, index_id);

	if (!page_rec_is_supremum(next_rec)) {
		offsets = rec_get_offsets(next_rec, cursor->index, offsets,
					  n_fields + (n_bytes > 0), &heap);
		next_fold = rec_fold(next_rec, offsets, n_fields,
				     n_bytes, index_id);
	}

	if (!page_rec_is_infimum(rec)) {
		offsets = rec_get_offsets(rec, cursor->index, offsets,
					  n_fields + (n_bytes > 0), &heap);
		fold = rec_fold(rec, offsets, n_fields, n_bytes, index_id);
	} else {
		if (left_side) {

			rw_lock_x_lock(&btr_search_latch);

			locked = TRUE;

			ha_insert_for_fold(table, ins_fold, block, ins_rec);
		}

		goto check_next_rec;
	}

	if (fold != ins_fold) {

		if (!locked) {

			rw_lock_x_lock(&btr_search_latch);

			locked = TRUE;
		}

		if (!left_side) {
			ha_insert_for_fold(table, fold, block, rec);
		} else {
			ha_insert_for_fold(table, ins_fold, block, ins_rec);
		}
	}

check_next_rec:
	if (page_rec_is_supremum(next_rec)) {

		if (!left_side) {

			if (!locked) {
				rw_lock_x_lock(&btr_search_latch);

				locked = TRUE;
			}

			ha_insert_for_fold(table, ins_fold, block, ins_rec);
		}

		goto function_exit;
	}

	if (ins_fold != next_fold) {

		if (!locked) {

			rw_lock_x_lock(&btr_search_latch);

			locked = TRUE;
		}

		if (!left_side) {

			ha_insert_for_fold(table, ins_fold, block, ins_rec);
			/*
			fputs("Hash insert for ", stderr);
			dict_index_name_print(stderr, cursor->index);
			fprintf(stderr, " fold %lu\n", ins_fold);
			*/
		} else {
			ha_insert_for_fold(table, next_fold, block, next_rec);
		}
	}

function_exit:
	if (UNIV_LIKELY_NULL(heap)) {
		mem_heap_free(heap);
	}
	if (locked) {
		rw_lock_x_unlock(&btr_search_latch);
	}
}

#if defined UNIV_AHI_DEBUG || defined UNIV_DEBUG
/********************************************************************//**
Validates the search system.
@return	TRUE if ok */
UNIV_INTERN
ibool
btr_search_validate(void)
/*=====================*/
{
	ha_node_t*	node;
	ulint		n_page_dumps	= 0;
	ibool		ok		= TRUE;
	ulint		i;
	ulint		cell_count;
	mem_heap_t*	heap		= NULL;
	ulint		offsets_[REC_OFFS_NORMAL_SIZE];
	ulint*		offsets		= offsets_;

	/* How many cells to check before temporarily releasing
	btr_search_latch. */
	ulint		chunk_size = 10000;

	rec_offs_init(offsets_);

	rw_lock_x_lock(&btr_search_latch);
	buf_pool_mutex_enter_all();

	cell_count = hash_get_n_cells(btr_search_sys->hash_index);

	for (i = 0; i < cell_count; i++) {
		/* We release btr_search_latch every once in a while to
		give other queries a chance to run. */
		if ((i != 0) && ((i % chunk_size) == 0)) {
			buf_pool_mutex_exit_all();
			rw_lock_x_unlock(&btr_search_latch);
			os_thread_yield();
			rw_lock_x_lock(&btr_search_latch);
			buf_pool_mutex_enter_all();
		}

		node = hash_get_nth_cell(btr_search_sys->hash_index, i)->node;

		for (; node != NULL; node = node->next) {
			const buf_block_t*	block
				= buf_block_align(node->data);
			const buf_block_t*	hash_block;
			buf_pool_t*		buf_pool;
			index_id_t		page_index_id;

			buf_pool = buf_pool_from_bpage((buf_page_t*) block);

			if (UNIV_LIKELY(buf_block_get_state(block)
					== BUF_BLOCK_FILE_PAGE)) {

				/* The space and offset are only valid
				for file blocks.  It is possible that
				the block is being freed
				(BUF_BLOCK_REMOVE_HASH, see the
				assertion and the comment below) */
				hash_block = buf_block_hash_get(
					buf_pool,
					buf_block_get_space(block),
					buf_block_get_page_no(block));
			} else {
				hash_block = NULL;
			}

			if (hash_block) {
				ut_a(hash_block == block);
			} else {
				/* When a block is being freed,
				buf_LRU_search_and_free_block() first
				removes the block from
				buf_pool->page_hash by calling
				buf_LRU_block_remove_hashed_page().
				After that, it invokes
				btr_search_drop_page_hash_index() to
				remove the block from
				btr_search_sys->hash_index. */

				ut_a(buf_block_get_state(block)
				     == BUF_BLOCK_REMOVE_HASH);
			}

			ut_a(!dict_index_is_ibuf(block->index));

			offsets = rec_get_offsets((const rec_t*) node->data,
						  block->index, offsets,
						  block->curr_n_fields
						  + (block->curr_n_bytes > 0),
						  &heap);

			page_index_id = btr_page_get_index_id(block->frame);

			if (UNIV_UNLIKELY
			    (!block->is_hashed || node->fold
			     != rec_fold((rec_t*)(node->data),
					 offsets,
					 block->curr_n_fields,
					 block->curr_n_bytes,
					 page_index_id))) {
				const page_t*	page = block->frame;

				ok = FALSE;
				ut_print_timestamp(stderr);

				fprintf(stderr,
					"  InnoDB: Error in an adaptive hash"
					" index pointer to page %lu\n"
					"InnoDB: ptr mem address %p"
					" index id %llu,"
					" node fold %lu, rec fold %lu\n",
					(ulong) page_get_page_no(page),
					node->data,
					(ullint) page_index_id,
					(ulong) node->fold,
					(ulong) rec_fold((rec_t*)(node->data),
							 offsets,
							 block->curr_n_fields,
							 block->curr_n_bytes,
							 page_index_id));

				fputs("InnoDB: Record ", stderr);
				rec_print_new(stderr, (rec_t*)node->data,
					      offsets);
				fprintf(stderr, "\nInnoDB: on that page."
					" Page mem address %p, is hashed %lu,"
					" n fields %lu, n bytes %lu\n"
					"InnoDB: side %lu\n",
					(void*) page, (ulong) block->is_hashed,
					(ulong) block->curr_n_fields,
					(ulong) block->curr_n_bytes,
					(ulong) block->curr_left_side);

				if (n_page_dumps < 20) {
					buf_page_print(page, 0);
					n_page_dumps++;
				}
			}
		}
	}

	for (i = 0; i < cell_count; i += chunk_size) {
		ulint end_index = ut_min(i + chunk_size - 1, cell_count - 1);

		/* We release btr_search_latch every once in a while to
		give other queries a chance to run. */
		if (i != 0) {
			buf_pool_mutex_exit_all();
			rw_lock_x_unlock(&btr_search_latch);
			os_thread_yield();
			rw_lock_x_lock(&btr_search_latch);
			buf_pool_mutex_enter_all();
		}

		if (!ha_validate(btr_search_sys->hash_index, i, end_index)) {
			ok = FALSE;
		}
	}

	buf_pool_mutex_exit_all();
	rw_lock_x_unlock(&btr_search_latch);
	if (UNIV_LIKELY_NULL(heap)) {
		mem_heap_free(heap);
	}

	return(ok);
}
#endif /* defined UNIV_AHI_DEBUG || defined UNIV_DEBUG */<|MERGE_RESOLUTION|>--- conflicted
+++ resolved
@@ -1035,15 +1035,11 @@
 	buf_block_t*	block)	/*!< in: block containing index page,
 				s- or x-latched, or an index page
 				for which we know that
-<<<<<<< HEAD
-				block->buf_fix_count == 0 */
-=======
 				block->buf_fix_count == 0 or it is an
 				index page which has already been
 				removed from the buf_pool->page_hash
 				i.e.: it is in state
 				BUF_BLOCK_REMOVE_HASH */
->>>>>>> fb5f6ee8
 {
 	hash_table_t*		table;
 	ulint			n_fields;
@@ -1091,12 +1087,8 @@
 #ifdef UNIV_SYNC_DEBUG
 	ut_ad(rw_lock_own(&(block->lock), RW_LOCK_SHARED)
 	      || rw_lock_own(&(block->lock), RW_LOCK_EX)
-<<<<<<< HEAD
-	      || (block->page.buf_fix_count == 0));
-=======
 	      || block->page.buf_fix_count == 0
 	      || buf_block_get_state(block) == BUF_BLOCK_REMOVE_HASH);
->>>>>>> fb5f6ee8
 #endif /* UNIV_SYNC_DEBUG */
 
 	n_fields = block->curr_n_fields;
