/******************************************************
The index tree persistent cursor

(c) 1996 Innobase Oy

Created 2/23/1996 Heikki Tuuri
*******************************************************/

#include "btr0pcur.h"

#ifdef UNIV_NONINL
#include "btr0pcur.ic"
#endif

#include "ut0byte.h"
#include "rem0cmp.h"
#include "trx0trx.h"

/******************************************************************
Allocates memory for a persistent cursor object and initializes the cursor. */

btr_pcur_t*
btr_pcur_create_for_mysql(void)
/*============================*/
				/* out, own: persistent cursor */
{
	btr_pcur_t*	pcur;

	pcur = mem_alloc(sizeof(btr_pcur_t));

	pcur->btr_cur.index = NULL;
	btr_pcur_init(pcur);

	return(pcur);
}

/******************************************************************
Frees the memory for a persistent cursor object. */

void
btr_pcur_free_for_mysql(
/*====================*/
	btr_pcur_t*	cursor)	/* in, own: persistent cursor */
{
	if (cursor->old_rec_buf != NULL) {

		mem_free(cursor->old_rec_buf);

		cursor->old_rec_buf = NULL;
	}

	cursor->btr_cur.page_cur.rec = NULL;
	cursor->old_rec = NULL;
	cursor->old_n_fields = 0;
	cursor->old_stored = BTR_PCUR_OLD_NOT_STORED;

	cursor->latch_mode = BTR_NO_LATCHES;
	cursor->pos_state = BTR_PCUR_NOT_POSITIONED;

	mem_free(cursor);
}

/******************************************************************
The position of the cursor is stored by taking an initial segment of the
record the cursor is positioned on, before, or after, and copying it to the
cursor data structure, or just setting a flag if the cursor id before the
first in an EMPTY tree, or after the last in an EMPTY tree. NOTE that the
page where the cursor is positioned must not be empty if the index tree is
not totally empty! */

void
btr_pcur_store_position(
/*====================*/
	btr_pcur_t*	cursor, /* in: persistent cursor */
	mtr_t*		mtr)	/* in: mtr */
{
	page_cur_t*	page_cursor;
	rec_t*		rec;
	dict_index_t*	index;
	page_t*		page;
	ulint		offs;

	ut_a(cursor->pos_state == BTR_PCUR_IS_POSITIONED);
	ut_ad(cursor->latch_mode != BTR_NO_LATCHES);

	index = btr_cur_get_index(btr_pcur_get_btr_cur(cursor));

	page_cursor = btr_pcur_get_page_cur(cursor);

	rec = page_cur_get_rec(page_cursor);
	page = page_align(rec);
	offs = page_offset(rec);

	ut_ad(mtr_memo_contains(mtr, buf_block_align(page),
				MTR_MEMO_PAGE_S_FIX)
	      || mtr_memo_contains(mtr, buf_block_align(page),
				   MTR_MEMO_PAGE_X_FIX));
	ut_a(cursor->latch_mode != BTR_NO_LATCHES);

	if (UNIV_UNLIKELY(page_get_n_recs(page) == 0)) {
		/* It must be an empty index tree; NOTE that in this case
		we do not store the modify_clock, but always do a search
		if we restore the cursor position */

		ut_a(btr_page_get_next(page, mtr) == FIL_NULL);
		ut_a(btr_page_get_prev(page, mtr) == FIL_NULL);

		cursor->old_stored = BTR_PCUR_OLD_STORED;

		if (page_rec_is_supremum_low(offs)) {

			cursor->rel_pos = BTR_PCUR_AFTER_LAST_IN_TREE;
		} else {
			cursor->rel_pos = BTR_PCUR_BEFORE_FIRST_IN_TREE;
		}

		return;
	}

	if (page_rec_is_supremum_low(offs)) {

		rec = page_rec_get_prev(rec);

		cursor->rel_pos = BTR_PCUR_AFTER;

	} else if (page_rec_is_infimum_low(offs)) {

		rec = page_rec_get_next(rec);

		cursor->rel_pos = BTR_PCUR_BEFORE;
	} else {
		cursor->rel_pos = BTR_PCUR_ON;
	}

	cursor->old_stored = BTR_PCUR_OLD_STORED;
	cursor->old_rec = dict_index_copy_rec_order_prefix(
		index, rec, &cursor->old_n_fields,
		&cursor->old_rec_buf, &cursor->buf_size);

	cursor->block_when_stored = buf_block_align(page);
	cursor->modify_clock = buf_block_get_modify_clock(
		cursor->block_when_stored);
}

/******************************************************************
Copies the stored position of a pcur to another pcur. */

void
btr_pcur_copy_stored_position(
/*==========================*/
	btr_pcur_t*	pcur_receive,	/* in: pcur which will receive the
					position info */
	btr_pcur_t*	pcur_donate)	/* in: pcur from which the info is
					copied */
{
	if (pcur_receive->old_rec_buf) {
		mem_free(pcur_receive->old_rec_buf);
	}

	ut_memcpy(pcur_receive, pcur_donate, sizeof(btr_pcur_t));

	if (pcur_donate->old_rec_buf) {

		pcur_receive->old_rec_buf = mem_alloc(pcur_donate->buf_size);

		ut_memcpy(pcur_receive->old_rec_buf, pcur_donate->old_rec_buf,
			  pcur_donate->buf_size);
		pcur_receive->old_rec = pcur_receive->old_rec_buf
			+ (pcur_donate->old_rec - pcur_donate->old_rec_buf);
	}

	pcur_receive->old_n_fields = pcur_donate->old_n_fields;
}

/******************************************************************
Restores the stored position of a persistent cursor bufferfixing the page and
obtaining the specified latches. If the cursor position was saved when the
(1) cursor was positioned on a user record: this function restores the position
to the last record LESS OR EQUAL to the stored record;
(2) cursor was positioned on a page infimum record: restores the position to
the last record LESS than the user record which was the successor of the page
infimum;
(3) cursor was positioned on the page supremum: restores to the first record
GREATER than the user record which was the predecessor of the supremum.
(4) cursor was positioned before the first or after the last in an empty tree:
restores to before first or after the last in the tree. */

ibool
btr_pcur_restore_position(
/*======================*/
					/* out: TRUE if the cursor position
					was stored when it was on a user record
					and it can be restored on a user record
					whose ordering fields are identical to
					the ones of the original user record */
	ulint		latch_mode,	/* in: BTR_SEARCH_LEAF, ... */
	btr_pcur_t*	cursor,		/* in: detached persistent cursor */
	mtr_t*		mtr)		/* in: mtr */
{
	dict_index_t*	index;
	page_t*		page;
	dtuple_t*	tuple;
	ulint		mode;
	ulint		old_mode;
	mem_heap_t*	heap;

	index = btr_cur_get_index(btr_pcur_get_btr_cur(cursor));

	if (UNIV_UNLIKELY(cursor->old_stored != BTR_PCUR_OLD_STORED)
	    || UNIV_UNLIKELY(cursor->pos_state != BTR_PCUR_WAS_POSITIONED
			     && cursor->pos_state != BTR_PCUR_IS_POSITIONED)) {
		ut_print_buf(stderr, cursor, sizeof(btr_pcur_t));
		if (cursor->trx_if_known) {
			trx_print(stderr, cursor->trx_if_known, 0);
		}

		ut_error;
	}

	if (UNIV_UNLIKELY(
		    cursor->rel_pos == BTR_PCUR_AFTER_LAST_IN_TREE
		    || cursor->rel_pos == BTR_PCUR_BEFORE_FIRST_IN_TREE)) {

		/* In these cases we do not try an optimistic restoration,
		but always do a search */

		btr_cur_open_at_index_side(
			cursor->rel_pos == BTR_PCUR_BEFORE_FIRST_IN_TREE,
			index, latch_mode, btr_pcur_get_btr_cur(cursor), mtr);

		cursor->block_when_stored
			= buf_block_align(btr_pcur_get_page(cursor));

		return(FALSE);
	}

	ut_a(cursor->old_rec);
	ut_a(cursor->old_n_fields);

	page = btr_cur_get_page(btr_pcur_get_btr_cur(cursor));

	if (UNIV_LIKELY(latch_mode == BTR_SEARCH_LEAF)
	    || UNIV_LIKELY(latch_mode == BTR_MODIFY_LEAF)) {
		/* Try optimistic restoration */

		if (UNIV_LIKELY(buf_page_optimistic_get(
					latch_mode,
					cursor->block_when_stored, page,
					cursor->modify_clock, mtr))) {
			cursor->pos_state = BTR_PCUR_IS_POSITIONED;
#ifdef UNIV_SYNC_DEBUG
			buf_page_dbg_add_level(page, SYNC_TREE_NODE);
#endif /* UNIV_SYNC_DEBUG */
			if (cursor->rel_pos == BTR_PCUR_ON) {
#ifdef UNIV_DEBUG
				rec_t*		rec;
				ulint*		offsets1;
				ulint*		offsets2;
#endif /* UNIV_DEBUG */
				cursor->latch_mode = latch_mode;
#ifdef UNIV_DEBUG
				rec = btr_pcur_get_rec(cursor);

				heap = mem_heap_create(256);
				offsets1 = rec_get_offsets(
					cursor->old_rec, index, NULL,
					cursor->old_n_fields, &heap);
				offsets2 = rec_get_offsets(
					rec, index, NULL,
					cursor->old_n_fields, &heap);

				ut_ad(!cmp_rec_rec(cursor->old_rec,
						   rec, offsets1, offsets2,
						   index));
				mem_heap_free(heap);
#endif /* UNIV_DEBUG */
				return(TRUE);
			}

			return(FALSE);
		}
	}

	/* If optimistic restoration did not succeed, open the cursor anew */

	heap = mem_heap_create(256);

	tuple = dict_index_build_data_tuple(index, cursor->old_rec,
					    cursor->old_n_fields, heap);

	/* Save the old search mode of the cursor */
	old_mode = cursor->search_mode;

	switch (cursor->rel_pos) {
	case BTR_PCUR_ON:
		mode = PAGE_CUR_LE;
		break;
	case BTR_PCUR_AFTER:
		mode = PAGE_CUR_G;
		break;
	case BTR_PCUR_BEFORE:
		mode = PAGE_CUR_L;
		break;
	default:
		ut_error;
		mode = 0; /* silence a warning */
	}

	btr_pcur_open_with_no_init(index, tuple, mode, latch_mode,
				   cursor, 0, mtr);

	/* Restore the old search mode */
	cursor->search_mode = old_mode;

<<<<<<< HEAD
	if (btr_pcur_is_on_user_rec(cursor, mtr)) {
		switch (cursor->rel_pos) {
		case BTR_PCUR_ON:
			if (!cmp_dtuple_rec(
				    tuple, btr_pcur_get_rec(cursor),
				    rec_get_offsets(btr_pcur_get_rec(cursor),
						    index, NULL,
						    ULINT_UNDEFINED, &heap))) {

				/* We have to store the NEW value for
				the modify clock, since the cursor can
				now be on a different page! But we can
				retain the value of old_rec */

				cursor->block_when_stored =
					buf_block_align(
						btr_pcur_get_page(cursor));
				cursor->modify_clock =
					buf_block_get_modify_clock(
						cursor->block_when_stored);
				cursor->old_stored = BTR_PCUR_OLD_STORED;

				mem_heap_free(heap);

				return(TRUE);
			}

			break;
		case BTR_PCUR_BEFORE:
			page_cur_move_to_next(btr_pcur_get_page_cur(cursor));
			break;
		case BTR_PCUR_AFTER:
			page_cur_move_to_prev(btr_pcur_get_page_cur(cursor));
			break;
#ifdef UNIV_DEBUG
		default:
			ut_error;
#endif /* UNIV_DEBUG */
		}
=======
	switch (cursor->rel_pos) {
	case BTR_PCUR_ON:
		if (btr_pcur_is_on_user_rec(cursor, mtr)
		    && !cmp_dtuple_rec(
			    tuple, btr_pcur_get_rec(cursor),
			    rec_get_offsets(btr_pcur_get_rec(cursor),
					    index, NULL,
					    ULINT_UNDEFINED, &heap))) {

			/* We have to store the NEW value for
			the modify clock, since the cursor can
			now be on a different page! But we can
			retain the value of old_rec */

			cursor->block_when_stored =
				buf_block_align(
					btr_pcur_get_page(cursor));
			cursor->modify_clock =
				buf_block_get_modify_clock(
					cursor->block_when_stored);
			cursor->old_stored = BTR_PCUR_OLD_STORED;

			mem_heap_free(heap);

			return(TRUE);
		}
#ifdef UNIV_DEBUG
		/* fall through */
	case BTR_PCUR_BEFORE:
	case BTR_PCUR_AFTER:
		break;
	default:
		ut_error;
#endif /* UNIV_DEBUG */
>>>>>>> 4d437235
	}

	mem_heap_free(heap);

	/* We have to store new position information, modify_clock etc.,
	to the cursor because it can now be on a different page, the record
	under it may have been removed, etc. */

	btr_pcur_store_position(cursor, mtr);

	return(FALSE);
}

/*************************************************************
Moves the persistent cursor to the first record on the next page. Releases the
latch on the current page, and bufferunfixes it. Note that there must not be
modifications on the current page, as then the x-latch can be released only in
mtr_commit. */

void
btr_pcur_move_to_next_page(
/*=======================*/
	btr_pcur_t*	cursor,	/* in: persistent cursor; must be on the
				last record of the current page */
	mtr_t*		mtr)	/* in: mtr */
{
	ulint	next_page_no;
	ulint	space;
	page_t*	page;
	page_t*	next_page;

	ut_a(cursor->pos_state == BTR_PCUR_IS_POSITIONED);
	ut_ad(cursor->latch_mode != BTR_NO_LATCHES);
	ut_ad(btr_pcur_is_after_last_on_page(cursor, mtr));

	cursor->old_stored = BTR_PCUR_OLD_NOT_STORED;

	page = btr_pcur_get_page(cursor);

	next_page_no = btr_page_get_next(page, mtr);
	space = buf_frame_get_space_id(page);

	ut_ad(next_page_no != FIL_NULL);

	next_page = btr_page_get(space, next_page_no, cursor->latch_mode, mtr);
#ifdef UNIV_BTR_DEBUG
	ut_a(btr_page_get_prev(next_page, mtr) == buf_frame_get_page_no(page));
#endif /* UNIV_BTR_DEBUG */
	ut_a(page_is_comp(next_page) == page_is_comp(page));
	buf_block_align(next_page)->check_index_page_at_flush = TRUE;

	btr_leaf_page_release(page, cursor->latch_mode, mtr);

	page_cur_set_before_first(next_page, btr_pcur_get_page_cur(cursor));

	page_check_dir(next_page);
}

/*************************************************************
Moves the persistent cursor backward if it is on the first record of the page.
Commits mtr. Note that to prevent a possible deadlock, the operation
first stores the position of the cursor, commits mtr, acquires the necessary
latches and restores the cursor position again before returning. The
alphabetical position of the cursor is guaranteed to be sensible on
return, but it may happen that the cursor is not positioned on the last
record of any page, because the structure of the tree may have changed
during the time when the cursor had no latches. */

void
btr_pcur_move_backward_from_page(
/*=============================*/
	btr_pcur_t*	cursor,	/* in: persistent cursor, must be on the first
				record of the current page */
	mtr_t*		mtr)	/* in: mtr */
{
	ulint	prev_page_no;
	page_t*	page;
	page_t*	prev_page;
	ulint	latch_mode;
	ulint	latch_mode2;

	ut_a(cursor->pos_state == BTR_PCUR_IS_POSITIONED);
	ut_ad(cursor->latch_mode != BTR_NO_LATCHES);
	ut_ad(btr_pcur_is_before_first_on_page(cursor, mtr));
	ut_ad(!btr_pcur_is_before_first_in_tree(cursor, mtr));

	latch_mode = cursor->latch_mode;

	if (latch_mode == BTR_SEARCH_LEAF) {

		latch_mode2 = BTR_SEARCH_PREV;

	} else if (latch_mode == BTR_MODIFY_LEAF) {

		latch_mode2 = BTR_MODIFY_PREV;
	} else {
		latch_mode2 = 0; /* To eliminate compiler warning */
		ut_error;
	}

	btr_pcur_store_position(cursor, mtr);

	mtr_commit(mtr);

	mtr_start(mtr);

	btr_pcur_restore_position(latch_mode2, cursor, mtr);

	page = btr_pcur_get_page(cursor);

	prev_page_no = btr_page_get_prev(page, mtr);

	if (btr_pcur_is_before_first_on_page(cursor, mtr)
	    && (prev_page_no != FIL_NULL)) {

		prev_page = btr_pcur_get_btr_cur(cursor)->left_page;

		btr_leaf_page_release(page, latch_mode, mtr);

		page_cur_set_after_last(prev_page,
					btr_pcur_get_page_cur(cursor));
	} else if (prev_page_no != FIL_NULL) {

		/* The repositioned cursor did not end on an infimum record on
		a page. Cursor repositioning acquired a latch also on the
		previous page, but we do not need the latch: release it. */

		prev_page = btr_pcur_get_btr_cur(cursor)->left_page;

		btr_leaf_page_release(prev_page, latch_mode, mtr);
	}

	cursor->latch_mode = latch_mode;

	cursor->old_stored = BTR_PCUR_OLD_NOT_STORED;
}

/*************************************************************
Moves the persistent cursor to the previous record in the tree. If no records
are left, the cursor stays 'before first in tree'. */

ibool
btr_pcur_move_to_prev(
/*==================*/
				/* out: TRUE if the cursor was not before first
				in tree */
	btr_pcur_t*	cursor,	/* in: persistent cursor; NOTE that the
				function may release the page latch */
	mtr_t*		mtr)	/* in: mtr */
{
	ut_ad(cursor->pos_state == BTR_PCUR_IS_POSITIONED);
	ut_ad(cursor->latch_mode != BTR_NO_LATCHES);

	cursor->old_stored = BTR_PCUR_OLD_NOT_STORED;

	if (btr_pcur_is_before_first_on_page(cursor, mtr)) {

		if (btr_pcur_is_before_first_in_tree(cursor, mtr)) {

			return(FALSE);
		}

		btr_pcur_move_backward_from_page(cursor, mtr);

		return(TRUE);
	}

	btr_pcur_move_to_prev_on_page(cursor, mtr);

	return(TRUE);
}

/******************************************************************
If mode is PAGE_CUR_G or PAGE_CUR_GE, opens a persistent cursor on the first
user record satisfying the search condition, in the case PAGE_CUR_L or
PAGE_CUR_LE, on the last user record. If no such user record exists, then
in the first case sets the cursor after last in tree, and in the latter case
before first in tree. The latching mode must be BTR_SEARCH_LEAF or
BTR_MODIFY_LEAF. */

void
btr_pcur_open_on_user_rec(
/*======================*/
	dict_index_t*	index,		/* in: index */
	dtuple_t*	tuple,		/* in: tuple on which search done */
	ulint		mode,		/* in: PAGE_CUR_L, ... */
	ulint		latch_mode,	/* in: BTR_SEARCH_LEAF or
					BTR_MODIFY_LEAF */
	btr_pcur_t*	cursor,		/* in: memory buffer for persistent
					cursor */
	mtr_t*		mtr)		/* in: mtr */
{
	btr_pcur_open(index, tuple, mode, latch_mode, cursor, mtr);

	if ((mode == PAGE_CUR_GE) || (mode == PAGE_CUR_G)) {

		if (btr_pcur_is_after_last_on_page(cursor, mtr)) {

			btr_pcur_move_to_next_user_rec(cursor, mtr);
		}
	} else {
		ut_ad((mode == PAGE_CUR_LE) || (mode == PAGE_CUR_L));

		/* Not implemented yet */

		ut_error;
	}
}<|MERGE_RESOLUTION|>--- conflicted
+++ resolved
@@ -312,47 +312,6 @@
 	/* Restore the old search mode */
 	cursor->search_mode = old_mode;
 
-<<<<<<< HEAD
-	if (btr_pcur_is_on_user_rec(cursor, mtr)) {
-		switch (cursor->rel_pos) {
-		case BTR_PCUR_ON:
-			if (!cmp_dtuple_rec(
-				    tuple, btr_pcur_get_rec(cursor),
-				    rec_get_offsets(btr_pcur_get_rec(cursor),
-						    index, NULL,
-						    ULINT_UNDEFINED, &heap))) {
-
-				/* We have to store the NEW value for
-				the modify clock, since the cursor can
-				now be on a different page! But we can
-				retain the value of old_rec */
-
-				cursor->block_when_stored =
-					buf_block_align(
-						btr_pcur_get_page(cursor));
-				cursor->modify_clock =
-					buf_block_get_modify_clock(
-						cursor->block_when_stored);
-				cursor->old_stored = BTR_PCUR_OLD_STORED;
-
-				mem_heap_free(heap);
-
-				return(TRUE);
-			}
-
-			break;
-		case BTR_PCUR_BEFORE:
-			page_cur_move_to_next(btr_pcur_get_page_cur(cursor));
-			break;
-		case BTR_PCUR_AFTER:
-			page_cur_move_to_prev(btr_pcur_get_page_cur(cursor));
-			break;
-#ifdef UNIV_DEBUG
-		default:
-			ut_error;
-#endif /* UNIV_DEBUG */
-		}
-=======
 	switch (cursor->rel_pos) {
 	case BTR_PCUR_ON:
 		if (btr_pcur_is_on_user_rec(cursor, mtr)
@@ -387,7 +346,6 @@
 	default:
 		ut_error;
 #endif /* UNIV_DEBUG */
->>>>>>> 4d437235
 	}
 
 	mem_heap_free(heap);
