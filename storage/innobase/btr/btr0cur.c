/*****************************************************************************

Copyright (c) 1994, 2011, Oracle and/or its affiliates. All Rights Reserved.
Copyright (c) 2008, Google Inc.

Portions of this file contain modifications contributed and copyrighted by
Google, Inc. Those modifications are gratefully acknowledged and are described
briefly in the InnoDB documentation. The contributions by Google are
incorporated with their permission, and subject to the conditions contained in
the file COPYING.Google.

This program is free software; you can redistribute it and/or modify it under
the terms of the GNU General Public License as published by the Free Software
Foundation; version 2 of the License.

This program is distributed in the hope that it will be useful, but WITHOUT
ANY WARRANTY; without even the implied warranty of MERCHANTABILITY or FITNESS
FOR A PARTICULAR PURPOSE. See the GNU General Public License for more details.

You should have received a copy of the GNU General Public License along with
this program; if not, write to the Free Software Foundation, Inc.,
51 Franklin Street, Suite 500, Boston, MA 02110-1335 USA

*****************************************************************************/

/**************************************************//**
@file btr/btr0cur.c
The index tree cursor

All changes that row operations make to a B-tree or the records
there must go through this module! Undo log records are written here
of every modify or insert of a clustered index record.

			NOTE!!!
To make sure we do not run out of disk space during a pessimistic
insert or update, we have to reserve 2 x the height of the index tree
many pages in the tablespace before we start the operation, because
if leaf splitting has been started, it is difficult to undo, except
by crashing the database and doing a roll-forward.

Created 10/16/1994 Heikki Tuuri
*******************************************************/

#include "btr0cur.h"

#ifdef UNIV_NONINL
#include "btr0cur.ic"
#endif

#include "row0upd.h"
#ifndef UNIV_HOTBACKUP
#include "mtr0log.h"
#include "page0page.h"
#include "page0zip.h"
#include "rem0rec.h"
#include "rem0cmp.h"
#include "buf0lru.h"
#include "btr0btr.h"
#include "btr0sea.h"
#include "row0purge.h"
#include "row0upd.h"
#include "trx0rec.h"
#include "trx0roll.h" /* trx_is_recv() */
#include "que0que.h"
#include "row0row.h"
#include "srv0srv.h"
#include "ibuf0ibuf.h"
#include "lock0lock.h"
#include "zlib.h"

/** Buffered B-tree operation types, introduced as part of delete buffering. */
typedef enum btr_op_enum {
	BTR_NO_OP = 0,			/*!< Not buffered */
	BTR_INSERT_OP,			/*!< Insert, do not ignore UNIQUE */
	BTR_INSERT_IGNORE_UNIQUE_OP,	/*!< Insert, ignoring UNIQUE */
	BTR_DELETE_OP,			/*!< Purge a delete-marked record */
	BTR_DELMARK_OP			/*!< Mark a record for deletion */
} btr_op_t;

#ifdef UNIV_DEBUG
/** If the following is set to TRUE, this module prints a lot of
trace information of individual record operations */
UNIV_INTERN ibool	btr_cur_print_record_ops = FALSE;
#endif /* UNIV_DEBUG */

/** Number of searches down the B-tree in btr_cur_search_to_nth_level(). */
UNIV_INTERN ulint	btr_cur_n_non_sea	= 0;
/** Number of successful adaptive hash index lookups in
btr_cur_search_to_nth_level(). */
UNIV_INTERN ulint	btr_cur_n_sea		= 0;
/** Old value of btr_cur_n_non_sea.  Copied by
srv_refresh_innodb_monitor_stats().  Referenced by
srv_printf_innodb_monitor(). */
UNIV_INTERN ulint	btr_cur_n_non_sea_old	= 0;
/** Old value of btr_cur_n_sea.  Copied by
srv_refresh_innodb_monitor_stats().  Referenced by
srv_printf_innodb_monitor(). */
UNIV_INTERN ulint	btr_cur_n_sea_old	= 0;

/** In the optimistic insert, if the insert does not fit, but this much space
can be released by page reorganize, then it is reorganized */
#define BTR_CUR_PAGE_REORGANIZE_LIMIT	(UNIV_PAGE_SIZE / 32)

/** The structure of a BLOB part header */
/* @{ */
/*--------------------------------------*/
#define BTR_BLOB_HDR_PART_LEN		0	/*!< BLOB part len on this
						page */
#define BTR_BLOB_HDR_NEXT_PAGE_NO	4	/*!< next BLOB part page no,
						FIL_NULL if none */
/*--------------------------------------*/
#define BTR_BLOB_HDR_SIZE		8	/*!< Size of a BLOB
						part header, in bytes */

/** Estimated table level stats from sampled value.
@param value		sampled stats
@param index		index being sampled
@param sample		number of sampled rows
@param ext_size		external stored data size
@param not_empty	table not empty
@return estimated table wide stats from sampled value */
#define BTR_TABLE_STATS_FROM_SAMPLE(value, index, sample, ext_size, not_empty)\
	(((value) * (ib_int64_t) index->stat_n_leaf_pages		\
	  + (sample) - 1 + (ext_size) + (not_empty)) / ((sample) + (ext_size)))

/* @} */
#endif /* !UNIV_HOTBACKUP */

/** A BLOB field reference full of zero, for use in assertions and tests.
Initially, BLOB field references are set to zero, in
dtuple_convert_big_rec(). */
UNIV_INTERN const byte field_ref_zero[BTR_EXTERN_FIELD_REF_SIZE];

#ifndef UNIV_HOTBACKUP
/*******************************************************************//**
Marks all extern fields in a record as owned by the record. This function
should be called if the delete mark of a record is removed: a not delete
marked record always owns all its extern fields. */
static
void
btr_cur_unmark_extern_fields(
/*=========================*/
	page_zip_des_t*	page_zip,/*!< in/out: compressed page whose uncompressed
				part will be updated, or NULL */
	rec_t*		rec,	/*!< in/out: record in a clustered index */
	dict_index_t*	index,	/*!< in: index of the page */
	const ulint*	offsets,/*!< in: array returned by rec_get_offsets() */
	mtr_t*		mtr);	/*!< in: mtr, or NULL if not logged */
/*******************************************************************//**
Adds path information to the cursor for the current page, for which
the binary search has been performed. */
static
void
btr_cur_add_path_info(
/*==================*/
	btr_cur_t*	cursor,		/*!< in: cursor positioned on a page */
	ulint		height,		/*!< in: height of the page in tree;
					0 means leaf node */
	ulint		root_height);	/*!< in: root node height in tree */
/***********************************************************//**
Frees the externally stored fields for a record, if the field is mentioned
in the update vector. */
static
void
btr_rec_free_updated_extern_fields(
/*===============================*/
	dict_index_t*	index,	/*!< in: index of rec; the index tree MUST be
				X-latched */
	rec_t*		rec,	/*!< in: record */
	page_zip_des_t*	page_zip,/*!< in: compressed page whose uncompressed
				part will be updated, or NULL */
	const ulint*	offsets,/*!< in: rec_get_offsets(rec, index) */
	const upd_t*	update,	/*!< in: update vector */
	enum trx_rb_ctx	rb_ctx,	/*!< in: rollback context */
	mtr_t*		mtr);	/*!< in: mini-transaction handle which contains
				an X-latch to record page and to the tree */
/***********************************************************//**
Frees the externally stored fields for a record. */
static
void
btr_rec_free_externally_stored_fields(
/*==================================*/
	dict_index_t*	index,	/*!< in: index of the data, the index
				tree MUST be X-latched */
	rec_t*		rec,	/*!< in: record */
	const ulint*	offsets,/*!< in: rec_get_offsets(rec, index) */
	page_zip_des_t*	page_zip,/*!< in: compressed page whose uncompressed
				part will be updated, or NULL */
	enum trx_rb_ctx	rb_ctx,	/*!< in: rollback context */
	mtr_t*		mtr);	/*!< in: mini-transaction handle which contains
				an X-latch to record page and to the index
				tree */
/***********************************************************//**
Gets the externally stored size of a record, in units of a database page.
@return	externally stored part, in units of a database page */
static
ulint
btr_rec_get_externally_stored_len(
/*==============================*/
	const rec_t*	rec,	/*!< in: record */
	const ulint*	offsets);/*!< in: array returned by rec_get_offsets() */
#endif /* !UNIV_HOTBACKUP */

/******************************************************//**
The following function is used to set the deleted bit of a record. */
UNIV_INLINE
void
btr_rec_set_deleted_flag(
/*=====================*/
	rec_t*		rec,	/*!< in/out: physical record */
	page_zip_des_t*	page_zip,/*!< in/out: compressed page (or NULL) */
	ulint		flag)	/*!< in: nonzero if delete marked */
{
	if (page_rec_is_comp(rec)) {
		rec_set_deleted_flag_new(rec, page_zip, flag);
	} else {
		ut_ad(!page_zip);
		rec_set_deleted_flag_old(rec, flag);
	}
}

#ifndef UNIV_HOTBACKUP
/*==================== B-TREE SEARCH =========================*/

/********************************************************************//**
Latches the leaf page or pages requested. */
static
void
btr_cur_latch_leaves(
/*=================*/
	page_t*		page,		/*!< in: leaf page where the search
					converged */
	ulint		space,		/*!< in: space id */
	ulint		zip_size,	/*!< in: compressed page size in bytes
					or 0 for uncompressed pages */
	ulint		page_no,	/*!< in: page number of the leaf */
	ulint		latch_mode,	/*!< in: BTR_SEARCH_LEAF, ... */
	btr_cur_t*	cursor,		/*!< in: cursor */
	mtr_t*		mtr)		/*!< in: mtr */
{
	ulint		mode;
	ulint		left_page_no;
	ulint		right_page_no;
	buf_block_t*	get_block;

	ut_ad(page && mtr);

	switch (latch_mode) {
	case BTR_SEARCH_LEAF:
	case BTR_MODIFY_LEAF:
		mode = latch_mode == BTR_SEARCH_LEAF ? RW_S_LATCH : RW_X_LATCH;
<<<<<<< HEAD
		get_block = btr_block_get(space, zip_size, page_no, mode, mtr);
=======
		get_block = btr_block_get(
			space, zip_size, page_no, mode, cursor->index, mtr);
>>>>>>> fb5f6ee8
#ifdef UNIV_BTR_DEBUG
		ut_a(page_is_comp(get_block->frame) == page_is_comp(page));
#endif /* UNIV_BTR_DEBUG */
		get_block->check_index_page_at_flush = TRUE;
		return;
	case BTR_MODIFY_TREE:
		/* x-latch also brothers from left to right */
		left_page_no = btr_page_get_prev(page, mtr);

		if (left_page_no != FIL_NULL) {
<<<<<<< HEAD
			get_block = btr_block_get(space, zip_size,
						  left_page_no,
						  RW_X_LATCH, mtr);
=======
			get_block = btr_block_get(
				space, zip_size, left_page_no,
				RW_X_LATCH, cursor->index, mtr);
>>>>>>> fb5f6ee8
#ifdef UNIV_BTR_DEBUG
			ut_a(page_is_comp(get_block->frame)
			     == page_is_comp(page));
			ut_a(btr_page_get_next(get_block->frame, mtr)
			     == page_get_page_no(page));
#endif /* UNIV_BTR_DEBUG */
			get_block->check_index_page_at_flush = TRUE;
		}

<<<<<<< HEAD
		get_block = btr_block_get(space, zip_size, page_no,
					  RW_X_LATCH, mtr);
=======
		get_block = btr_block_get(
			space, zip_size, page_no,
			RW_X_LATCH, cursor->index, mtr);
>>>>>>> fb5f6ee8
#ifdef UNIV_BTR_DEBUG
		ut_a(page_is_comp(get_block->frame) == page_is_comp(page));
#endif /* UNIV_BTR_DEBUG */
		get_block->check_index_page_at_flush = TRUE;

		right_page_no = btr_page_get_next(page, mtr);

		if (right_page_no != FIL_NULL) {
<<<<<<< HEAD
			get_block = btr_block_get(space, zip_size,
						  right_page_no,
						  RW_X_LATCH, mtr);
=======
			get_block = btr_block_get(
				space, zip_size, right_page_no,
				RW_X_LATCH, cursor->index, mtr);
>>>>>>> fb5f6ee8
#ifdef UNIV_BTR_DEBUG
			ut_a(page_is_comp(get_block->frame)
			     == page_is_comp(page));
			ut_a(btr_page_get_prev(get_block->frame, mtr)
			     == page_get_page_no(page));
#endif /* UNIV_BTR_DEBUG */
			get_block->check_index_page_at_flush = TRUE;
		}

		return;

	case BTR_SEARCH_PREV:
	case BTR_MODIFY_PREV:
		mode = latch_mode == BTR_SEARCH_PREV ? RW_S_LATCH : RW_X_LATCH;
		/* latch also left brother */
		left_page_no = btr_page_get_prev(page, mtr);

		if (left_page_no != FIL_NULL) {
<<<<<<< HEAD
			get_block = btr_block_get(space, zip_size,
						  left_page_no, mode, mtr);
=======
			get_block = btr_block_get(
				space, zip_size,
				left_page_no, mode, cursor->index, mtr);
>>>>>>> fb5f6ee8
			cursor->left_block = get_block;
#ifdef UNIV_BTR_DEBUG
			ut_a(page_is_comp(get_block->frame)
			     == page_is_comp(page));
			ut_a(btr_page_get_next(get_block->frame, mtr)
			     == page_get_page_no(page));
#endif /* UNIV_BTR_DEBUG */
			get_block->check_index_page_at_flush = TRUE;
		}

<<<<<<< HEAD
		get_block = btr_block_get(space, zip_size, page_no, mode, mtr);
=======
		get_block = btr_block_get(
			space, zip_size, page_no, mode, cursor->index, mtr);
>>>>>>> fb5f6ee8
#ifdef UNIV_BTR_DEBUG
		ut_a(page_is_comp(get_block->frame) == page_is_comp(page));
#endif /* UNIV_BTR_DEBUG */
		get_block->check_index_page_at_flush = TRUE;
		return;
	}

	ut_error;
}

/********************************************************************//**
Searches an index tree and positions a tree cursor on a given level.
NOTE: n_fields_cmp in tuple must be set so that it cannot be compared
to node pointer page number fields on the upper levels of the tree!
Note that if mode is PAGE_CUR_LE, which is used in inserts, then
cursor->up_match and cursor->low_match both will have sensible values.
If mode is PAGE_CUR_GE, then up_match will a have a sensible value.

If mode is PAGE_CUR_LE , cursor is left at the place where an insert of the
search tuple should be performed in the B-tree. InnoDB does an insert
immediately after the cursor. Thus, the cursor may end up on a user record,
or on a page infimum record. */
UNIV_INTERN
void
btr_cur_search_to_nth_level(
/*========================*/
	dict_index_t*	index,	/*!< in: index */
	ulint		level,	/*!< in: the tree level of search */
	const dtuple_t*	tuple,	/*!< in: data tuple; NOTE: n_fields_cmp in
				tuple must be set so that it cannot get
				compared to the node ptr page number field! */
	ulint		mode,	/*!< in: PAGE_CUR_L, ...;
				Inserts should always be made using
				PAGE_CUR_LE to search the position! */
	ulint		latch_mode, /*!< in: BTR_SEARCH_LEAF, ..., ORed with
				at most one of BTR_INSERT, BTR_DELETE_MARK,
				BTR_DELETE, or BTR_ESTIMATE;
				cursor->left_block is used to store a pointer
				to the left neighbor page, in the cases
				BTR_SEARCH_PREV and BTR_MODIFY_PREV;
				NOTE that if has_search_latch
				is != 0, we maybe do not have a latch set
				on the cursor page, we assume
				the caller uses his search latch
				to protect the record! */
	btr_cur_t*	cursor, /*!< in/out: tree cursor; the cursor page is
				s- or x-latched, but see also above! */
	ulint		has_search_latch,/*!< in: info on the latch mode the
				caller currently has on btr_search_latch:
				RW_S_LATCH, or 0 */
	const char*	file,	/*!< in: file name */
	ulint		line,	/*!< in: line where called */
	mtr_t*		mtr)	/*!< in: mtr */
{
	page_t*		page;
	buf_block_t*	block;
	ulint		space;
	buf_block_t*	guess;
	ulint		height;
	ulint		page_no;
	ulint		up_match;
	ulint		up_bytes;
	ulint		low_match;
	ulint		low_bytes;
	ulint		savepoint;
	ulint		rw_latch;
	ulint		page_mode;
	ulint		buf_mode;
	ulint		estimate;
	ulint		zip_size;
	page_cur_t*	page_cursor;
	btr_op_t	btr_op;
	ulint		root_height = 0; /* remove warning */

#ifdef BTR_CUR_ADAPT
	btr_search_t*	info;
#endif
	mem_heap_t*	heap		= NULL;
	ulint		offsets_[REC_OFFS_NORMAL_SIZE];
	ulint*		offsets		= offsets_;
	rec_offs_init(offsets_);
	/* Currently, PAGE_CUR_LE is the only search mode used for searches
	ending to upper levels */

	ut_ad(level == 0 || mode == PAGE_CUR_LE);
	ut_ad(dict_index_check_search_tuple(index, tuple));
	ut_ad(!dict_index_is_ibuf(index) || ibuf_inside(mtr));
	ut_ad(dtuple_check_typed(tuple));

#ifdef UNIV_DEBUG
	cursor->up_match = ULINT_UNDEFINED;
	cursor->low_match = ULINT_UNDEFINED;
#endif

	/* These flags are mutually exclusive, they are lumped together
	with the latch mode for historical reasons. It's possible for
	none of the flags to be set. */
	switch (UNIV_EXPECT(latch_mode
			    & (BTR_INSERT | BTR_DELETE | BTR_DELETE_MARK),
			    0)) {
	case 0:
		btr_op = BTR_NO_OP;
		break;
	case BTR_INSERT:
		btr_op = (latch_mode & BTR_IGNORE_SEC_UNIQUE)
			? BTR_INSERT_IGNORE_UNIQUE_OP
			: BTR_INSERT_OP;
		break;
	case BTR_DELETE:
		btr_op = BTR_DELETE_OP;
		ut_a(cursor->purge_node);
		break;
	case BTR_DELETE_MARK:
		btr_op = BTR_DELMARK_OP;
		break;
	default:
		/* only one of BTR_INSERT, BTR_DELETE, BTR_DELETE_MARK
		should be specified at a time */
		ut_error;
	}

	/* Operations on the insert buffer tree cannot be buffered. */
	ut_ad(btr_op == BTR_NO_OP || !dict_index_is_ibuf(index));
	/* Operations on the clustered index cannot be buffered. */
	ut_ad(btr_op == BTR_NO_OP || !dict_index_is_clust(index));

	estimate = latch_mode & BTR_ESTIMATE;

	/* Turn the flags unrelated to the latch mode off. */
	latch_mode &= ~(BTR_INSERT
			| BTR_DELETE_MARK
			| BTR_DELETE
			| BTR_ESTIMATE
			| BTR_IGNORE_SEC_UNIQUE);

	cursor->flag = BTR_CUR_BINARY;
	cursor->index = index;

	cursor->ibuf_cnt = ULINT_UNDEFINED;

#ifndef BTR_CUR_ADAPT
	guess = NULL;
#else
	info = btr_search_get_info(index);

	guess = info->root_guess;

#ifdef BTR_CUR_HASH_ADAPT

#ifdef UNIV_SEARCH_PERF_STAT
	info->n_searches++;
#endif
	if (rw_lock_get_writer(&btr_search_latch) == RW_LOCK_NOT_LOCKED
	    && latch_mode <= BTR_MODIFY_LEAF
	    && info->last_hash_succ
	    && !estimate
#ifdef PAGE_CUR_LE_OR_EXTENDS
	    && mode != PAGE_CUR_LE_OR_EXTENDS
#endif /* PAGE_CUR_LE_OR_EXTENDS */
	    /* If !has_search_latch, we do a dirty read of
	    btr_search_enabled below, and btr_search_guess_on_hash()
	    will have to check it again. */
	    && UNIV_LIKELY(btr_search_enabled)
	    && btr_search_guess_on_hash(index, info, tuple, mode,
					latch_mode, cursor,
					has_search_latch, mtr)) {

		/* Search using the hash index succeeded */

		ut_ad(cursor->up_match != ULINT_UNDEFINED
		      || mode != PAGE_CUR_GE);
		ut_ad(cursor->up_match != ULINT_UNDEFINED
		      || mode != PAGE_CUR_LE);
		ut_ad(cursor->low_match != ULINT_UNDEFINED
		      || mode != PAGE_CUR_LE);
		btr_cur_n_sea++;

		return;
	}
#endif /* BTR_CUR_HASH_ADAPT */
#endif /* BTR_CUR_ADAPT */
	btr_cur_n_non_sea++;

	/* If the hash search did not succeed, do binary search down the
	tree */

	if (has_search_latch) {
		/* Release possible search latch to obey latching order */
		rw_lock_s_unlock(&btr_search_latch);
	}

	/* Store the position of the tree latch we push to mtr so that we
	know how to release it when we have latched leaf node(s) */

	savepoint = mtr_set_savepoint(mtr);

	if (latch_mode == BTR_MODIFY_TREE) {
		mtr_x_lock(dict_index_get_lock(index), mtr);

	} else if (latch_mode == BTR_CONT_MODIFY_TREE) {
		/* Do nothing */
		ut_ad(mtr_memo_contains(mtr, dict_index_get_lock(index),
					MTR_MEMO_X_LOCK));
	} else {
		mtr_s_lock(dict_index_get_lock(index), mtr);
	}

	page_cursor = btr_cur_get_page_cur(cursor);

	space = dict_index_get_space(index);
	page_no = dict_index_get_page(index);

	up_match = 0;
	up_bytes = 0;
	low_match = 0;
	low_bytes = 0;

	height = ULINT_UNDEFINED;

	/* We use these modified search modes on non-leaf levels of the
	B-tree. These let us end up in the right B-tree leaf. In that leaf
	we use the original search mode. */

	switch (mode) {
	case PAGE_CUR_GE:
		page_mode = PAGE_CUR_L;
		break;
	case PAGE_CUR_G:
		page_mode = PAGE_CUR_LE;
		break;
	default:
#ifdef PAGE_CUR_LE_OR_EXTENDS
		ut_ad(mode == PAGE_CUR_L || mode == PAGE_CUR_LE
		      || mode == PAGE_CUR_LE_OR_EXTENDS);
#else /* PAGE_CUR_LE_OR_EXTENDS */
		ut_ad(mode == PAGE_CUR_L || mode == PAGE_CUR_LE);
#endif /* PAGE_CUR_LE_OR_EXTENDS */
		page_mode = mode;
		break;
	}

	/* Loop and search until we arrive at the desired level */

search_loop:
	buf_mode = BUF_GET;
	rw_latch = RW_NO_LATCH;

	if (height != 0) {
		/* We are about to fetch the root or a non-leaf page. */
	} else if (latch_mode <= BTR_MODIFY_LEAF) {
		rw_latch = latch_mode;

		if (btr_op != BTR_NO_OP
		    && ibuf_should_try(index, btr_op != BTR_INSERT_OP)) {

			/* Try to buffer the operation if the leaf
			page is not in the buffer pool. */

			buf_mode = btr_op == BTR_DELETE_OP
				? BUF_GET_IF_IN_POOL_OR_WATCH
				: BUF_GET_IF_IN_POOL;
		}
	}

	zip_size = dict_table_zip_size(index->table);

retry_page_get:
	block = buf_page_get_gen(
		space, zip_size, page_no, rw_latch, guess, buf_mode,
		file, line, mtr);

	if (block == NULL) {
		/* This must be a search to perform an insert/delete
		mark/ delete; try using the insert/delete buffer */

		ut_ad(height == 0);
		ut_ad(cursor->thr);

		switch (btr_op) {
		case BTR_INSERT_OP:
		case BTR_INSERT_IGNORE_UNIQUE_OP:
			ut_ad(buf_mode == BUF_GET_IF_IN_POOL);

			if (ibuf_insert(IBUF_OP_INSERT, tuple, index,
					space, zip_size, page_no,
					cursor->thr)) {

				cursor->flag = BTR_CUR_INSERT_TO_IBUF;

				goto func_exit;
			}
			break;

		case BTR_DELMARK_OP:
			ut_ad(buf_mode == BUF_GET_IF_IN_POOL);

			if (ibuf_insert(IBUF_OP_DELETE_MARK, tuple,
					index, space, zip_size,
					page_no, cursor->thr)) {

				cursor->flag = BTR_CUR_DEL_MARK_IBUF;

				goto func_exit;
			}

			break;

		case BTR_DELETE_OP:
			ut_ad(buf_mode == BUF_GET_IF_IN_POOL_OR_WATCH);

			if (!row_purge_poss_sec(cursor->purge_node,
						index, tuple)) {

				/* The record cannot be purged yet. */
				cursor->flag = BTR_CUR_DELETE_REF;
			} else if (ibuf_insert(IBUF_OP_DELETE, tuple,
					       index, space, zip_size,
					       page_no,
					       cursor->thr)) {

				/* The purge was buffered. */
				cursor->flag = BTR_CUR_DELETE_IBUF;
			} else {
				/* The purge could not be buffered. */
				buf_pool_watch_unset(space, page_no);
				break;
			}

			buf_pool_watch_unset(space, page_no);
			goto func_exit;

		default:
			ut_error;
		}

		/* Insert to the insert/delete buffer did not succeed, we
		must read the page from disk. */

		buf_mode = BUF_GET;

		goto retry_page_get;
	}

	block->check_index_page_at_flush = TRUE;
	page = buf_block_get_frame(block);

	if (rw_latch != RW_NO_LATCH) {
#ifdef UNIV_ZIP_DEBUG
		const page_zip_des_t*	page_zip
			= buf_block_get_page_zip(block);
		ut_a(!page_zip || page_zip_validate(page_zip, page));
#endif /* UNIV_ZIP_DEBUG */

<<<<<<< HEAD
		buf_block_dbg_add_level(block, SYNC_TREE_NODE);
=======
		buf_block_dbg_add_level(
			block, dict_index_is_ibuf(index)
			? SYNC_IBUF_TREE_NODE : SYNC_TREE_NODE);
>>>>>>> fb5f6ee8
	}

	ut_ad(index->id == btr_page_get_index_id(page));

	if (UNIV_UNLIKELY(height == ULINT_UNDEFINED)) {
		/* We are in the root node */

		height = btr_page_get_level(page, mtr);
		root_height = height;
		cursor->tree_height = root_height + 1;

#ifdef BTR_CUR_ADAPT
		if (block != guess) {
			info->root_guess = block;
		}
#endif
	}

	if (height == 0) {
		if (rw_latch == RW_NO_LATCH) {

			btr_cur_latch_leaves(
				page, space, zip_size, page_no, latch_mode,
				cursor, mtr);
		}

		if (latch_mode != BTR_MODIFY_TREE
		    && latch_mode != BTR_CONT_MODIFY_TREE) {

			/* Release the tree s-latch */

			mtr_release_s_latch_at_savepoint(
				mtr, savepoint, dict_index_get_lock(index));
		}

		page_mode = mode;
	}

	page_cur_search_with_match(
		block, index, tuple, page_mode, &up_match, &up_bytes,
		&low_match, &low_bytes, page_cursor);

	if (estimate) {
		btr_cur_add_path_info(cursor, height, root_height);
	}

	/* If this is the desired level, leave the loop */

	ut_ad(height == btr_page_get_level(page_cur_get_page(page_cursor),
					   mtr));

	if (level != height) {

		const rec_t*	node_ptr;
		ut_ad(height > 0);

		height--;
		guess = NULL;

		node_ptr = page_cur_get_rec(page_cursor);

		offsets = rec_get_offsets(
			node_ptr, index, offsets, ULINT_UNDEFINED, &heap);

		/* Go to the child node */
		page_no = btr_node_ptr_get_child_page_no(node_ptr, offsets);

		if (UNIV_UNLIKELY(height == 0 && dict_index_is_ibuf(index))) {
			/* We're doing a search on an ibuf tree and we're one
			level above the leaf page. */

			ulint	is_min_rec;

			ut_ad(level == 0);

			is_min_rec = rec_get_info_bits(node_ptr, 0)
				& REC_INFO_MIN_REC_FLAG;

			if (!is_min_rec) {
				cursor->ibuf_cnt
					= ibuf_rec_get_counter(node_ptr);

				ut_a(cursor->ibuf_cnt <= 0xFFFF
				     || cursor->ibuf_cnt == ULINT_UNDEFINED);
			}

			buf_mode = BUF_GET;
			rw_latch = RW_NO_LATCH;
			goto retry_page_get;
		}

		goto search_loop;
	}

	if (level != 0) {
		/* x-latch the page */
		page = btr_page_get(
<<<<<<< HEAD
			space, zip_size, page_no, RW_X_LATCH, mtr);
=======
			space, zip_size, page_no, RW_X_LATCH, index, mtr);
>>>>>>> fb5f6ee8

		ut_a((ibool)!!page_is_comp(page)
		     == dict_table_is_comp(index->table));
	} else {
		cursor->low_match = low_match;
		cursor->low_bytes = low_bytes;
		cursor->up_match = up_match;
		cursor->up_bytes = up_bytes;

#ifdef BTR_CUR_ADAPT
		/* We do a dirty read of btr_search_enabled here.  We
		will properly check btr_search_enabled again in
		btr_search_build_page_hash_index() before building a
		page hash index, while holding btr_search_latch. */
		if (UNIV_LIKELY(btr_search_enabled)) {

			btr_search_info_update(index, cursor);
		}
#endif
		ut_ad(cursor->up_match != ULINT_UNDEFINED
		      || mode != PAGE_CUR_GE);
		ut_ad(cursor->up_match != ULINT_UNDEFINED
		      || mode != PAGE_CUR_LE);
		ut_ad(cursor->low_match != ULINT_UNDEFINED
		      || mode != PAGE_CUR_LE);
	}

func_exit:

	if (UNIV_LIKELY_NULL(heap)) {
		mem_heap_free(heap);
	}

	if (has_search_latch) {

		rw_lock_s_lock(&btr_search_latch);
	}
}

/*****************************************************************//**
Opens a cursor at either end of an index. */
UNIV_INTERN
void
btr_cur_open_at_index_side_func(
/*============================*/
	ibool		from_left,	/*!< in: TRUE if open to the low end,
					FALSE if to the high end */
	dict_index_t*	index,		/*!< in: index */
	ulint		latch_mode,	/*!< in: latch mode */
	btr_cur_t*	cursor,		/*!< in: cursor */
	const char*	file,		/*!< in: file name */
	ulint		line,		/*!< in: line where called */
	mtr_t*		mtr)		/*!< in: mtr */
{
	page_cur_t*	page_cursor;
	ulint		page_no;
	ulint		space;
	ulint		zip_size;
	ulint		height;
	ulint		root_height = 0; /* remove warning */
	rec_t*		node_ptr;
	ulint		estimate;
	ulint		savepoint;
	mem_heap_t*	heap		= NULL;
	ulint		offsets_[REC_OFFS_NORMAL_SIZE];
	ulint*		offsets		= offsets_;
	rec_offs_init(offsets_);

	estimate = latch_mode & BTR_ESTIMATE;
	latch_mode = latch_mode & ~BTR_ESTIMATE;

	/* Store the position of the tree latch we push to mtr so that we
	know how to release it when we have latched the leaf node */

	savepoint = mtr_set_savepoint(mtr);

	if (latch_mode == BTR_MODIFY_TREE) {
		mtr_x_lock(dict_index_get_lock(index), mtr);
	} else {
		mtr_s_lock(dict_index_get_lock(index), mtr);
	}

	page_cursor = btr_cur_get_page_cur(cursor);
	cursor->index = index;

	space = dict_index_get_space(index);
	zip_size = dict_table_zip_size(index->table);
	page_no = dict_index_get_page(index);

	height = ULINT_UNDEFINED;

	for (;;) {
		buf_block_t*	block;
		page_t*		page;
		block = buf_page_get_gen(space, zip_size, page_no,
					 RW_NO_LATCH, NULL, BUF_GET,
					 file, line, mtr);
		page = buf_block_get_frame(block);
		ut_ad(index->id == btr_page_get_index_id(page));

		block->check_index_page_at_flush = TRUE;

		if (height == ULINT_UNDEFINED) {
			/* We are in the root node */

			height = btr_page_get_level(page, mtr);
			root_height = height;
		}

		if (height == 0) {
			btr_cur_latch_leaves(page, space, zip_size, page_no,
					     latch_mode, cursor, mtr);

			/* In versions <= 3.23.52 we had forgotten to
			release the tree latch here. If in an index scan
			we had to scan far to find a record visible to the
			current transaction, that could starve others
			waiting for the tree latch. */

			if ((latch_mode != BTR_MODIFY_TREE)
			    && (latch_mode != BTR_CONT_MODIFY_TREE)) {

				/* Release the tree s-latch */

				mtr_release_s_latch_at_savepoint(
					mtr, savepoint,
					dict_index_get_lock(index));
			}
		}

		if (from_left) {
			page_cur_set_before_first(block, page_cursor);
		} else {
			page_cur_set_after_last(block, page_cursor);
		}

		if (height == 0) {
			if (estimate) {
				btr_cur_add_path_info(cursor, height,
						      root_height);
			}

			break;
		}

		ut_ad(height > 0);

		if (from_left) {
			page_cur_move_to_next(page_cursor);
		} else {
			page_cur_move_to_prev(page_cursor);
		}

		if (estimate) {
			btr_cur_add_path_info(cursor, height, root_height);
		}

		height--;

		node_ptr = page_cur_get_rec(page_cursor);
		offsets = rec_get_offsets(node_ptr, cursor->index, offsets,
					  ULINT_UNDEFINED, &heap);
		/* Go to the child node */
		page_no = btr_node_ptr_get_child_page_no(node_ptr, offsets);
	}

	if (UNIV_LIKELY_NULL(heap)) {
		mem_heap_free(heap);
	}
}

/**********************************************************************//**
Positions a cursor at a randomly chosen position within a B-tree. */
UNIV_INTERN
void
btr_cur_open_at_rnd_pos_func(
/*=========================*/
	dict_index_t*	index,		/*!< in: index */
	ulint		latch_mode,	/*!< in: BTR_SEARCH_LEAF, ... */
	btr_cur_t*	cursor,		/*!< in/out: B-tree cursor */
	const char*	file,		/*!< in: file name */
	ulint		line,		/*!< in: line where called */
	mtr_t*		mtr)		/*!< in: mtr */
{
	page_cur_t*	page_cursor;
	ulint		page_no;
	ulint		space;
	ulint		zip_size;
	ulint		height;
	rec_t*		node_ptr;
	mem_heap_t*	heap		= NULL;
	ulint		offsets_[REC_OFFS_NORMAL_SIZE];
	ulint*		offsets		= offsets_;
	rec_offs_init(offsets_);

	if (latch_mode == BTR_MODIFY_TREE) {
		mtr_x_lock(dict_index_get_lock(index), mtr);
	} else {
		mtr_s_lock(dict_index_get_lock(index), mtr);
	}

	page_cursor = btr_cur_get_page_cur(cursor);
	cursor->index = index;

	space = dict_index_get_space(index);
	zip_size = dict_table_zip_size(index->table);
	page_no = dict_index_get_page(index);

	height = ULINT_UNDEFINED;

	for (;;) {
		buf_block_t*	block;
		page_t*		page;

		block = buf_page_get_gen(space, zip_size, page_no,
					 RW_NO_LATCH, NULL, BUF_GET,
					 file, line, mtr);
		page = buf_block_get_frame(block);
		ut_ad(index->id == btr_page_get_index_id(page));

		if (height == ULINT_UNDEFINED) {
			/* We are in the root node */

			height = btr_page_get_level(page, mtr);
		}

		if (height == 0) {
			btr_cur_latch_leaves(page, space, zip_size, page_no,
					     latch_mode, cursor, mtr);
		}

		page_cur_open_on_rnd_user_rec(block, page_cursor);

		if (height == 0) {

			break;
		}

		ut_ad(height > 0);

		height--;

		node_ptr = page_cur_get_rec(page_cursor);
		offsets = rec_get_offsets(node_ptr, cursor->index, offsets,
					  ULINT_UNDEFINED, &heap);
		/* Go to the child node */
		page_no = btr_node_ptr_get_child_page_no(node_ptr, offsets);
	}

	if (UNIV_LIKELY_NULL(heap)) {
		mem_heap_free(heap);
	}
}

/*==================== B-TREE INSERT =========================*/

/*************************************************************//**
Inserts a record if there is enough space, or if enough space can
be freed by reorganizing. Differs from btr_cur_optimistic_insert because
no heuristics is applied to whether it pays to use CPU time for
reorganizing the page or not.
@return	pointer to inserted record if succeed, else NULL */
static
rec_t*
btr_cur_insert_if_possible(
/*=======================*/
	btr_cur_t*	cursor,	/*!< in: cursor on page after which to insert;
				cursor stays valid */
	const dtuple_t*	tuple,	/*!< in: tuple to insert; the size info need not
				have been stored to tuple */
	ulint		n_ext,	/*!< in: number of externally stored columns */
	mtr_t*		mtr)	/*!< in: mtr */
{
	page_cur_t*	page_cursor;
	buf_block_t*	block;
	rec_t*		rec;

	ut_ad(dtuple_check_typed(tuple));

	block = btr_cur_get_block(cursor);

	ut_ad(mtr_memo_contains(mtr, block, MTR_MEMO_PAGE_X_FIX));
	page_cursor = btr_cur_get_page_cur(cursor);

	/* Now, try the insert */
	rec = page_cur_tuple_insert(page_cursor, tuple,
				    cursor->index, n_ext, mtr);

	if (UNIV_UNLIKELY(!rec)) {
		/* If record did not fit, reorganize */

		if (btr_page_reorganize(block, cursor->index, mtr)) {

			page_cur_search(block, cursor->index, tuple,
					PAGE_CUR_LE, page_cursor);

			rec = page_cur_tuple_insert(page_cursor, tuple,
						    cursor->index, n_ext, mtr);
		}
	}

	return(rec);
}

/*************************************************************//**
For an insert, checks the locks and does the undo logging if desired.
@return	DB_SUCCESS, DB_WAIT_LOCK, DB_FAIL, or error number */
UNIV_INLINE
ulint
btr_cur_ins_lock_and_undo(
/*======================*/
	ulint		flags,	/*!< in: undo logging and locking flags: if
				not zero, the parameters index and thr
				should be specified */
	btr_cur_t*	cursor,	/*!< in: cursor on page after which to insert */
	dtuple_t*	entry,	/*!< in/out: entry to insert */
	que_thr_t*	thr,	/*!< in: query thread or NULL */
	mtr_t*		mtr,	/*!< in/out: mini-transaction */
	ibool*		inherit)/*!< out: TRUE if the inserted new record maybe
				should inherit LOCK_GAP type locks from the
				successor record */
{
	dict_index_t*	index;
	ulint		err;
	rec_t*		rec;
	roll_ptr_t	roll_ptr;

	/* Check if we have to wait for a lock: enqueue an explicit lock
	request if yes */

	rec = btr_cur_get_rec(cursor);
	index = cursor->index;

	err = lock_rec_insert_check_and_lock(flags, rec,
					     btr_cur_get_block(cursor),
					     index, thr, mtr, inherit);

	if (err != DB_SUCCESS
	    || !dict_index_is_clust(index) || dict_index_is_ibuf(index)) {

		return(err);
	}

	err = trx_undo_report_row_operation(flags, TRX_UNDO_INSERT_OP,
					    thr, index, entry,
					    NULL, 0, NULL,
					    &roll_ptr);
	if (err != DB_SUCCESS) {

		return(err);
	}

	/* Now we can fill in the roll ptr field in entry */

	if (!(flags & BTR_KEEP_SYS_FLAG)) {

		row_upd_index_entry_sys_field(entry, index,
					      DATA_ROLL_PTR, roll_ptr);
	}

	return(DB_SUCCESS);
}

#ifdef UNIV_DEBUG
/*************************************************************//**
Report information about a transaction. */
static
void
btr_cur_trx_report(
/*===============*/
	trx_t*			trx,	/*!< in: transaction */
	const dict_index_t*	index,	/*!< in: index */
	const char*		op)	/*!< in: operation */
{
	fprintf(stderr, "Trx with id " TRX_ID_FMT " going to ",
		(ullint) trx->id);
	fputs(op, stderr);
	dict_index_name_print(stderr, trx, index);
	putc('\n', stderr);
}
#endif /* UNIV_DEBUG */

/*************************************************************//**
Tries to perform an insert to a page in an index tree, next to cursor.
It is assumed that mtr holds an x-latch on the page. The operation does
not succeed if there is too little space on the page. If there is just
one record on the page, the insert will always succeed; this is to
prevent trying to split a page with just one record.
@return	DB_SUCCESS, DB_WAIT_LOCK, DB_FAIL, or error number */
UNIV_INTERN
ulint
btr_cur_optimistic_insert(
/*======================*/
	ulint		flags,	/*!< in: undo logging and locking flags: if not
				zero, the parameters index and thr should be
				specified */
	btr_cur_t*	cursor,	/*!< in: cursor on page after which to insert;
				cursor stays valid */
	dtuple_t*	entry,	/*!< in/out: entry to insert */
	rec_t**		rec,	/*!< out: pointer to inserted record if
				succeed */
	big_rec_t**	big_rec,/*!< out: big rec vector whose fields have to
				be stored externally by the caller, or
				NULL */
	ulint		n_ext,	/*!< in: number of externally stored columns */
	que_thr_t*	thr,	/*!< in: query thread or NULL */
	mtr_t*		mtr)	/*!< in: mtr; if this function returns
				DB_SUCCESS on a leaf page of a secondary
				index in a compressed tablespace, the
				mtr must be committed before latching
				any further pages */
{
	big_rec_t*	big_rec_vec	= NULL;
	dict_index_t*	index;
	page_cur_t*	page_cursor;
	buf_block_t*	block;
	page_t*		page;
	ulint		max_size;
	rec_t*		dummy_rec;
	ibool		leaf;
	ibool		reorg;
	ibool		inherit;
	ulint		zip_size;
	ulint		rec_size;
	ulint		err;

	*big_rec = NULL;

	block = btr_cur_get_block(cursor);
	page = buf_block_get_frame(block);
	index = cursor->index;
	zip_size = buf_block_get_zip_size(block);
#ifdef UNIV_DEBUG_VALGRIND
	if (zip_size) {
		UNIV_MEM_ASSERT_RW(page, UNIV_PAGE_SIZE);
		UNIV_MEM_ASSERT_RW(block->page.zip.data, zip_size);
	}
#endif /* UNIV_DEBUG_VALGRIND */

	if (!dtuple_check_typed_no_assert(entry)) {
		fputs("InnoDB: Error in a tuple to insert into ", stderr);
		dict_index_name_print(stderr, thr_get_trx(thr), index);
	}
#ifdef UNIV_DEBUG
	if (btr_cur_print_record_ops && thr) {
		btr_cur_trx_report(thr_get_trx(thr), index, "insert into ");
		dtuple_print(stderr, entry);
	}
#endif /* UNIV_DEBUG */

	ut_ad(mtr_memo_contains(mtr, block, MTR_MEMO_PAGE_X_FIX));
	max_size = page_get_max_insert_size_after_reorganize(page, 1);
	leaf = page_is_leaf(page);

	/* Calculate the record size when entry is converted to a record */
	rec_size = rec_get_converted_size(index, entry, n_ext);

	if (page_zip_rec_needs_ext(rec_size, page_is_comp(page),
				   dtuple_get_n_fields(entry), zip_size)) {

		/* The record is so big that we have to store some fields
		externally on separate database pages */
		big_rec_vec = dtuple_convert_big_rec(index, entry, &n_ext);

		if (UNIV_UNLIKELY(big_rec_vec == NULL)) {

			return(DB_TOO_BIG_RECORD);
		}

		rec_size = rec_get_converted_size(index, entry, n_ext);
	}

	if (UNIV_UNLIKELY(zip_size)) {
		/* Estimate the free space of an empty compressed page.
		Subtract one byte for the encoded heap_no in the
		modification log. */
		ulint	free_space_zip = page_zip_empty_size(
			cursor->index->n_fields, zip_size) - 1;
		ulint	n_uniq = dict_index_get_n_unique_in_tree(index);

		ut_ad(dict_table_is_comp(index->table));

		/* There should be enough room for two node pointer
		records on an empty non-leaf page.  This prevents
		infinite page splits. */

		if (UNIV_LIKELY(entry->n_fields >= n_uniq)
		    && UNIV_UNLIKELY(REC_NODE_PTR_SIZE
				     + rec_get_converted_size_comp_prefix(
					     index, entry->fields, n_uniq,
					     NULL)
				     /* On a compressed page, there is
				     a two-byte entry in the dense
				     page directory for every record.
				     But there is no record header. */
				     - (REC_N_NEW_EXTRA_BYTES - 2)
				     > free_space_zip / 2)) {

			if (big_rec_vec) {
				dtuple_convert_back_big_rec(
					index, entry, big_rec_vec);
			}

			return(DB_TOO_BIG_RECORD);
		}
	}

	/* If there have been many consecutive inserts, and we are on the leaf
	level, check if we have to split the page to reserve enough free space
	for future updates of records. */

	if (dict_index_is_clust(index)
	    && (page_get_n_recs(page) >= 2)
	    && UNIV_LIKELY(leaf)
	    && (dict_index_get_space_reserve() + rec_size > max_size)
	    && (btr_page_get_split_rec_to_right(cursor, &dummy_rec)
		|| btr_page_get_split_rec_to_left(cursor, &dummy_rec))) {
fail:
		err = DB_FAIL;
fail_err:

		if (big_rec_vec) {
			dtuple_convert_back_big_rec(index, entry, big_rec_vec);
		}

		return(err);
	}

	if (UNIV_UNLIKELY(max_size < BTR_CUR_PAGE_REORGANIZE_LIMIT
			  || max_size < rec_size)
	    && UNIV_LIKELY(page_get_n_recs(page) > 1)
	    && page_get_max_insert_size(page, 1) < rec_size) {

		goto fail;
	}

	/* Check locks and write to the undo log, if specified */
	err = btr_cur_ins_lock_and_undo(flags, cursor, entry,
					thr, mtr, &inherit);

	if (UNIV_UNLIKELY(err != DB_SUCCESS)) {

		goto fail_err;
	}

	page_cursor = btr_cur_get_page_cur(cursor);

	/* Now, try the insert */

	{
		const rec_t* page_cursor_rec = page_cur_get_rec(page_cursor);
		*rec = page_cur_tuple_insert(page_cursor, entry, index,
					     n_ext, mtr);
		reorg = page_cursor_rec != page_cur_get_rec(page_cursor);

		if (UNIV_UNLIKELY(reorg)) {
			ut_a(zip_size);
			ut_a(*rec);
		}
	}

	if (UNIV_UNLIKELY(!*rec) && UNIV_LIKELY(!reorg)) {
		/* If the record did not fit, reorganize */
		if (UNIV_UNLIKELY(!btr_page_reorganize(block, index, mtr))) {
			ut_a(zip_size);

			goto fail;
		}

		ut_ad(zip_size
		      || page_get_max_insert_size(page, 1) == max_size);

		reorg = TRUE;

		page_cur_search(block, index, entry, PAGE_CUR_LE, page_cursor);

		*rec = page_cur_tuple_insert(page_cursor, entry, index,
					     n_ext, mtr);

		if (UNIV_UNLIKELY(!*rec)) {
			if (UNIV_LIKELY(zip_size != 0)) {

				goto fail;
			}

			fputs("InnoDB: Error: cannot insert tuple ", stderr);
			dtuple_print(stderr, entry);
			fputs(" into ", stderr);
			dict_index_name_print(stderr, thr_get_trx(thr), index);
			fprintf(stderr, "\nInnoDB: max insert size %lu\n",
				(ulong) max_size);
			ut_error;
		}
	}

#ifdef BTR_CUR_HASH_ADAPT
	if (!reorg && leaf && (cursor->flag == BTR_CUR_HASH)) {
		btr_search_update_hash_node_on_insert(cursor);
	} else {
		btr_search_update_hash_on_insert(cursor);
	}
#endif

	if (!(flags & BTR_NO_LOCKING_FLAG) && inherit) {

		lock_update_insert(block, *rec);
	}

#if 0
	fprintf(stderr, "Insert into page %lu, max ins size %lu,"
		" rec %lu ind type %lu\n",
		buf_block_get_page_no(block), max_size,
		rec_size + PAGE_DIR_SLOT_SIZE, index->type);
#endif
	if (leaf && !dict_index_is_clust(index)) {
		/* Update the free bits of the B-tree page in the
		insert buffer bitmap. */

		/* The free bits in the insert buffer bitmap must
		never exceed the free space on a page.  It is safe to
		decrement or reset the bits in the bitmap in a
		mini-transaction that is committed before the
		mini-transaction that affects the free space. */

		/* It is unsafe to increment the bits in a separately
		committed mini-transaction, because in crash recovery,
		the free bits could momentarily be set too high. */

		if (zip_size) {
			/* Update the bits in the same mini-transaction. */
			ibuf_update_free_bits_zip(block, mtr);
		} else {
			/* Decrement the bits in a separate
			mini-transaction. */
			ibuf_update_free_bits_if_full(
				block, max_size,
				rec_size + PAGE_DIR_SLOT_SIZE);
		}
	}

	*big_rec = big_rec_vec;

	return(DB_SUCCESS);
}

/*************************************************************//**
Performs an insert on a page of an index tree. It is assumed that mtr
holds an x-latch on the tree and on the cursor page. If the insert is
made on the leaf level, to avoid deadlocks, mtr must also own x-latches
to brothers of page, if those brothers exist.
@return	DB_SUCCESS or error number */
UNIV_INTERN
ulint
btr_cur_pessimistic_insert(
/*=======================*/
	ulint		flags,	/*!< in: undo logging and locking flags: if not
				zero, the parameter thr should be
				specified; if no undo logging is specified,
				then the caller must have reserved enough
				free extents in the file space so that the
				insertion will certainly succeed */
	btr_cur_t*	cursor,	/*!< in: cursor after which to insert;
				cursor stays valid */
	dtuple_t*	entry,	/*!< in/out: entry to insert */
	rec_t**		rec,	/*!< out: pointer to inserted record if
				succeed */
	big_rec_t**	big_rec,/*!< out: big rec vector whose fields have to
				be stored externally by the caller, or
				NULL */
	ulint		n_ext,	/*!< in: number of externally stored columns */
	que_thr_t*	thr,	/*!< in: query thread or NULL */
	mtr_t*		mtr)	/*!< in: mtr */
{
	dict_index_t*	index		= cursor->index;
	ulint		zip_size	= dict_table_zip_size(index->table);
	big_rec_t*	big_rec_vec	= NULL;
	mem_heap_t*	heap		= NULL;
	ulint		err;
	ibool		dummy_inh;
	ibool		success;
	ulint		n_extents	= 0;
	ulint		n_reserved;

	ut_ad(dtuple_check_typed(entry));

	*big_rec = NULL;

	ut_ad(mtr_memo_contains(mtr,
				dict_index_get_lock(btr_cur_get_index(cursor)),
				MTR_MEMO_X_LOCK));
	ut_ad(mtr_memo_contains(mtr, btr_cur_get_block(cursor),
				MTR_MEMO_PAGE_X_FIX));

	/* Try first an optimistic insert; reset the cursor flag: we do not
	assume anything of how it was positioned */

	cursor->flag = BTR_CUR_BINARY;

	err = btr_cur_optimistic_insert(flags, cursor, entry, rec,
					big_rec, n_ext, thr, mtr);
	if (err != DB_FAIL) {

		return(err);
	}

	/* Retry with a pessimistic insert. Check locks and write to undo log,
	if specified */

	err = btr_cur_ins_lock_and_undo(flags, cursor, entry,
					thr, mtr, &dummy_inh);

	if (err != DB_SUCCESS) {

		return(err);
	}

	if (!(flags & BTR_NO_UNDO_LOG_FLAG)) {
		/* First reserve enough free space for the file segments
		of the index tree, so that the insert will not fail because
		of lack of space */

		n_extents = cursor->tree_height / 16 + 3;

		success = fsp_reserve_free_extents(&n_reserved, index->space,
						   n_extents, FSP_NORMAL, mtr);
		if (!success) {
			return(DB_OUT_OF_FILE_SPACE);
		}
	}

	if (page_zip_rec_needs_ext(rec_get_converted_size(index, entry, n_ext),
				   dict_table_is_comp(index->table),
				   dict_index_get_n_fields(index),
				   zip_size)) {
		/* The record is so big that we have to store some fields
		externally on separate database pages */

		if (UNIV_LIKELY_NULL(big_rec_vec)) {
			/* This should never happen, but we handle
			the situation in a robust manner. */
			ut_ad(0);
			dtuple_convert_back_big_rec(index, entry, big_rec_vec);
		}

		big_rec_vec = dtuple_convert_big_rec(index, entry, &n_ext);

		if (big_rec_vec == NULL) {

			if (n_extents > 0) {
				fil_space_release_free_extents(index->space,
							       n_reserved);
			}
			return(DB_TOO_BIG_RECORD);
		}
	}

	if (dict_index_get_page(index)
	    == buf_block_get_page_no(btr_cur_get_block(cursor))) {

		/* The page is the root page */
		*rec = btr_root_raise_and_insert(cursor, entry, n_ext, mtr);
	} else {
		*rec = btr_page_split_and_insert(cursor, entry, n_ext, mtr);
	}

	if (UNIV_LIKELY_NULL(heap)) {
		mem_heap_free(heap);
	}

	ut_ad(page_rec_get_next(btr_cur_get_rec(cursor)) == *rec);

#ifdef BTR_CUR_ADAPT
	btr_search_update_hash_on_insert(cursor);
#endif
	if (!(flags & BTR_NO_LOCKING_FLAG)) {

		lock_update_insert(btr_cur_get_block(cursor), *rec);
	}

	if (n_extents > 0) {
		fil_space_release_free_extents(index->space, n_reserved);
	}

	*big_rec = big_rec_vec;

	return(DB_SUCCESS);
}

/*==================== B-TREE UPDATE =========================*/

/*************************************************************//**
For an update, checks the locks and does the undo logging.
@return	DB_SUCCESS, DB_WAIT_LOCK, or error number */
UNIV_INLINE
ulint
btr_cur_upd_lock_and_undo(
/*======================*/
	ulint		flags,	/*!< in: undo logging and locking flags */
	btr_cur_t*	cursor,	/*!< in: cursor on record to update */
	const upd_t*	update,	/*!< in: update vector */
	ulint		cmpl_info,/*!< in: compiler info on secondary index
				updates */
	que_thr_t*	thr,	/*!< in: query thread */
	mtr_t*		mtr,	/*!< in/out: mini-transaction */
	roll_ptr_t*	roll_ptr)/*!< out: roll pointer */
{
	dict_index_t*	index;
	rec_t*		rec;
	ulint		err;

	ut_ad(cursor && update && thr && roll_ptr);

	rec = btr_cur_get_rec(cursor);
	index = cursor->index;

	if (!dict_index_is_clust(index)) {
		/* We do undo logging only when we update a clustered index
		record */
		return(lock_sec_rec_modify_check_and_lock(
			       flags, btr_cur_get_block(cursor), rec,
			       index, thr, mtr));
	}

	/* Check if we have to wait for a lock: enqueue an explicit lock
	request if yes */

	err = DB_SUCCESS;

	if (!(flags & BTR_NO_LOCKING_FLAG)) {
		mem_heap_t*	heap		= NULL;
		ulint		offsets_[REC_OFFS_NORMAL_SIZE];
		rec_offs_init(offsets_);

		err = lock_clust_rec_modify_check_and_lock(
			flags, btr_cur_get_block(cursor), rec, index,
			rec_get_offsets(rec, index, offsets_,
					ULINT_UNDEFINED, &heap), thr);
		if (UNIV_LIKELY_NULL(heap)) {
			mem_heap_free(heap);
		}
		if (err != DB_SUCCESS) {

			return(err);
		}
	}

	/* Append the info about the update in the undo log */

	err = trx_undo_report_row_operation(flags, TRX_UNDO_MODIFY_OP, thr,
					    index, NULL, update,
					    cmpl_info, rec, roll_ptr);
	return(err);
}

/***********************************************************//**
Writes a redo log record of updating a record in-place. */
UNIV_INLINE
void
btr_cur_update_in_place_log(
/*========================*/
	ulint		flags,		/*!< in: flags */
	rec_t*		rec,		/*!< in: record */
	dict_index_t*	index,		/*!< in: index where cursor positioned */
	const upd_t*	update,		/*!< in: update vector */
	trx_t*		trx,		/*!< in: transaction */
	roll_ptr_t	roll_ptr,	/*!< in: roll ptr */
	mtr_t*		mtr)		/*!< in: mtr */
{
	byte*	log_ptr;
	page_t*	page	= page_align(rec);
	ut_ad(flags < 256);
	ut_ad(!!page_is_comp(page) == dict_table_is_comp(index->table));

	log_ptr = mlog_open_and_write_index(mtr, rec, index, page_is_comp(page)
					    ? MLOG_COMP_REC_UPDATE_IN_PLACE
					    : MLOG_REC_UPDATE_IN_PLACE,
					    1 + DATA_ROLL_PTR_LEN + 14 + 2
					    + MLOG_BUF_MARGIN);

	if (!log_ptr) {
		/* Logging in mtr is switched off during crash recovery */
		return;
	}

	/* The code below assumes index is a clustered index: change index to
	the clustered index if we are updating a secondary index record (or we
	could as well skip writing the sys col values to the log in this case
	because they are not needed for a secondary index record update) */

	index = dict_table_get_first_index(index->table);

	mach_write_to_1(log_ptr, flags);
	log_ptr++;

	log_ptr = row_upd_write_sys_vals_to_log(index, trx, roll_ptr, log_ptr,
						mtr);
	mach_write_to_2(log_ptr, page_offset(rec));
	log_ptr += 2;

	row_upd_index_write_log(update, log_ptr, mtr);
}
#endif /* UNIV_HOTBACKUP */

/***********************************************************//**
Parses a redo log record of updating a record in-place.
@return	end of log record or NULL */
UNIV_INTERN
byte*
btr_cur_parse_update_in_place(
/*==========================*/
	byte*		ptr,	/*!< in: buffer */
	byte*		end_ptr,/*!< in: buffer end */
	page_t*		page,	/*!< in/out: page or NULL */
	page_zip_des_t*	page_zip,/*!< in/out: compressed page, or NULL */
	dict_index_t*	index)	/*!< in: index corresponding to page */
{
	ulint		flags;
	rec_t*		rec;
	upd_t*		update;
	ulint		pos;
	trx_id_t	trx_id;
	roll_ptr_t	roll_ptr;
	ulint		rec_offset;
	mem_heap_t*	heap;
	ulint*		offsets;

	if (end_ptr < ptr + 1) {

		return(NULL);
	}

	flags = mach_read_from_1(ptr);
	ptr++;

	ptr = row_upd_parse_sys_vals(ptr, end_ptr, &pos, &trx_id, &roll_ptr);

	if (ptr == NULL) {

		return(NULL);
	}

	if (end_ptr < ptr + 2) {

		return(NULL);
	}

	rec_offset = mach_read_from_2(ptr);
	ptr += 2;

	ut_a(rec_offset <= UNIV_PAGE_SIZE);

	heap = mem_heap_create(256);

	ptr = row_upd_index_parse(ptr, end_ptr, heap, &update);

	if (!ptr || !page) {

		goto func_exit;
	}

	ut_a((ibool)!!page_is_comp(page) == dict_table_is_comp(index->table));
	rec = page + rec_offset;

	/* We do not need to reserve btr_search_latch, as the page is only
	being recovered, and there cannot be a hash index to it. */

	offsets = rec_get_offsets(rec, index, NULL, ULINT_UNDEFINED, &heap);

	if (!(flags & BTR_KEEP_SYS_FLAG)) {
		row_upd_rec_sys_fields_in_recovery(rec, page_zip, offsets,
						   pos, trx_id, roll_ptr);
	}

	row_upd_rec_in_place(rec, index, offsets, update, page_zip);

func_exit:
	mem_heap_free(heap);

	return(ptr);
}

#ifndef UNIV_HOTBACKUP
/*************************************************************//**
See if there is enough place in the page modification log to log
an update-in-place.
@return	TRUE if enough place */
UNIV_INTERN
ibool
btr_cur_update_alloc_zip(
/*=====================*/
	page_zip_des_t*	page_zip,/*!< in/out: compressed page */
	buf_block_t*	block,	/*!< in/out: buffer page */
	dict_index_t*	index,	/*!< in: the index corresponding to the block */
	ulint		length,	/*!< in: size needed */
	ibool		create,	/*!< in: TRUE=delete-and-insert,
				FALSE=update-in-place */
	mtr_t*		mtr)	/*!< in: mini-transaction */
{
	ut_a(page_zip == buf_block_get_page_zip(block));
	ut_ad(page_zip);
	ut_ad(!dict_index_is_ibuf(index));

	if (page_zip_available(page_zip, dict_index_is_clust(index),
			       length, create)) {
		return(TRUE);
	}

	if (!page_zip->m_nonempty) {
		/* The page has been freshly compressed, so
		recompressing it will not help. */
		return(FALSE);
	}

	if (!page_zip_compress(page_zip, buf_block_get_frame(block),
			       index, mtr)) {
		/* Unable to compress the page */
		return(FALSE);
	}

	/* After recompressing a page, we must make sure that the free
	bits in the insert buffer bitmap will not exceed the free
	space on the page.  Because this function will not attempt
	recompression unless page_zip_available() fails above, it is
	safe to reset the free bits if page_zip_available() fails
	again, below.  The free bits can safely be reset in a separate
	mini-transaction.  If page_zip_available() succeeds below, we
	can be sure that the page_zip_compress() above did not reduce
	the free space available on the page. */

	if (!page_zip_available(page_zip, dict_index_is_clust(index),
				length, create)) {
		/* Out of space: reset the free bits. */
		if (!dict_index_is_clust(index)
		    && page_is_leaf(buf_block_get_frame(block))) {
			ibuf_reset_free_bits(block);
		}
		return(FALSE);
	}

	return(TRUE);
}

/*************************************************************//**
Updates a record when the update causes no size changes in its fields.
We assume here that the ordering fields of the record do not change.
@return	DB_SUCCESS or error number */
UNIV_INTERN
ulint
btr_cur_update_in_place(
/*====================*/
	ulint		flags,	/*!< in: undo logging and locking flags */
	btr_cur_t*	cursor,	/*!< in: cursor on the record to update;
				cursor stays valid and positioned on the
				same record */
	const upd_t*	update,	/*!< in: update vector */
	ulint		cmpl_info,/*!< in: compiler info on secondary index
				updates */
	que_thr_t*	thr,	/*!< in: query thread */
	mtr_t*		mtr)	/*!< in: mtr; must be committed before
				latching any further pages */
{
	dict_index_t*	index;
	buf_block_t*	block;
	page_zip_des_t*	page_zip;
	ulint		err;
	rec_t*		rec;
	roll_ptr_t	roll_ptr	= 0;
	trx_t*		trx;
	ulint		was_delete_marked;
	mem_heap_t*	heap		= NULL;
	ulint		offsets_[REC_OFFS_NORMAL_SIZE];
	ulint*		offsets		= offsets_;
	rec_offs_init(offsets_);

	rec = btr_cur_get_rec(cursor);
	index = cursor->index;
	ut_ad(!!page_rec_is_comp(rec) == dict_table_is_comp(index->table));
	/* The insert buffer tree should never be updated in place. */
	ut_ad(!dict_index_is_ibuf(index));

	trx = thr_get_trx(thr);
	offsets = rec_get_offsets(rec, index, offsets, ULINT_UNDEFINED, &heap);
#ifdef UNIV_DEBUG
	if (btr_cur_print_record_ops && thr) {
		btr_cur_trx_report(trx, index, "update ");
		rec_print_new(stderr, rec, offsets);
	}
#endif /* UNIV_DEBUG */

	block = btr_cur_get_block(cursor);
	page_zip = buf_block_get_page_zip(block);

	/* Check that enough space is available on the compressed page. */
	if (UNIV_LIKELY_NULL(page_zip)
	    && !btr_cur_update_alloc_zip(page_zip, block, index,
					 rec_offs_size(offsets), FALSE, mtr)) {
		return(DB_ZIP_OVERFLOW);
	}

	/* Do lock checking and undo logging */
	err = btr_cur_upd_lock_and_undo(flags, cursor, update, cmpl_info,
					thr, mtr, &roll_ptr);
	if (UNIV_UNLIKELY(err != DB_SUCCESS)) {

		if (UNIV_LIKELY_NULL(heap)) {
			mem_heap_free(heap);
		}
		return(err);
	}

	if (block->is_hashed) {
		/* The function row_upd_changes_ord_field_binary works only
		if the update vector was built for a clustered index, we must
		NOT call it if index is secondary */

		if (!dict_index_is_clust(index)
		    || row_upd_changes_ord_field_binary(index, update, thr,
							NULL, NULL)) {

			/* Remove possible hash index pointer to this record */
			btr_search_update_hash_on_delete(cursor);
		}

		rw_lock_x_lock(&btr_search_latch);
	}

	if (!(flags & BTR_KEEP_SYS_FLAG)) {
		row_upd_rec_sys_fields(rec, NULL,
				       index, offsets, trx, roll_ptr);
	}

	was_delete_marked = rec_get_deleted_flag(
		rec, page_is_comp(buf_block_get_frame(block)));

	row_upd_rec_in_place(rec, index, offsets, update, page_zip);

	if (block->is_hashed) {
		rw_lock_x_unlock(&btr_search_latch);
	}

	if (page_zip && !dict_index_is_clust(index)
	    && page_is_leaf(buf_block_get_frame(block))) {
		/* Update the free bits in the insert buffer. */
		ibuf_update_free_bits_zip(block, mtr);
	}

	btr_cur_update_in_place_log(flags, rec, index, update,
				    trx, roll_ptr, mtr);

	if (was_delete_marked
	    && !rec_get_deleted_flag(
		    rec, page_is_comp(buf_block_get_frame(block)))) {
		/* The new updated record owns its possible externally
		stored fields */

		btr_cur_unmark_extern_fields(page_zip,
					     rec, index, offsets, mtr);
	}

	if (UNIV_LIKELY_NULL(heap)) {
		mem_heap_free(heap);
	}
	return(DB_SUCCESS);
}

/*************************************************************//**
Tries to update a record on a page in an index tree. It is assumed that mtr
holds an x-latch on the page. The operation does not succeed if there is too
little space on the page or if the update would result in too empty a page,
so that tree compression is recommended. We assume here that the ordering
fields of the record do not change.
@return DB_SUCCESS, or DB_OVERFLOW if the updated record does not fit,
DB_UNDERFLOW if the page would become too empty, or DB_ZIP_OVERFLOW if
there is not enough space left on the compressed page */
UNIV_INTERN
ulint
btr_cur_optimistic_update(
/*======================*/
	ulint		flags,	/*!< in: undo logging and locking flags */
	btr_cur_t*	cursor,	/*!< in: cursor on the record to update;
				cursor stays valid and positioned on the
				same record */
	const upd_t*	update,	/*!< in: update vector; this must also
				contain trx id and roll ptr fields */
	ulint		cmpl_info,/*!< in: compiler info on secondary index
				updates */
	que_thr_t*	thr,	/*!< in: query thread */
	mtr_t*		mtr)	/*!< in: mtr; must be committed before
				latching any further pages */
{
	dict_index_t*	index;
	page_cur_t*	page_cursor;
	ulint		err;
	buf_block_t*	block;
	page_t*		page;
	page_zip_des_t*	page_zip;
	rec_t*		rec;
	ulint		max_size;
	ulint		new_rec_size;
	ulint		old_rec_size;
	dtuple_t*	new_entry;
	roll_ptr_t	roll_ptr;
<<<<<<< HEAD
	trx_t*		trx;
=======
>>>>>>> fb5f6ee8
	mem_heap_t*	heap;
	ulint		i;
	ulint		n_ext;
	ulint*		offsets;

	block = btr_cur_get_block(cursor);
	page = buf_block_get_frame(block);
	rec = btr_cur_get_rec(cursor);
	index = cursor->index;
	ut_ad(!!page_rec_is_comp(rec) == dict_table_is_comp(index->table));
	ut_ad(mtr_memo_contains(mtr, block, MTR_MEMO_PAGE_X_FIX));
	/* The insert buffer tree should never be updated in place. */
	ut_ad(!dict_index_is_ibuf(index));

	heap = mem_heap_create(1024);
	offsets = rec_get_offsets(rec, index, NULL, ULINT_UNDEFINED, &heap);
#if defined UNIV_DEBUG || defined UNIV_BLOB_LIGHT_DEBUG
	ut_a(!rec_offs_any_null_extern(rec, offsets)
	     || trx_is_recv(thr_get_trx(thr)));
#endif /* UNIV_DEBUG || UNIV_BLOB_LIGHT_DEBUG */

#ifdef UNIV_DEBUG
	if (btr_cur_print_record_ops && thr) {
		btr_cur_trx_report(thr_get_trx(thr), index, "update ");
		rec_print_new(stderr, rec, offsets);
	}
#endif /* UNIV_DEBUG */

	if (!row_upd_changes_field_size_or_external(index, offsets, update)) {

		/* The simplest and the most common case: the update does not
		change the size of any field and none of the updated fields is
		externally stored in rec or update, and there is enough space
		on the compressed page to log the update. */

		mem_heap_free(heap);
		return(btr_cur_update_in_place(flags, cursor, update,
					       cmpl_info, thr, mtr));
	}

	if (rec_offs_any_extern(offsets)) {
any_extern:
		/* Externally stored fields are treated in pessimistic
		update */

		mem_heap_free(heap);
		return(DB_OVERFLOW);
	}

	for (i = 0; i < upd_get_n_fields(update); i++) {
		if (dfield_is_ext(&upd_get_nth_field(update, i)->new_val)) {

			goto any_extern;
		}
	}

	page_cursor = btr_cur_get_page_cur(cursor);

	new_entry = row_rec_to_index_entry(ROW_COPY_DATA, rec, index, offsets,
					   &n_ext, heap);
	/* We checked above that there are no externally stored fields. */
	ut_a(!n_ext);

	/* The page containing the clustered index record
	corresponding to new_entry is latched in mtr.
	Thus the following call is safe. */
	row_upd_index_replace_new_col_vals_index_pos(new_entry, index, update,
						     FALSE, heap);
	old_rec_size = rec_offs_size(offsets);
	new_rec_size = rec_get_converted_size(index, new_entry, 0);

	page_zip = buf_block_get_page_zip(block);
#ifdef UNIV_ZIP_DEBUG
	ut_a(!page_zip || page_zip_validate(page_zip, page));
#endif /* UNIV_ZIP_DEBUG */

	if (UNIV_LIKELY_NULL(page_zip)
	    && !btr_cur_update_alloc_zip(page_zip, block, index,
					 new_rec_size, TRUE, mtr)) {
		err = DB_ZIP_OVERFLOW;
		goto err_exit;
	}

	if (UNIV_UNLIKELY(new_rec_size
			  >= (page_get_free_space_of_empty(page_is_comp(page))
			      / 2))) {

		err = DB_OVERFLOW;
		goto err_exit;
	}

	if (UNIV_UNLIKELY(page_get_data_size(page)
			  - old_rec_size + new_rec_size
			  < BTR_CUR_PAGE_COMPRESS_LIMIT)) {

		/* The page would become too empty */

		err = DB_UNDERFLOW;
		goto err_exit;
	}

	max_size = old_rec_size
		+ page_get_max_insert_size_after_reorganize(page, 1);

	if (!(((max_size >= BTR_CUR_PAGE_REORGANIZE_LIMIT)
	       && (max_size >= new_rec_size))
	      || (page_get_n_recs(page) <= 1))) {

		/* There was not enough space, or it did not pay to
		reorganize: for simplicity, we decide what to do assuming a
		reorganization is needed, though it might not be necessary */

		err = DB_OVERFLOW;
		goto err_exit;
	}

	/* Do lock checking and undo logging */
	err = btr_cur_upd_lock_and_undo(flags, cursor, update, cmpl_info,
					thr, mtr, &roll_ptr);
	if (err != DB_SUCCESS) {

		goto err_exit;
	}

	/* Ok, we may do the replacement. Store on the page infimum the
	explicit locks on rec, before deleting rec (see the comment in
	btr_cur_pessimistic_update). */

	lock_rec_store_on_page_infimum(block, rec);

	btr_search_update_hash_on_delete(cursor);

	/* The call to row_rec_to_index_entry(ROW_COPY_DATA, ...) above
	invokes rec_offs_make_valid() to point to the copied record that
	the fields of new_entry point to.  We have to undo it here. */
	ut_ad(rec_offs_validate(NULL, index, offsets));
	rec_offs_make_valid(page_cur_get_rec(page_cursor), index, offsets);

	page_cur_delete_rec(page_cursor, index, offsets, mtr);

	page_cur_move_to_prev(page_cursor);

	if (!(flags & BTR_KEEP_SYS_FLAG)) {
		row_upd_index_entry_sys_field(new_entry, index, DATA_ROLL_PTR,
					      roll_ptr);
		row_upd_index_entry_sys_field(new_entry, index, DATA_TRX_ID,
					      thr_get_trx(thr)->id);
	}

	/* There are no externally stored columns in new_entry */
	rec = btr_cur_insert_if_possible(cursor, new_entry, 0/*n_ext*/, mtr);
	ut_a(rec); /* <- We calculated above the insert would fit */

	if (page_zip && !dict_index_is_clust(index)
	    && page_is_leaf(page)) {
		/* Update the free bits in the insert buffer. */
		ibuf_update_free_bits_zip(block, mtr);
	}

	/* Restore the old explicit lock state on the record */

	lock_rec_restore_from_page_infimum(block, rec, block);

	page_cur_move_to_next(page_cursor);

	err = DB_SUCCESS;
err_exit:
	mem_heap_free(heap);
	return(err);
}

/*************************************************************//**
If, in a split, a new supremum record was created as the predecessor of the
updated record, the supremum record must inherit exactly the locks on the
updated record. In the split it may have inherited locks from the successor
of the updated record, which is not correct. This function restores the
right locks for the new supremum. */
static
void
btr_cur_pess_upd_restore_supremum(
/*==============================*/
	buf_block_t*	block,	/*!< in: buffer block of rec */
	const rec_t*	rec,	/*!< in: updated record */
	mtr_t*		mtr)	/*!< in: mtr */
{
	page_t*		page;
	buf_block_t*	prev_block;
	ulint		space;
	ulint		zip_size;
	ulint		prev_page_no;

	page = buf_block_get_frame(block);

	if (page_rec_get_next(page_get_infimum_rec(page)) != rec) {
		/* Updated record is not the first user record on its page */

		return;
	}

	space = buf_block_get_space(block);
	zip_size = buf_block_get_zip_size(block);
	prev_page_no = btr_page_get_prev(page, mtr);

	ut_ad(prev_page_no != FIL_NULL);
	prev_block = buf_page_get_with_no_latch(space, zip_size,
						prev_page_no, mtr);
#ifdef UNIV_BTR_DEBUG
	ut_a(btr_page_get_next(prev_block->frame, mtr)
	     == page_get_page_no(page));
#endif /* UNIV_BTR_DEBUG */

	/* We must already have an x-latch on prev_block! */
	ut_ad(mtr_memo_contains(mtr, prev_block, MTR_MEMO_PAGE_X_FIX));

	lock_rec_reset_and_inherit_gap_locks(prev_block, block,
					     PAGE_HEAP_NO_SUPREMUM,
					     page_rec_get_heap_no(rec));
}

/*************************************************************//**
Performs an update of a record on a page of a tree. It is assumed
that mtr holds an x-latch on the tree and on the cursor page. If the
update is made on the leaf level, to avoid deadlocks, mtr must also
own x-latches to brothers of page, if those brothers exist. We assume
here that the ordering fields of the record do not change.
@return	DB_SUCCESS or error code */
UNIV_INTERN
ulint
btr_cur_pessimistic_update(
/*=======================*/
	ulint		flags,	/*!< in: undo logging, locking, and rollback
				flags */
<<<<<<< HEAD
	btr_cur_t*	cursor,	/*!< in: cursor on the record to update */
=======
	btr_cur_t*	cursor,	/*!< in/out: cursor on the record to update;
				cursor may become invalid if *big_rec == NULL
				|| !(flags & BTR_KEEP_POS_FLAG) */
>>>>>>> fb5f6ee8
	mem_heap_t**	heap,	/*!< in/out: pointer to memory heap, or NULL */
	big_rec_t**	big_rec,/*!< out: big rec vector whose fields have to
				be stored externally by the caller, or NULL */
	const upd_t*	update,	/*!< in: update vector; this is allowed also
				contain trx id and roll ptr fields, but
				the values in update vector have no effect */
	ulint		cmpl_info,/*!< in: compiler info on secondary index
				updates */
	que_thr_t*	thr,	/*!< in: query thread */
	mtr_t*		mtr)	/*!< in: mtr; must be committed before
				latching any further pages */
{
	big_rec_t*	big_rec_vec	= NULL;
	big_rec_t*	dummy_big_rec;
	dict_index_t*	index;
	buf_block_t*	block;
	page_t*		page;
	page_zip_des_t*	page_zip;
	rec_t*		rec;
	page_cur_t*	page_cursor;
	dtuple_t*	new_entry;
	ulint		err;
	ulint		optim_err;
	roll_ptr_t	roll_ptr;
	trx_t*		trx;
	ibool		was_first;
	ulint		n_extents	= 0;
	ulint		n_reserved;
	ulint		n_ext;
	ulint*		offsets		= NULL;

	*big_rec = NULL;

	block = btr_cur_get_block(cursor);
	page = buf_block_get_frame(block);
	page_zip = buf_block_get_page_zip(block);
	rec = btr_cur_get_rec(cursor);
	index = cursor->index;

	ut_ad(mtr_memo_contains(mtr, dict_index_get_lock(index),
				MTR_MEMO_X_LOCK));
	ut_ad(mtr_memo_contains(mtr, block, MTR_MEMO_PAGE_X_FIX));
#ifdef UNIV_ZIP_DEBUG
	ut_a(!page_zip || page_zip_validate(page_zip, page));
#endif /* UNIV_ZIP_DEBUG */
	/* The insert buffer tree should never be updated in place. */
	ut_ad(!dict_index_is_ibuf(index));

	optim_err = btr_cur_optimistic_update(flags, cursor, update,
					      cmpl_info, thr, mtr);

	switch (optim_err) {
	case DB_UNDERFLOW:
	case DB_OVERFLOW:
	case DB_ZIP_OVERFLOW:
		break;
	default:
		return(optim_err);
	}

	/* Do lock checking and undo logging */
	err = btr_cur_upd_lock_and_undo(flags, cursor, update, cmpl_info,
					thr, mtr, &roll_ptr);
	if (err != DB_SUCCESS) {

		return(err);
	}

	if (optim_err == DB_OVERFLOW) {
		ulint	reserve_flag;

		/* First reserve enough free space for the file segments
		of the index tree, so that the update will not fail because
		of lack of space */

		n_extents = cursor->tree_height / 16 + 3;

		if (flags & BTR_NO_UNDO_LOG_FLAG) {
			reserve_flag = FSP_CLEANING;
		} else {
			reserve_flag = FSP_NORMAL;
		}

		if (!fsp_reserve_free_extents(&n_reserved, index->space,
					      n_extents, reserve_flag, mtr)) {
			return(DB_OUT_OF_FILE_SPACE);
		}
	}

	if (!*heap) {
		*heap = mem_heap_create(1024);
	}
	offsets = rec_get_offsets(rec, index, NULL, ULINT_UNDEFINED, heap);

	trx = thr_get_trx(thr);

	new_entry = row_rec_to_index_entry(ROW_COPY_DATA, rec, index, offsets,
					   &n_ext, *heap);
	/* The call to row_rec_to_index_entry(ROW_COPY_DATA, ...) above
	invokes rec_offs_make_valid() to point to the copied record that
	the fields of new_entry point to.  We have to undo it here. */
	ut_ad(rec_offs_validate(NULL, index, offsets));
	rec_offs_make_valid(rec, index, offsets);

	/* The page containing the clustered index record
	corresponding to new_entry is latched in mtr.  If the
	clustered index record is delete-marked, then its externally
	stored fields cannot have been purged yet, because then the
	purge would also have removed the clustered index record
	itself.  Thus the following call is safe. */
	row_upd_index_replace_new_col_vals_index_pos(new_entry, index, update,
						     FALSE, *heap);
	if (!(flags & BTR_KEEP_SYS_FLAG)) {
		row_upd_index_entry_sys_field(new_entry, index, DATA_ROLL_PTR,
					      roll_ptr);
		row_upd_index_entry_sys_field(new_entry, index, DATA_TRX_ID,
					      trx->id);
	}

	if ((flags & BTR_NO_UNDO_LOG_FLAG) && rec_offs_any_extern(offsets)) {
		/* We are in a transaction rollback undoing a row
		update: we must free possible externally stored fields
		which got new values in the update, if they are not
		inherited values. They can be inherited if we have
		updated the primary key to another value, and then
		update it back again. */

		ut_ad(big_rec_vec == NULL);

		btr_rec_free_updated_extern_fields(
			index, rec, page_zip, offsets, update,
			trx_is_recv(trx) ? RB_RECOVERY : RB_NORMAL, mtr);
	}

	/* We have to set appropriate extern storage bits in the new
	record to be inserted: we have to remember which fields were such */

	ut_ad(!page_is_comp(page) || !rec_get_node_ptr_flag(rec));
<<<<<<< HEAD
	offsets = rec_get_offsets(rec, index, offsets, ULINT_UNDEFINED, heap);
=======
	ut_ad(rec_offs_validate(rec, index, offsets));
>>>>>>> fb5f6ee8
	n_ext += btr_push_update_extern_fields(new_entry, update, *heap);

	if (UNIV_LIKELY_NULL(page_zip)) {
		ut_ad(page_is_comp(page));
		if (page_zip_rec_needs_ext(
			    rec_get_converted_size(index, new_entry, n_ext),
			    TRUE,
			    dict_index_get_n_fields(index),
			    page_zip_get_size(page_zip))) {

			goto make_external;
		}
	} else if (page_zip_rec_needs_ext(
			   rec_get_converted_size(index, new_entry, n_ext),
			   page_is_comp(page), 0, 0)) {
make_external:
		big_rec_vec = dtuple_convert_big_rec(index, new_entry, &n_ext);
		if (UNIV_UNLIKELY(big_rec_vec == NULL)) {

			err = DB_TOO_BIG_RECORD;
			goto return_after_reservations;
		}

<<<<<<< HEAD
=======
		ut_ad(page_is_leaf(page));
		ut_ad(dict_index_is_clust(index));
		ut_ad(flags & BTR_KEEP_POS_FLAG);
	}

>>>>>>> fb5f6ee8
	/* Store state of explicit locks on rec on the page infimum record,
	before deleting rec. The page infimum acts as a dummy carrier of the
	locks, taking care also of lock releases, before we can move the locks
	back on the actual record. There is a special case: if we are
	inserting on the root page and the insert causes a call of
	btr_root_raise_and_insert. Therefore we cannot in the lock system
	delete the lock structs set on the root page even if the root
	page carries just node pointers. */

	lock_rec_store_on_page_infimum(block, rec);

	btr_search_update_hash_on_delete(cursor);

#ifdef UNIV_ZIP_DEBUG
	ut_a(!page_zip || page_zip_validate(page_zip, page));
#endif /* UNIV_ZIP_DEBUG */
	page_cursor = btr_cur_get_page_cur(cursor);

	page_cur_delete_rec(page_cursor, index, offsets, mtr);

	page_cur_move_to_prev(page_cursor);

	rec = btr_cur_insert_if_possible(cursor, new_entry, n_ext, mtr);

	if (rec) {
<<<<<<< HEAD
=======
		page_cursor->rec = rec;

>>>>>>> fb5f6ee8
		lock_rec_restore_from_page_infimum(btr_cur_get_block(cursor),
						   rec, block);

		offsets = rec_get_offsets(rec, index, offsets,
					  ULINT_UNDEFINED, heap);

		if (!rec_get_deleted_flag(rec, rec_offs_comp(offsets))) {
			/* The new inserted record owns its possible externally
			stored fields */
			btr_cur_unmark_extern_fields(page_zip,
						     rec, index, offsets, mtr);
		}

		btr_cur_compress_if_useful(
			cursor,
			big_rec_vec != NULL && (flags & BTR_KEEP_POS_FLAG),
			mtr);

		if (page_zip && !dict_index_is_clust(index)
		    && page_is_leaf(page)) {
			/* Update the free bits in the insert buffer. */
			ibuf_update_free_bits_zip(block, mtr);
		}

		if (page_zip && !dict_index_is_clust(index)
		    && page_is_leaf(page)) {
			/* Update the free bits in the insert buffer. */
			ibuf_update_free_bits_zip(block, mtr);
		}

		err = DB_SUCCESS;
		goto return_after_reservations;
	} else {
		ut_a(optim_err != DB_UNDERFLOW);

		/* Out of space: reset the free bits. */
		if (!dict_index_is_clust(index)
		    && page_is_leaf(page)) {
			ibuf_reset_free_bits(block);
		}
<<<<<<< HEAD
=======
	}

	if (big_rec_vec) {
		ut_ad(page_is_leaf(page));
		ut_ad(dict_index_is_clust(index));
		ut_ad(flags & BTR_KEEP_POS_FLAG);

		/* btr_page_split_and_insert() in
		btr_cur_pessimistic_insert() invokes
		mtr_memo_release(mtr, index->lock, MTR_MEMO_X_LOCK).
		We must keep the index->lock when we created a
		big_rec, so that row_upd_clust_rec() can store the
		big_rec in the same mini-transaction. */

		mtr_x_lock(dict_index_get_lock(index), mtr);
>>>>>>> fb5f6ee8
	}

	/* Was the record to be updated positioned as the first user
	record on its page? */
	was_first = page_cur_is_before_first(page_cursor);

	/* Lock checks and undo logging were already performed by
	btr_cur_upd_lock_and_undo(). */

	err = btr_cur_pessimistic_insert(BTR_NO_UNDO_LOG_FLAG
					 | BTR_NO_LOCKING_FLAG
					 | BTR_KEEP_SYS_FLAG,
					 cursor, new_entry, &rec,
					 &dummy_big_rec, n_ext, NULL, mtr);
	ut_a(rec);
	ut_a(err == DB_SUCCESS);
	ut_a(dummy_big_rec == NULL);
	page_cursor->rec = rec;

	if (dict_index_is_sec_or_ibuf(index)) {
		/* Update PAGE_MAX_TRX_ID in the index page header.
		It was not updated by btr_cur_pessimistic_insert()
		because of BTR_NO_LOCKING_FLAG. */
		buf_block_t*	rec_block;

		rec_block = btr_cur_get_block(cursor);

		page_update_max_trx_id(rec_block,
				       buf_block_get_page_zip(rec_block),
				       trx->id, mtr);
	}

	if (!rec_get_deleted_flag(rec, rec_offs_comp(offsets))) {
		/* The new inserted record owns its possible externally
		stored fields */
		buf_block_t*	rec_block = btr_cur_get_block(cursor);

#ifdef UNIV_ZIP_DEBUG
		ut_a(!page_zip || page_zip_validate(page_zip, page));
		page = buf_block_get_frame(rec_block);
#endif /* UNIV_ZIP_DEBUG */
		page_zip = buf_block_get_page_zip(rec_block);

		offsets = rec_get_offsets(rec, index, offsets,
					  ULINT_UNDEFINED, heap);
		btr_cur_unmark_extern_fields(page_zip,
					     rec, index, offsets, mtr);
	}

	lock_rec_restore_from_page_infimum(btr_cur_get_block(cursor),
					   rec, block);

	/* If necessary, restore also the correct lock state for a new,
	preceding supremum record created in a page split. While the old
	record was nonexistent, the supremum might have inherited its locks
	from a wrong record. */

	if (!was_first) {
		btr_cur_pess_upd_restore_supremum(btr_cur_get_block(cursor),
						  rec, mtr);
	}

return_after_reservations:
#ifdef UNIV_ZIP_DEBUG
	ut_a(!page_zip || page_zip_validate(page_zip, page));
#endif /* UNIV_ZIP_DEBUG */

	if (n_extents > 0) {
		fil_space_release_free_extents(index->space, n_reserved);
	}

	*big_rec = big_rec_vec;

	return(err);
}

/*==================== B-TREE DELETE MARK AND UNMARK ===============*/

/****************************************************************//**
Writes the redo log record for delete marking or unmarking of an index
record. */
UNIV_INLINE
void
btr_cur_del_mark_set_clust_rec_log(
/*===============================*/
	ulint		flags,	/*!< in: flags */
	rec_t*		rec,	/*!< in: record */
	dict_index_t*	index,	/*!< in: index of the record */
	ibool		val,	/*!< in: value to set */
	trx_t*		trx,	/*!< in: deleting transaction */
	roll_ptr_t	roll_ptr,/*!< in: roll ptr to the undo log record */
	mtr_t*		mtr)	/*!< in: mtr */
{
	byte*	log_ptr;
	ut_ad(flags < 256);
	ut_ad(val <= 1);

	ut_ad(!!page_rec_is_comp(rec) == dict_table_is_comp(index->table));

	log_ptr = mlog_open_and_write_index(mtr, rec, index,
					    page_rec_is_comp(rec)
					    ? MLOG_COMP_REC_CLUST_DELETE_MARK
					    : MLOG_REC_CLUST_DELETE_MARK,
					    1 + 1 + DATA_ROLL_PTR_LEN
					    + 14 + 2);

	if (!log_ptr) {
		/* Logging in mtr is switched off during crash recovery */
		return;
	}

	mach_write_to_1(log_ptr, flags);
	log_ptr++;
	mach_write_to_1(log_ptr, val);
	log_ptr++;

	log_ptr = row_upd_write_sys_vals_to_log(index, trx, roll_ptr, log_ptr,
						mtr);
	mach_write_to_2(log_ptr, page_offset(rec));
	log_ptr += 2;

	mlog_close(mtr, log_ptr);
}
#endif /* !UNIV_HOTBACKUP */

/****************************************************************//**
Parses the redo log record for delete marking or unmarking of a clustered
index record.
@return	end of log record or NULL */
UNIV_INTERN
byte*
btr_cur_parse_del_mark_set_clust_rec(
/*=================================*/
	byte*		ptr,	/*!< in: buffer */
	byte*		end_ptr,/*!< in: buffer end */
	page_t*		page,	/*!< in/out: page or NULL */
	page_zip_des_t*	page_zip,/*!< in/out: compressed page, or NULL */
	dict_index_t*	index)	/*!< in: index corresponding to page */
{
	ulint		flags;
	ulint		val;
	ulint		pos;
	trx_id_t	trx_id;
	roll_ptr_t	roll_ptr;
	ulint		offset;
	rec_t*		rec;

	ut_ad(!page
	      || !!page_is_comp(page) == dict_table_is_comp(index->table));

	if (end_ptr < ptr + 2) {

		return(NULL);
	}

	flags = mach_read_from_1(ptr);
	ptr++;
	val = mach_read_from_1(ptr);
	ptr++;

	ptr = row_upd_parse_sys_vals(ptr, end_ptr, &pos, &trx_id, &roll_ptr);

	if (ptr == NULL) {

		return(NULL);
	}

	if (end_ptr < ptr + 2) {

		return(NULL);
	}

	offset = mach_read_from_2(ptr);
	ptr += 2;

	ut_a(offset <= UNIV_PAGE_SIZE);

	if (page) {
		rec = page + offset;

		/* We do not need to reserve btr_search_latch, as the page
		is only being recovered, and there cannot be a hash index to
		it. */

		btr_rec_set_deleted_flag(rec, page_zip, val);

		if (!(flags & BTR_KEEP_SYS_FLAG)) {
			mem_heap_t*	heap		= NULL;
			ulint		offsets_[REC_OFFS_NORMAL_SIZE];
			rec_offs_init(offsets_);

			row_upd_rec_sys_fields_in_recovery(
				rec, page_zip,
				rec_get_offsets(rec, index, offsets_,
						ULINT_UNDEFINED, &heap),
				pos, trx_id, roll_ptr);
			if (UNIV_LIKELY_NULL(heap)) {
				mem_heap_free(heap);
			}
		}
	}

	return(ptr);
}

#ifndef UNIV_HOTBACKUP
/***********************************************************//**
Marks a clustered index record deleted. Writes an undo log record to
undo log on this delete marking. Writes in the trx id field the id
of the deleting transaction, and in the roll ptr field pointer to the
undo log record created.
@return	DB_SUCCESS, DB_LOCK_WAIT, or error number */
UNIV_INTERN
ulint
btr_cur_del_mark_set_clust_rec(
/*===========================*/
	ulint		flags,	/*!< in: undo logging and locking flags */
	buf_block_t*	block,	/*!< in/out: buffer block of the record */
	rec_t*		rec,	/*!< in/out: record */
	dict_index_t*	index,	/*!< in: clustered index of the record */
	const ulint*	offsets,/*!< in: rec_get_offsets(rec) */
	ibool		val,	/*!< in: value to set */
	que_thr_t*	thr,	/*!< in: query thread */
	mtr_t*		mtr)	/*!< in: mtr */
{
	roll_ptr_t	roll_ptr;
	ulint		err;
	page_zip_des_t*	page_zip;
	trx_t*		trx;

	ut_ad(dict_index_is_clust(index));
	ut_ad(rec_offs_validate(rec, index, offsets));
	ut_ad(!!page_rec_is_comp(rec) == dict_table_is_comp(index->table));
	ut_ad(buf_block_get_frame(block) == page_align(rec));
	ut_ad(page_is_leaf(page_align(rec)));

#ifdef UNIV_DEBUG
	if (btr_cur_print_record_ops && thr) {
		btr_cur_trx_report(thr_get_trx(thr), index, "del mark ");
		rec_print_new(stderr, rec, offsets);
	}
#endif /* UNIV_DEBUG */

	ut_ad(dict_index_is_clust(index));
	ut_ad(!rec_get_deleted_flag(rec, rec_offs_comp(offsets)));

	err = lock_clust_rec_modify_check_and_lock(flags, block,
						   rec, index, offsets, thr);

	if (err != DB_SUCCESS) {

		return(err);
	}

	err = trx_undo_report_row_operation(flags, TRX_UNDO_MODIFY_OP, thr,
					    index, NULL, NULL, 0, rec,
					    &roll_ptr);
	if (err != DB_SUCCESS) {

		return(err);
	}

	if (block->is_hashed) {
		rw_lock_x_lock(&btr_search_latch);
	}

	page_zip = buf_block_get_page_zip(block);

	btr_blob_dbg_set_deleted_flag(rec, index, offsets, val);
	btr_rec_set_deleted_flag(rec, page_zip, val);

	trx = thr_get_trx(thr);

	if (!(flags & BTR_KEEP_SYS_FLAG)) {
		row_upd_rec_sys_fields(rec, page_zip,
				       index, offsets, trx, roll_ptr);
	}

	if (block->is_hashed) {
		rw_lock_x_unlock(&btr_search_latch);
	}

	btr_cur_del_mark_set_clust_rec_log(flags, rec, index, val, trx,
					   roll_ptr, mtr);

	return(err);
}

/****************************************************************//**
Writes the redo log record for a delete mark setting of a secondary
index record. */
UNIV_INLINE
void
btr_cur_del_mark_set_sec_rec_log(
/*=============================*/
	rec_t*		rec,	/*!< in: record */
	ibool		val,	/*!< in: value to set */
	mtr_t*		mtr)	/*!< in: mtr */
{
	byte*	log_ptr;
	ut_ad(val <= 1);

	log_ptr = mlog_open(mtr, 11 + 1 + 2);

	if (!log_ptr) {
		/* Logging in mtr is switched off during crash recovery:
		in that case mlog_open returns NULL */
		return;
	}

	log_ptr = mlog_write_initial_log_record_fast(
		rec, MLOG_REC_SEC_DELETE_MARK, log_ptr, mtr);
	mach_write_to_1(log_ptr, val);
	log_ptr++;

	mach_write_to_2(log_ptr, page_offset(rec));
	log_ptr += 2;

	mlog_close(mtr, log_ptr);
}
#endif /* !UNIV_HOTBACKUP */

/****************************************************************//**
Parses the redo log record for delete marking or unmarking of a secondary
index record.
@return	end of log record or NULL */
UNIV_INTERN
byte*
btr_cur_parse_del_mark_set_sec_rec(
/*===============================*/
	byte*		ptr,	/*!< in: buffer */
	byte*		end_ptr,/*!< in: buffer end */
	page_t*		page,	/*!< in/out: page or NULL */
	page_zip_des_t*	page_zip)/*!< in/out: compressed page, or NULL */
{
	ulint	val;
	ulint	offset;
	rec_t*	rec;

	if (end_ptr < ptr + 3) {

		return(NULL);
	}

	val = mach_read_from_1(ptr);
	ptr++;

	offset = mach_read_from_2(ptr);
	ptr += 2;

	ut_a(offset <= UNIV_PAGE_SIZE);

	if (page) {
		rec = page + offset;

		/* We do not need to reserve btr_search_latch, as the page
		is only being recovered, and there cannot be a hash index to
		it. */

		btr_rec_set_deleted_flag(rec, page_zip, val);
	}

	return(ptr);
}

#ifndef UNIV_HOTBACKUP
/***********************************************************//**
Sets a secondary index record delete mark to TRUE or FALSE.
@return	DB_SUCCESS, DB_LOCK_WAIT, or error number */
UNIV_INTERN
ulint
btr_cur_del_mark_set_sec_rec(
/*=========================*/
	ulint		flags,	/*!< in: locking flag */
	btr_cur_t*	cursor,	/*!< in: cursor */
	ibool		val,	/*!< in: value to set */
	que_thr_t*	thr,	/*!< in: query thread */
	mtr_t*		mtr)	/*!< in: mtr */
{
	buf_block_t*	block;
	rec_t*		rec;
	ulint		err;

	block = btr_cur_get_block(cursor);
	rec = btr_cur_get_rec(cursor);

#ifdef UNIV_DEBUG
	if (btr_cur_print_record_ops && thr) {
		btr_cur_trx_report(thr_get_trx(thr), cursor->index,
				   "del mark ");
		rec_print(stderr, rec, cursor->index);
	}
#endif /* UNIV_DEBUG */

	err = lock_sec_rec_modify_check_and_lock(flags,
						 btr_cur_get_block(cursor),
						 rec, cursor->index, thr, mtr);
	if (err != DB_SUCCESS) {

		return(err);
	}

	ut_ad(!!page_rec_is_comp(rec)
	      == dict_table_is_comp(cursor->index->table));

	if (block->is_hashed) {
		rw_lock_x_lock(&btr_search_latch);
	}

	btr_rec_set_deleted_flag(rec, buf_block_get_page_zip(block), val);

	if (block->is_hashed) {
		rw_lock_x_unlock(&btr_search_latch);
	}

	btr_cur_del_mark_set_sec_rec_log(rec, val, mtr);

	return(DB_SUCCESS);
}

/***********************************************************//**
Sets a secondary index record's delete mark to the given value. This
function is only used by the insert buffer merge mechanism. */
UNIV_INTERN
void
btr_cur_set_deleted_flag_for_ibuf(
/*==============================*/
	rec_t*		rec,		/*!< in/out: record */
	page_zip_des_t*	page_zip,	/*!< in/out: compressed page
					corresponding to rec, or NULL
					when the tablespace is
					uncompressed */
	ibool		val,		/*!< in: value to set */
	mtr_t*		mtr)		/*!< in: mtr */
{
	/* We do not need to reserve btr_search_latch, as the page has just
	been read to the buffer pool and there cannot be a hash index to it. */

	btr_rec_set_deleted_flag(rec, page_zip, val);

	btr_cur_del_mark_set_sec_rec_log(rec, val, mtr);
}

/*==================== B-TREE RECORD REMOVE =========================*/

/*************************************************************//**
Tries to compress a page of the tree if it seems useful. It is assumed
that mtr holds an x-latch on the tree and on the cursor page. To avoid
deadlocks, mtr must also own x-latches to brothers of page, if those
brothers exist. NOTE: it is assumed that the caller has reserved enough
free extents so that the compression will always succeed if done!
@return	TRUE if compression occurred */
UNIV_INTERN
ibool
btr_cur_compress_if_useful(
/*=======================*/
<<<<<<< HEAD
	btr_cur_t*	cursor,	/*!< in: cursor on the page to compress;
				cursor does not stay valid if compression
				occurs */
	mtr_t*		mtr)	/*!< in: mtr */
=======
	btr_cur_t*	cursor,	/*!< in/out: cursor on the page to compress;
				cursor does not stay valid if !adjust and
				compression occurs */
	ibool		adjust,	/*!< in: TRUE if should adjust the
				cursor position even if compression occurs */
	mtr_t*		mtr)	/*!< in/out: mini-transaction */
>>>>>>> fb5f6ee8
{
	ut_ad(mtr_memo_contains(mtr,
				dict_index_get_lock(btr_cur_get_index(cursor)),
				MTR_MEMO_X_LOCK));
	ut_ad(mtr_memo_contains(mtr, btr_cur_get_block(cursor),
				MTR_MEMO_PAGE_X_FIX));

	return(btr_cur_compress_recommendation(cursor, mtr)
<<<<<<< HEAD
	       && btr_compress(cursor, mtr));
=======
	       && btr_compress(cursor, adjust, mtr));
>>>>>>> fb5f6ee8
}

/*******************************************************//**
Removes the record on which the tree cursor is positioned on a leaf page.
It is assumed that the mtr has an x-latch on the page where the cursor is
positioned, but no latch on the whole tree.
@return	TRUE if success, i.e., the page did not become too empty */
UNIV_INTERN
ibool
btr_cur_optimistic_delete(
/*======================*/
	btr_cur_t*	cursor,	/*!< in: cursor on leaf page, on the record to
				delete; cursor stays valid: if deletion
				succeeds, on function exit it points to the
				successor of the deleted record */
	mtr_t*		mtr)	/*!< in: mtr; if this function returns
				TRUE on a leaf page of a secondary
				index, the mtr must be committed
				before latching any further pages */
{
	buf_block_t*	block;
	rec_t*		rec;
	mem_heap_t*	heap		= NULL;
	ulint		offsets_[REC_OFFS_NORMAL_SIZE];
	ulint*		offsets		= offsets_;
	ibool		no_compress_needed;
	rec_offs_init(offsets_);

	ut_ad(mtr_memo_contains(mtr, btr_cur_get_block(cursor),
				MTR_MEMO_PAGE_X_FIX));
	/* This is intended only for leaf page deletions */

	block = btr_cur_get_block(cursor);

	ut_ad(page_is_leaf(buf_block_get_frame(block)));

	rec = btr_cur_get_rec(cursor);
	offsets = rec_get_offsets(rec, cursor->index, offsets,
				  ULINT_UNDEFINED, &heap);

	no_compress_needed = !rec_offs_any_extern(offsets)
		&& btr_cur_can_delete_without_compress(
			cursor, rec_offs_size(offsets), mtr);

	if (no_compress_needed) {

		page_t*		page	= buf_block_get_frame(block);
		page_zip_des_t*	page_zip= buf_block_get_page_zip(block);
		ulint		max_ins	= 0;

		lock_update_delete(block, rec);

		btr_search_update_hash_on_delete(cursor);

		if (!page_zip) {
			max_ins = page_get_max_insert_size_after_reorganize(
				page, 1);
		}
#ifdef UNIV_ZIP_DEBUG
		ut_a(!page_zip || page_zip_validate(page_zip, page));
#endif /* UNIV_ZIP_DEBUG */
		page_cur_delete_rec(btr_cur_get_page_cur(cursor),
				    cursor->index, offsets, mtr);
#ifdef UNIV_ZIP_DEBUG
		ut_a(!page_zip || page_zip_validate(page_zip, page));
#endif /* UNIV_ZIP_DEBUG */

		if (dict_index_is_clust(cursor->index)
		    || dict_index_is_ibuf(cursor->index)
		    || !page_is_leaf(page)) {
			/* The insert buffer does not handle
			inserts to clustered indexes, to
			non-leaf pages of secondary index B-trees,
			or to the insert buffer. */
		} else if (page_zip) {
			ibuf_update_free_bits_zip(block, mtr);
		} else {
			ibuf_update_free_bits_low(block, max_ins, mtr);
		}
	}

	if (UNIV_LIKELY_NULL(heap)) {
		mem_heap_free(heap);
	}

	return(no_compress_needed);
}

/*************************************************************//**
Removes the record on which the tree cursor is positioned. Tries
to compress the page if its fillfactor drops below a threshold
or if it is the only page on the level. It is assumed that mtr holds
an x-latch on the tree and on the cursor page. To avoid deadlocks,
mtr must also own x-latches to brothers of page, if those brothers
exist.
@return	TRUE if compression occurred */
UNIV_INTERN
ibool
btr_cur_pessimistic_delete(
/*=======================*/
	ulint*		err,	/*!< out: DB_SUCCESS or DB_OUT_OF_FILE_SPACE;
				the latter may occur because we may have
				to update node pointers on upper levels,
				and in the case of variable length keys
				these may actually grow in size */
	ibool		has_reserved_extents, /*!< in: TRUE if the
				caller has already reserved enough free
				extents so that he knows that the operation
				will succeed */
	btr_cur_t*	cursor,	/*!< in: cursor on the record to delete;
				if compression does not occur, the cursor
				stays valid: it points to successor of
				deleted record on function exit */
	enum trx_rb_ctx	rb_ctx,	/*!< in: rollback context */
	mtr_t*		mtr)	/*!< in: mtr */
{
	buf_block_t*	block;
	page_t*		page;
	page_zip_des_t*	page_zip;
	dict_index_t*	index;
	rec_t*		rec;
	dtuple_t*	node_ptr;
	ulint		n_extents	= 0;
	ulint		n_reserved;
	ibool		success;
	ibool		ret		= FALSE;
	ulint		level;
	mem_heap_t*	heap;
	ulint*		offsets;

	block = btr_cur_get_block(cursor);
	page = buf_block_get_frame(block);
	index = btr_cur_get_index(cursor);

	ut_ad(mtr_memo_contains(mtr, dict_index_get_lock(index),
				MTR_MEMO_X_LOCK));
	ut_ad(mtr_memo_contains(mtr, block, MTR_MEMO_PAGE_X_FIX));
	if (!has_reserved_extents) {
		/* First reserve enough free space for the file segments
		of the index tree, so that the node pointer updates will
		not fail because of lack of space */

		n_extents = cursor->tree_height / 32 + 1;

		success = fsp_reserve_free_extents(&n_reserved,
						   index->space,
						   n_extents,
						   FSP_CLEANING, mtr);
		if (!success) {
			*err = DB_OUT_OF_FILE_SPACE;

			return(FALSE);
		}
	}

	heap = mem_heap_create(1024);
	rec = btr_cur_get_rec(cursor);
	page_zip = buf_block_get_page_zip(block);
#ifdef UNIV_ZIP_DEBUG
	ut_a(!page_zip || page_zip_validate(page_zip, page));
#endif /* UNIV_ZIP_DEBUG */

	offsets = rec_get_offsets(rec, index, NULL, ULINT_UNDEFINED, &heap);

	if (rec_offs_any_extern(offsets)) {
		btr_rec_free_externally_stored_fields(index,
						      rec, offsets, page_zip,
						      rb_ctx, mtr);
#ifdef UNIV_ZIP_DEBUG
		ut_a(!page_zip || page_zip_validate(page_zip, page));
#endif /* UNIV_ZIP_DEBUG */
	}

	if (UNIV_UNLIKELY(page_get_n_recs(page) < 2)
	    && UNIV_UNLIKELY(dict_index_get_page(index)
			     != buf_block_get_page_no(block))) {

		/* If there is only one record, drop the whole page in
		btr_discard_page, if this is not the root page */

		btr_discard_page(cursor, mtr);

		*err = DB_SUCCESS;
		ret = TRUE;

		goto return_after_reservations;
	}

	lock_update_delete(block, rec);
	level = btr_page_get_level(page, mtr);

	if (level > 0
	    && UNIV_UNLIKELY(rec == page_rec_get_next(
				     page_get_infimum_rec(page)))) {

		rec_t*	next_rec = page_rec_get_next(rec);

		if (btr_page_get_prev(page, mtr) == FIL_NULL) {

			/* If we delete the leftmost node pointer on a
			non-leaf level, we must mark the new leftmost node
			pointer as the predefined minimum record */

			/* This will make page_zip_validate() fail until
			page_cur_delete_rec() completes.  This is harmless,
			because everything will take place within a single
			mini-transaction and because writing to the redo log
			is an atomic operation (performed by mtr_commit()). */
			btr_set_min_rec_mark(next_rec, mtr);
		} else {
			/* Otherwise, if we delete the leftmost node pointer
			on a page, we have to change the father node pointer
			so that it is equal to the new leftmost node pointer
			on the page */

			btr_node_ptr_delete(index, block, mtr);

			node_ptr = dict_index_build_node_ptr(
				index, next_rec, buf_block_get_page_no(block),
				heap, level);

			btr_insert_on_non_leaf_level(index,
						     level + 1, node_ptr, mtr);
		}
	}

	btr_search_update_hash_on_delete(cursor);

	page_cur_delete_rec(btr_cur_get_page_cur(cursor), index, offsets, mtr);
#ifdef UNIV_ZIP_DEBUG
	ut_a(!page_zip || page_zip_validate(page_zip, page));
#endif /* UNIV_ZIP_DEBUG */

	ut_ad(btr_check_node_ptr(index, block, mtr));

	*err = DB_SUCCESS;

return_after_reservations:
	mem_heap_free(heap);

	if (ret == FALSE) {
		ret = btr_cur_compress_if_useful(cursor, FALSE, mtr);
	}

	if (n_extents > 0) {
		fil_space_release_free_extents(index->space, n_reserved);
	}

	return(ret);
}

/*******************************************************************//**
Adds path information to the cursor for the current page, for which
the binary search has been performed. */
static
void
btr_cur_add_path_info(
/*==================*/
	btr_cur_t*	cursor,		/*!< in: cursor positioned on a page */
	ulint		height,		/*!< in: height of the page in tree;
					0 means leaf node */
	ulint		root_height)	/*!< in: root node height in tree */
{
	btr_path_t*	slot;
	rec_t*		rec;
	page_t*		page;

	ut_a(cursor->path_arr);

	if (root_height >= BTR_PATH_ARRAY_N_SLOTS - 1) {
		/* Do nothing; return empty path */

		slot = cursor->path_arr;
		slot->nth_rec = ULINT_UNDEFINED;

		return;
	}

	if (height == 0) {
		/* Mark end of slots for path */
		slot = cursor->path_arr + root_height + 1;
		slot->nth_rec = ULINT_UNDEFINED;
	}

	rec = btr_cur_get_rec(cursor);

	slot = cursor->path_arr + (root_height - height);

	page = page_align(rec);

	slot->nth_rec = page_rec_get_n_recs_before(rec);
	slot->n_recs = page_get_n_recs(page);
	slot->page_no = page_get_page_no(page);
	slot->page_level = btr_page_get_level_low(page);
}

/*******************************************************************//**
Estimate the number of rows between slot1 and slot2 for any level on a
B-tree. This function starts from slot1->page and reads a few pages to
the right, counting their records. If we reach slot2->page quickly then
we know exactly how many records there are between slot1 and slot2 and
we set is_n_rows_exact to TRUE. If we cannot reach slot2->page quickly
then we calculate the average number of records in the pages scanned
so far and assume that all pages that we did not scan up to slot2->page
contain the same number of records, then we multiply that average to
the number of pages between slot1->page and slot2->page (which is
n_rows_on_prev_level). In this case we set is_n_rows_exact to FALSE.
@return	number of rows (exact or estimated) */
static
ib_int64_t
btr_estimate_n_rows_in_range_on_level(
/*==================================*/
	dict_index_t*	index,			/*!< in: index */
	btr_path_t*	slot1,			/*!< in: left border */
	btr_path_t*	slot2,			/*!< in: right border */
	ib_int64_t	n_rows_on_prev_level,	/*!< in: number of rows
						on the previous level for the
						same descend paths; used to
						determine the numbe of pages
						on this level */
	ibool*		is_n_rows_exact)	/*!< out: TRUE if the returned
						value is exact i.e. not an
						estimation */
{
	ulint		space;
	ib_int64_t	n_rows;
	ulint		n_pages_read;
	ulint		page_no;
	ulint		zip_size;
	ulint		level;

	space = dict_index_get_space(index);

	n_rows = 0;
	n_pages_read = 0;

	/* Assume by default that we will scan all pages between
	slot1->page_no and slot2->page_no */
	*is_n_rows_exact = TRUE;

	/* add records from slot1->page_no which are to the right of
	the record which serves as a left border of the range, if any */
	if (slot1->nth_rec < slot1->n_recs) {
		n_rows += slot1->n_recs - slot1->nth_rec;
	}

	/* add records from slot2->page_no which are to the left of
	the record which servers as a right border of the range, if any */
	if (slot2->nth_rec > 1) {
		n_rows += slot2->nth_rec - 1;
	}

	/* count the records in the pages between slot1->page_no and
	slot2->page_no (non inclusive), if any */

	zip_size = fil_space_get_zip_size(space);

	/* Do not read more than this number of pages in order not to hurt
	performance with this code which is just an estimation. If we read
	this many pages before reaching slot2->page_no then we estimate the
	average from the pages scanned so far */
#	define N_PAGES_READ_LIMIT	10

	page_no = slot1->page_no;
	level = slot1->page_level;
<<<<<<< HEAD
=======

	do {
		mtr_t		mtr;
		page_t*		page;
		buf_block_t*	block;

		mtr_start(&mtr);

		/* Fetch the page. Because we are not holding the
		index->lock, the tree may have changed and we may be
		attempting to read a page that is no longer part of
		the B-tree. We pass BUF_GET_POSSIBLY_FREED in order to
		silence a debug assertion about this. */
		block = buf_page_get_gen(space, zip_size, page_no, RW_S_LATCH,
					 NULL, BUF_GET_POSSIBLY_FREED,
					 __FILE__, __LINE__, &mtr);

		page = buf_block_get_frame(block);

		/* It is possible that the tree has been reorganized in the
		meantime and this is a different page. If this happens the
		calculated estimate will be bogus, which is not fatal as
		this is only an estimate. We are sure that a page with
		page_no exists because InnoDB never frees pages, only
		reuses them. */
		if (fil_page_get_type(page) != FIL_PAGE_INDEX
		    || btr_page_get_index_id(page) != index->id
		    || btr_page_get_level_low(page) != level) {

			/* The page got reused for something else */
			mtr_commit(&mtr);
			goto inexact;
		}

		/* It is possible but highly unlikely that the page was
		originally written by an old version of InnoDB that did
		not initialize FIL_PAGE_TYPE on other than B-tree pages.
		For example, this could be an almost-empty BLOB page
		that happens to contain the magic values in the fields
		that we checked above. */

		n_pages_read++;

		if (page_no != slot1->page_no) {
			/* Do not count the records on slot1->page_no,
			we already counted them before this loop. */
			n_rows += page_get_n_recs(page);
		}

		page_no = btr_page_get_next(page, &mtr);

		mtr_commit(&mtr);

		if (n_pages_read == N_PAGES_READ_LIMIT
		    || page_no == FIL_NULL) {
			/* Either we read too many pages or
			we reached the end of the level without passing
			through slot2->page_no, the tree must have changed
			in the meantime */
			goto inexact;
		}

	} while (page_no != slot2->page_no);

	return(n_rows);

inexact:

	*is_n_rows_exact = FALSE;

	/* We did interrupt before reaching slot2->page */

	if (n_pages_read > 0) {
		/* The number of pages on this level is
		n_rows_on_prev_level, multiply it by the
		average number of recs per page so far */
		n_rows = n_rows_on_prev_level
			* n_rows / n_pages_read;
	} else {
		/* The tree changed before we could even
		start with slot1->page_no */
		n_rows = 10;
	}

	return(n_rows);
}

/*******************************************************************//**
Estimates the number of rows in a given index range.
@return	estimated number of rows */
UNIV_INTERN
ib_int64_t
btr_estimate_n_rows_in_range(
/*=========================*/
	dict_index_t*	index,	/*!< in: index */
	const dtuple_t*	tuple1,	/*!< in: range start, may also be empty tuple */
	ulint		mode1,	/*!< in: search mode for range start */
	const dtuple_t*	tuple2,	/*!< in: range end, may also be empty tuple */
	ulint		mode2)	/*!< in: search mode for range end */
{
	btr_path_t	path1[BTR_PATH_ARRAY_N_SLOTS];
	btr_path_t	path2[BTR_PATH_ARRAY_N_SLOTS];
	btr_cur_t	cursor;
	btr_path_t*	slot1;
	btr_path_t*	slot2;
	ibool		diverged;
	ibool		diverged_lot;
	ulint		divergence_level;
	ib_int64_t	n_rows;
	ibool		is_n_rows_exact;
	ulint		i;
	mtr_t		mtr;

	mtr_start(&mtr);

	cursor.path_arr = path1;

	if (dtuple_get_n_fields(tuple1) > 0) {

		btr_cur_search_to_nth_level(index, 0, tuple1, mode1,
					    BTR_SEARCH_LEAF | BTR_ESTIMATE,
					    &cursor, 0,
					    __FILE__, __LINE__, &mtr);
	} else {
		btr_cur_open_at_index_side(TRUE, index,
					   BTR_SEARCH_LEAF | BTR_ESTIMATE,
					   &cursor, &mtr);
	}

	mtr_commit(&mtr);

	mtr_start(&mtr);

	cursor.path_arr = path2;

	if (dtuple_get_n_fields(tuple2) > 0) {

		btr_cur_search_to_nth_level(index, 0, tuple2, mode2,
					    BTR_SEARCH_LEAF | BTR_ESTIMATE,
					    &cursor, 0,
					    __FILE__, __LINE__, &mtr);
	} else {
		btr_cur_open_at_index_side(FALSE, index,
					   BTR_SEARCH_LEAF | BTR_ESTIMATE,
					   &cursor, &mtr);
	}
>>>>>>> fb5f6ee8

	do {
		mtr_t		mtr;
		page_t*		page;
		buf_block_t*	block;

		mtr_start(&mtr);

		/* Fetch the page. Because we are not holding the
		index->lock, the tree may have changed and we may be
		attempting to read a page that is no longer part of
		the B-tree. We pass BUF_GET_POSSIBLY_FREED in order to
		silence a debug assertion about this. */
		block = buf_page_get_gen(space, zip_size, page_no, RW_S_LATCH,
					 NULL, BUF_GET_POSSIBLY_FREED,
					 __FILE__, __LINE__, &mtr);

		page = buf_block_get_frame(block);

		/* It is possible that the tree has been reorganized in the
		meantime and this is a different page. If this happens the
		calculated estimate will be bogus, which is not fatal as
		this is only an estimate. We are sure that a page with
		page_no exists because InnoDB never frees pages, only
		reuses them. */
		if (fil_page_get_type(page) != FIL_PAGE_INDEX
		    || btr_page_get_index_id(page) != index->id
		    || btr_page_get_level_low(page) != level) {

			/* The page got reused for something else */
			mtr_commit(&mtr);
			goto inexact;
		}

		/* It is possible but highly unlikely that the page was
		originally written by an old version of InnoDB that did
		not initialize FIL_PAGE_TYPE on other than B-tree pages.
		For example, this could be an almost-empty BLOB page
		that happens to contain the magic values in the fields
		that we checked above. */

		n_pages_read++;

		if (page_no != slot1->page_no) {
			/* Do not count the records on slot1->page_no,
			we already counted them before this loop. */
			n_rows += page_get_n_recs(page);
		}

		page_no = btr_page_get_next(page, &mtr);

		mtr_commit(&mtr);

		if (n_pages_read == N_PAGES_READ_LIMIT
		    || page_no == FIL_NULL) {
			/* Either we read too many pages or
			we reached the end of the level without passing
			through slot2->page_no, the tree must have changed
			in the meantime */
			goto inexact;
		}

	} while (page_no != slot2->page_no);

	return(n_rows);

inexact:

	*is_n_rows_exact = FALSE;

	/* We did interrupt before reaching slot2->page */

	if (n_pages_read > 0) {
		/* The number of pages on this level is
		n_rows_on_prev_level, multiply it by the
		average number of recs per page so far */
		n_rows = n_rows_on_prev_level
			* n_rows / n_pages_read;
	} else {
		/* The tree changed before we could even
		start with slot1->page_no */
		n_rows = 10;
	}

	return(n_rows);
}

/*******************************************************************//**
Estimates the number of rows in a given index range.
@return	estimated number of rows */
UNIV_INTERN
ib_int64_t
btr_estimate_n_rows_in_range(
/*=========================*/
	dict_index_t*	index,	/*!< in: index */
	const dtuple_t*	tuple1,	/*!< in: range start, may also be empty tuple */
	ulint		mode1,	/*!< in: search mode for range start */
	const dtuple_t*	tuple2,	/*!< in: range end, may also be empty tuple */
	ulint		mode2)	/*!< in: search mode for range end */
{
	btr_path_t	path1[BTR_PATH_ARRAY_N_SLOTS];
	btr_path_t	path2[BTR_PATH_ARRAY_N_SLOTS];
	btr_cur_t	cursor;
	btr_path_t*	slot1;
	btr_path_t*	slot2;
	ibool		diverged;
	ibool		diverged_lot;
	ulint		divergence_level;
	ib_int64_t	n_rows;
	ibool		is_n_rows_exact;
	ulint		i;
	mtr_t		mtr;

	mtr_start(&mtr);

	cursor.path_arr = path1;

	if (dtuple_get_n_fields(tuple1) > 0) {

		btr_cur_search_to_nth_level(index, 0, tuple1, mode1,
					    BTR_SEARCH_LEAF | BTR_ESTIMATE,
					    &cursor, 0,
					    __FILE__, __LINE__, &mtr);
	} else {
		btr_cur_open_at_index_side(TRUE, index,
					   BTR_SEARCH_LEAF | BTR_ESTIMATE,
					   &cursor, &mtr);
	}

	mtr_commit(&mtr);

	mtr_start(&mtr);

	cursor.path_arr = path2;

	if (dtuple_get_n_fields(tuple2) > 0) {

		btr_cur_search_to_nth_level(index, 0, tuple2, mode2,
					    BTR_SEARCH_LEAF | BTR_ESTIMATE,
					    &cursor, 0,
					    __FILE__, __LINE__, &mtr);
	} else {
		btr_cur_open_at_index_side(FALSE, index,
					   BTR_SEARCH_LEAF | BTR_ESTIMATE,
					   &cursor, &mtr);
	}

	mtr_commit(&mtr);

	/* We have the path information for the range in path1 and path2 */

	n_rows = 1;
	is_n_rows_exact = TRUE;
	diverged = FALSE;	    /* This becomes true when the path is not
				    the same any more */
	diverged_lot = FALSE;	    /* This becomes true when the paths are
				    not the same or adjacent any more */
	divergence_level = 1000000; /* This is the level where paths diverged
				    a lot */
	for (i = 0; ; i++) {
		ut_ad(i < BTR_PATH_ARRAY_N_SLOTS);

		slot1 = path1 + i;
		slot2 = path2 + i;

		if (slot1->nth_rec == ULINT_UNDEFINED
		    || slot2->nth_rec == ULINT_UNDEFINED) {

			if (i > divergence_level + 1 && !is_n_rows_exact) {
				/* In trees whose height is > 1 our algorithm
				tends to underestimate: multiply the estimate
				by 2: */

				n_rows = n_rows * 2;
			}

			/* Do not estimate the number of rows in the range
			to over 1 / 2 of the estimated rows in the whole
			table */

			if (n_rows > index->table->stat_n_rows / 2
			    && !is_n_rows_exact) {

				n_rows = index->table->stat_n_rows / 2;

				/* If there are just 0 or 1 rows in the table,
				then we estimate all rows are in the range */

				if (n_rows == 0) {
					n_rows = index->table->stat_n_rows;
				}
			}

			return(n_rows);
		}

		if (!diverged && slot1->nth_rec != slot2->nth_rec) {

			diverged = TRUE;

			if (slot1->nth_rec < slot2->nth_rec) {
				n_rows = slot2->nth_rec - slot1->nth_rec;

				if (n_rows > 1) {
					diverged_lot = TRUE;
					divergence_level = i;
				}
			} else {
				/* It is possible that
				slot1->nth_rec >= slot2->nth_rec
				if, for example, we have a single page
				tree which contains (inf, 5, 6, supr)
				and we select where x > 20 and x < 30;
				in this case slot1->nth_rec will point
				to the supr record and slot2->nth_rec
				will point to 6 */
				n_rows = 0;
			}

		} else if (diverged && !diverged_lot) {

			if (slot1->nth_rec < slot1->n_recs
			    || slot2->nth_rec > 1) {

				diverged_lot = TRUE;
				divergence_level = i;

				n_rows = 0;

				if (slot1->nth_rec < slot1->n_recs) {
					n_rows += slot1->n_recs
						- slot1->nth_rec;
				}

				if (slot2->nth_rec > 1) {
					n_rows += slot2->nth_rec - 1;
				}
			}
		} else if (diverged_lot) {

			n_rows = btr_estimate_n_rows_in_range_on_level(
				index, slot1, slot2, n_rows,
				&is_n_rows_exact);
		}
	}
}

/*******************************************************************//**
Record the number of non_null key values in a given index for
each n-column prefix of the index where n < dict_index_get_n_unique(index).
The estimates are eventually stored in the array:
index->stat_n_non_null_key_vals. */
static
void
btr_record_not_null_field_in_rec(
/*=============================*/
<<<<<<< HEAD
	rec_t*		rec,		/*!< in: physical record */
=======
>>>>>>> fb5f6ee8
	ulint		n_unique,	/*!< in: dict_index_get_n_unique(index),
					number of columns uniquely determine
					an index entry */
	const ulint*	offsets,	/*!< in: rec_get_offsets(rec, index),
					its size could be for all fields or
					that of "n_unique" */
	ib_int64_t*	n_not_null)	/*!< in/out: array to record number of
					not null rows for n-column prefix */
{
	ulint	i;

	ut_ad(rec_offs_n_fields(offsets) >= n_unique);

	if (n_not_null == NULL) {
		return;
	}

	for (i = 0; i < n_unique; i++) {
		ulint	rec_len;

		rec_get_nth_field_offs(offsets, i, &rec_len);

		if (rec_len != UNIV_SQL_NULL) {
			n_not_null[i]++;
		} else {
			/* Break if we hit the first NULL value */
			break;
		}
	}
}

/*******************************************************************//**
Estimates the number of different key values in a given index, for
each n-column prefix of the index where n <= dict_index_get_n_unique(index).
The estimates are stored in the array index->stat_n_diff_key_vals[] and
the number of pages that were sampled is saved in index->stat_n_sample_sizes[].
If innodb_stats_method is "nulls_ignored", we also record the number of
non-null values for each prefix and store the estimates in
array index->stat_n_non_null_key_vals. */
UNIV_INTERN
void
btr_estimate_number_of_different_key_vals(
/*======================================*/
	dict_index_t*	index)	/*!< in: index */
{
	btr_cur_t	cursor;
	page_t*		page;
	rec_t*		rec;
	ulint		n_cols;
	ulint		matched_fields;
	ulint		matched_bytes;
	ib_int64_t*	n_diff;
	ib_int64_t*	n_not_null;
	ibool		stats_null_not_equal;
	ullint		n_sample_pages; /* number of pages to sample */
	ulint		not_empty_flag	= 0;
	ulint		total_external_size = 0;
	ulint		i;
	ulint		j;
	ullint		add_on;
	mtr_t		mtr;
	mem_heap_t*	heap		= NULL;
	ulint*		offsets_rec	= NULL;
	ulint*		offsets_next_rec = NULL;

	n_cols = dict_index_get_n_unique(index);

	heap = mem_heap_create((sizeof *n_diff + sizeof *n_not_null)
			       * (n_cols + 1)
			       + dict_index_get_n_fields(index)
			       * (sizeof *offsets_rec
				  + sizeof *offsets_next_rec));

	n_diff = mem_heap_zalloc(heap, (n_cols + 1) * sizeof(ib_int64_t));

	n_not_null = NULL;

	/* Check srv_innodb_stats_method setting, and decide whether we
	need to record non-null value and also decide if NULL is
	considered equal (by setting stats_null_not_equal value) */
	switch (srv_innodb_stats_method) {
	case SRV_STATS_NULLS_IGNORED:
		n_not_null = mem_heap_zalloc(heap, (n_cols + 1)
					     * sizeof *n_not_null);
		/* fall through */

	case SRV_STATS_NULLS_UNEQUAL:
		/* for both SRV_STATS_NULLS_IGNORED and SRV_STATS_NULLS_UNEQUAL
		case, we will treat NULLs as unequal value */
		stats_null_not_equal = TRUE;
		break;

	case SRV_STATS_NULLS_EQUAL:
		stats_null_not_equal = FALSE;
		break;

	default:
		ut_error;
        }

	/* It makes no sense to test more pages than are contained
	in the index, thus we lower the number if it is too high */
	if (srv_stats_transient_sample_pages > index->stat_index_size) {
		if (index->stat_index_size > 0) {
			n_sample_pages = index->stat_index_size;
		} else {
			n_sample_pages = 1;
		}
	} else {
		n_sample_pages = srv_stats_transient_sample_pages;
	}

	/* We sample some pages in the index to get an estimate */

	for (i = 0; i < n_sample_pages; i++) {
		mtr_start(&mtr);

		btr_cur_open_at_rnd_pos(index, BTR_SEARCH_LEAF, &cursor, &mtr);

		/* Count the number of different key values for each prefix of
		the key on this index page. If the prefix does not determine
		the index record uniquely in the B-tree, then we subtract one
		because otherwise our algorithm would give a wrong estimate
		for an index where there is just one key value. */

		page = btr_cur_get_page(&cursor);

		rec = page_rec_get_next(page_get_infimum_rec(page));

		if (!page_rec_is_supremum(rec)) {
			not_empty_flag = 1;
			offsets_rec = rec_get_offsets(rec, index, offsets_rec,
						      ULINT_UNDEFINED, &heap);

			if (n_not_null) {
				btr_record_not_null_field_in_rec(
					n_cols, offsets_rec, n_not_null);
			}
		}

		while (!page_rec_is_supremum(rec)) {
			rec_t*	next_rec = page_rec_get_next(rec);
			if (page_rec_is_supremum(next_rec)) {
				total_external_size +=
					btr_rec_get_externally_stored_len(
						rec, offsets_rec);
				break;
			}

			matched_fields = 0;
			matched_bytes = 0;
			offsets_next_rec = rec_get_offsets(next_rec, index,
							   offsets_next_rec,
							   ULINT_UNDEFINED,
							   &heap);

			cmp_rec_rec_with_match(rec, next_rec,
					       offsets_rec, offsets_next_rec,
					       index, stats_null_not_equal,
					       &matched_fields,
					       &matched_bytes);

			for (j = matched_fields + 1; j <= n_cols; j++) {
				/* We add one if this index record has
				a different prefix from the previous */

				n_diff[j]++;
			}

			if (n_not_null) {
				btr_record_not_null_field_in_rec(
					n_cols, offsets_next_rec,
					n_not_null);
			}

			total_external_size
				+= btr_rec_get_externally_stored_len(
					rec, offsets_rec);

			rec = next_rec;
			/* Initialize offsets_rec for the next round
			and assign the old offsets_rec buffer to
			offsets_next_rec. */
			{
				ulint*	offsets_tmp = offsets_rec;
				offsets_rec = offsets_next_rec;
				offsets_next_rec = offsets_tmp;
			}
		}


		if (n_cols == dict_index_get_n_unique_in_tree(index)) {

			/* If there is more than one leaf page in the tree,
			we add one because we know that the first record
			on the page certainly had a different prefix than the
			last record on the previous index page in the
			alphabetical order. Before this fix, if there was
			just one big record on each clustered index page, the
			algorithm grossly underestimated the number of rows
			in the table. */

			if (btr_page_get_prev(page, &mtr) != FIL_NULL
			    || btr_page_get_next(page, &mtr) != FIL_NULL) {

				n_diff[n_cols]++;
			}
		}

		mtr_commit(&mtr);
	}

	/* If we saw k borders between different key values on
	n_sample_pages leaf pages, we can estimate how many
	there will be in index->stat_n_leaf_pages */

	/* We must take into account that our sample actually represents
	also the pages used for external storage of fields (those pages are
	included in index->stat_n_leaf_pages) */

	for (j = 0; j <= n_cols; j++) {
		index->stat_n_diff_key_vals[j]
			= BTR_TABLE_STATS_FROM_SAMPLE(
				n_diff[j], index, n_sample_pages,
				total_external_size, not_empty_flag); 

		/* If the tree is small, smaller than
		10 * n_sample_pages + total_external_size, then
		the above estimate is ok. For bigger trees it is common that we
		do not see any borders between key values in the few pages
		we pick. But still there may be n_sample_pages
		different key values, or even more. Let us try to approximate
		that: */

		add_on = index->stat_n_leaf_pages
			/ (10 * (n_sample_pages
				 + total_external_size));

		if (add_on > n_sample_pages) {
			add_on = n_sample_pages;
		}

		index->stat_n_diff_key_vals[j] += add_on;

		index->stat_n_sample_sizes[j] = n_sample_pages;

		/* Update the stat_n_non_null_key_vals[] with our
		sampled result. stat_n_non_null_key_vals[] is created
		and initialized to zero in dict_index_add_to_cache(),
		along with stat_n_diff_key_vals[] array */
		if (n_not_null != NULL && (j < n_cols)) {
			index->stat_n_non_null_key_vals[j] =
				 BTR_TABLE_STATS_FROM_SAMPLE(
					n_not_null[j], index, n_sample_pages,
					total_external_size, not_empty_flag);
		}
	}

	mem_heap_free(heap);
}

/*================== EXTERNAL STORAGE OF BIG FIELDS ===================*/

/***********************************************************//**
Gets the offset of the pointer to the externally stored part of a field.
@return	offset of the pointer to the externally stored part */
static
ulint
btr_rec_get_field_ref_offs(
/*=======================*/
	const ulint*	offsets,/*!< in: array returned by rec_get_offsets() */
	ulint		n)	/*!< in: index of the external field */
{
	ulint	field_ref_offs;
	ulint	local_len;

	ut_a(rec_offs_nth_extern(offsets, n));
	field_ref_offs = rec_get_nth_field_offs(offsets, n, &local_len);
	ut_a(local_len != UNIV_SQL_NULL);
	ut_a(local_len >= BTR_EXTERN_FIELD_REF_SIZE);

	return(field_ref_offs + local_len - BTR_EXTERN_FIELD_REF_SIZE);
}

/** Gets a pointer to the externally stored part of a field.
@param rec	record
@param offsets	rec_get_offsets(rec)
@param n	index of the externally stored field
@return pointer to the externally stored part */
#define btr_rec_get_field_ref(rec, offsets, n)			\
	((rec) + btr_rec_get_field_ref_offs(offsets, n))

/***********************************************************//**
Gets the externally stored size of a record, in units of a database page.
@return	externally stored part, in units of a database page */
static
ulint
btr_rec_get_externally_stored_len(
/*==============================*/
	const rec_t*	rec,	/*!< in: record */
	const ulint*	offsets)/*!< in: array returned by rec_get_offsets() */
{
	ulint	n_fields;
	ulint	total_extern_len = 0;
	ulint	i;

	ut_ad(!rec_offs_comp(offsets) || !rec_get_node_ptr_flag(rec));

	if (!rec_offs_any_extern(offsets)) {
		return(0);
	}

	n_fields = rec_offs_n_fields(offsets);

	for (i = 0; i < n_fields; i++) {
		if (rec_offs_nth_extern(offsets, i)) {

			ulint	extern_len = mach_read_from_4(
				btr_rec_get_field_ref(rec, offsets, i)
				+ BTR_EXTERN_LEN + 4);

			total_extern_len += ut_calc_align(extern_len,
							  UNIV_PAGE_SIZE);
		}
	}

	return(total_extern_len / UNIV_PAGE_SIZE);
}

/*******************************************************************//**
Sets the ownership bit of an externally stored field in a record. */
static
void
btr_cur_set_ownership_of_extern_field(
/*==================================*/
	page_zip_des_t*	page_zip,/*!< in/out: compressed page whose uncompressed
				part will be updated, or NULL */
	rec_t*		rec,	/*!< in/out: clustered index record */
	dict_index_t*	index,	/*!< in: index of the page */
	const ulint*	offsets,/*!< in: array returned by rec_get_offsets() */
	ulint		i,	/*!< in: field number */
	ibool		val,	/*!< in: value to set */
	mtr_t*		mtr)	/*!< in: mtr, or NULL if not logged */
{
	byte*	data;
	ulint	local_len;
	ulint	byte_val;

	data = rec_get_nth_field(rec, offsets, i, &local_len);
	ut_ad(rec_offs_nth_extern(offsets, i));
	ut_a(local_len >= BTR_EXTERN_FIELD_REF_SIZE);

	local_len -= BTR_EXTERN_FIELD_REF_SIZE;

	byte_val = mach_read_from_1(data + local_len + BTR_EXTERN_LEN);

	if (val) {
		byte_val = byte_val & (~BTR_EXTERN_OWNER_FLAG);
	} else {
#if defined UNIV_DEBUG || defined UNIV_BLOB_LIGHT_DEBUG
		ut_a(!(byte_val & BTR_EXTERN_OWNER_FLAG));
#endif /* UNIV_DEBUG || UNIV_BLOB_LIGHT_DEBUG */
		byte_val = byte_val | BTR_EXTERN_OWNER_FLAG;
	}

	if (UNIV_LIKELY_NULL(page_zip)) {
		mach_write_to_1(data + local_len + BTR_EXTERN_LEN, byte_val);
		page_zip_write_blob_ptr(page_zip, rec, index, offsets, i, mtr);
	} else if (UNIV_LIKELY(mtr != NULL)) {

		mlog_write_ulint(data + local_len + BTR_EXTERN_LEN, byte_val,
				 MLOG_1BYTE, mtr);
	} else {
		mach_write_to_1(data + local_len + BTR_EXTERN_LEN, byte_val);
	}

	btr_blob_dbg_owner(rec, index, offsets, i, val);
}

/*******************************************************************//**
Marks non-updated off-page fields as disowned by this record. The ownership
must be transferred to the updated record which is inserted elsewhere in the
index tree. In purge only the owner of externally stored field is allowed
to free the field. */
UNIV_INTERN
void
btr_cur_disown_inherited_fields(
/*============================*/
	page_zip_des_t*	page_zip,/*!< in/out: compressed page whose uncompressed
				part will be updated, or NULL */
	rec_t*		rec,	/*!< in/out: record in a clustered index */
	dict_index_t*	index,	/*!< in: index of the page */
	const ulint*	offsets,/*!< in: array returned by rec_get_offsets() */
	const upd_t*	update,	/*!< in: update vector */
	mtr_t*		mtr)	/*!< in/out: mini-transaction */
{
	ulint	i;

	ut_ad(rec_offs_validate(rec, index, offsets));
	ut_ad(!rec_offs_comp(offsets) || !rec_get_node_ptr_flag(rec));
	ut_ad(rec_offs_any_extern(offsets));
	ut_ad(mtr);

	for (i = 0; i < rec_offs_n_fields(offsets); i++) {
		if (rec_offs_nth_extern(offsets, i)
		    && !upd_get_field_by_field_no(update, i)) {
			btr_cur_set_ownership_of_extern_field(
				page_zip, rec, index, offsets, i, FALSE, mtr);
		}
	}
}

/*******************************************************************//**
Marks all extern fields in a record as owned by the record. This function
should be called if the delete mark of a record is removed: a not delete
marked record always owns all its extern fields. */
static
void
btr_cur_unmark_extern_fields(
/*=========================*/
	page_zip_des_t*	page_zip,/*!< in/out: compressed page whose uncompressed
				part will be updated, or NULL */
	rec_t*		rec,	/*!< in/out: record in a clustered index */
	dict_index_t*	index,	/*!< in: index of the page */
	const ulint*	offsets,/*!< in: array returned by rec_get_offsets() */
	mtr_t*		mtr)	/*!< in: mtr, or NULL if not logged */
{
	ulint	n;
	ulint	i;

	ut_ad(!rec_offs_comp(offsets) || !rec_get_node_ptr_flag(rec));
	n = rec_offs_n_fields(offsets);

	if (!rec_offs_any_extern(offsets)) {

		return;
	}

	for (i = 0; i < n; i++) {
		if (rec_offs_nth_extern(offsets, i)) {

			btr_cur_set_ownership_of_extern_field(
				page_zip, rec, index, offsets, i, TRUE, mtr);
		}
	}
}

/*******************************************************************//**
Flags the data tuple fields that are marked as extern storage in the
update vector.  We use this function to remember which fields we must
mark as extern storage in a record inserted for an update.
@return	number of flagged external columns */
UNIV_INTERN
ulint
btr_push_update_extern_fields(
/*==========================*/
	dtuple_t*	tuple,	/*!< in/out: data tuple */
	const upd_t*	update,	/*!< in: update vector */
	mem_heap_t*	heap)	/*!< in: memory heap */
{
	ulint			n_pushed	= 0;
	ulint			n;
	const upd_field_t*	uf;
<<<<<<< HEAD

	ut_ad(tuple);
	ut_ad(update);

	uf = update->fields;
	n = upd_get_n_fields(update);

=======

	ut_ad(tuple);
	ut_ad(update);

	uf = update->fields;
	n = upd_get_n_fields(update);

>>>>>>> fb5f6ee8
	for (; n--; uf++) {
		if (dfield_is_ext(&uf->new_val)) {
			dfield_t*	field
				= dtuple_get_nth_field(tuple, uf->field_no);

			if (!dfield_is_ext(field)) {
				dfield_set_ext(field);
				n_pushed++;
			}

			switch (uf->orig_len) {
				byte*	data;
				ulint	len;
				byte*	buf;
			case 0:
				break;
			case BTR_EXTERN_FIELD_REF_SIZE:
				/* Restore the original locally stored
				part of the column.  In the undo log,
				InnoDB writes a longer prefix of externally
				stored columns, so that column prefixes
				in secondary indexes can be reconstructed. */
				dfield_set_data(field, (byte*) dfield_get_data(field)
						+ dfield_get_len(field)
						- BTR_EXTERN_FIELD_REF_SIZE,
						BTR_EXTERN_FIELD_REF_SIZE);
				dfield_set_ext(field);
				break;
			default:
				/* Reconstruct the original locally
				stored part of the column.  The data
				will have to be copied. */
				ut_a(uf->orig_len > BTR_EXTERN_FIELD_REF_SIZE);

				data = dfield_get_data(field);
				len = dfield_get_len(field);

				buf = mem_heap_alloc(heap, uf->orig_len);
				/* Copy the locally stored prefix. */
				memcpy(buf, data,
				       uf->orig_len
				       - BTR_EXTERN_FIELD_REF_SIZE);
				/* Copy the BLOB pointer. */
				memcpy(buf + uf->orig_len
				       - BTR_EXTERN_FIELD_REF_SIZE,
				       data + len - BTR_EXTERN_FIELD_REF_SIZE,
				       BTR_EXTERN_FIELD_REF_SIZE);

				dfield_set_data(field, buf, uf->orig_len);
				dfield_set_ext(field);
			}
		}
	}

	return(n_pushed);
}

/*******************************************************************//**
Returns the length of a BLOB part stored on the header page.
@return	part length */
static
ulint
btr_blob_get_part_len(
/*==================*/
	const byte*	blob_header)	/*!< in: blob header */
{
	return(mach_read_from_4(blob_header + BTR_BLOB_HDR_PART_LEN));
}

/*******************************************************************//**
Returns the page number where the next BLOB part is stored.
@return	page number or FIL_NULL if no more pages */
static
ulint
btr_blob_get_next_page_no(
/*======================*/
	const byte*	blob_header)	/*!< in: blob header */
{
	return(mach_read_from_4(blob_header + BTR_BLOB_HDR_NEXT_PAGE_NO));
}

/*******************************************************************//**
Deallocate a buffer block that was reserved for a BLOB part. */
static
void
btr_blob_free(
/*==========*/
	buf_block_t*	block,	/*!< in: buffer block */
	ibool		all,	/*!< in: TRUE=remove also the compressed page
				if there is one */
	mtr_t*		mtr)	/*!< in: mini-transaction to commit */
{
	buf_pool_t*	buf_pool = buf_pool_from_block(block);
	ulint		space	= buf_block_get_space(block);
	ulint		page_no	= buf_block_get_page_no(block);

	ut_ad(mtr_memo_contains(mtr, block, MTR_MEMO_PAGE_X_FIX));

	mtr_commit(mtr);

	buf_pool_mutex_enter(buf_pool);
<<<<<<< HEAD

	/* Only free the block if it is still allocated to
	the same file page. */

	if (buf_block_get_state(block)
	    == BUF_BLOCK_FILE_PAGE
	    && buf_block_get_space(block) == space
	    && buf_block_get_page_no(block) == page_no) {

		if (buf_LRU_free_block(&block->page, all) != BUF_LRU_FREED
		    && all && block->page.zip.data) {
			/* Attempt to deallocate the uncompressed page
			if the whole block cannot be deallocted. */

=======

	/* Only free the block if it is still allocated to
	the same file page. */

	if (buf_block_get_state(block)
	    == BUF_BLOCK_FILE_PAGE
	    && buf_block_get_space(block) == space
	    && buf_block_get_page_no(block) == page_no) {

		if (!buf_LRU_free_block(&block->page, all)
		    && all && block->page.zip.data) {
			/* Attempt to deallocate the uncompressed page
			if the whole block cannot be deallocted. */

>>>>>>> fb5f6ee8
			buf_LRU_free_block(&block->page, FALSE);
		}
	}

	buf_pool_mutex_exit(buf_pool);
}

/*******************************************************************//**
Stores the fields in big_rec_vec to the tablespace and puts pointers to
them in rec.  The extern flags in rec will have to be set beforehand.
The fields are stored on pages allocated from leaf node
file segment of the index tree.
@return	DB_SUCCESS or DB_OUT_OF_FILE_SPACE */
UNIV_INTERN
ulint
btr_store_big_rec_extern_fields_func(
/*=================================*/
	dict_index_t*	index,		/*!< in: index of rec; the index tree
					MUST be X-latched */
	buf_block_t*	rec_block,	/*!< in/out: block containing rec */
	rec_t*		rec,		/*!< in/out: record */
	const ulint*	offsets,	/*!< in: rec_get_offsets(rec, index);
					the "external storage" flags in offsets
					will not correspond to rec when
					this function returns */
<<<<<<< HEAD
#ifdef UNIV_DEBUG
	mtr_t*		local_mtr,	/*!< in: mtr containing the
					latch to rec and to the tree */
#endif /* UNIV_DEBUG */
#if defined UNIV_DEBUG || defined UNIV_BLOB_LIGHT_DEBUG
	ibool		update_in_place,/*! in: TRUE if the record is updated
					in place (not delete+insert) */
#endif /* UNIV_DEBUG || UNIV_BLOB_LIGHT_DEBUG */
	const big_rec_t*big_rec_vec)	/*!< in: vector containing fields
					to be stored externally */

=======
	const big_rec_t*big_rec_vec,	/*!< in: vector containing fields
					to be stored externally */

#ifdef UNIV_DEBUG
	mtr_t*		local_mtr,	/*!< in: mtr containing the
					latch to rec and to the tree */
#endif /* UNIV_DEBUG */
#if defined UNIV_DEBUG || defined UNIV_BLOB_LIGHT_DEBUG
	ibool		update_in_place,/*! in: TRUE if the record is updated
					in place (not delete+insert) */
#endif /* UNIV_DEBUG || UNIV_BLOB_LIGHT_DEBUG */
	mtr_t*		alloc_mtr)	/*!< in/out: in an insert, NULL;
					in an update, local_mtr for
					allocating BLOB pages and
					updating BLOB pointers; alloc_mtr
					must not have freed any leaf pages */
>>>>>>> fb5f6ee8
{
	ulint	rec_page_no;
	byte*	field_ref;
	ulint	extern_len;
	ulint	store_len;
	ulint	page_no;
	ulint	space_id;
	ulint	zip_size;
	ulint	prev_page_no;
	ulint	hint_page_no;
	ulint	i;
	mtr_t	mtr;
	mem_heap_t* heap = NULL;
	page_zip_des_t*	page_zip;
	z_stream c_stream;

	ut_ad(rec_offs_validate(rec, index, offsets));
	ut_ad(rec_offs_any_extern(offsets));
<<<<<<< HEAD
=======
	ut_ad(local_mtr);
	ut_ad(!alloc_mtr || alloc_mtr == local_mtr);
	ut_ad(!update_in_place || alloc_mtr);
>>>>>>> fb5f6ee8
	ut_ad(mtr_memo_contains(local_mtr, dict_index_get_lock(index),
				MTR_MEMO_X_LOCK));
	ut_ad(mtr_memo_contains(local_mtr, rec_block, MTR_MEMO_PAGE_X_FIX));
	ut_ad(buf_block_get_frame(rec_block) == page_align(rec));
	ut_a(dict_index_is_clust(index));

	page_zip = buf_block_get_page_zip(rec_block);
	ut_a(dict_table_zip_size(index->table)
	     == buf_block_get_zip_size(rec_block));

	space_id = buf_block_get_space(rec_block);
	zip_size = buf_block_get_zip_size(rec_block);
	rec_page_no = buf_block_get_page_no(rec_block);
	ut_a(fil_page_get_type(page_align(rec)) == FIL_PAGE_INDEX);

<<<<<<< HEAD
=======
	if (alloc_mtr) {
		/* Because alloc_mtr will be committed after
		mtr, it is possible that the tablespace has been
		extended when the B-tree record was updated or
		inserted, or it will be extended while allocating
		pages for big_rec.

		TODO: In mtr (not alloc_mtr), write a redo log record
		about extending the tablespace to its current size,
		and remember the current size. Whenever the tablespace
		grows as pages are allocated, write further redo log
		records to mtr. (Currently tablespace extension is not
		covered by the redo log. If it were, the record would
		only be written to alloc_mtr, which is committed after
		mtr.) */
	} else {
		alloc_mtr = &mtr;
	}

>>>>>>> fb5f6ee8
	if (UNIV_LIKELY_NULL(page_zip)) {
		int	err;

		/* Zlib deflate needs 128 kilobytes for the default
		window size, plus 512 << memLevel, plus a few
		kilobytes for small objects.  We use reduced memLevel
		to limit the memory consumption, and preallocate the
		heap, hoping to avoid memory fragmentation. */
		heap = mem_heap_create(250000);
		page_zip_set_alloc(&c_stream, heap);

		err = deflateInit2(&c_stream, Z_DEFAULT_COMPRESSION,
				   Z_DEFLATED, 15, 7, Z_DEFAULT_STRATEGY);
		ut_a(err == Z_OK);
	}

#if defined UNIV_DEBUG || defined UNIV_BLOB_LIGHT_DEBUG
	/* All pointers to externally stored columns in the record
	must either be zero or they must be pointers to inherited
	columns, owned by this record or an earlier record version. */
	for (i = 0; i < rec_offs_n_fields(offsets); i++) {
		if (!rec_offs_nth_extern(offsets, i)) {
			continue;
		}
		field_ref = btr_rec_get_field_ref(rec, offsets, i);

		ut_a(!(field_ref[BTR_EXTERN_LEN] & BTR_EXTERN_OWNER_FLAG));
		/* Either this must be an update in place,
		or the BLOB must be inherited, or the BLOB pointer
		must be zero (will be written in this function). */
		ut_a(update_in_place
		     || (field_ref[BTR_EXTERN_LEN] & BTR_EXTERN_INHERITED_FLAG)
		     || !memcmp(field_ref, field_ref_zero,
				BTR_EXTERN_FIELD_REF_SIZE));
	}
#endif /* UNIV_DEBUG || UNIV_BLOB_LIGHT_DEBUG */
	/* We have to create a file segment to the tablespace
	for each field and put the pointer to the field in rec */

	for (i = 0; i < big_rec_vec->n_fields; i++) {
		field_ref = btr_rec_get_field_ref(
			rec, offsets, big_rec_vec->fields[i].field_no);
#if defined UNIV_DEBUG || defined UNIV_BLOB_LIGHT_DEBUG
		/* A zero BLOB pointer should have been initially inserted. */
		ut_a(!memcmp(field_ref, field_ref_zero,
			     BTR_EXTERN_FIELD_REF_SIZE));
#endif /* UNIV_DEBUG || UNIV_BLOB_LIGHT_DEBUG */
		extern_len = big_rec_vec->fields[i].len;
		UNIV_MEM_ASSERT_RW(big_rec_vec->fields[i].data,
				   extern_len);

		ut_a(extern_len > 0);

		prev_page_no = FIL_NULL;

		if (UNIV_LIKELY_NULL(page_zip)) {
			int	err = deflateReset(&c_stream);
			ut_a(err == Z_OK);

			c_stream.next_in = (void*) big_rec_vec->fields[i].data;
			c_stream.avail_in = extern_len;
		}

		for (;;) {
			buf_block_t*	block;
			page_t*		page;

			mtr_start(&mtr);

			if (prev_page_no == FIL_NULL) {
				hint_page_no = 1 + rec_page_no;
			} else {
				hint_page_no = prev_page_no + 1;
			}

			block = btr_page_alloc(index, hint_page_no,
<<<<<<< HEAD
					       FSP_NO_DIR, 0, &mtr);
=======
					       FSP_NO_DIR, 0, alloc_mtr, &mtr);
>>>>>>> fb5f6ee8
			if (UNIV_UNLIKELY(block == NULL)) {

				mtr_commit(&mtr);

				if (UNIV_LIKELY_NULL(page_zip)) {
					deflateEnd(&c_stream);
					mem_heap_free(heap);
				}

				return(DB_OUT_OF_FILE_SPACE);
			}

			page_no = buf_block_get_page_no(block);
			page = buf_block_get_frame(block);

			if (prev_page_no != FIL_NULL) {
				buf_block_t*	prev_block;
				page_t*		prev_page;

				prev_block = buf_page_get(space_id, zip_size,
							  prev_page_no,
							  RW_X_LATCH, &mtr);
				buf_block_dbg_add_level(prev_block,
							SYNC_EXTERN_STORAGE);
				prev_page = buf_block_get_frame(prev_block);

				if (UNIV_LIKELY_NULL(page_zip)) {
					mlog_write_ulint(
						prev_page + FIL_PAGE_NEXT,
						page_no, MLOG_4BYTES, &mtr);
					memcpy(buf_block_get_page_zip(
						       prev_block)
					       ->data + FIL_PAGE_NEXT,
					       prev_page + FIL_PAGE_NEXT, 4);
				} else {
					mlog_write_ulint(
						prev_page + FIL_PAGE_DATA
						+ BTR_BLOB_HDR_NEXT_PAGE_NO,
						page_no, MLOG_4BYTES, &mtr);
				}
<<<<<<< HEAD

			}

			if (UNIV_LIKELY_NULL(page_zip)) {
				int		err;
				page_zip_des_t*	blob_page_zip;

				/* Write FIL_PAGE_TYPE to the redo log
				separately, before logging any other
				changes to the page, so that the debug
				assertions in
				recv_parse_or_apply_log_rec_body() can
				be made simpler.  Before InnoDB Plugin
				1.0.4, the initialization of
				FIL_PAGE_TYPE was logged as part of
				the mlog_log_string() below. */

				mlog_write_ulint(page + FIL_PAGE_TYPE,
						 prev_page_no == FIL_NULL
						 ? FIL_PAGE_TYPE_ZBLOB
						 : FIL_PAGE_TYPE_ZBLOB2,
						 MLOG_2BYTES, &mtr);

				c_stream.next_out = page
					+ FIL_PAGE_DATA;
				c_stream.avail_out
					= page_zip_get_size(page_zip)
					- FIL_PAGE_DATA;

				err = deflate(&c_stream, Z_FINISH);
				ut_a(err == Z_OK || err == Z_STREAM_END);
				ut_a(err == Z_STREAM_END
				     || c_stream.avail_out == 0);

				/* Write the "next BLOB page" pointer */
				mlog_write_ulint(page + FIL_PAGE_NEXT,
						 FIL_NULL, MLOG_4BYTES, &mtr);
				/* Initialize the unused "prev page" pointer */
				mlog_write_ulint(page + FIL_PAGE_PREV,
						 FIL_NULL, MLOG_4BYTES, &mtr);
				/* Write a back pointer to the record
				into the otherwise unused area.  This
				information could be useful in
				debugging.  Later, we might want to
				implement the possibility to relocate
				BLOB pages.  Then, we would need to be
				able to adjust the BLOB pointer in the
				record.  We do not store the heap
				number of the record, because it can
				change in page_zip_reorganize() or
				btr_page_reorganize().  However, also
				the page number of the record may
				change when B-tree nodes are split or
				merged. */
				mlog_write_ulint(page
						 + FIL_PAGE_FILE_FLUSH_LSN,
						 space_id,
						 MLOG_4BYTES, &mtr);
				mlog_write_ulint(page
						 + FIL_PAGE_FILE_FLUSH_LSN + 4,
						 rec_page_no,
						 MLOG_4BYTES, &mtr);

				/* Zero out the unused part of the page. */
				memset(page + page_zip_get_size(page_zip)
				       - c_stream.avail_out,
				       0, c_stream.avail_out);
				mlog_log_string(page + FIL_PAGE_FILE_FLUSH_LSN,
						page_zip_get_size(page_zip)
						- FIL_PAGE_FILE_FLUSH_LSN,
						&mtr);
				/* Copy the page to compressed storage,
				because it will be flushed to disk
				from there. */
				blob_page_zip = buf_block_get_page_zip(block);
				ut_ad(blob_page_zip);
				ut_ad(page_zip_get_size(blob_page_zip)
				      == page_zip_get_size(page_zip));
				memcpy(blob_page_zip->data, page,
				       page_zip_get_size(page_zip));

				if (err == Z_OK && prev_page_no != FIL_NULL) {

					goto next_zip_page;
				}

				rec_block = buf_page_get(space_id, zip_size,
							 rec_page_no,
							 RW_X_LATCH, &mtr);
				buf_block_dbg_add_level(rec_block,
							SYNC_NO_ORDER_CHECK);

				if (err == Z_STREAM_END) {
					mach_write_to_4(field_ref
							+ BTR_EXTERN_LEN, 0);
					mach_write_to_4(field_ref
							+ BTR_EXTERN_LEN + 4,
							c_stream.total_in);
				} else {
					memset(field_ref + BTR_EXTERN_LEN,
					       0, 8);
				}

				if (prev_page_no == FIL_NULL) {
					btr_blob_dbg_add_blob(
						rec, big_rec_vec->fields[i]
						.field_no, page_no, index,
						"store");

					mach_write_to_4(field_ref
							+ BTR_EXTERN_SPACE_ID,
							space_id);

					mach_write_to_4(field_ref
							+ BTR_EXTERN_PAGE_NO,
							page_no);

					mach_write_to_4(field_ref
							+ BTR_EXTERN_OFFSET,
							FIL_PAGE_NEXT);
				}

				page_zip_write_blob_ptr(
					page_zip, rec, index, offsets,
					big_rec_vec->fields[i].field_no, &mtr);

next_zip_page:
				prev_page_no = page_no;

				/* Commit mtr and release the
				uncompressed page frame to save memory. */
				btr_blob_free(block, FALSE, &mtr);

				if (err == Z_STREAM_END) {
					break;
				}
			} else {
				mlog_write_ulint(page + FIL_PAGE_TYPE,
						 FIL_PAGE_TYPE_BLOB,
						 MLOG_2BYTES, &mtr);

				if (extern_len > (UNIV_PAGE_SIZE
						  - FIL_PAGE_DATA
						  - BTR_BLOB_HDR_SIZE
						  - FIL_PAGE_DATA_END)) {
					store_len = UNIV_PAGE_SIZE
						- FIL_PAGE_DATA
						- BTR_BLOB_HDR_SIZE
						- FIL_PAGE_DATA_END;
				} else {
					store_len = extern_len;
				}

				mlog_write_string(page + FIL_PAGE_DATA
						  + BTR_BLOB_HDR_SIZE,
						  (const byte*)
						  big_rec_vec->fields[i].data
						  + big_rec_vec->fields[i].len
						  - extern_len,
						  store_len, &mtr);
				mlog_write_ulint(page + FIL_PAGE_DATA
						 + BTR_BLOB_HDR_PART_LEN,
						 store_len, MLOG_4BYTES, &mtr);
				mlog_write_ulint(page + FIL_PAGE_DATA
						 + BTR_BLOB_HDR_NEXT_PAGE_NO,
						 FIL_NULL, MLOG_4BYTES, &mtr);

				extern_len -= store_len;

				rec_block = buf_page_get(space_id, zip_size,
							 rec_page_no,
							 RW_X_LATCH, &mtr);
				buf_block_dbg_add_level(rec_block,
							SYNC_NO_ORDER_CHECK);

				mlog_write_ulint(field_ref + BTR_EXTERN_LEN, 0,
						 MLOG_4BYTES, &mtr);
				mlog_write_ulint(field_ref
						 + BTR_EXTERN_LEN + 4,
						 big_rec_vec->fields[i].len
						 - extern_len,
						 MLOG_4BYTES, &mtr);

				if (prev_page_no == FIL_NULL) {
					btr_blob_dbg_add_blob(
						rec, big_rec_vec->fields[i]
						.field_no, page_no, index,
						"store");

					mlog_write_ulint(field_ref
							 + BTR_EXTERN_SPACE_ID,
							 space_id,
							 MLOG_4BYTES, &mtr);

					mlog_write_ulint(field_ref
							 + BTR_EXTERN_PAGE_NO,
							 page_no,
							 MLOG_4BYTES, &mtr);

					mlog_write_ulint(field_ref
							 + BTR_EXTERN_OFFSET,
							 FIL_PAGE_DATA,
							 MLOG_4BYTES, &mtr);
				}

				prev_page_no = page_no;

				mtr_commit(&mtr);

=======

			}

			if (UNIV_LIKELY_NULL(page_zip)) {
				int		err;
				page_zip_des_t*	blob_page_zip;

				/* Write FIL_PAGE_TYPE to the redo log
				separately, before logging any other
				changes to the page, so that the debug
				assertions in
				recv_parse_or_apply_log_rec_body() can
				be made simpler.  Before InnoDB Plugin
				1.0.4, the initialization of
				FIL_PAGE_TYPE was logged as part of
				the mlog_log_string() below. */

				mlog_write_ulint(page + FIL_PAGE_TYPE,
						 prev_page_no == FIL_NULL
						 ? FIL_PAGE_TYPE_ZBLOB
						 : FIL_PAGE_TYPE_ZBLOB2,
						 MLOG_2BYTES, &mtr);

				c_stream.next_out = page
					+ FIL_PAGE_DATA;
				c_stream.avail_out
					= page_zip_get_size(page_zip)
					- FIL_PAGE_DATA;

				err = deflate(&c_stream, Z_FINISH);
				ut_a(err == Z_OK || err == Z_STREAM_END);
				ut_a(err == Z_STREAM_END
				     || c_stream.avail_out == 0);

				/* Write the "next BLOB page" pointer */
				mlog_write_ulint(page + FIL_PAGE_NEXT,
						 FIL_NULL, MLOG_4BYTES, &mtr);
				/* Initialize the unused "prev page" pointer */
				mlog_write_ulint(page + FIL_PAGE_PREV,
						 FIL_NULL, MLOG_4BYTES, &mtr);
				/* Write a back pointer to the record
				into the otherwise unused area.  This
				information could be useful in
				debugging.  Later, we might want to
				implement the possibility to relocate
				BLOB pages.  Then, we would need to be
				able to adjust the BLOB pointer in the
				record.  We do not store the heap
				number of the record, because it can
				change in page_zip_reorganize() or
				btr_page_reorganize().  However, also
				the page number of the record may
				change when B-tree nodes are split or
				merged. */
				mlog_write_ulint(page
						 + FIL_PAGE_FILE_FLUSH_LSN,
						 space_id,
						 MLOG_4BYTES, &mtr);
				mlog_write_ulint(page
						 + FIL_PAGE_FILE_FLUSH_LSN + 4,
						 rec_page_no,
						 MLOG_4BYTES, &mtr);

				/* Zero out the unused part of the page. */
				memset(page + page_zip_get_size(page_zip)
				       - c_stream.avail_out,
				       0, c_stream.avail_out);
				mlog_log_string(page + FIL_PAGE_FILE_FLUSH_LSN,
						page_zip_get_size(page_zip)
						- FIL_PAGE_FILE_FLUSH_LSN,
						&mtr);
				/* Copy the page to compressed storage,
				because it will be flushed to disk
				from there. */
				blob_page_zip = buf_block_get_page_zip(block);
				ut_ad(blob_page_zip);
				ut_ad(page_zip_get_size(blob_page_zip)
				      == page_zip_get_size(page_zip));
				memcpy(blob_page_zip->data, page,
				       page_zip_get_size(page_zip));

				if (err == Z_OK && prev_page_no != FIL_NULL) {

					goto next_zip_page;
				}

				if (alloc_mtr == &mtr) {
					rec_block = buf_page_get(
						space_id, zip_size,
						rec_page_no,
						RW_X_LATCH, &mtr);
					buf_block_dbg_add_level(
						rec_block,
						SYNC_NO_ORDER_CHECK);
				}

				if (err == Z_STREAM_END) {
					mach_write_to_4(field_ref
							+ BTR_EXTERN_LEN, 0);
					mach_write_to_4(field_ref
							+ BTR_EXTERN_LEN + 4,
							c_stream.total_in);
				} else {
					memset(field_ref + BTR_EXTERN_LEN,
					       0, 8);
				}

				if (prev_page_no == FIL_NULL) {
					btr_blob_dbg_add_blob(
						rec, big_rec_vec->fields[i]
						.field_no, page_no, index,
						"store");

					mach_write_to_4(field_ref
							+ BTR_EXTERN_SPACE_ID,
							space_id);

					mach_write_to_4(field_ref
							+ BTR_EXTERN_PAGE_NO,
							page_no);

					mach_write_to_4(field_ref
							+ BTR_EXTERN_OFFSET,
							FIL_PAGE_NEXT);
				}

				page_zip_write_blob_ptr(
					page_zip, rec, index, offsets,
					big_rec_vec->fields[i].field_no,
					alloc_mtr);

next_zip_page:
				prev_page_no = page_no;

				/* Commit mtr and release the
				uncompressed page frame to save memory. */
				btr_blob_free(block, FALSE, &mtr);

				if (err == Z_STREAM_END) {
					break;
				}
			} else {
				mlog_write_ulint(page + FIL_PAGE_TYPE,
						 FIL_PAGE_TYPE_BLOB,
						 MLOG_2BYTES, &mtr);

				if (extern_len > (UNIV_PAGE_SIZE
						  - FIL_PAGE_DATA
						  - BTR_BLOB_HDR_SIZE
						  - FIL_PAGE_DATA_END)) {
					store_len = UNIV_PAGE_SIZE
						- FIL_PAGE_DATA
						- BTR_BLOB_HDR_SIZE
						- FIL_PAGE_DATA_END;
				} else {
					store_len = extern_len;
				}

				mlog_write_string(page + FIL_PAGE_DATA
						  + BTR_BLOB_HDR_SIZE,
						  (const byte*)
						  big_rec_vec->fields[i].data
						  + big_rec_vec->fields[i].len
						  - extern_len,
						  store_len, &mtr);
				mlog_write_ulint(page + FIL_PAGE_DATA
						 + BTR_BLOB_HDR_PART_LEN,
						 store_len, MLOG_4BYTES, &mtr);
				mlog_write_ulint(page + FIL_PAGE_DATA
						 + BTR_BLOB_HDR_NEXT_PAGE_NO,
						 FIL_NULL, MLOG_4BYTES, &mtr);

				extern_len -= store_len;

				if (alloc_mtr == &mtr) {
					rec_block = buf_page_get(
						space_id, zip_size,
						rec_page_no,
						RW_X_LATCH, &mtr);
					buf_block_dbg_add_level(
						rec_block,
						SYNC_NO_ORDER_CHECK);
				}

				mlog_write_ulint(field_ref + BTR_EXTERN_LEN, 0,
						 MLOG_4BYTES, alloc_mtr);
				mlog_write_ulint(field_ref
						 + BTR_EXTERN_LEN + 4,
						 big_rec_vec->fields[i].len
						 - extern_len,
						 MLOG_4BYTES, alloc_mtr);

				if (prev_page_no == FIL_NULL) {
					btr_blob_dbg_add_blob(
						rec, big_rec_vec->fields[i]
						.field_no, page_no, index,
						"store");

					mlog_write_ulint(field_ref
							 + BTR_EXTERN_SPACE_ID,
							 space_id, MLOG_4BYTES,
							 alloc_mtr);

					mlog_write_ulint(field_ref
							 + BTR_EXTERN_PAGE_NO,
							 page_no, MLOG_4BYTES,
							 alloc_mtr);

					mlog_write_ulint(field_ref
							 + BTR_EXTERN_OFFSET,
							 FIL_PAGE_DATA,
							 MLOG_4BYTES,
							 alloc_mtr);
				}

				prev_page_no = page_no;

				mtr_commit(&mtr);

>>>>>>> fb5f6ee8
				if (extern_len == 0) {
					break;
				}
			}
		}
	}

	if (UNIV_LIKELY_NULL(page_zip)) {
		deflateEnd(&c_stream);
		mem_heap_free(heap);
	}

#if defined UNIV_DEBUG || defined UNIV_BLOB_LIGHT_DEBUG
	/* All pointers to externally stored columns in the record
	must be valid. */
	for (i = 0; i < rec_offs_n_fields(offsets); i++) {
		if (!rec_offs_nth_extern(offsets, i)) {
			continue;
		}

		field_ref = btr_rec_get_field_ref(rec, offsets, i);

		/* The pointer must not be zero. */
		ut_a(0 != memcmp(field_ref, field_ref_zero,
				 BTR_EXTERN_FIELD_REF_SIZE));
		/* The column must not be disowned by this record. */
		ut_a(!(field_ref[BTR_EXTERN_LEN] & BTR_EXTERN_OWNER_FLAG));
	}
#endif /* UNIV_DEBUG || UNIV_BLOB_LIGHT_DEBUG */
	return(DB_SUCCESS);
}

/*******************************************************************//**
Check the FIL_PAGE_TYPE on an uncompressed BLOB page. */
static
void
btr_check_blob_fil_page_type(
/*=========================*/
	ulint		space_id,	/*!< in: space id */
	ulint		page_no,	/*!< in: page number */
	const page_t*	page,		/*!< in: page */
	ibool		read)		/*!< in: TRUE=read, FALSE=purge */
{
	ulint	type = fil_page_get_type(page);

	ut_a(space_id == page_get_space_id(page));
	ut_a(page_no == page_get_page_no(page));

	if (UNIV_UNLIKELY(type != FIL_PAGE_TYPE_BLOB)) {
		ulint	flags = fil_space_get_flags(space_id);

#ifndef UNIV_DEBUG /* Improve debug test coverage */
		if (UNIV_LIKELY((flags & DICT_TF_FORMAT_MASK)
				== (UNIV_FORMAT_A << DICT_TF_FORMAT_SHIFT))) {
			/* Old versions of InnoDB did not initialize
			FIL_PAGE_TYPE on BLOB pages.  Do not print
			anything about the type mismatch when reading
			a BLOB page that is in Antelope format.*/
			return;
		}
#endif /* !UNIV_DEBUG */

		ut_print_timestamp(stderr);
		fprintf(stderr,
			"  InnoDB: FIL_PAGE_TYPE=%lu"
			" on BLOB %s space %lu page %lu flags %lx\n",
			(ulong) type, read ? "read" : "purge",
			(ulong) space_id, (ulong) page_no, (ulong) flags);
		ut_error;
	}
}

/*******************************************************************//**
Frees the space in an externally stored field to the file space
management if the field in data is owned by the externally stored field,
in a rollback we may have the additional condition that the field must
not be inherited. */
UNIV_INTERN
void
btr_free_externally_stored_field(
/*=============================*/
	dict_index_t*	index,		/*!< in: index of the data, the index
					tree MUST be X-latched; if the tree
					height is 1, then also the root page
					must be X-latched! (this is relevant
					in the case this function is called
					from purge where 'data' is located on
					an undo log page, not an index
					page) */
	byte*		field_ref,	/*!< in/out: field reference */
	const rec_t*	rec,		/*!< in: record containing field_ref, for
					page_zip_write_blob_ptr(), or NULL */
	const ulint*	offsets,	/*!< in: rec_get_offsets(rec, index),
					or NULL */
	page_zip_des_t*	page_zip,	/*!< in: compressed page corresponding
					to rec, or NULL if rec == NULL */
	ulint		i,		/*!< in: field number of field_ref;
					ignored if rec == NULL */
	enum trx_rb_ctx	rb_ctx,		/*!< in: rollback context */
	mtr_t*		local_mtr __attribute__((unused))) /*!< in: mtr
					containing the latch to data an an
					X-latch to the index tree */
{
	page_t*		page;
	ulint		space_id;
	ulint		rec_zip_size = dict_table_zip_size(index->table);
	ulint		ext_zip_size;
	ulint		page_no;
	ulint		next_page_no;
	mtr_t		mtr;

	ut_ad(mtr_memo_contains(local_mtr, dict_index_get_lock(index),
				MTR_MEMO_X_LOCK));
	ut_ad(mtr_memo_contains_page(local_mtr, field_ref,
				     MTR_MEMO_PAGE_X_FIX));
	ut_ad(!rec || rec_offs_validate(rec, index, offsets));
	ut_ad(!rec || field_ref == btr_rec_get_field_ref(rec, offsets, i));

	if (UNIV_UNLIKELY(!memcmp(field_ref, field_ref_zero,
				  BTR_EXTERN_FIELD_REF_SIZE))) {
		/* In the rollback of uncommitted transactions, we may
		encounter a clustered index record whose BLOBs have
		not been written.  There is nothing to free then. */
		ut_a(rb_ctx == RB_RECOVERY || rb_ctx == RB_RECOVERY_PURGE_REC);
		return;
	}

	space_id = mach_read_from_4(field_ref + BTR_EXTERN_SPACE_ID);

	if (UNIV_UNLIKELY(space_id != dict_index_get_space(index))) {
		ext_zip_size = fil_space_get_zip_size(space_id);
		/* This must be an undo log record in the system tablespace,
		that is, in row_purge_upd_exist_or_extern().
		Currently, externally stored records are stored in the
		same tablespace as the referring records. */
		ut_ad(!page_get_space_id(page_align(field_ref)));
		ut_ad(!rec);
		ut_ad(!page_zip);
	} else {
		ext_zip_size = rec_zip_size;
	}

	if (!rec) {
		/* This is a call from row_purge_upd_exist_or_extern(). */
		ut_ad(!page_zip);
		rec_zip_size = 0;
	}

#ifdef UNIV_BLOB_DEBUG
	if (!(field_ref[BTR_EXTERN_LEN] & BTR_EXTERN_OWNER_FLAG)
	    && !((field_ref[BTR_EXTERN_LEN] & BTR_EXTERN_INHERITED_FLAG)
		 && (rb_ctx == RB_NORMAL || rb_ctx == RB_RECOVERY))) {
		/* This off-page column will be freed.
		Check that no references remain. */

		btr_blob_dbg_t	b;

		b.blob_page_no = mach_read_from_4(
			field_ref + BTR_EXTERN_PAGE_NO);

		if (rec) {
			/* Remove the reference from the record to the
			BLOB. If the BLOB were not freed, the
			reference would be removed when the record is
			removed. Freeing the BLOB will overwrite the
			BTR_EXTERN_PAGE_NO in the field_ref of the
			record with FIL_NULL, which would make the
			btr_blob_dbg information inconsistent with the
			record. */
			b.ref_page_no = page_get_page_no(page_align(rec));
			b.ref_heap_no = page_rec_get_heap_no(rec);
			b.ref_field_no = i;
			btr_blob_dbg_rbt_delete(index, &b, "free");
		}

		btr_blob_dbg_assert_empty(index, b.blob_page_no);
	}
#endif /* UNIV_BLOB_DEBUG */

	for (;;) {
#ifdef UNIV_SYNC_DEBUG
		buf_block_t*	rec_block;
#endif /* UNIV_SYNC_DEBUG */
		buf_block_t*	ext_block;

		mtr_start(&mtr);

#ifdef UNIV_SYNC_DEBUG
		rec_block =
#endif /* UNIV_SYNC_DEBUG */
		buf_page_get(page_get_space_id(page_align(field_ref)),
			     rec_zip_size,
			     page_get_page_no(page_align(field_ref)),
			     RW_X_LATCH, &mtr);
		buf_block_dbg_add_level(rec_block, SYNC_NO_ORDER_CHECK);
		page_no = mach_read_from_4(field_ref + BTR_EXTERN_PAGE_NO);

		if (/* There is no external storage data */
		    page_no == FIL_NULL
		    /* This field does not own the externally stored field */
		    || (mach_read_from_1(field_ref + BTR_EXTERN_LEN)
			& BTR_EXTERN_OWNER_FLAG)
		    /* Rollback and inherited field */
		    || ((rb_ctx == RB_NORMAL || rb_ctx == RB_RECOVERY)
			&& (mach_read_from_1(field_ref + BTR_EXTERN_LEN)
			    & BTR_EXTERN_INHERITED_FLAG))) {

			/* Do not free */
			mtr_commit(&mtr);

			return;
		}

		ext_block = buf_page_get(space_id, ext_zip_size, page_no,
					 RW_X_LATCH, &mtr);
		buf_block_dbg_add_level(ext_block, SYNC_EXTERN_STORAGE);
		page = buf_block_get_frame(ext_block);

		if (ext_zip_size) {
			/* Note that page_zip will be NULL
			in row_purge_upd_exist_or_extern(). */
			switch (fil_page_get_type(page)) {
			case FIL_PAGE_TYPE_ZBLOB:
			case FIL_PAGE_TYPE_ZBLOB2:
				break;
			default:
				ut_error;
			}
			next_page_no = mach_read_from_4(page + FIL_PAGE_NEXT);

			btr_page_free_low(index, ext_block, 0, &mtr);

			if (UNIV_LIKELY(page_zip != NULL)) {
				mach_write_to_4(field_ref + BTR_EXTERN_PAGE_NO,
						next_page_no);
				mach_write_to_4(field_ref + BTR_EXTERN_LEN + 4,
						0);
				page_zip_write_blob_ptr(page_zip, rec, index,
							offsets, i, &mtr);
			} else {
				mlog_write_ulint(field_ref
						 + BTR_EXTERN_PAGE_NO,
						 next_page_no,
						 MLOG_4BYTES, &mtr);
				mlog_write_ulint(field_ref
						 + BTR_EXTERN_LEN + 4, 0,
						 MLOG_4BYTES, &mtr);
			}
		} else {
			ut_a(!page_zip);
			btr_check_blob_fil_page_type(space_id, page_no, page,
						     FALSE);

			next_page_no = mach_read_from_4(
				page + FIL_PAGE_DATA
				+ BTR_BLOB_HDR_NEXT_PAGE_NO);

			/* We must supply the page level (= 0) as an argument
			because we did not store it on the page (we save the
			space overhead from an index page header. */

			btr_page_free_low(index, ext_block, 0, &mtr);

			mlog_write_ulint(field_ref + BTR_EXTERN_PAGE_NO,
					 next_page_no,
					 MLOG_4BYTES, &mtr);
			/* Zero out the BLOB length.  If the server
			crashes during the execution of this function,
			trx_rollback_or_clean_all_recovered() could
			dereference the half-deleted BLOB, fetching a
			wrong prefix for the BLOB. */
			mlog_write_ulint(field_ref + BTR_EXTERN_LEN + 4,
					 0,
					 MLOG_4BYTES, &mtr);
		}

		/* Commit mtr and release the BLOB block to save memory. */
		btr_blob_free(ext_block, TRUE, &mtr);
	}
}

/***********************************************************//**
Frees the externally stored fields for a record. */
static
void
btr_rec_free_externally_stored_fields(
/*==================================*/
	dict_index_t*	index,	/*!< in: index of the data, the index
				tree MUST be X-latched */
	rec_t*		rec,	/*!< in/out: record */
	const ulint*	offsets,/*!< in: rec_get_offsets(rec, index) */
	page_zip_des_t*	page_zip,/*!< in: compressed page whose uncompressed
				part will be updated, or NULL */
	enum trx_rb_ctx	rb_ctx,	/*!< in: rollback context */
	mtr_t*		mtr)	/*!< in: mini-transaction handle which contains
				an X-latch to record page and to the index
				tree */
{
	ulint	n_fields;
	ulint	i;

	ut_ad(rec_offs_validate(rec, index, offsets));
	ut_ad(mtr_memo_contains_page(mtr, rec, MTR_MEMO_PAGE_X_FIX));
	/* Free possible externally stored fields in the record */

	ut_ad(dict_table_is_comp(index->table) == !!rec_offs_comp(offsets));
	n_fields = rec_offs_n_fields(offsets);

	for (i = 0; i < n_fields; i++) {
		if (rec_offs_nth_extern(offsets, i)) {
			btr_free_externally_stored_field(
				index, btr_rec_get_field_ref(rec, offsets, i),
				rec, offsets, page_zip, i, rb_ctx, mtr);
		}
	}
}

/***********************************************************//**
Frees the externally stored fields for a record, if the field is mentioned
in the update vector. */
static
void
btr_rec_free_updated_extern_fields(
/*===============================*/
	dict_index_t*	index,	/*!< in: index of rec; the index tree MUST be
				X-latched */
	rec_t*		rec,	/*!< in/out: record */
	page_zip_des_t*	page_zip,/*!< in: compressed page whose uncompressed
				part will be updated, or NULL */
	const ulint*	offsets,/*!< in: rec_get_offsets(rec, index) */
	const upd_t*	update,	/*!< in: update vector */
	enum trx_rb_ctx	rb_ctx,	/*!< in: rollback context */
	mtr_t*		mtr)	/*!< in: mini-transaction handle which contains
				an X-latch to record page and to the tree */
{
	ulint	n_fields;
	ulint	i;

	ut_ad(rec_offs_validate(rec, index, offsets));
	ut_ad(mtr_memo_contains_page(mtr, rec, MTR_MEMO_PAGE_X_FIX));

	/* Free possible externally stored fields in the record */

	n_fields = upd_get_n_fields(update);

	for (i = 0; i < n_fields; i++) {
		const upd_field_t* ufield = upd_get_nth_field(update, i);

		if (rec_offs_nth_extern(offsets, ufield->field_no)) {
			ulint	len;
			byte*	data = rec_get_nth_field(
				rec, offsets, ufield->field_no, &len);
			ut_a(len >= BTR_EXTERN_FIELD_REF_SIZE);

			btr_free_externally_stored_field(
				index, data + len - BTR_EXTERN_FIELD_REF_SIZE,
				rec, offsets, page_zip,
				ufield->field_no, rb_ctx, mtr);
		}
	}
}

/*******************************************************************//**
Copies the prefix of an uncompressed BLOB.  The clustered index record
that points to this BLOB must be protected by a lock or a page latch.
@return	number of bytes written to buf */
static
ulint
btr_copy_blob_prefix(
/*=================*/
	byte*		buf,	/*!< out: the externally stored part of
				the field, or a prefix of it */
	ulint		len,	/*!< in: length of buf, in bytes */
	ulint		space_id,/*!< in: space id of the BLOB pages */
	ulint		page_no,/*!< in: page number of the first BLOB page */
	ulint		offset)	/*!< in: offset on the first BLOB page */
{
	ulint	copied_len	= 0;

	for (;;) {
		mtr_t		mtr;
		buf_block_t*	block;
		const page_t*	page;
		const byte*	blob_header;
		ulint		part_len;
		ulint		copy_len;

		mtr_start(&mtr);

		block = buf_page_get(space_id, 0, page_no, RW_S_LATCH, &mtr);
		buf_block_dbg_add_level(block, SYNC_EXTERN_STORAGE);
		page = buf_block_get_frame(block);
<<<<<<< HEAD

		btr_check_blob_fil_page_type(space_id, page_no, page, TRUE);

=======

		btr_check_blob_fil_page_type(space_id, page_no, page, TRUE);

>>>>>>> fb5f6ee8
		blob_header = page + offset;
		part_len = btr_blob_get_part_len(blob_header);
		copy_len = ut_min(part_len, len - copied_len);

		memcpy(buf + copied_len,
		       blob_header + BTR_BLOB_HDR_SIZE, copy_len);
		copied_len += copy_len;

		page_no = btr_blob_get_next_page_no(blob_header);

		mtr_commit(&mtr);

		if (page_no == FIL_NULL || copy_len != part_len) {
			UNIV_MEM_ASSERT_RW(buf, copied_len);
			return(copied_len);
		}

		/* On other BLOB pages except the first the BLOB header
		always is at the page data start: */

		offset = FIL_PAGE_DATA;

		ut_ad(copied_len <= len);
	}
}

/*******************************************************************//**
Copies the prefix of a compressed BLOB.  The clustered index record
that points to this BLOB must be protected by a lock or a page latch.
@return	number of bytes written to buf */
static
ulint
btr_copy_zblob_prefix(
/*==================*/
	byte*		buf,	/*!< out: the externally stored part of
				the field, or a prefix of it */
	ulint		len,	/*!< in: length of buf, in bytes */
	ulint		zip_size,/*!< in: compressed BLOB page size */
	ulint		space_id,/*!< in: space id of the BLOB pages */
	ulint		page_no,/*!< in: page number of the first BLOB page */
	ulint		offset)	/*!< in: offset on the first BLOB page */
{
	ulint		page_type = FIL_PAGE_TYPE_ZBLOB;
	mem_heap_t*	heap;
	int		err;
	z_stream	d_stream;

	d_stream.next_out = buf;
	d_stream.avail_out = len;
	d_stream.next_in = Z_NULL;
	d_stream.avail_in = 0;

	/* Zlib inflate needs 32 kilobytes for the default
	window size, plus a few kilobytes for small objects. */
	heap = mem_heap_create(40000);
	page_zip_set_alloc(&d_stream, heap);

	ut_ad(ut_is_2pow(zip_size));
	ut_ad(zip_size >= UNIV_ZIP_SIZE_MIN);
	ut_ad(zip_size <= UNIV_ZIP_SIZE_MAX);
	ut_ad(space_id);

	err = inflateInit(&d_stream);
	ut_a(err == Z_OK);

	for (;;) {
		buf_page_t*	bpage;
		ulint		next_page_no;

		/* There is no latch on bpage directly.  Instead,
		bpage is protected by the B-tree page latch that
		is being held on the clustered index record, or,
		in row_merge_copy_blobs(), by an exclusive table lock. */
		bpage = buf_page_get_zip(space_id, zip_size, page_no);

		if (UNIV_UNLIKELY(!bpage)) {
			ut_print_timestamp(stderr);
			fprintf(stderr,
				"  InnoDB: Cannot load"
				" compressed BLOB"
				" page %lu space %lu\n",
				(ulong) page_no, (ulong) space_id);
			goto func_exit;
		}

		if (UNIV_UNLIKELY
		    (fil_page_get_type(bpage->zip.data) != page_type)) {
			ut_print_timestamp(stderr);
			fprintf(stderr,
				"  InnoDB: Unexpected type %lu of"
				" compressed BLOB"
				" page %lu space %lu\n",
				(ulong) fil_page_get_type(bpage->zip.data),
				(ulong) page_no, (ulong) space_id);
			goto end_of_blob;
		}

		next_page_no = mach_read_from_4(bpage->zip.data + offset);

		if (UNIV_LIKELY(offset == FIL_PAGE_NEXT)) {
			/* When the BLOB begins at page header,
			the compressed data payload does not
			immediately follow the next page pointer. */
			offset = FIL_PAGE_DATA;
		} else {
			offset += 4;
		}

		d_stream.next_in = bpage->zip.data + offset;
		d_stream.avail_in = zip_size - offset;

		err = inflate(&d_stream, Z_NO_FLUSH);
		switch (err) {
		case Z_OK:
			if (!d_stream.avail_out) {
				goto end_of_blob;
			}
			break;
		case Z_STREAM_END:
			if (next_page_no == FIL_NULL) {
				goto end_of_blob;
			}
			/* fall through */
		default:
inflate_error:
			ut_print_timestamp(stderr);
			fprintf(stderr,
				"  InnoDB: inflate() of"
				" compressed BLOB"
				" page %lu space %lu returned %d (%s)\n",
				(ulong) page_no, (ulong) space_id,
				err, d_stream.msg);
		case Z_BUF_ERROR:
			goto end_of_blob;
		}

		if (next_page_no == FIL_NULL) {
			if (!d_stream.avail_in) {
				ut_print_timestamp(stderr);
				fprintf(stderr,
					"  InnoDB: unexpected end of"
					" compressed BLOB"
					" page %lu space %lu\n",
					(ulong) page_no,
					(ulong) space_id);
			} else {
				err = inflate(&d_stream, Z_FINISH);
				switch (err) {
				case Z_STREAM_END:
				case Z_BUF_ERROR:
					break;
				default:
					goto inflate_error;
				}
			}

end_of_blob:
			buf_page_release_zip(bpage);
			goto func_exit;
		}

		buf_page_release_zip(bpage);

		/* On other BLOB pages except the first
		the BLOB header always is at the page header: */

		page_no = next_page_no;
		offset = FIL_PAGE_NEXT;
		page_type = FIL_PAGE_TYPE_ZBLOB2;
	}

func_exit:
	inflateEnd(&d_stream);
	mem_heap_free(heap);
	UNIV_MEM_ASSERT_RW(buf, d_stream.total_out);
	return(d_stream.total_out);
}

/*******************************************************************//**
Copies the prefix of an externally stored field of a record.  The
clustered index record that points to this BLOB must be protected by a
lock or a page latch.
@return	number of bytes written to buf */
static
ulint
btr_copy_externally_stored_field_prefix_low(
/*========================================*/
	byte*		buf,	/*!< out: the externally stored part of
				the field, or a prefix of it */
	ulint		len,	/*!< in: length of buf, in bytes */
	ulint		zip_size,/*!< in: nonzero=compressed BLOB page size,
				zero for uncompressed BLOBs */
	ulint		space_id,/*!< in: space id of the first BLOB page */
	ulint		page_no,/*!< in: page number of the first BLOB page */
	ulint		offset)	/*!< in: offset on the first BLOB page */
{
	if (UNIV_UNLIKELY(len == 0)) {
		return(0);
	}

	if (UNIV_UNLIKELY(zip_size)) {
		return(btr_copy_zblob_prefix(buf, len, zip_size,
					     space_id, page_no, offset));
	} else {
		return(btr_copy_blob_prefix(buf, len, space_id,
					    page_no, offset));
	}
}

/*******************************************************************//**
Copies the prefix of an externally stored field of a record.  The
clustered index record must be protected by a lock or a page latch.
@return the length of the copied field, or 0 if the column was being
or has been deleted */
UNIV_INTERN
ulint
btr_copy_externally_stored_field_prefix(
/*====================================*/
	byte*		buf,	/*!< out: the field, or a prefix of it */
	ulint		len,	/*!< in: length of buf, in bytes */
	ulint		zip_size,/*!< in: nonzero=compressed BLOB page size,
				zero for uncompressed BLOBs */
	const byte*	data,	/*!< in: 'internally' stored part of the
				field containing also the reference to
				the external part; must be protected by
				a lock or a page latch */
	ulint		local_len)/*!< in: length of data, in bytes */
{
	ulint	space_id;
	ulint	page_no;
	ulint	offset;

	ut_a(local_len >= BTR_EXTERN_FIELD_REF_SIZE);

	local_len -= BTR_EXTERN_FIELD_REF_SIZE;

	if (UNIV_UNLIKELY(local_len >= len)) {
		memcpy(buf, data, len);
		return(len);
	}
<<<<<<< HEAD

	memcpy(buf, data, local_len);
	data += local_len;

	ut_a(memcmp(data, field_ref_zero, BTR_EXTERN_FIELD_REF_SIZE));

=======

	memcpy(buf, data, local_len);
	data += local_len;

	ut_a(memcmp(data, field_ref_zero, BTR_EXTERN_FIELD_REF_SIZE));

>>>>>>> fb5f6ee8
	if (!mach_read_from_4(data + BTR_EXTERN_LEN + 4)) {
		/* The externally stored part of the column has been
		(partially) deleted.  Signal the half-deleted BLOB
		to the caller. */

		return(0);
	}

	space_id = mach_read_from_4(data + BTR_EXTERN_SPACE_ID);

	page_no = mach_read_from_4(data + BTR_EXTERN_PAGE_NO);

	offset = mach_read_from_4(data + BTR_EXTERN_OFFSET);

	return(local_len
	       + btr_copy_externally_stored_field_prefix_low(buf + local_len,
							     len - local_len,
							     zip_size,
							     space_id, page_no,
							     offset));
}

/*******************************************************************//**
Copies an externally stored field of a record to mem heap.  The
clustered index record must be protected by a lock or a page latch.
@return	the whole field copied to heap */
static
byte*
btr_copy_externally_stored_field(
/*=============================*/
	ulint*		len,	/*!< out: length of the whole field */
	const byte*	data,	/*!< in: 'internally' stored part of the
				field containing also the reference to
				the external part; must be protected by
				a lock or a page latch */
	ulint		zip_size,/*!< in: nonzero=compressed BLOB page size,
				zero for uncompressed BLOBs */
	ulint		local_len,/*!< in: length of data */
	mem_heap_t*	heap)	/*!< in: mem heap */
{
	ulint	space_id;
	ulint	page_no;
	ulint	offset;
	ulint	extern_len;
	byte*	buf;

	ut_a(local_len >= BTR_EXTERN_FIELD_REF_SIZE);

	local_len -= BTR_EXTERN_FIELD_REF_SIZE;

	space_id = mach_read_from_4(data + local_len + BTR_EXTERN_SPACE_ID);

	page_no = mach_read_from_4(data + local_len + BTR_EXTERN_PAGE_NO);

	offset = mach_read_from_4(data + local_len + BTR_EXTERN_OFFSET);

	/* Currently a BLOB cannot be bigger than 4 GB; we
	leave the 4 upper bytes in the length field unused */

	extern_len = mach_read_from_4(data + local_len + BTR_EXTERN_LEN + 4);

	buf = mem_heap_alloc(heap, local_len + extern_len);

	memcpy(buf, data, local_len);
	*len = local_len
		+ btr_copy_externally_stored_field_prefix_low(buf + local_len,
							      extern_len,
							      zip_size,
							      space_id,
							      page_no, offset);

	return(buf);
}

/*******************************************************************//**
Copies an externally stored field of a record to mem heap.
@return	the field copied to heap, or NULL if the field is incomplete */
UNIV_INTERN
byte*
btr_rec_copy_externally_stored_field(
/*=================================*/
	const rec_t*	rec,	/*!< in: record in a clustered index;
				must be protected by a lock or a page latch */
	const ulint*	offsets,/*!< in: array returned by rec_get_offsets() */
	ulint		zip_size,/*!< in: nonzero=compressed BLOB page size,
				zero for uncompressed BLOBs */
	ulint		no,	/*!< in: field number */
	ulint*		len,	/*!< out: length of the field */
	mem_heap_t*	heap)	/*!< in: mem heap */
{
	ulint		local_len;
	const byte*	data;

	ut_a(rec_offs_nth_extern(offsets, no));

	/* An externally stored field can contain some initial
	data from the field, and in the last 20 bytes it has the
	space id, page number, and offset where the rest of the
	field data is stored, and the data length in addition to
	the data stored locally. We may need to store some data
	locally to get the local record length above the 128 byte
	limit so that field offsets are stored in two bytes, and
	the extern bit is available in those two bytes. */

	data = rec_get_nth_field(rec, offsets, no, &local_len);

	ut_a(local_len >= BTR_EXTERN_FIELD_REF_SIZE);

	if (UNIV_UNLIKELY
	    (!memcmp(data + local_len - BTR_EXTERN_FIELD_REF_SIZE,
		     field_ref_zero, BTR_EXTERN_FIELD_REF_SIZE))) {
		/* The externally stored field was not written yet.
		This record should only be seen by
		recv_recovery_rollback_active() or any
		TRX_ISO_READ_UNCOMMITTED transactions. */
		return(NULL);
	}

	return(btr_copy_externally_stored_field(len, data,
						zip_size, local_len, heap));
}
#endif /* !UNIV_HOTBACKUP */<|MERGE_RESOLUTION|>--- conflicted
+++ resolved
@@ -249,12 +249,8 @@
 	case BTR_SEARCH_LEAF:
 	case BTR_MODIFY_LEAF:
 		mode = latch_mode == BTR_SEARCH_LEAF ? RW_S_LATCH : RW_X_LATCH;
-<<<<<<< HEAD
-		get_block = btr_block_get(space, zip_size, page_no, mode, mtr);
-=======
 		get_block = btr_block_get(
 			space, zip_size, page_no, mode, cursor->index, mtr);
->>>>>>> fb5f6ee8
 #ifdef UNIV_BTR_DEBUG
 		ut_a(page_is_comp(get_block->frame) == page_is_comp(page));
 #endif /* UNIV_BTR_DEBUG */
@@ -265,15 +261,9 @@
 		left_page_no = btr_page_get_prev(page, mtr);
 
 		if (left_page_no != FIL_NULL) {
-<<<<<<< HEAD
-			get_block = btr_block_get(space, zip_size,
-						  left_page_no,
-						  RW_X_LATCH, mtr);
-=======
 			get_block = btr_block_get(
 				space, zip_size, left_page_no,
 				RW_X_LATCH, cursor->index, mtr);
->>>>>>> fb5f6ee8
 #ifdef UNIV_BTR_DEBUG
 			ut_a(page_is_comp(get_block->frame)
 			     == page_is_comp(page));
@@ -283,14 +273,9 @@
 			get_block->check_index_page_at_flush = TRUE;
 		}
 
-<<<<<<< HEAD
-		get_block = btr_block_get(space, zip_size, page_no,
-					  RW_X_LATCH, mtr);
-=======
 		get_block = btr_block_get(
 			space, zip_size, page_no,
 			RW_X_LATCH, cursor->index, mtr);
->>>>>>> fb5f6ee8
 #ifdef UNIV_BTR_DEBUG
 		ut_a(page_is_comp(get_block->frame) == page_is_comp(page));
 #endif /* UNIV_BTR_DEBUG */
@@ -299,15 +284,9 @@
 		right_page_no = btr_page_get_next(page, mtr);
 
 		if (right_page_no != FIL_NULL) {
-<<<<<<< HEAD
-			get_block = btr_block_get(space, zip_size,
-						  right_page_no,
-						  RW_X_LATCH, mtr);
-=======
 			get_block = btr_block_get(
 				space, zip_size, right_page_no,
 				RW_X_LATCH, cursor->index, mtr);
->>>>>>> fb5f6ee8
 #ifdef UNIV_BTR_DEBUG
 			ut_a(page_is_comp(get_block->frame)
 			     == page_is_comp(page));
@@ -326,14 +305,9 @@
 		left_page_no = btr_page_get_prev(page, mtr);
 
 		if (left_page_no != FIL_NULL) {
-<<<<<<< HEAD
-			get_block = btr_block_get(space, zip_size,
-						  left_page_no, mode, mtr);
-=======
 			get_block = btr_block_get(
 				space, zip_size,
 				left_page_no, mode, cursor->index, mtr);
->>>>>>> fb5f6ee8
 			cursor->left_block = get_block;
 #ifdef UNIV_BTR_DEBUG
 			ut_a(page_is_comp(get_block->frame)
@@ -344,12 +318,8 @@
 			get_block->check_index_page_at_flush = TRUE;
 		}
 
-<<<<<<< HEAD
-		get_block = btr_block_get(space, zip_size, page_no, mode, mtr);
-=======
 		get_block = btr_block_get(
 			space, zip_size, page_no, mode, cursor->index, mtr);
->>>>>>> fb5f6ee8
 #ifdef UNIV_BTR_DEBUG
 		ut_a(page_is_comp(get_block->frame) == page_is_comp(page));
 #endif /* UNIV_BTR_DEBUG */
@@ -703,13 +673,9 @@
 		ut_a(!page_zip || page_zip_validate(page_zip, page));
 #endif /* UNIV_ZIP_DEBUG */
 
-<<<<<<< HEAD
-		buf_block_dbg_add_level(block, SYNC_TREE_NODE);
-=======
 		buf_block_dbg_add_level(
 			block, dict_index_is_ibuf(index)
 			? SYNC_IBUF_TREE_NODE : SYNC_TREE_NODE);
->>>>>>> fb5f6ee8
 	}
 
 	ut_ad(index->id == btr_page_get_index_id(page));
@@ -807,11 +773,7 @@
 	if (level != 0) {
 		/* x-latch the page */
 		page = btr_page_get(
-<<<<<<< HEAD
-			space, zip_size, page_no, RW_X_LATCH, mtr);
-=======
 			space, zip_size, page_no, RW_X_LATCH, index, mtr);
->>>>>>> fb5f6ee8
 
 		ut_a((ibool)!!page_is_comp(page)
 		     == dict_table_is_comp(index->table));
@@ -2014,10 +1976,6 @@
 	ulint		old_rec_size;
 	dtuple_t*	new_entry;
 	roll_ptr_t	roll_ptr;
-<<<<<<< HEAD
-	trx_t*		trx;
-=======
->>>>>>> fb5f6ee8
 	mem_heap_t*	heap;
 	ulint		i;
 	ulint		n_ext;
@@ -2250,13 +2208,9 @@
 /*=======================*/
 	ulint		flags,	/*!< in: undo logging, locking, and rollback
 				flags */
-<<<<<<< HEAD
-	btr_cur_t*	cursor,	/*!< in: cursor on the record to update */
-=======
 	btr_cur_t*	cursor,	/*!< in/out: cursor on the record to update;
 				cursor may become invalid if *big_rec == NULL
 				|| !(flags & BTR_KEEP_POS_FLAG) */
->>>>>>> fb5f6ee8
 	mem_heap_t**	heap,	/*!< in/out: pointer to memory heap, or NULL */
 	big_rec_t**	big_rec,/*!< out: big rec vector whose fields have to
 				be stored externally by the caller, or NULL */
@@ -2395,11 +2349,7 @@
 	record to be inserted: we have to remember which fields were such */
 
 	ut_ad(!page_is_comp(page) || !rec_get_node_ptr_flag(rec));
-<<<<<<< HEAD
-	offsets = rec_get_offsets(rec, index, offsets, ULINT_UNDEFINED, heap);
-=======
 	ut_ad(rec_offs_validate(rec, index, offsets));
->>>>>>> fb5f6ee8
 	n_ext += btr_push_update_extern_fields(new_entry, update, *heap);
 
 	if (UNIV_LIKELY_NULL(page_zip)) {
@@ -2423,14 +2373,11 @@
 			goto return_after_reservations;
 		}
 
-<<<<<<< HEAD
-=======
 		ut_ad(page_is_leaf(page));
 		ut_ad(dict_index_is_clust(index));
 		ut_ad(flags & BTR_KEEP_POS_FLAG);
 	}
 
->>>>>>> fb5f6ee8
 	/* Store state of explicit locks on rec on the page infimum record,
 	before deleting rec. The page infimum acts as a dummy carrier of the
 	locks, taking care also of lock releases, before we can move the locks
@@ -2456,11 +2403,8 @@
 	rec = btr_cur_insert_if_possible(cursor, new_entry, n_ext, mtr);
 
 	if (rec) {
-<<<<<<< HEAD
-=======
 		page_cursor->rec = rec;
 
->>>>>>> fb5f6ee8
 		lock_rec_restore_from_page_infimum(btr_cur_get_block(cursor),
 						   rec, block);
 
@@ -2485,12 +2429,6 @@
 			ibuf_update_free_bits_zip(block, mtr);
 		}
 
-		if (page_zip && !dict_index_is_clust(index)
-		    && page_is_leaf(page)) {
-			/* Update the free bits in the insert buffer. */
-			ibuf_update_free_bits_zip(block, mtr);
-		}
-
 		err = DB_SUCCESS;
 		goto return_after_reservations;
 	} else {
@@ -2501,8 +2439,6 @@
 		    && page_is_leaf(page)) {
 			ibuf_reset_free_bits(block);
 		}
-<<<<<<< HEAD
-=======
 	}
 
 	if (big_rec_vec) {
@@ -2518,7 +2454,6 @@
 		big_rec in the same mini-transaction. */
 
 		mtr_x_lock(dict_index_get_lock(index), mtr);
->>>>>>> fb5f6ee8
 	}
 
 	/* Was the record to be updated positioned as the first user
@@ -2975,19 +2910,12 @@
 ibool
 btr_cur_compress_if_useful(
 /*=======================*/
-<<<<<<< HEAD
-	btr_cur_t*	cursor,	/*!< in: cursor on the page to compress;
-				cursor does not stay valid if compression
-				occurs */
-	mtr_t*		mtr)	/*!< in: mtr */
-=======
 	btr_cur_t*	cursor,	/*!< in/out: cursor on the page to compress;
 				cursor does not stay valid if !adjust and
 				compression occurs */
 	ibool		adjust,	/*!< in: TRUE if should adjust the
 				cursor position even if compression occurs */
 	mtr_t*		mtr)	/*!< in/out: mini-transaction */
->>>>>>> fb5f6ee8
 {
 	ut_ad(mtr_memo_contains(mtr,
 				dict_index_get_lock(btr_cur_get_index(cursor)),
@@ -2996,11 +2924,7 @@
 				MTR_MEMO_PAGE_X_FIX));
 
 	return(btr_cur_compress_recommendation(cursor, mtr)
-<<<<<<< HEAD
-	       && btr_compress(cursor, mtr));
-=======
 	       && btr_compress(cursor, adjust, mtr));
->>>>>>> fb5f6ee8
 }
 
 /*******************************************************//**
@@ -3366,8 +3290,6 @@
 
 	page_no = slot1->page_no;
 	level = slot1->page_level;
-<<<<<<< HEAD
-=======
 
 	do {
 		mtr_t		mtr;
@@ -3514,153 +3436,6 @@
 					   BTR_SEARCH_LEAF | BTR_ESTIMATE,
 					   &cursor, &mtr);
 	}
->>>>>>> fb5f6ee8
-
-	do {
-		mtr_t		mtr;
-		page_t*		page;
-		buf_block_t*	block;
-
-		mtr_start(&mtr);
-
-		/* Fetch the page. Because we are not holding the
-		index->lock, the tree may have changed and we may be
-		attempting to read a page that is no longer part of
-		the B-tree. We pass BUF_GET_POSSIBLY_FREED in order to
-		silence a debug assertion about this. */
-		block = buf_page_get_gen(space, zip_size, page_no, RW_S_LATCH,
-					 NULL, BUF_GET_POSSIBLY_FREED,
-					 __FILE__, __LINE__, &mtr);
-
-		page = buf_block_get_frame(block);
-
-		/* It is possible that the tree has been reorganized in the
-		meantime and this is a different page. If this happens the
-		calculated estimate will be bogus, which is not fatal as
-		this is only an estimate. We are sure that a page with
-		page_no exists because InnoDB never frees pages, only
-		reuses them. */
-		if (fil_page_get_type(page) != FIL_PAGE_INDEX
-		    || btr_page_get_index_id(page) != index->id
-		    || btr_page_get_level_low(page) != level) {
-
-			/* The page got reused for something else */
-			mtr_commit(&mtr);
-			goto inexact;
-		}
-
-		/* It is possible but highly unlikely that the page was
-		originally written by an old version of InnoDB that did
-		not initialize FIL_PAGE_TYPE on other than B-tree pages.
-		For example, this could be an almost-empty BLOB page
-		that happens to contain the magic values in the fields
-		that we checked above. */
-
-		n_pages_read++;
-
-		if (page_no != slot1->page_no) {
-			/* Do not count the records on slot1->page_no,
-			we already counted them before this loop. */
-			n_rows += page_get_n_recs(page);
-		}
-
-		page_no = btr_page_get_next(page, &mtr);
-
-		mtr_commit(&mtr);
-
-		if (n_pages_read == N_PAGES_READ_LIMIT
-		    || page_no == FIL_NULL) {
-			/* Either we read too many pages or
-			we reached the end of the level without passing
-			through slot2->page_no, the tree must have changed
-			in the meantime */
-			goto inexact;
-		}
-
-	} while (page_no != slot2->page_no);
-
-	return(n_rows);
-
-inexact:
-
-	*is_n_rows_exact = FALSE;
-
-	/* We did interrupt before reaching slot2->page */
-
-	if (n_pages_read > 0) {
-		/* The number of pages on this level is
-		n_rows_on_prev_level, multiply it by the
-		average number of recs per page so far */
-		n_rows = n_rows_on_prev_level
-			* n_rows / n_pages_read;
-	} else {
-		/* The tree changed before we could even
-		start with slot1->page_no */
-		n_rows = 10;
-	}
-
-	return(n_rows);
-}
-
-/*******************************************************************//**
-Estimates the number of rows in a given index range.
-@return	estimated number of rows */
-UNIV_INTERN
-ib_int64_t
-btr_estimate_n_rows_in_range(
-/*=========================*/
-	dict_index_t*	index,	/*!< in: index */
-	const dtuple_t*	tuple1,	/*!< in: range start, may also be empty tuple */
-	ulint		mode1,	/*!< in: search mode for range start */
-	const dtuple_t*	tuple2,	/*!< in: range end, may also be empty tuple */
-	ulint		mode2)	/*!< in: search mode for range end */
-{
-	btr_path_t	path1[BTR_PATH_ARRAY_N_SLOTS];
-	btr_path_t	path2[BTR_PATH_ARRAY_N_SLOTS];
-	btr_cur_t	cursor;
-	btr_path_t*	slot1;
-	btr_path_t*	slot2;
-	ibool		diverged;
-	ibool		diverged_lot;
-	ulint		divergence_level;
-	ib_int64_t	n_rows;
-	ibool		is_n_rows_exact;
-	ulint		i;
-	mtr_t		mtr;
-
-	mtr_start(&mtr);
-
-	cursor.path_arr = path1;
-
-	if (dtuple_get_n_fields(tuple1) > 0) {
-
-		btr_cur_search_to_nth_level(index, 0, tuple1, mode1,
-					    BTR_SEARCH_LEAF | BTR_ESTIMATE,
-					    &cursor, 0,
-					    __FILE__, __LINE__, &mtr);
-	} else {
-		btr_cur_open_at_index_side(TRUE, index,
-					   BTR_SEARCH_LEAF | BTR_ESTIMATE,
-					   &cursor, &mtr);
-	}
-
-	mtr_commit(&mtr);
-
-	mtr_start(&mtr);
-
-	cursor.path_arr = path2;
-
-	if (dtuple_get_n_fields(tuple2) > 0) {
-
-		btr_cur_search_to_nth_level(index, 0, tuple2, mode2,
-					    BTR_SEARCH_LEAF | BTR_ESTIMATE,
-					    &cursor, 0,
-					    __FILE__, __LINE__, &mtr);
-	} else {
-		btr_cur_open_at_index_side(FALSE, index,
-					   BTR_SEARCH_LEAF | BTR_ESTIMATE,
-					   &cursor, &mtr);
-	}
 
 	mtr_commit(&mtr);
 
@@ -3771,10 +3546,6 @@
 void
 btr_record_not_null_field_in_rec(
 /*=============================*/
-<<<<<<< HEAD
-	rec_t*		rec,		/*!< in: physical record */
-=======
->>>>>>> fb5f6ee8
 	ulint		n_unique,	/*!< in: dict_index_get_n_unique(index),
 					number of columns uniquely determine
 					an index entry */
@@ -4238,7 +4009,6 @@
 	ulint			n_pushed	= 0;
 	ulint			n;
 	const upd_field_t*	uf;
-<<<<<<< HEAD
 
 	ut_ad(tuple);
 	ut_ad(update);
@@ -4246,15 +4016,6 @@
 	uf = update->fields;
 	n = upd_get_n_fields(update);
 
-=======
-
-	ut_ad(tuple);
-	ut_ad(update);
-
-	uf = update->fields;
-	n = upd_get_n_fields(update);
-
->>>>>>> fb5f6ee8
 	for (; n--; uf++) {
 		if (dfield_is_ext(&uf->new_val)) {
 			dfield_t*	field
@@ -4356,7 +4117,6 @@
 	mtr_commit(mtr);
 
 	buf_pool_mutex_enter(buf_pool);
-<<<<<<< HEAD
 
 	/* Only free the block if it is still allocated to
 	the same file page. */
@@ -4366,27 +4126,11 @@
 	    && buf_block_get_space(block) == space
 	    && buf_block_get_page_no(block) == page_no) {
 
-		if (buf_LRU_free_block(&block->page, all) != BUF_LRU_FREED
-		    && all && block->page.zip.data) {
-			/* Attempt to deallocate the uncompressed page
-			if the whole block cannot be deallocted. */
-
-=======
-
-	/* Only free the block if it is still allocated to
-	the same file page. */
-
-	if (buf_block_get_state(block)
-	    == BUF_BLOCK_FILE_PAGE
-	    && buf_block_get_space(block) == space
-	    && buf_block_get_page_no(block) == page_no) {
-
 		if (!buf_LRU_free_block(&block->page, all)
 		    && all && block->page.zip.data) {
 			/* Attempt to deallocate the uncompressed page
 			if the whole block cannot be deallocted. */
 
->>>>>>> fb5f6ee8
 			buf_LRU_free_block(&block->page, FALSE);
 		}
 	}
@@ -4412,19 +4156,6 @@
 					the "external storage" flags in offsets
 					will not correspond to rec when
 					this function returns */
-<<<<<<< HEAD
-#ifdef UNIV_DEBUG
-	mtr_t*		local_mtr,	/*!< in: mtr containing the
-					latch to rec and to the tree */
-#endif /* UNIV_DEBUG */
-#if defined UNIV_DEBUG || defined UNIV_BLOB_LIGHT_DEBUG
-	ibool		update_in_place,/*! in: TRUE if the record is updated
-					in place (not delete+insert) */
-#endif /* UNIV_DEBUG || UNIV_BLOB_LIGHT_DEBUG */
-	const big_rec_t*big_rec_vec)	/*!< in: vector containing fields
-					to be stored externally */
-
-=======
 	const big_rec_t*big_rec_vec,	/*!< in: vector containing fields
 					to be stored externally */
 
@@ -4441,7 +4172,6 @@
 					allocating BLOB pages and
 					updating BLOB pointers; alloc_mtr
 					must not have freed any leaf pages */
->>>>>>> fb5f6ee8
 {
 	ulint	rec_page_no;
 	byte*	field_ref;
@@ -4460,12 +4190,9 @@
 
 	ut_ad(rec_offs_validate(rec, index, offsets));
 	ut_ad(rec_offs_any_extern(offsets));
-<<<<<<< HEAD
-=======
 	ut_ad(local_mtr);
 	ut_ad(!alloc_mtr || alloc_mtr == local_mtr);
 	ut_ad(!update_in_place || alloc_mtr);
->>>>>>> fb5f6ee8
 	ut_ad(mtr_memo_contains(local_mtr, dict_index_get_lock(index),
 				MTR_MEMO_X_LOCK));
 	ut_ad(mtr_memo_contains(local_mtr, rec_block, MTR_MEMO_PAGE_X_FIX));
@@ -4481,8 +4208,6 @@
 	rec_page_no = buf_block_get_page_no(rec_block);
 	ut_a(fil_page_get_type(page_align(rec)) == FIL_PAGE_INDEX);
 
-<<<<<<< HEAD
-=======
 	if (alloc_mtr) {
 		/* Because alloc_mtr will be committed after
 		mtr, it is possible that the tablespace has been
@@ -4502,7 +4227,6 @@
 		alloc_mtr = &mtr;
 	}
 
->>>>>>> fb5f6ee8
 	if (UNIV_LIKELY_NULL(page_zip)) {
 		int	err;
 
@@ -4579,11 +4303,7 @@
 			}
 
 			block = btr_page_alloc(index, hint_page_no,
-<<<<<<< HEAD
-					       FSP_NO_DIR, 0, &mtr);
-=======
 					       FSP_NO_DIR, 0, alloc_mtr, &mtr);
->>>>>>> fb5f6ee8
 			if (UNIV_UNLIKELY(block == NULL)) {
 
 				mtr_commit(&mtr);
@@ -4624,7 +4344,6 @@
 						+ BTR_BLOB_HDR_NEXT_PAGE_NO,
 						page_no, MLOG_4BYTES, &mtr);
 				}
-<<<<<<< HEAD
 
 			}
 
@@ -4711,11 +4430,15 @@
 					goto next_zip_page;
 				}
 
-				rec_block = buf_page_get(space_id, zip_size,
-							 rec_page_no,
-							 RW_X_LATCH, &mtr);
-				buf_block_dbg_add_level(rec_block,
-							SYNC_NO_ORDER_CHECK);
+				if (alloc_mtr == &mtr) {
+					rec_block = buf_page_get(
+						space_id, zip_size,
+						rec_page_no,
+						RW_X_LATCH, &mtr);
+					buf_block_dbg_add_level(
+						rec_block,
+						SYNC_NO_ORDER_CHECK);
+				}
 
 				if (err == Z_STREAM_END) {
 					mach_write_to_4(field_ref
@@ -4749,7 +4472,8 @@
 
 				page_zip_write_blob_ptr(
 					page_zip, rec, index, offsets,
-					big_rec_vec->fields[i].field_no, &mtr);
+					big_rec_vec->fields[i].field_no,
+					alloc_mtr);
 
 next_zip_page:
 				prev_page_no = page_no;
@@ -4794,133 +4518,6 @@
 
 				extern_len -= store_len;
 
-				rec_block = buf_page_get(space_id, zip_size,
-							 rec_page_no,
-							 RW_X_LATCH, &mtr);
-				buf_block_dbg_add_level(rec_block,
-							SYNC_NO_ORDER_CHECK);
-
-				mlog_write_ulint(field_ref + BTR_EXTERN_LEN, 0,
-						 MLOG_4BYTES, &mtr);
-				mlog_write_ulint(field_ref
-						 + BTR_EXTERN_LEN + 4,
-						 big_rec_vec->fields[i].len
-						 - extern_len,
-						 MLOG_4BYTES, &mtr);
-
-				if (prev_page_no == FIL_NULL) {
-					btr_blob_dbg_add_blob(
-						rec, big_rec_vec->fields[i]
-						.field_no, page_no, index,
-						"store");
-
-					mlog_write_ulint(field_ref
-							 + BTR_EXTERN_SPACE_ID,
-							 space_id,
-							 MLOG_4BYTES, &mtr);
-
-					mlog_write_ulint(field_ref
-							 + BTR_EXTERN_PAGE_NO,
-							 page_no,
-							 MLOG_4BYTES, &mtr);
-
-					mlog_write_ulint(field_ref
-							 + BTR_EXTERN_OFFSET,
-							 FIL_PAGE_DATA,
-							 MLOG_4BYTES, &mtr);
-				}
-
-				prev_page_no = page_no;
-
-				mtr_commit(&mtr);
-
-=======
-
-			}
-
-			if (UNIV_LIKELY_NULL(page_zip)) {
-				int		err;
-				page_zip_des_t*	blob_page_zip;
-
-				/* Write FIL_PAGE_TYPE to the redo log
-				separately, before logging any other
-				changes to the page, so that the debug
-				assertions in
-				recv_parse_or_apply_log_rec_body() can
-				be made simpler.  Before InnoDB Plugin
-				1.0.4, the initialization of
-				FIL_PAGE_TYPE was logged as part of
-				the mlog_log_string() below. */
-
-				mlog_write_ulint(page + FIL_PAGE_TYPE,
-						 prev_page_no == FIL_NULL
-						 ? FIL_PAGE_TYPE_ZBLOB
-						 : FIL_PAGE_TYPE_ZBLOB2,
-						 MLOG_2BYTES, &mtr);
-
-				c_stream.next_out = page
-					+ FIL_PAGE_DATA;
-				c_stream.avail_out
-					= page_zip_get_size(page_zip)
-					- FIL_PAGE_DATA;
-
-				err = deflate(&c_stream, Z_FINISH);
-				ut_a(err == Z_OK || err == Z_STREAM_END);
-				ut_a(err == Z_STREAM_END
-				     || c_stream.avail_out == 0);
-
-				/* Write the "next BLOB page" pointer */
-				mlog_write_ulint(page + FIL_PAGE_NEXT,
-						 FIL_NULL, MLOG_4BYTES, &mtr);
-				/* Initialize the unused "prev page" pointer */
-				mlog_write_ulint(page + FIL_PAGE_PREV,
-						 FIL_NULL, MLOG_4BYTES, &mtr);
-				/* Write a back pointer to the record
-				into the otherwise unused area.  This
-				information could be useful in
-				debugging.  Later, we might want to
-				implement the possibility to relocate
-				BLOB pages.  Then, we would need to be
-				able to adjust the BLOB pointer in the
-				record.  We do not store the heap
-				number of the record, because it can
-				change in page_zip_reorganize() or
-				btr_page_reorganize().  However, also
-				the page number of the record may
-				change when B-tree nodes are split or
-				merged. */
-				mlog_write_ulint(page
-						 + FIL_PAGE_FILE_FLUSH_LSN,
-						 space_id,
-						 MLOG_4BYTES, &mtr);
-				mlog_write_ulint(page
-						 + FIL_PAGE_FILE_FLUSH_LSN + 4,
-						 rec_page_no,
-						 MLOG_4BYTES, &mtr);
-
-				/* Zero out the unused part of the page. */
-				memset(page + page_zip_get_size(page_zip)
-				       - c_stream.avail_out,
-				       0, c_stream.avail_out);
-				mlog_log_string(page + FIL_PAGE_FILE_FLUSH_LSN,
-						page_zip_get_size(page_zip)
-						- FIL_PAGE_FILE_FLUSH_LSN,
-						&mtr);
-				/* Copy the page to compressed storage,
-				because it will be flushed to disk
-				from there. */
-				blob_page_zip = buf_block_get_page_zip(block);
-				ut_ad(blob_page_zip);
-				ut_ad(page_zip_get_size(blob_page_zip)
-				      == page_zip_get_size(page_zip));
-				memcpy(blob_page_zip->data, page,
-				       page_zip_get_size(page_zip));
-
-				if (err == Z_OK && prev_page_no != FIL_NULL) {
-
-					goto next_zip_page;
-				}
-
 				if (alloc_mtr == &mtr) {
 					rec_block = buf_page_get(
 						space_id, zip_size,
@@ -4931,94 +4528,6 @@
 						SYNC_NO_ORDER_CHECK);
 				}
 
-				if (err == Z_STREAM_END) {
-					mach_write_to_4(field_ref
-							+ BTR_EXTERN_LEN, 0);
-					mach_write_to_4(field_ref
-							+ BTR_EXTERN_LEN + 4,
-							c_stream.total_in);
-				} else {
-					memset(field_ref + BTR_EXTERN_LEN,
-					       0, 8);
-				}
-
-				if (prev_page_no == FIL_NULL) {
-					btr_blob_dbg_add_blob(
-						rec, big_rec_vec->fields[i]
-						.field_no, page_no, index,
-						"store");
-
-					mach_write_to_4(field_ref
-							+ BTR_EXTERN_SPACE_ID,
-							space_id);
-
-					mach_write_to_4(field_ref
-							+ BTR_EXTERN_PAGE_NO,
-							page_no);
-
-					mach_write_to_4(field_ref
-							+ BTR_EXTERN_OFFSET,
-							FIL_PAGE_NEXT);
-				}
-
-				page_zip_write_blob_ptr(
-					page_zip, rec, index, offsets,
-					big_rec_vec->fields[i].field_no,
-					alloc_mtr);
-
-next_zip_page:
-				prev_page_no = page_no;
-
-				/* Commit mtr and release the
-				uncompressed page frame to save memory. */
-				btr_blob_free(block, FALSE, &mtr);
-
-				if (err == Z_STREAM_END) {
-					break;
-				}
-			} else {
-				mlog_write_ulint(page + FIL_PAGE_TYPE,
-						 FIL_PAGE_TYPE_BLOB,
-						 MLOG_2BYTES, &mtr);
-
-				if (extern_len > (UNIV_PAGE_SIZE
-						  - FIL_PAGE_DATA
-						  - BTR_BLOB_HDR_SIZE
-						  - FIL_PAGE_DATA_END)) {
-					store_len = UNIV_PAGE_SIZE
-						- FIL_PAGE_DATA
-						- BTR_BLOB_HDR_SIZE
-						- FIL_PAGE_DATA_END;
-				} else {
-					store_len = extern_len;
-				}
-
-				mlog_write_string(page + FIL_PAGE_DATA
-						  + BTR_BLOB_HDR_SIZE,
-						  (const byte*)
-						  big_rec_vec->fields[i].data
-						  + big_rec_vec->fields[i].len
-						  - extern_len,
-						  store_len, &mtr);
-				mlog_write_ulint(page + FIL_PAGE_DATA
-						 + BTR_BLOB_HDR_PART_LEN,
-						 store_len, MLOG_4BYTES, &mtr);
-				mlog_write_ulint(page + FIL_PAGE_DATA
-						 + BTR_BLOB_HDR_NEXT_PAGE_NO,
-						 FIL_NULL, MLOG_4BYTES, &mtr);
-
-				extern_len -= store_len;
-
-				if (alloc_mtr == &mtr) {
-					rec_block = buf_page_get(
-						space_id, zip_size,
-						rec_page_no,
-						RW_X_LATCH, &mtr);
-					buf_block_dbg_add_level(
-						rec_block,
-						SYNC_NO_ORDER_CHECK);
-				}
-
 				mlog_write_ulint(field_ref + BTR_EXTERN_LEN, 0,
 						 MLOG_4BYTES, alloc_mtr);
 				mlog_write_ulint(field_ref
@@ -5054,7 +4563,6 @@
 
 				mtr_commit(&mtr);
 
->>>>>>> fb5f6ee8
 				if (extern_len == 0) {
 					break;
 				}
@@ -5447,15 +4955,9 @@
 		block = buf_page_get(space_id, 0, page_no, RW_S_LATCH, &mtr);
 		buf_block_dbg_add_level(block, SYNC_EXTERN_STORAGE);
 		page = buf_block_get_frame(block);
-<<<<<<< HEAD
 
 		btr_check_blob_fil_page_type(space_id, page_no, page, TRUE);
 
-=======
-
-		btr_check_blob_fil_page_type(space_id, page_no, page, TRUE);
-
->>>>>>> fb5f6ee8
 		blob_header = page + offset;
 		part_len = btr_blob_get_part_len(blob_header);
 		copy_len = ut_min(part_len, len - copied_len);
@@ -5696,21 +5198,12 @@
 		memcpy(buf, data, len);
 		return(len);
 	}
-<<<<<<< HEAD
 
 	memcpy(buf, data, local_len);
 	data += local_len;
 
 	ut_a(memcmp(data, field_ref_zero, BTR_EXTERN_FIELD_REF_SIZE));
 
-=======
-
-	memcpy(buf, data, local_len);
-	data += local_len;
-
-	ut_a(memcmp(data, field_ref_zero, BTR_EXTERN_FIELD_REF_SIZE));
-
->>>>>>> fb5f6ee8
 	if (!mach_read_from_4(data + BTR_EXTERN_LEN + 4)) {
 		/* The externally stored part of the column has been
 		(partially) deleted.  Signal the half-deleted BLOB
