--- conflicted
+++ resolved
@@ -2540,13 +2540,9 @@
 		}
 	}
 
-<<<<<<< HEAD
+	ut_ad(err != DB_SUCCESS || dict_foreign_set_validate(*table));
+
 	DBUG_RETURN(table);
-=======
-	ut_ad(err != DB_SUCCESS || dict_foreign_set_validate(*table));
-
-	return(table);
->>>>>>> edad44a2
 }
 
 /***********************************************************************//**
