/*****************************************************************************

Copyright (c) 1996, 2015, Oracle and/or its affiliates. All Rights Reserved.

This program is free software; you can redistribute it and/or modify it under
the terms of the GNU General Public License as published by the Free Software
Foundation; version 2 of the License.

This program is distributed in the hope that it will be useful, but WITHOUT
ANY WARRANTY; without even the implied warranty of MERCHANTABILITY or FITNESS
FOR A PARTICULAR PURPOSE. See the GNU General Public License for more details.

You should have received a copy of the GNU General Public License along with
this program; if not, write to the Free Software Foundation, Inc.,
51 Franklin Street, Suite 500, Boston, MA 02110-1335 USA

*****************************************************************************/

/**************************************************//**
@file dict/dict0load.cc
Loads to the memory cache database object definitions
from dictionary tables

Created 4/24/1996 Heikki Tuuri
*******************************************************/

#include "ha_prototypes.h"

#include "dict0load.h"
#ifdef UNIV_NONINL
#include "dict0load.ic"
#endif

#include "mysql_version.h"
#include "btr0pcur.h"
#include "btr0btr.h"
#include "dict0boot.h"
#include "dict0crea.h"
#include "dict0dict.h"
#include "dict0mem.h"
#include "dict0priv.h"
#include "dict0stats.h"
#include "fsp0file.h"
#include "fsp0sysspace.h"
#include "fts0priv.h"
#include "mach0data.h"
#include "page0page.h"
#include "rem0cmp.h"
#include "srv0start.h"
#include "srv0srv.h"
#include <stack>
#include <set>

/** Following are the InnoDB system tables. The positions in
this array are referenced by enum dict_system_table_id. */
static const char* SYSTEM_TABLE_NAME[] = {
	"SYS_TABLES",
	"SYS_INDEXES",
	"SYS_COLUMNS",
	"SYS_FIELDS",
	"SYS_FOREIGN",
	"SYS_FOREIGN_COLS",
	"SYS_TABLESPACES",
	"SYS_DATAFILES",
	"SYS_VIRTUAL"
};

/** Loads a table definition and also all its index definitions.

Loads those foreign key constraints whose referenced table is already in
dictionary cache.  If a foreign key constraint is not loaded, then the
referenced table is pushed into the output stack (fk_tables), if it is not
NULL.  These tables must be subsequently loaded so that all the foreign
key constraints are loaded into memory.

@param[in]	name		Table name in the db/tablename format
@param[in]	cached		true=add to cache, false=do not
@param[in]	ignore_err	Error to be ignored when loading table
				and its index definition
@param[out]	fk_tables	Related table names that must also be
				loaded to ensure that all foreign key
				constraints are loaded.
@return table, NULL if does not exist; if the table is stored in an
.ibd file, but the file does not exist, then we set the
ibd_file_missing flag TRUE in the table object we return */
static
dict_table_t*
dict_load_table_one(
	table_name_t&		name,
	bool			cached,
	dict_err_ignore_t	ignore_err,
	dict_names_t&		fk_tables);

/** Loads a table definition from a SYS_TABLES record to dict_table_t.
Does not load any columns or indexes.
@param[in]	name	Table name
@param[in]	rec	SYS_TABLES record
@param[out,own]	table	Table, or NULL
@return error message, or NULL on success */
static
const char*
dict_load_table_low(
	table_name_t&	name,
	const rec_t*	rec,
	dict_table_t**	table);

/* If this flag is TRUE, then we will load the cluster index's (and tables')
metadata even if it is marked as "corrupted". */
my_bool     srv_load_corrupted = FALSE;

#ifdef UNIV_DEBUG
/****************************************************************//**
Compare the name of an index column.
@return TRUE if the i'th column of index is 'name'. */
static
ibool
name_of_col_is(
/*===========*/
	const dict_table_t*	table,	/*!< in: table */
	const dict_index_t*	index,	/*!< in: index */
	ulint			i,	/*!< in: index field offset */
	const char*		name)	/*!< in: name to compare to */
{
	ulint	tmp = dict_col_get_no(dict_field_get_col(
					      dict_index_get_nth_field(
						      index, i)));

	return(strcmp(name, dict_table_get_col_name(table, tmp)) == 0);
}
#endif /* UNIV_DEBUG */

/********************************************************************//**
Finds the first table name in the given database.
@return own: table name, NULL if does not exist; the caller must free
the memory in the string! */
char*
dict_get_first_table_name_in_db(
/*============================*/
	const char*	name)	/*!< in: database name which ends in '/' */
{
	dict_table_t*	sys_tables;
	btr_pcur_t	pcur;
	dict_index_t*	sys_index;
	dtuple_t*	tuple;
	mem_heap_t*	heap;
	dfield_t*	dfield;
	const rec_t*	rec;
	const byte*	field;
	ulint		len;
	mtr_t		mtr;

	ut_ad(mutex_own(&dict_sys->mutex));

	heap = mem_heap_create(1000);

	mtr_start(&mtr);

	sys_tables = dict_table_get_low("SYS_TABLES");
	sys_index = UT_LIST_GET_FIRST(sys_tables->indexes);
	ut_ad(!dict_table_is_comp(sys_tables));

	tuple = dtuple_create(heap, 1);
	dfield = dtuple_get_nth_field(tuple, 0);

	dfield_set_data(dfield, name, ut_strlen(name));
	dict_index_copy_types(tuple, sys_index, 1);

	btr_pcur_open_on_user_rec(sys_index, tuple, PAGE_CUR_GE,
				  BTR_SEARCH_LEAF, &pcur, &mtr);
loop:
	rec = btr_pcur_get_rec(&pcur);

	if (!btr_pcur_is_on_user_rec(&pcur)) {
		/* Not found */

		btr_pcur_close(&pcur);
		mtr_commit(&mtr);
		mem_heap_free(heap);

		return(NULL);
	}

	field = rec_get_nth_field_old(
		rec, DICT_FLD__SYS_TABLES__NAME, &len);

	if (len < strlen(name)
	    || ut_memcmp(name, field, strlen(name)) != 0) {
		/* Not found */

		btr_pcur_close(&pcur);
		mtr_commit(&mtr);
		mem_heap_free(heap);

		return(NULL);
	}

	if (!rec_get_deleted_flag(rec, 0)) {

		/* We found one */

		char*	table_name = mem_strdupl((char*) field, len);

		btr_pcur_close(&pcur);
		mtr_commit(&mtr);
		mem_heap_free(heap);

		return(table_name);
	}

	btr_pcur_move_to_next_user_rec(&pcur, &mtr);

	goto loop;
}

/********************************************************************//**
This function gets the next system table record as it scans the table.
@return the next record if found, NULL if end of scan */
static
const rec_t*
dict_getnext_system_low(
/*====================*/
	btr_pcur_t*	pcur,		/*!< in/out: persistent cursor to the
					record*/
	mtr_t*		mtr)		/*!< in: the mini-transaction */
{
	rec_t*	rec = NULL;

	while (!rec || rec_get_deleted_flag(rec, 0)) {
		btr_pcur_move_to_next_user_rec(pcur, mtr);

		rec = btr_pcur_get_rec(pcur);

		if (!btr_pcur_is_on_user_rec(pcur)) {
			/* end of index */
			btr_pcur_close(pcur);

			return(NULL);
		}
	}

	/* Get a record, let's save the position */
	btr_pcur_store_position(pcur, mtr);

	return(rec);
}

/********************************************************************//**
This function opens a system table, and returns the first record.
@return first record of the system table */
const rec_t*
dict_startscan_system(
/*==================*/
	btr_pcur_t*	pcur,		/*!< out: persistent cursor to
					the record */
	mtr_t*		mtr,		/*!< in: the mini-transaction */
	dict_system_id_t system_id)	/*!< in: which system table to open */
{
	dict_table_t*	system_table;
	dict_index_t*	clust_index;
	const rec_t*	rec;

	ut_a(system_id < SYS_NUM_SYSTEM_TABLES);

	system_table = dict_table_get_low(SYSTEM_TABLE_NAME[system_id]);

	clust_index = UT_LIST_GET_FIRST(system_table->indexes);

	btr_pcur_open_at_index_side(true, clust_index, BTR_SEARCH_LEAF, pcur,
				    true, 0, mtr);

	rec = dict_getnext_system_low(pcur, mtr);

	return(rec);
}

/********************************************************************//**
This function gets the next system table record as it scans the table.
@return the next record if found, NULL if end of scan */
const rec_t*
dict_getnext_system(
/*================*/
	btr_pcur_t*	pcur,		/*!< in/out: persistent cursor
					to the record */
	mtr_t*		mtr)		/*!< in: the mini-transaction */
{
	const rec_t*	rec;

	/* Restore the position */
	btr_pcur_restore_position(BTR_SEARCH_LEAF, pcur, mtr);

	/* Get the next record */
	rec = dict_getnext_system_low(pcur, mtr);

	return(rec);
}

/********************************************************************//**
This function processes one SYS_TABLES record and populate the dict_table_t
struct for the table. Extracted out of dict_print() to be used by
both monitor table output and information schema innodb_sys_tables output.
@return error message, or NULL on success */
const char*
dict_process_sys_tables_rec_and_mtr_commit(
/*=======================================*/
	mem_heap_t*	heap,		/*!< in/out: temporary memory heap */
	const rec_t*	rec,		/*!< in: SYS_TABLES record */
	dict_table_t**	table,		/*!< out: dict_table_t to fill */
	dict_table_info_t status,	/*!< in: status bit controls
					options such as whether we shall
					look for dict_table_t from cache
					first */
	mtr_t*		mtr)		/*!< in/out: mini-transaction,
					will be committed */
{
	ulint		len;
	const char*	field;
	const char*	err_msg = NULL;
	table_name_t	table_name;

	field = (const char*) rec_get_nth_field_old(
		rec, DICT_FLD__SYS_TABLES__NAME, &len);

	ut_a(!rec_get_deleted_flag(rec, 0));

	ut_ad(mtr_memo_contains_page(mtr, rec, MTR_MEMO_PAGE_S_FIX));

	/* Get the table name */
	table_name.m_name = mem_heap_strdupl(heap, field, len);

	/* If DICT_TABLE_LOAD_FROM_CACHE is set, first check
	whether there is cached dict_table_t struct */
	if (status & DICT_TABLE_LOAD_FROM_CACHE) {

		/* Commit before load the table again */
		mtr_commit(mtr);

		*table = dict_table_get_low(table_name.m_name);

		if (!(*table)) {
			err_msg = "Table not found in cache";
		}
	} else {
		err_msg = dict_load_table_low(table_name, rec, table);
		mtr_commit(mtr);
	}

	if (err_msg) {
		return(err_msg);
	}

	return(NULL);
}

/** Error message for a delete-marked record in dict_load_index_low() */
static const char* dict_load_index_del = "delete-marked record in SYS_INDEXES";
/** Error message for table->id mismatch in dict_load_index_low() */
static const char* dict_load_index_id_err = "SYS_INDEXES.TABLE_ID mismatch";

/** Load an index definition from a SYS_INDEXES record to dict_index_t.
If allocate=TRUE, we will create a dict_index_t structure and fill it
accordingly. If allocated=FALSE, the dict_index_t will be supplied by
the caller and filled with information read from the record.  @return
error message, or NULL on success */
static
const char*
dict_load_index_low(
	byte*		table_id,	/*!< in/out: table id (8 bytes),
					an "in" value if allocate=TRUE
					and "out" when allocate=FALSE */
	const char*	table_name,	/*!< in: table name */
	mem_heap_t*	heap,		/*!< in/out: temporary memory heap */
	const rec_t*	rec,		/*!< in: SYS_INDEXES record */
	ibool		allocate,	/*!< in: TRUE=allocate *index,
					FALSE=fill in a pre-allocated
					*index */
	dict_index_t**	index)		/*!< out,own: index, or NULL */
{
	const byte*	field;
	ulint		len;
	ulint		name_len;
	char*		name_buf;
	space_index_t	id;
	ulint		n_fields;
	ulint		type;
	ulint		space;
	ulint		merge_threshold;

	if (allocate) {
		/* If allocate=TRUE, no dict_index_t will
		be supplied. Initialize "*index" to NULL */
		*index = NULL;
	}

	if (rec_get_deleted_flag(rec, 0)) {
		return(dict_load_index_del);
	}

	if (rec_get_n_fields_old(rec) == DICT_NUM_FIELDS__SYS_INDEXES) {
		/* MERGE_THRESHOLD exists */
		field = rec_get_nth_field_old(
			rec, DICT_FLD__SYS_INDEXES__MERGE_THRESHOLD, &len);
		switch (len) {
		case 4:
			merge_threshold = mach_read_from_4(field);
			break;
		case UNIV_SQL_NULL:
			merge_threshold = DICT_INDEX_MERGE_THRESHOLD_DEFAULT;
			break;
		default:
			return("incorrect MERGE_THRESHOLD length"
			       " in SYS_INDEXES");
		}
	} else if (rec_get_n_fields_old(rec)
		   == DICT_NUM_FIELDS__SYS_INDEXES - 1) {
		/* MERGE_THRESHOLD doesn't exist */

		merge_threshold = DICT_INDEX_MERGE_THRESHOLD_DEFAULT;
	} else {
		return("wrong number of columns in SYS_INDEXES record");
	}

	field = rec_get_nth_field_old(
		rec, DICT_FLD__SYS_INDEXES__TABLE_ID, &len);
	if (len != 8) {
err_len:
		return("incorrect column length in SYS_INDEXES");
	}

	if (!allocate) {
		/* We are reading a SYS_INDEXES record. Copy the table_id */
		memcpy(table_id, (const char*) field, 8);
	} else if (memcmp(field, table_id, 8)) {
		/* Caller supplied table_id, verify it is the same
		id as on the index record */
		return(dict_load_index_id_err);
	}

	field = rec_get_nth_field_old(
		rec, DICT_FLD__SYS_INDEXES__ID, &len);
	if (len != 8) {
		goto err_len;
	}

	id = mach_read_from_8(field);

	rec_get_nth_field_offs_old(
		rec, DICT_FLD__SYS_INDEXES__DB_TRX_ID, &len);
	if (len != DATA_TRX_ID_LEN && len != UNIV_SQL_NULL) {
		goto err_len;
	}
	rec_get_nth_field_offs_old(
		rec, DICT_FLD__SYS_INDEXES__DB_ROLL_PTR, &len);
	if (len != DATA_ROLL_PTR_LEN && len != UNIV_SQL_NULL) {
		goto err_len;
	}

	field = rec_get_nth_field_old(
		rec, DICT_FLD__SYS_INDEXES__NAME, &name_len);
	if (name_len == UNIV_SQL_NULL) {
		goto err_len;
	}

	name_buf = mem_heap_strdupl(heap, (const char*) field,
				    name_len);

	field = rec_get_nth_field_old(
		rec, DICT_FLD__SYS_INDEXES__N_FIELDS, &len);
	if (len != 4) {
		goto err_len;
	}
	n_fields = mach_read_from_4(field);

	field = rec_get_nth_field_old(
		rec, DICT_FLD__SYS_INDEXES__TYPE, &len);
	if (len != 4) {
		goto err_len;
	}
	type = mach_read_from_4(field);
	if (type & (~0U << DICT_IT_BITS)) {
		return("unknown SYS_INDEXES.TYPE bits");
	}

	field = rec_get_nth_field_old(
		rec, DICT_FLD__SYS_INDEXES__SPACE, &len);
	if (len != 4) {
		goto err_len;
	}
	space = mach_read_from_4(field);

	field = rec_get_nth_field_old(
		rec, DICT_FLD__SYS_INDEXES__PAGE_NO, &len);
	if (len != 4) {
		goto err_len;
	}

	if (allocate) {
		*index = dict_mem_index_create(table_name, name_buf,
					       space, type, n_fields);
	} else {
		ut_a(*index);

		dict_mem_fill_index_struct(*index, NULL, NULL, name_buf,
					   space, type, n_fields);
	}

	(*index)->id = id;
	(*index)->page = mach_read_from_4(field);
	ut_ad((*index)->page);
	(*index)->merge_threshold = merge_threshold;

	return(NULL);
}

/********************************************************************//**
This function parses a SYS_INDEXES record and populate a dict_index_t
structure with the information from the record. For detail information
about SYS_INDEXES fields, please refer to dict_boot() function.
@return error message, or NULL on success */
const char*
dict_process_sys_indexes_rec(
/*=========================*/
	mem_heap_t*	heap,		/*!< in/out: heap memory */
	const rec_t*	rec,		/*!< in: current SYS_INDEXES rec */
	dict_index_t*	index,		/*!< out: index to be filled */
	table_id_t*	table_id)	/*!< out: index table id */
{
	const char*	err_msg;
	byte*		buf;

	buf = static_cast<byte*>(mem_heap_alloc(heap, 8));

	/* Parse the record, and get "dict_index_t" struct filled */
	err_msg = dict_load_index_low(buf, NULL,
				      heap, rec, FALSE, &index);

	*table_id = mach_read_from_8(buf);

	return(err_msg);
}

/** Error message for a delete-marked record in dict_load_column_low() */
static const char* dict_load_column_del = "delete-marked record in SYS_COLUMN";

/** Load a table column definition from a SYS_COLUMNS record to
dict_table_t.
@return error message, or NULL on success */
static
const char*
dict_load_column_low(
	dict_table_t*	table,		/*!< in/out: table, could be NULL
					if we just populate a dict_column_t
					struct with information from
					a SYS_COLUMNS record */
	mem_heap_t*	heap,		/*!< in/out: memory heap
					for temporary storage */
	dict_col_t*	column,		/*!< out: dict_column_t to fill,
					or NULL if table != NULL */
	table_id_t*	table_id,	/*!< out: table id */
	const char**	col_name,	/*!< out: column name */
	const rec_t*	rec,		/*!< in: SYS_COLUMNS record */
	ulint*		nth_v_col)	/*!< out: if not NULL, this
					records the "n" of "nth" virtual
					column */
{
	char*		name;
	const byte*	field;
	ulint		len;
	ulint		mtype;
	ulint		prtype;
	ulint		col_len;
	ulint		pos;
	ulint		num_base;

	ut_ad(table || column);

	if (rec_get_deleted_flag(rec, 0)) {
		return(dict_load_column_del);
	}

	if (rec_get_n_fields_old(rec) != DICT_NUM_FIELDS__SYS_COLUMNS) {
		return("wrong number of columns in SYS_COLUMNS record");
	}

	field = rec_get_nth_field_old(
		rec, DICT_FLD__SYS_COLUMNS__TABLE_ID, &len);
	if (len != 8) {
err_len:
		return("incorrect column length in SYS_COLUMNS");
	}

	if (table_id) {
		*table_id = mach_read_from_8(field);
	} else if (table->id != mach_read_from_8(field)) {
		return("SYS_COLUMNS.TABLE_ID mismatch");
	}

	field = rec_get_nth_field_old(
		rec, DICT_FLD__SYS_COLUMNS__POS, &len);
	if (len != 4) {

		goto err_len;
	}

	pos = mach_read_from_4(field);

	rec_get_nth_field_offs_old(
		rec, DICT_FLD__SYS_COLUMNS__DB_TRX_ID, &len);
	if (len != DATA_TRX_ID_LEN && len != UNIV_SQL_NULL) {
		goto err_len;
	}
	rec_get_nth_field_offs_old(
		rec, DICT_FLD__SYS_COLUMNS__DB_ROLL_PTR, &len);
	if (len != DATA_ROLL_PTR_LEN && len != UNIV_SQL_NULL) {
		goto err_len;
	}

	field = rec_get_nth_field_old(
		rec, DICT_FLD__SYS_COLUMNS__NAME, &len);
	if (len == 0 || len == UNIV_SQL_NULL) {
		goto err_len;
	}

	name = mem_heap_strdupl(heap, (const char*) field, len);

	if (col_name) {
		*col_name = name;
	}

	field = rec_get_nth_field_old(
		rec, DICT_FLD__SYS_COLUMNS__MTYPE, &len);
	if (len != 4) {
		goto err_len;
	}

	mtype = mach_read_from_4(field);

	field = rec_get_nth_field_old(
		rec, DICT_FLD__SYS_COLUMNS__PRTYPE, &len);
	if (len != 4) {
		goto err_len;
	}
	prtype = mach_read_from_4(field);

	if (dtype_get_charset_coll(prtype) == 0
	    && dtype_is_string_type(mtype)) {
		/* The table was created with < 4.1.2. */

		if (dtype_is_binary_string_type(mtype, prtype)) {
			/* Use the binary collation for
			string columns of binary type. */

			prtype = dtype_form_prtype(
				prtype,
				DATA_MYSQL_BINARY_CHARSET_COLL);
		} else {
			/* Use the default charset for
			other than binary columns. */

			prtype = dtype_form_prtype(
				prtype,
				data_mysql_default_charset_coll);
		}
	}

	if (table && table->n_def != pos && !(prtype & DATA_VIRTUAL)) {
		return("SYS_COLUMNS.POS mismatch");
	}

	field = rec_get_nth_field_old(
		rec, DICT_FLD__SYS_COLUMNS__LEN, &len);
	if (len != 4) {
		goto err_len;
	}
	col_len = mach_read_from_4(field);
	field = rec_get_nth_field_old(
		rec, DICT_FLD__SYS_COLUMNS__PREC, &len);
	if (len != 4) {
		goto err_len;
	}

	num_base = mach_read_from_4(field);

	if (column == NULL) {
		if (prtype & DATA_VIRTUAL) {
#ifdef UNIV_DEBUG
			dict_v_col_t*   vcol =
#endif
			dict_mem_table_add_v_col(
				table, heap, name, mtype,
				prtype, col_len,
				dict_get_v_col_mysql_pos(pos), num_base);
			ut_ad(vcol->v_pos == dict_get_v_col_pos(pos));
		} else {
			ut_ad(num_base == 0);
			dict_mem_table_add_col(table, heap, name, mtype,
					       prtype, col_len);
		}
	} else {
		dict_mem_fill_column_struct(column, pos, mtype,
					    prtype, col_len);
	}

	/* Report the virtual column number */
	if (prtype & DATA_VIRTUAL && nth_v_col != NULL) {
		*nth_v_col = dict_get_v_col_pos(pos);
	}

	return(NULL);
}

/********************************************************************//**
This function parses a SYS_COLUMNS record and populate a dict_column_t
structure with the information from the record.
@return error message, or NULL on success */
const char*
dict_process_sys_columns_rec(
/*=========================*/
	mem_heap_t*	heap,		/*!< in/out: heap memory */
	const rec_t*	rec,		/*!< in: current SYS_COLUMNS rec */
	dict_col_t*	column,		/*!< out: dict_col_t to be filled */
	table_id_t*	table_id,	/*!< out: table id */
	const char**	col_name,	/*!< out: column name */
	ulint*		nth_v_col)	/*!< out: if virtual col, this is
					record's sequence number */
{
	const char*	err_msg;

	/* Parse the record, and get "dict_col_t" struct filled */
	err_msg = dict_load_column_low(NULL, heap, column,
				       table_id, col_name, rec, nth_v_col);

	return(err_msg);
}

/** Error message for a delete-marked record in dict_load_virtual_low() */
static const char* dict_load_virtual_del = "delete-marked record in SYS_VIRTUAL";

/** Loads a virtual column "mapping" (to base columns) information
from a SYS_VIRTUAL record
@param[in,out]	table		table
@param[in,out]	heap		memory heap
@param[in,out]	column		mapped base column's dict_column_t
@param[in,out]	table_id	table id
@param[in,out]	pos		virtual column position
@param[in,out]	base_pos	base column position
@param[in]	rec		SYS_VIRTUAL record
@return error message, or NULL on success */
static
const char*
dict_load_virtual_low(
	dict_table_t*	table,
	mem_heap_t*	heap,
	dict_col_t**	column,
	table_id_t*	table_id,
	ulint*		pos,
	ulint*		base_pos,
	const rec_t*	rec)
{
	const byte*	field;
	ulint		len;
	ulint		base;

	if (rec_get_deleted_flag(rec, 0)) {
		return(dict_load_virtual_del);
	}

	if (rec_get_n_fields_old(rec) != DICT_NUM_FIELDS__SYS_VIRTUAL) {
		return("wrong number of columns in SYS_VIRTUAL record");
	}

	field = rec_get_nth_field_old(
		rec, DICT_FLD__SYS_VIRTUAL__TABLE_ID, &len);
	if (len != 8) {
err_len:
		return("incorrect column length in SYS_VIRTUAL");
	}

	if (table_id != NULL) {
		*table_id = mach_read_from_8(field);
	} else if (table->id != mach_read_from_8(field)) {
		return("SYS_VIRTUAL.TABLE_ID mismatch");
	}

	field = rec_get_nth_field_old(
		rec, DICT_FLD__SYS_VIRTUAL__POS, &len);
	if (len != 4) {
		goto err_len;
	}

	if (pos != NULL) {
		*pos = mach_read_from_4(field);
	}

	field = rec_get_nth_field_old(
		rec, DICT_FLD__SYS_VIRTUAL__BASE_POS, &len);
	if (len != 4) {
		goto err_len;
	}

	base = mach_read_from_4(field);

	if (base_pos != NULL) {
		*base_pos = base;
	}

	rec_get_nth_field_offs_old(
		rec, DICT_FLD__SYS_VIRTUAL__DB_TRX_ID, &len);
	if (len != DATA_TRX_ID_LEN && len != UNIV_SQL_NULL) {
		goto err_len;
	}

	rec_get_nth_field_offs_old(
		rec, DICT_FLD__SYS_VIRTUAL__DB_ROLL_PTR, &len);
	if (len != DATA_ROLL_PTR_LEN && len != UNIV_SQL_NULL) {
		goto err_len;
	}

	if (column != NULL) {
		*column = dict_table_get_nth_col(table, base);
	}

	return(NULL);
}

/** This function parses a SYS_VIRTUAL record and extracts virtual column
information
@param[in,out]	heap		heap memory
@param[in]	rec		current SYS_COLUMNS rec
@param[in,out]	table_id	table id
@param[in,out]	pos		virtual column position
@param[in,out]	base_pos	base column position
@return error message, or NULL on success */
const char*
dict_process_sys_virtual_rec(
	mem_heap_t*	heap,
	const rec_t*	rec,
	table_id_t*	table_id,
	ulint*		pos,
	ulint*		base_pos)
{
	const char*	err_msg;

	/* Parse the record, and get "dict_col_t" struct filled */
	err_msg = dict_load_virtual_low(NULL, heap, NULL, table_id,
				       pos, base_pos, rec);

	return(err_msg);
}

/** Loads SYS_VIRTUAL info for one virtual column
@param[in,out]	table		table
@param[in]	nth_v_col	virtual column sequence num
@param[in,out]	v_col		virtual column
@param[in,out]	heap		memory heap
*/
static
void
dict_load_virtual_one_col(
	dict_table_t*	table,
	ulint		nth_v_col,
	dict_v_col_t*	v_col,
	mem_heap_t*	heap)
{
	dict_table_t*	sys_virtual;
	dict_index_t*	sys_virtual_index;
	btr_pcur_t	pcur;
	dtuple_t*	tuple;
	dfield_t*	dfield;
	const rec_t*	rec;
	byte*		buf;
	ulint		i = 0;
	mtr_t		mtr;
	ulint		skipped = 0;

	ut_ad(mutex_own(&dict_sys->mutex));

	if (v_col->num_base == 0) {
		return;
	}

	mtr_start(&mtr);

	sys_virtual = dict_table_get_low("SYS_VIRTUAL");
	sys_virtual_index = UT_LIST_GET_FIRST(sys_virtual->indexes);
	ut_ad(!dict_table_is_comp(sys_virtual));

	ut_ad(name_of_col_is(sys_virtual, sys_virtual_index,
			     DICT_FLD__SYS_VIRTUAL__POS, "POS"));

	tuple = dtuple_create(heap, 2);

	/* table ID field */
	dfield = dtuple_get_nth_field(tuple, 0);

	buf = static_cast<byte*>(mem_heap_alloc(heap, 8));
	mach_write_to_8(buf, table->id);

	dfield_set_data(dfield, buf, 8);

	/* virtual column pos field */
	dfield = dtuple_get_nth_field(tuple, 1);

	buf = static_cast<byte*>(mem_heap_alloc(heap, 4));
	ulint	vcol_pos = dict_create_v_col_pos(nth_v_col, v_col->m_col.ind);
	mach_write_to_4(buf, vcol_pos);

	dfield_set_data(dfield, buf, 4);

	dict_index_copy_types(tuple, sys_virtual_index, 2);

	btr_pcur_open_on_user_rec(sys_virtual_index, tuple, PAGE_CUR_GE,
				  BTR_SEARCH_LEAF, &pcur, &mtr);

	for (i = 0; i < v_col->num_base + skipped; i++) {
		const char*	err_msg;
		ulint		pos;

		ut_ad(btr_pcur_is_on_user_rec(&pcur));

		rec = btr_pcur_get_rec(&pcur);

		ut_a(btr_pcur_is_on_user_rec(&pcur));

		err_msg = dict_load_virtual_low(table, heap,
						&v_col->base_col[i - skipped],
						NULL,
					        &pos, NULL, rec);

		if (err_msg) {
			if (err_msg != dict_load_virtual_del) {
				ib::fatal() << err_msg;
			} else {
				skipped++;
			}
		} else {
			ut_ad(pos == vcol_pos);
		}

		btr_pcur_move_to_next_user_rec(&pcur, &mtr);
	}

	btr_pcur_close(&pcur);
	mtr_commit(&mtr);
}

/** Loads info from SYS_VIRTUAL for virtual columns.
@param[in,out]	table	table
@param[in]	heap	memory heap
*/
static
void
dict_load_virtual(
	dict_table_t*	table,
	mem_heap_t*	heap)
{
	for (ulint i = 0; i < table->n_v_cols; i++) {
		dict_v_col_t*	v_col = dict_table_get_nth_v_col(table, i);

		dict_load_virtual_one_col(table, i, v_col, heap);
	}
}
/** Error message for a delete-marked record in dict_load_field_low() */
static const char* dict_load_field_del = "delete-marked record in SYS_FIELDS";

/** Loads an index field definition from a SYS_FIELDS record to
dict_index_t.
@return error message
@retval NULL on success */
static
const char*
dict_load_field_low(
	byte*		index_id,	/*!< in/out: index id (8 bytes)
					an "in" value if index != NULL
					and "out" if index == NULL */
	dict_index_t*	index,		/*!< in/out: index, could be NULL
					if we just populate a dict_field_t
					struct with information from
					a SYS_FIELDS record */
	dict_field_t*	sys_field,	/*!< out: dict_field_t to be
					filled */
	ulint*		pos,		/*!< out: Field position */
	byte*		last_index_id,	/*!< in: last index id */
	mem_heap_t*	heap,		/*!< in/out: memory heap
					for temporary storage */
	const rec_t*	rec)		/*!< in: SYS_FIELDS record */
{
	const byte*	field;
	ulint		len;
	ulint		pos_and_prefix_len;
	ulint		prefix_len;
	ibool		first_field;
	ulint		position;

	/* Either index or sys_field is supplied, not both */
	ut_a((!index) || (!sys_field));

	if (rec_get_deleted_flag(rec, 0)) {
		return(dict_load_field_del);
	}

	if (rec_get_n_fields_old(rec) != DICT_NUM_FIELDS__SYS_FIELDS) {
		return("wrong number of columns in SYS_FIELDS record");
	}

	field = rec_get_nth_field_old(
		rec, DICT_FLD__SYS_FIELDS__INDEX_ID, &len);
	if (len != 8) {
err_len:
		return("incorrect column length in SYS_FIELDS");
	}

	if (!index) {
		ut_a(last_index_id);
		memcpy(index_id, (const char*) field, 8);
		first_field = memcmp(index_id, last_index_id, 8);
	} else {
		first_field = (index->n_def == 0);
		if (memcmp(field, index_id, 8)) {
			return("SYS_FIELDS.INDEX_ID mismatch");
		}
	}

	/* The next field stores the field position in the index and a
	possible column prefix length if the index field does not
	contain the whole column. The storage format is like this: if
	there is at least one prefix field in the index, then the HIGH
	2 bytes contain the field number (index->n_def) and the low 2
	bytes the prefix length for the field. Otherwise the field
	number (index->n_def) is contained in the 2 LOW bytes. */

	field = rec_get_nth_field_old(
		rec, DICT_FLD__SYS_FIELDS__POS, &len);
	if (len != 4) {
		goto err_len;
	}

	pos_and_prefix_len = mach_read_from_4(field);

	if (index && UNIV_UNLIKELY
	    ((pos_and_prefix_len & 0xFFFFUL) != index->n_def
	     && (pos_and_prefix_len >> 16 & 0xFFFF) != index->n_def)) {
		return("SYS_FIELDS.POS mismatch");
	}

	if (first_field || pos_and_prefix_len > 0xFFFFUL) {
		prefix_len = pos_and_prefix_len & 0xFFFFUL;
		position = (pos_and_prefix_len & 0xFFFF0000UL)  >> 16;
	} else {
		prefix_len = 0;
		position = pos_and_prefix_len & 0xFFFFUL;
	}

	rec_get_nth_field_offs_old(
		rec, DICT_FLD__SYS_FIELDS__DB_TRX_ID, &len);
	if (len != DATA_TRX_ID_LEN && len != UNIV_SQL_NULL) {
		goto err_len;
	}
	rec_get_nth_field_offs_old(
		rec, DICT_FLD__SYS_FIELDS__DB_ROLL_PTR, &len);
	if (len != DATA_ROLL_PTR_LEN && len != UNIV_SQL_NULL) {
		goto err_len;
	}

	field = rec_get_nth_field_old(
		rec, DICT_FLD__SYS_FIELDS__COL_NAME, &len);
	if (len == 0 || len == UNIV_SQL_NULL) {
		goto err_len;
	}

	if (index) {
		dict_mem_index_add_field(
			index, mem_heap_strdupl(heap, (const char*) field, len),
			prefix_len);
	} else {
		ut_a(sys_field);
		ut_a(pos);

		sys_field->name = mem_heap_strdupl(
			heap, (const char*) field, len);
		sys_field->prefix_len = prefix_len;
		*pos = position;
	}

	return(NULL);
}

/********************************************************************//**
This function parses a SYS_FIELDS record and populates a dict_field_t
structure with the information from the record.
@return error message, or NULL on success */
const char*
dict_process_sys_fields_rec(
/*========================*/
	mem_heap_t*	heap,		/*!< in/out: heap memory */
	const rec_t*	rec,		/*!< in: current SYS_FIELDS rec */
	dict_field_t*	sys_field,	/*!< out: dict_field_t to be
					filled */
	ulint*		pos,		/*!< out: Field position */
	space_index_t*	index_id,	/*!< out: current index id */
	space_index_t	last_id)	/*!< in: previous index id */
{
	byte*		buf;
	byte*		last_index_id;
	const char*	err_msg;

	buf = static_cast<byte*>(mem_heap_alloc(heap, 8));

	last_index_id = static_cast<byte*>(mem_heap_alloc(heap, 8));
	mach_write_to_8(last_index_id, last_id);

	err_msg = dict_load_field_low(buf, NULL, sys_field,
				      pos, last_index_id, heap, rec);

	*index_id = mach_read_from_8(buf);

	return(err_msg);

}

/********************************************************************//**
This function parses a SYS_FOREIGN record and populate a dict_foreign_t
structure with the information from the record. For detail information
about SYS_FOREIGN fields, please refer to dict_load_foreign() function.
@return error message, or NULL on success */
const char*
dict_process_sys_foreign_rec(
/*=========================*/
	mem_heap_t*	heap,		/*!< in/out: heap memory */
	const rec_t*	rec,		/*!< in: current SYS_FOREIGN rec */
	dict_foreign_t*	foreign)	/*!< out: dict_foreign_t struct
					to be filled */
{
	ulint		len;
	const byte*	field;
	ulint		n_fields_and_type;

	if (rec_get_deleted_flag(rec, 0)) {
		return("delete-marked record in SYS_FOREIGN");
	}

	if (rec_get_n_fields_old(rec) != DICT_NUM_FIELDS__SYS_FOREIGN) {
		return("wrong number of columns in SYS_FOREIGN record");
	}

	field = rec_get_nth_field_old(
		rec, DICT_FLD__SYS_FOREIGN__ID, &len);
	if (len == 0 || len == UNIV_SQL_NULL) {
err_len:
		return("incorrect column length in SYS_FOREIGN");
	}

	/* This recieves a dict_foreign_t* that points to a stack variable.
	So mem_heap_free(foreign->heap) is not used as elsewhere.
	Since the heap used here is freed elsewhere, foreign->heap
	is not assigned. */
	foreign->id = mem_heap_strdupl(heap, (const char*) field, len);

	rec_get_nth_field_offs_old(
		rec, DICT_FLD__SYS_FOREIGN__DB_TRX_ID, &len);
	if (len != DATA_TRX_ID_LEN && len != UNIV_SQL_NULL) {
		goto err_len;
	}
	rec_get_nth_field_offs_old(
		rec, DICT_FLD__SYS_FOREIGN__DB_ROLL_PTR, &len);
	if (len != DATA_ROLL_PTR_LEN && len != UNIV_SQL_NULL) {
		goto err_len;
	}

	/* The _lookup versions of the referenced and foreign table names
	 are not assigned since they are not used in this dict_foreign_t */

	field = rec_get_nth_field_old(
		rec, DICT_FLD__SYS_FOREIGN__FOR_NAME, &len);
	if (len == 0 || len == UNIV_SQL_NULL) {
		goto err_len;
	}
	foreign->foreign_table_name = mem_heap_strdupl(
		heap, (const char*) field, len);

	field = rec_get_nth_field_old(
		rec, DICT_FLD__SYS_FOREIGN__REF_NAME, &len);
	if (len == 0 || len == UNIV_SQL_NULL) {
		goto err_len;
	}
	foreign->referenced_table_name = mem_heap_strdupl(
		heap, (const char*) field, len);

	field = rec_get_nth_field_old(
		rec, DICT_FLD__SYS_FOREIGN__N_COLS, &len);
	if (len != 4) {
		goto err_len;
	}
	n_fields_and_type = mach_read_from_4(field);

	foreign->type = (unsigned int) (n_fields_and_type >> 24);
	foreign->n_fields = (unsigned int) (n_fields_and_type & 0x3FFUL);

	return(NULL);
}

/********************************************************************//**
This function parses a SYS_FOREIGN_COLS record and extract necessary
information from the record and return to caller.
@return error message, or NULL on success */
const char*
dict_process_sys_foreign_col_rec(
/*=============================*/
	mem_heap_t*	heap,		/*!< in/out: heap memory */
	const rec_t*	rec,		/*!< in: current SYS_FOREIGN_COLS rec */
	const char**	name,		/*!< out: foreign key constraint name */
	const char**	for_col_name,	/*!< out: referencing column name */
	const char**	ref_col_name,	/*!< out: referenced column name
					in referenced table */
	ulint*		pos)		/*!< out: column position */
{
	ulint		len;
	const byte*	field;

	if (rec_get_deleted_flag(rec, 0)) {
		return("delete-marked record in SYS_FOREIGN_COLS");
	}

	if (rec_get_n_fields_old(rec) != DICT_NUM_FIELDS__SYS_FOREIGN_COLS) {
		return("wrong number of columns in SYS_FOREIGN_COLS record");
	}

	field = rec_get_nth_field_old(
		rec, DICT_FLD__SYS_FOREIGN_COLS__ID, &len);
	if (len == 0 || len == UNIV_SQL_NULL) {
err_len:
		return("incorrect column length in SYS_FOREIGN_COLS");
	}
	*name = mem_heap_strdupl(heap, (char*) field, len);

	field = rec_get_nth_field_old(
		rec, DICT_FLD__SYS_FOREIGN_COLS__POS, &len);
	if (len != 4) {
		goto err_len;
	}
	*pos = mach_read_from_4(field);

	rec_get_nth_field_offs_old(
		rec, DICT_FLD__SYS_FOREIGN_COLS__DB_TRX_ID, &len);
	if (len != DATA_TRX_ID_LEN && len != UNIV_SQL_NULL) {
		goto err_len;
	}
	rec_get_nth_field_offs_old(
		rec, DICT_FLD__SYS_FOREIGN_COLS__DB_ROLL_PTR, &len);
	if (len != DATA_ROLL_PTR_LEN && len != UNIV_SQL_NULL) {
		goto err_len;
	}

	field = rec_get_nth_field_old(
		rec, DICT_FLD__SYS_FOREIGN_COLS__FOR_COL_NAME, &len);
	if (len == 0 || len == UNIV_SQL_NULL) {
		goto err_len;
	}
	*for_col_name = mem_heap_strdupl(heap, (char*) field, len);

	field = rec_get_nth_field_old(
		rec, DICT_FLD__SYS_FOREIGN_COLS__REF_COL_NAME, &len);
	if (len == 0 || len == UNIV_SQL_NULL) {
		goto err_len;
	}
	*ref_col_name = mem_heap_strdupl(heap, (char*) field, len);

	return(NULL);
}

/********************************************************************//**
This function parses a SYS_TABLESPACES record, extracts necessary
information from the record and returns to caller.
@return error message, or NULL on success */
const char*
dict_process_sys_tablespaces(
/*=========================*/
	mem_heap_t*	heap,		/*!< in/out: heap memory */
	const rec_t*	rec,		/*!< in: current SYS_TABLESPACES rec */
	ulint*		space,		/*!< out: space id */
	const char**	name,		/*!< out: tablespace name */
	ulint*		flags)		/*!< out: tablespace flags */
{
	ulint		len;
	const byte*	field;

	/* Initialize the output values */
	*space = ULINT_UNDEFINED;
	*name = NULL;
	*flags = ULINT_UNDEFINED;

	if (rec_get_deleted_flag(rec, 0)) {
		return("delete-marked record in SYS_TABLESPACES");
	}

	if (rec_get_n_fields_old(rec) != DICT_NUM_FIELDS__SYS_TABLESPACES) {
		return("wrong number of columns in SYS_TABLESPACES record");
	}

<<<<<<< HEAD
	field = rec_get_nth_field_old(
		rec, DICT_FLD__SYS_TABLESPACES__SPACE, &len);
	if (len != DICT_FLD_LEN_SPACE) {
err_len:
		return("incorrect column length in SYS_TABLESPACES");
	}
	*space = mach_read_from_4(field);

	rec_get_nth_field_offs_old(
		rec, DICT_FLD__SYS_TABLESPACES__DB_TRX_ID, &len);
	if (len != DATA_TRX_ID_LEN && len != UNIV_SQL_NULL) {
		goto err_len;
	}

	rec_get_nth_field_offs_old(
		rec, DICT_FLD__SYS_TABLESPACES__DB_ROLL_PTR, &len);
	if (len != DATA_ROLL_PTR_LEN && len != UNIV_SQL_NULL) {
		goto err_len;
	}

	field = rec_get_nth_field_old(
		rec, DICT_FLD__SYS_TABLESPACES__NAME, &len);
	if (len == 0 || len == UNIV_SQL_NULL) {
		goto err_len;
	}
	*name = mem_heap_strdupl(heap, (char*) field, len);

	field = rec_get_nth_field_old(
		rec, DICT_FLD__SYS_TABLESPACES__FLAGS, &len);
	if (len != DICT_FLD_LEN_FLAGS) {
		goto err_len;
	}
	*flags = mach_read_from_4(field);
=======
	/* Get flags2 from SYS_TABLES.MIX_LEN */
	field = rec_get_nth_field_old(
		rec, DICT_FLD__SYS_TABLES__MIX_LEN, &len);
	*flags2 = mach_read_from_4(field);

	/* DICT_TF2_FTS will be set when indexes are being loaded */
	*flags2 &= ~DICT_TF2_FTS;

	/* Now that we have used this bit, unset it. */
	*n_cols &= ~DICT_N_COLS_COMPACT;
>>>>>>> 079848c1

	return(NULL);
}

/********************************************************************//**
This function parses a SYS_DATAFILES record, extracts necessary
information from the record and returns it to the caller.
@return error message, or NULL on success */
const char*
dict_process_sys_datafiles(
/*=======================*/
	mem_heap_t*	heap,		/*!< in/out: heap memory */
	const rec_t*	rec,		/*!< in: current SYS_DATAFILES rec */
	ulint*		space,		/*!< out: space id */
	const char**	path)		/*!< out: datafile paths */
{
	ulint		len;
	const byte*	field;

	if (rec_get_deleted_flag(rec, 0)) {
		return("delete-marked record in SYS_DATAFILES");
	}

	if (rec_get_n_fields_old(rec) != DICT_NUM_FIELDS__SYS_DATAFILES) {
		return("wrong number of columns in SYS_DATAFILES record");
	}

	field = rec_get_nth_field_old(
		rec, DICT_FLD__SYS_DATAFILES__SPACE, &len);
	if (len != DICT_FLD_LEN_SPACE) {
err_len:
		return("incorrect column length in SYS_DATAFILES");
	}
	*space = mach_read_from_4(field);

	rec_get_nth_field_offs_old(
		rec, DICT_FLD__SYS_DATAFILES__DB_TRX_ID, &len);
	if (len != DATA_TRX_ID_LEN && len != UNIV_SQL_NULL) {
		goto err_len;
	}

	rec_get_nth_field_offs_old(
		rec, DICT_FLD__SYS_DATAFILES__DB_ROLL_PTR, &len);
	if (len != DATA_ROLL_PTR_LEN && len != UNIV_SQL_NULL) {
		goto err_len;
	}

	field = rec_get_nth_field_old(
		rec, DICT_FLD__SYS_DATAFILES__PATH, &len);
	if (len == 0 || len == UNIV_SQL_NULL) {
		goto err_len;
	}
	*path = mem_heap_strdupl(heap, (char*) field, len);

	return(NULL);
}

/** Get the first filepath from SYS_DATAFILES for a given space_id.
@param[in]	space_id	Tablespace ID
@return First filepath (caller must invoke ut_free() on it)
@retval NULL if no SYS_DATAFILES entry was found. */
static
char*
dict_get_first_path(
	ulint	space_id)
{
	mtr_t		mtr;
	dict_table_t*	sys_datafiles;
	dict_index_t*	sys_index;
	dtuple_t*	tuple;
	dfield_t*	dfield;
	byte*		buf;
	btr_pcur_t	pcur;
	const rec_t*	rec;
	const byte*	field;
	ulint		len;
	char*		filepath = NULL;
	mem_heap_t*	heap = mem_heap_create(1024);

	ut_ad(mutex_own(&dict_sys->mutex));

	mtr_start(&mtr);

	sys_datafiles = dict_table_get_low("SYS_DATAFILES");
	sys_index = UT_LIST_GET_FIRST(sys_datafiles->indexes);

	ut_ad(!dict_table_is_comp(sys_datafiles));
	ut_ad(name_of_col_is(sys_datafiles, sys_index,
			     DICT_FLD__SYS_DATAFILES__SPACE, "SPACE"));
	ut_ad(name_of_col_is(sys_datafiles, sys_index,
			     DICT_FLD__SYS_DATAFILES__PATH, "PATH"));

	tuple = dtuple_create(heap, 1);
	dfield = dtuple_get_nth_field(tuple, DICT_FLD__SYS_DATAFILES__SPACE);

	buf = static_cast<byte*>(mem_heap_alloc(heap, 4));
	mach_write_to_4(buf, space_id);

	dfield_set_data(dfield, buf, 4);
	dict_index_copy_types(tuple, sys_index, 1);

	btr_pcur_open_on_user_rec(sys_index, tuple, PAGE_CUR_GE,
				  BTR_SEARCH_LEAF, &pcur, &mtr);

	rec = btr_pcur_get_rec(&pcur);

	/* Get the filepath from this SYS_DATAFILES record. */
	if (btr_pcur_is_on_user_rec(&pcur)) {
		field = rec_get_nth_field_old(
			rec, DICT_FLD__SYS_DATAFILES__SPACE, &len);
		ut_a(len == 4);

		if (space_id == mach_read_from_4(field)) {
			/* A record for this space ID was found. */
			field = rec_get_nth_field_old(
				rec, DICT_FLD__SYS_DATAFILES__PATH, &len);

			ut_ad(len > 0);
			ut_ad(len < OS_FILE_MAX_PATH);

			if (len > 0 && len != UNIV_SQL_NULL) {
				filepath = mem_strdupl(
					reinterpret_cast<const char*>(field),
					len);
				ut_ad(filepath != NULL);

				/* The dictionary may have been written on
				another OS. */
				os_normalize_path(filepath);
			}
		}
	}

	btr_pcur_close(&pcur);
	mtr_commit(&mtr);
	mem_heap_free(heap);

	return(filepath);
}

/** Gets the space name from SYS_TABLESPACES for a given space ID.
@param[in]	space_id	Tablespace ID
@param[in]	callers_heap	A heap to allocate from, may be NULL
@return Tablespace name (caller is responsible to free it)
@retval NULL if no dictionary entry was found. */
static
char*
dict_get_space_name(
	ulint		space_id,
	mem_heap_t*	callers_heap)
{
	mtr_t		mtr;
	dict_table_t*	sys_tablespaces;
	dict_index_t*	sys_index;
	dtuple_t*	tuple;
	dfield_t*	dfield;
	byte*		buf;
	btr_pcur_t	pcur;
	const rec_t*	rec;
	const byte*	field;
	ulint		len;
	char*		space_name = NULL;
	mem_heap_t*	heap = mem_heap_create(1024);

	ut_ad(mutex_own(&dict_sys->mutex));

	sys_tablespaces = dict_table_get_low("SYS_TABLESPACES");
	if (sys_tablespaces == NULL) {
		ut_a(!srv_sys_tablespaces_open);
		return(NULL);
	}

	sys_index = UT_LIST_GET_FIRST(sys_tablespaces->indexes);

	ut_ad(!dict_table_is_comp(sys_tablespaces));
	ut_ad(name_of_col_is(sys_tablespaces, sys_index,
			     DICT_FLD__SYS_TABLESPACES__SPACE, "SPACE"));
	ut_ad(name_of_col_is(sys_tablespaces, sys_index,
			     DICT_FLD__SYS_TABLESPACES__NAME, "NAME"));

	tuple = dtuple_create(heap, 1);
	dfield = dtuple_get_nth_field(tuple, DICT_FLD__SYS_TABLESPACES__SPACE);

	buf = static_cast<byte*>(mem_heap_alloc(heap, 4));
	mach_write_to_4(buf, space_id);

	dfield_set_data(dfield, buf, 4);
	dict_index_copy_types(tuple, sys_index, 1);

	mtr_start(&mtr);

	btr_pcur_open_on_user_rec(sys_index, tuple, PAGE_CUR_GE,
				  BTR_SEARCH_LEAF, &pcur, &mtr);

	rec = btr_pcur_get_rec(&pcur);

	/* Get the tablespace name from this SYS_TABLESPACES record. */
	if (btr_pcur_is_on_user_rec(&pcur)) {
		field = rec_get_nth_field_old(
			rec, DICT_FLD__SYS_TABLESPACES__SPACE, &len);
		ut_a(len == 4);

		if (space_id == mach_read_from_4(field)) {
			/* A record for this space ID was found. */
			field = rec_get_nth_field_old(
				rec, DICT_FLD__SYS_TABLESPACES__NAME, &len);

			ut_ad(len > 0);
			ut_ad(len < OS_FILE_MAX_PATH);

			if (len > 0 && len != UNIV_SQL_NULL) {
				/* Found a tablespace name. */
				if (callers_heap == NULL) {
					space_name = mem_strdupl(
						reinterpret_cast<
							const char*>(field),
						len);
				} else {
					space_name = mem_heap_strdupl(
						callers_heap,
						reinterpret_cast<
							const char*>(field),
						len);
				}
				ut_ad(space_name);
			}
		}
	}

	btr_pcur_close(&pcur);
	mtr_commit(&mtr);
	mem_heap_free(heap);

	return(space_name);
}

/** Replace records in SYS_TABLESPACES and SYS_DATAFILES associated with
the given space_id using an independent transaction.
@param[in]	space_id	Tablespace ID
@param[in]	name		Tablespace name
@param[in]	filepath	First filepath
@param[in]	fsp_flags	Tablespace flags
@return DB_SUCCESS if OK, dberr_t if the insert failed */
dberr_t
dict_replace_tablespace_and_filepath(
	ulint		space_id,
	const char*	name,
	const char*	filepath,
	ulint		fsp_flags)
{
	if (!srv_sys_tablespaces_open) {
		/* Startup procedure is not yet ready for updates.
		Return success since this will likely get updated
		later. */
		return(DB_SUCCESS);
	}

	dberr_t		err = DB_SUCCESS;
	trx_t*		trx;

	DBUG_EXECUTE_IF("innodb_fail_to_update_tablespace_dict",
			return(DB_INTERRUPTED););

	ut_ad(rw_lock_own(dict_operation_lock, RW_LOCK_X));
	ut_ad(mutex_own(&dict_sys->mutex));
	ut_ad(filepath);

	trx = trx_allocate_for_background();
	trx->op_info = "insert tablespace and filepath";
	trx->dict_operation_lock_mode = RW_X_LATCH;
	trx_start_for_ddl(trx, TRX_DICT_OP_INDEX);

	/* A record for this space ID was not found in
	SYS_DATAFILES. Assume the record is also missing in
	SYS_TABLESPACES.  Insert records into them both. */
	err = dict_replace_tablespace_in_dictionary(
		space_id, name, fsp_flags, filepath, trx, false);

	trx_commit_for_mysql(trx);
	trx->dict_operation_lock_mode = 0;
	trx_free_for_background(trx);

	return(err);
}

/** Check the validity of a SYS_TABLES record
Make sure the fields are the right length and that they
do not contain invalid contents.
@param[in]	rec	SYS_TABLES record
@return error message, or NULL on success */
static
const char*
dict_sys_tables_rec_check(
	const rec_t*	rec)
{
	const byte*	field;
	ulint		len;

	ut_ad(mutex_own(&dict_sys->mutex));

	if (rec_get_deleted_flag(rec, 0)) {
		return("delete-marked record in SYS_TABLES");
	}

	if (rec_get_n_fields_old(rec) != DICT_NUM_FIELDS__SYS_TABLES) {
		return("wrong number of columns in SYS_TABLES record");
	}

	rec_get_nth_field_offs_old(
		rec, DICT_FLD__SYS_TABLES__NAME, &len);
	if (len == 0 || len == UNIV_SQL_NULL) {
err_len:
		return("incorrect column length in SYS_TABLES");
	}
	rec_get_nth_field_offs_old(
		rec, DICT_FLD__SYS_TABLES__DB_TRX_ID, &len);
	if (len != DATA_TRX_ID_LEN && len != UNIV_SQL_NULL) {
		goto err_len;
	}
	rec_get_nth_field_offs_old(
		rec, DICT_FLD__SYS_TABLES__DB_ROLL_PTR, &len);
	if (len != DATA_ROLL_PTR_LEN && len != UNIV_SQL_NULL) {
		goto err_len;
	}

	rec_get_nth_field_offs_old(rec, DICT_FLD__SYS_TABLES__ID, &len);
	if (len != 8) {
		goto err_len;
	}

	field = rec_get_nth_field_old(
		rec, DICT_FLD__SYS_TABLES__N_COLS, &len);
	if (field == NULL || len != 4) {
		goto err_len;
	}

	rec_get_nth_field_offs_old(rec, DICT_FLD__SYS_TABLES__TYPE, &len);
	if (len != 4) {
		goto err_len;
	}

	rec_get_nth_field_offs_old(
		rec, DICT_FLD__SYS_TABLES__MIX_ID, &len);
	if (len != 8) {
		goto err_len;
	}

	field = rec_get_nth_field_old(
		rec, DICT_FLD__SYS_TABLES__MIX_LEN, &len);
	if (field == NULL || len != 4) {
		goto err_len;
	}

	rec_get_nth_field_offs_old(
		rec, DICT_FLD__SYS_TABLES__CLUSTER_ID, &len);
	if (len != UNIV_SQL_NULL) {
		goto err_len;
	}

	field = rec_get_nth_field_old(
		rec, DICT_FLD__SYS_TABLES__SPACE, &len);
	if (field == NULL || len != 4) {
		goto err_len;
	}

	return(NULL);
}

/** Read and return the contents of a SYS_TABLESPACES record.
@param[in]	rec	A record of SYS_TABLESPACES
@param[out]	id	Pointer to the space_id for this table
@param[in,out]	name	Buffer for Tablespace Name of length NAME_LEN
@param[out]	flags	Pointer to tablespace flags
@return true if the record was read correctly, false if not. */
static
bool
dict_sys_tablespaces_rec_read(
	const rec_t*	rec,
	ulint*		id,
	char*		name,
	ulint*		flags)
{
	const byte*	field;
	ulint		len;

	field = rec_get_nth_field_old(
		rec, DICT_FLD__SYS_TABLESPACES__SPACE, &len);
	if (len != DICT_FLD_LEN_SPACE) {
		ib::error() << "Wrong field length in SYS_TABLESPACES.SPACE: "
		<< len;
		return(false);
	}
	*id = mach_read_from_4(field);

	field = rec_get_nth_field_old(
		rec, DICT_FLD__SYS_TABLESPACES__NAME, &len);
	if (len == 0 || len == UNIV_SQL_NULL) {
		ib::error() << "Wrong field length in SYS_TABLESPACES.NAME: "
		<< len;
		return(false);
	}
	strncpy(name, reinterpret_cast<const char*>(field), NAME_LEN);

	/* read the 4 byte flags from the TYPE field */
	field = rec_get_nth_field_old(
		rec, DICT_FLD__SYS_TABLESPACES__FLAGS, &len);
	if (len != 4) {
		ib::error() << "Wrong field length in SYS_TABLESPACES.FLAGS: "
		<< len;
		return(false);
	}
	*flags = mach_read_from_4(field);

	return(true);
}

/** Load and check each general tablespace mentioned in the SYS_TABLESPACES.
Ignore system and file-per-table tablespaces.
If it is valid, add it to the file_system list.
@param[in]	validate	true when the previous shutdown was not clean
@return the highest space ID found. */
UNIV_INLINE
ulint
dict_check_sys_tablespaces(
	bool		validate)
{
	ulint		max_space_id = 0;
	btr_pcur_t	pcur;
	const rec_t*	rec;
	mtr_t		mtr;

	DBUG_ENTER("dict_check_sys_tablespaces");

	ut_ad(rw_lock_own(dict_operation_lock, RW_LOCK_X));
	ut_ad(mutex_own(&dict_sys->mutex));

	/* Before traversing it, let's make sure we have
	SYS_TABLESPACES and SYS_DATAFILES loaded. */
	dict_table_get_low("SYS_TABLESPACES");
	dict_table_get_low("SYS_DATAFILES");

	mtr_start(&mtr);

	for (rec = dict_startscan_system(&pcur, &mtr, SYS_TABLESPACES);
	     rec != NULL;
	     rec = dict_getnext_system(&pcur, &mtr))
	{
		char	space_name[NAME_LEN];
		ulint	space_id = 0;
		ulint	fsp_flags;

		if (!dict_sys_tablespaces_rec_read(rec, &space_id,
						   space_name, &fsp_flags)) {
			continue;
		}

		/* Ignore system and file-per-table tablespaces,
		and tablespaces that already are in the tablespace cache. */
		if (is_system_tablespace(space_id)
		    || !fsp_is_shared_tablespace(fsp_flags)
		    || fil_space_for_table_exists_in_mem(
			    space_id, space_name,
			    false, true, NULL, 0)) {
			continue;
		}

		/* Set the expected filepath from the data dictionary.
		If the file is found elsewhere (from an ISL or the default
		location) or this path is the same file but looks different,
		fil_ibd_open() will update the dictionary with what is
		opened. */
		char*	filepath = dict_get_first_path(space_id);

		/* Check that the .ibd file exists. */
		dberr_t	err = fil_ibd_open(
			validate,
			FIL_TYPE_TABLESPACE,
			space_id,
			fsp_flags,
			space_name,
			filepath);

		if (err != DB_SUCCESS) {
			ib::warn() << "Ignoring tablespace "
				<< id_name_t(space_name)
				<< " because it could not be opened.";
		}

		max_space_id = ut_max(max_space_id, space_id);

		ut_free(filepath);
	}

	mtr_commit(&mtr);

	DBUG_RETURN(max_space_id);
}

/** Read and return 5 integer fields from a SYS_TABLES record.
@param[in]	rec		A record of SYS_TABLES
@param[in]	name		Table Name, the same as SYS_TABLES.NAME
@param[out]	table_id	Pointer to the table_id for this table
@param[out]	space_id	Pointer to the space_id for this table
@param[out]	n_cols		Pointer to number of columns for this table.
@param[out]	flags		Pointer to table flags
@param[out]	flags2		Pointer to table flags2
@return true if the record was read correctly, false if not. */
static
bool
dict_sys_tables_rec_read(
	const rec_t*		rec,
	const table_name_t&	table_name,
	table_id_t*		table_id,
	ulint*			space_id,
	ulint*			n_cols,
	ulint*			flags,
	ulint*			flags2)
{
	const byte*	field;
	ulint		len;
	ulint		type;

	*flags2 = 0;

	field = rec_get_nth_field_old(
		rec, DICT_FLD__SYS_TABLES__ID, &len);
	ut_ad(len == 8);
	*table_id = static_cast<table_id_t>(mach_read_from_8(field));

	field = rec_get_nth_field_old(
		rec, DICT_FLD__SYS_TABLES__SPACE, &len);
	ut_ad(len == 4);
	*space_id = mach_read_from_4(field);

	/* Read the 4 byte flags from the TYPE field */
	field = rec_get_nth_field_old(
		rec, DICT_FLD__SYS_TABLES__TYPE, &len);
	ut_a(len == 4);
	type = mach_read_from_4(field);

	/* The low order bit of SYS_TABLES.TYPE is always set to 1. But in
	dict_table_t::flags the low order bit is used to determine if the
	row format is Redundant (0) or Compact (1) when the format is Antelope.
	Read the 4 byte N_COLS field and look at the high order bit.  It
	should be set for COMPACT and later.  It should not be set for
	REDUNDANT. */
	field = rec_get_nth_field_old(
		rec, DICT_FLD__SYS_TABLES__N_COLS, &len);
	ut_a(len == 4);
	*n_cols = mach_read_from_4(field);

	/* This validation function also combines the DICT_N_COLS_COMPACT
	flag in n_cols into the type field to effectively make it a
	dict_table_t::flags. */

	if (ULINT_UNDEFINED == dict_sys_tables_type_validate(type, *n_cols)) {
		ib::error() << "Table " << table_name << " in InnoDB"
			" data dictionary contains invalid flags."
			" SYS_TABLES.TYPE=" << type <<
			" SYS_TABLES.N_COLS=" << *n_cols;
		*flags = ULINT_UNDEFINED;
		return(false);
	}

	*flags = dict_sys_tables_type_to_tf(type, *n_cols);

	/* For tables created with old versions of InnoDB, there may be
	garbage in SYS_TABLES.MIX_LEN where flags2 are found. Such tables
	would always be in ROW_FORMAT=REDUNDANT which do not have the
	high bit set in n_cols, and flags would be zero. */
	if (*flags != 0 || *n_cols & DICT_N_COLS_COMPACT) {

		/* Get flags2 from SYS_TABLES.MIX_LEN */
		field = rec_get_nth_field_old(
			rec, DICT_FLD__SYS_TABLES__MIX_LEN, &len);
		*flags2 = mach_read_from_4(field);

		if (!dict_tf2_is_valid(*flags, *flags2)
		    || (*flags2 & DICT_TF2_TEMPORARY)) {
			ib::error() << "Table " << table_name << " in InnoDB"
				" data dictionary contains invalid flags."
				" SYS_TABLES.MIX_LEN=" << *flags2;
			*flags2 = ULINT_UNDEFINED;
			return(false);
		}

		/* DICT_TF2_FTS will be set when indexes are being loaded */
		*flags2 &= ~DICT_TF2_FTS;

		/* Now that we have used this bit, unset it. */
		*n_cols &= ~DICT_N_COLS_COMPACT;
	}

	return(true);
}

/** Load and check each non-predefined tablespace mentioned in SYS_TABLES.
Search SYS_TABLES and check each tablespace mentioned that has not
already been added to the fil_system.  If it is valid, add it to the
file_system list.  Perform extra validation on the table if recovery from
the REDO log occurred.
@param[in]	validate	Whether to do validation on the table.
@return the highest space ID found. */
UNIV_INLINE
ulint
dict_check_sys_tables(
	bool		validate)
{
	ulint		max_space_id = 0;
	btr_pcur_t	pcur;
	const rec_t*	rec;
	mtr_t		mtr;

	DBUG_ENTER("dict_check_sys_tables");

	ut_ad(rw_lock_own(dict_operation_lock, RW_LOCK_X));
	ut_ad(mutex_own(&dict_sys->mutex));

	mtr_start(&mtr);

	/* Before traversing SYS_TABLES, let's make sure we have
	SYS_TABLESPACES and SYS_DATAFILES loaded. */
	dict_table_t*	sys_tablespaces;
	dict_table_t*	sys_datafiles;
	sys_tablespaces = dict_table_get_low("SYS_TABLESPACES");
	ut_a(sys_tablespaces != NULL);
	sys_datafiles = dict_table_get_low("SYS_DATAFILES");
	ut_a(sys_datafiles != NULL);

	for (rec = dict_startscan_system(&pcur, &mtr, SYS_TABLES);
	     rec != NULL;
	     rec = dict_getnext_system(&pcur, &mtr)) {
		const byte*	field;
		ulint		len;
		char*		space_name;
		table_name_t	table_name;
		table_id_t	table_id;
		ulint		space_id;
		ulint		n_cols;
		ulint		flags;
		ulint		flags2;

		/* If a table record is not useable, ignore it and continue
		on to the next record. Error messages were logged. */
		if (dict_sys_tables_rec_check(rec) != NULL) {
			continue;
		}

		/* Copy the table name from rec */
		field = rec_get_nth_field_old(
			rec, DICT_FLD__SYS_TABLES__NAME, &len);
		table_name.m_name = mem_strdupl((char*) field, len);
		DBUG_PRINT("dict_check_sys_tables",
			   ("name: %p, '%s'", table_name.m_name,
			    table_name.m_name));

		dict_sys_tables_rec_read(rec, table_name,
					 &table_id, &space_id,
					 &n_cols, &flags, &flags2);
		if (flags == ULINT_UNDEFINED
		    || is_system_tablespace(space_id)) {
			ut_free(table_name.m_name);
			continue;
		}

		if (flags2 & DICT_TF2_DISCARDED) {
			ib::info() << "Ignoring tablespace " << table_name
				<< " because the DISCARD flag is set .";
			ut_free(table_name.m_name);
			continue;
		}

		/* If the table is not a predefined tablespace then it must
		be in a file-per-table or shared tablespace.
		Note that flags2 is not available for REDUNDANT tables,
		so don't check those. */
		ut_ad(DICT_TF_HAS_SHARED_SPACE(flags)
		      || !DICT_TF_GET_COMPACT(flags)
		      || flags2 & DICT_TF2_USE_FILE_PER_TABLE);

		/* Look up the tablespace name in the data dictionary if this
		is a shared tablespace.  For file-per-table, the table_name
		and the tablespace_name are the same.
		Some hidden tables like FTS AUX tables may not be found in
		the dictionary since they can always be found in the default
		location. If so, then dict_get_space_name() will return NULL,
		the space name must be the table_name, and the filepath can be
		discovered in the default location.*/
		char*	shared_space_name = dict_get_space_name(space_id, NULL);
		space_name = shared_space_name == NULL
			? table_name.m_name
			: shared_space_name;

		/* Now that we have the proper name for this tablespace,
		whether it is a shared tablespace or a single table
		tablespace, look to see if it is already in the tablespace
		cache. */
		if (fil_space_for_table_exists_in_mem(
			    space_id, space_name, false, true, NULL, 0)) {
			ut_free(table_name.m_name);
			ut_free(shared_space_name);
			continue;
		}

		/* Set the expected filepath from the data dictionary.
		If the file is found elsewhere (from an ISL or the default
		location) or this path is the same file but looks different,
		fil_ibd_open() will update the dictionary with what is
		opened. */
		char*	filepath = dict_get_first_path(space_id);

		/* Check that the .ibd file exists. */
		ulint	fsp_flags = dict_tf_to_fsp_flags(flags);
		dberr_t	err = fil_ibd_open(
			validate,
			FIL_TYPE_TABLESPACE,
			space_id,
			fsp_flags,
			space_name,
			filepath);

		if (err != DB_SUCCESS) {
			ib::warn() << "Ignoring tablespace "
				<< id_name_t(space_name)
				<< " because it could not be opened.";
		}

		max_space_id = ut_max(max_space_id, space_id);

		ut_free(table_name.m_name);
		ut_free(shared_space_name);
		ut_free(filepath);
	}

	mtr_commit(&mtr);

	DBUG_RETURN(max_space_id);
}

/** Check each tablespace found in the data dictionary.
Look at each general tablespace found in SYS_TABLESPACES.
Then look at each table defined in SYS_TABLES that has a space_id > 0
to find all the file-per-table tablespaces.

In a crash recovery we already have some tablespace objects created from
processing the REDO log.  Any other tablespace in SYS_TABLESPACES not
previously used in recovery will be opened here.  We will compare the
space_id information in the data dictionary to what we find in the
tablespace file. In addition, more validation will be done if recovery
was needed and force_recovery is not set.

We also scan the biggest space id, and store it to fil_system.
@param[in]	validate	true if recovery was needed */
void
dict_check_tablespaces_and_store_max_id(
	bool	validate)
{
	mtr_t	mtr;

	DBUG_ENTER("dict_check_tablespaces_and_store_max_id");

	rw_lock_x_lock(dict_operation_lock);
	mutex_enter(&dict_sys->mutex);

	/* Initialize the max space_id from sys header */
	mtr_start(&mtr);
	ulint	max_space_id = mtr_read_ulint(
		dict_hdr_get(&mtr) + DICT_HDR_MAX_SPACE_ID,
		MLOG_4BYTES, &mtr);
	mtr_commit(&mtr);

	fil_set_max_space_id_if_bigger(max_space_id);

	/* Open all general tablespaces found in SYS_TABLESPACES. */
	ulint	max1 = dict_check_sys_tablespaces(validate);

	/* Open all tablespaces referenced in SYS_TABLES.
	This will update SYS_TABLESPACES and SYS_DATAFILES if it
	finds any file-per-table tablespaces not already there. */
	ulint	max2 = dict_check_sys_tables(validate);

	/* Store the max space_id found */
	max_space_id = ut_max(max1, max2);
	fil_set_max_space_id_if_bigger(max_space_id);

	mutex_exit(&dict_sys->mutex);
	rw_lock_x_unlock(dict_operation_lock);

	DBUG_VOID_RETURN;
}

/********************************************************************//**
Loads definitions for table columns. */
static
void
dict_load_columns(
/*==============*/
	dict_table_t*	table,	/*!< in/out: table */
	mem_heap_t*	heap)	/*!< in/out: memory heap
				for temporary storage */
{
	dict_table_t*	sys_columns;
	dict_index_t*	sys_index;
	btr_pcur_t	pcur;
	dtuple_t*	tuple;
	dfield_t*	dfield;
	const rec_t*	rec;
	byte*		buf;
	ulint		i;
	mtr_t		mtr;
	ulint		n_skipped = 0;

	ut_ad(mutex_own(&dict_sys->mutex));

	mtr_start(&mtr);

	sys_columns = dict_table_get_low("SYS_COLUMNS");
	sys_index = UT_LIST_GET_FIRST(sys_columns->indexes);
	ut_ad(!dict_table_is_comp(sys_columns));

	ut_ad(name_of_col_is(sys_columns, sys_index,
			     DICT_FLD__SYS_COLUMNS__NAME, "NAME"));
	ut_ad(name_of_col_is(sys_columns, sys_index,
			     DICT_FLD__SYS_COLUMNS__PREC, "PREC"));

	tuple = dtuple_create(heap, 1);
	dfield = dtuple_get_nth_field(tuple, 0);

	buf = static_cast<byte*>(mem_heap_alloc(heap, 8));
	mach_write_to_8(buf, table->id);

	dfield_set_data(dfield, buf, 8);
	dict_index_copy_types(tuple, sys_index, 1);

	btr_pcur_open_on_user_rec(sys_index, tuple, PAGE_CUR_GE,
				  BTR_SEARCH_LEAF, &pcur, &mtr);

	ut_ad(table->n_t_cols == static_cast<ulint>(
	     table->n_cols) + static_cast<ulint>(table->n_v_cols));

	for (i = 0;
	     i + DATA_N_SYS_COLS < table->n_t_cols + n_skipped;
	     i++) {
		const char*	err_msg;
		const char*	name = NULL;
		ulint		nth_v_col = ULINT_UNDEFINED;

		rec = btr_pcur_get_rec(&pcur);

		ut_a(btr_pcur_is_on_user_rec(&pcur));

		err_msg = dict_load_column_low(table, heap, NULL, NULL,
					       &name, rec, &nth_v_col);

		if (err_msg == dict_load_column_del) {
			n_skipped++;
			goto next_rec;
		} else if (err_msg) {
			ib::fatal() << err_msg;
		}

		/* Note: Currently we have one DOC_ID column that is
		shared by all FTS indexes on a table. And only non-virtual
		column can be used for FULLTEXT index */
		if (innobase_strcasecmp(name,
					FTS_DOC_ID_COL_NAME) == 0
		    && nth_v_col == ULINT_UNDEFINED) {
			dict_col_t*	col;
			/* As part of normal loading of tables the
			table->flag is not set for tables with FTS
			till after the FTS indexes are loaded. So we
			create the fts_t instance here if there isn't
			one already created.

			This case does not arise for table create as
			the flag is set before the table is created. */
			if (table->fts == NULL) {
				table->fts = fts_create(table);
				fts_optimize_add_table(table);
			}

			ut_a(table->fts->doc_col == ULINT_UNDEFINED);

			col = dict_table_get_nth_col(table, i - n_skipped);

			ut_ad(col->len == sizeof(doc_id_t));

			if (col->prtype & DATA_FTS_DOC_ID) {
				DICT_TF2_FLAG_SET(
					table, DICT_TF2_FTS_HAS_DOC_ID);
				DICT_TF2_FLAG_UNSET(
					table, DICT_TF2_FTS_ADD_DOC_ID);
			}

			table->fts->doc_col = i - n_skipped;
		}
next_rec:
		btr_pcur_move_to_next_user_rec(&pcur, &mtr);
	}

	btr_pcur_close(&pcur);
	mtr_commit(&mtr);
}

/********************************************************************//**
Loads definitions for index fields.
@return DB_SUCCESS if ok, DB_CORRUPTION if corruption */
static
ulint
dict_load_fields(
/*=============*/
	dict_index_t*	index,	/*!< in/out: index whose fields to load */
	mem_heap_t*	heap)	/*!< in: memory heap for temporary storage */
{
	dict_table_t*	sys_fields;
	dict_index_t*	sys_index;
	btr_pcur_t	pcur;
	dtuple_t*	tuple;
	dfield_t*	dfield;
	const rec_t*	rec;
	byte*		buf;
	ulint		i;
	mtr_t		mtr;
	dberr_t		error;

	ut_ad(mutex_own(&dict_sys->mutex));

	mtr_start(&mtr);

	sys_fields = dict_table_get_low("SYS_FIELDS");
	sys_index = UT_LIST_GET_FIRST(sys_fields->indexes);
	ut_ad(!dict_table_is_comp(sys_fields));
	ut_ad(name_of_col_is(sys_fields, sys_index,
			     DICT_FLD__SYS_FIELDS__COL_NAME, "COL_NAME"));

	tuple = dtuple_create(heap, 1);
	dfield = dtuple_get_nth_field(tuple, 0);

	buf = static_cast<byte*>(mem_heap_alloc(heap, 8));
	mach_write_to_8(buf, index->id);

	dfield_set_data(dfield, buf, 8);
	dict_index_copy_types(tuple, sys_index, 1);

	btr_pcur_open_on_user_rec(sys_index, tuple, PAGE_CUR_GE,
				  BTR_SEARCH_LEAF, &pcur, &mtr);
	for (i = 0; i < index->n_fields; i++) {
		const char* err_msg;

		rec = btr_pcur_get_rec(&pcur);

		ut_a(btr_pcur_is_on_user_rec(&pcur));

		err_msg = dict_load_field_low(buf, index, NULL, NULL, NULL,
					      heap, rec);

		if (err_msg == dict_load_field_del) {
			/* There could be delete marked records in
			SYS_FIELDS because SYS_FIELDS.INDEX_ID can be
			updated by ALTER TABLE ADD INDEX. */

			goto next_rec;
		} else if (err_msg) {
			ib::error() << err_msg;
			error = DB_CORRUPTION;
			goto func_exit;
		}
next_rec:
		btr_pcur_move_to_next_user_rec(&pcur, &mtr);
	}

	error = DB_SUCCESS;
func_exit:
	btr_pcur_close(&pcur);
	mtr_commit(&mtr);
	return(error);
}

/********************************************************************//**
Loads definitions for table indexes. Adds them to the data dictionary
cache.
@return DB_SUCCESS if ok, DB_CORRUPTION if corruption of dictionary
table or DB_UNSUPPORTED if table has unknown index type */
static
dberr_t
dict_load_indexes(
/*==============*/
	dict_table_t*	table,	/*!< in/out: table */
	mem_heap_t*	heap,	/*!< in: memory heap for temporary storage */
	dict_err_ignore_t ignore_err)
				/*!< in: error to be ignored when
				loading the index definition */
{
	dict_table_t*	sys_indexes;
	dict_index_t*	sys_index;
	btr_pcur_t	pcur;
	dtuple_t*	tuple;
	dfield_t*	dfield;
	const rec_t*	rec;
	byte*		buf;
	mtr_t		mtr;
	dberr_t		error = DB_SUCCESS;

	ut_ad(mutex_own(&dict_sys->mutex));

	mtr_start(&mtr);

	sys_indexes = dict_table_get_low("SYS_INDEXES");
	sys_index = UT_LIST_GET_FIRST(sys_indexes->indexes);
	ut_ad(!dict_table_is_comp(sys_indexes));
	ut_ad(name_of_col_is(sys_indexes, sys_index,
			     DICT_FLD__SYS_INDEXES__NAME, "NAME"));
	ut_ad(name_of_col_is(sys_indexes, sys_index,
			     DICT_FLD__SYS_INDEXES__PAGE_NO, "PAGE_NO"));

	tuple = dtuple_create(heap, 1);
	dfield = dtuple_get_nth_field(tuple, 0);

	buf = static_cast<byte*>(mem_heap_alloc(heap, 8));
	mach_write_to_8(buf, table->id);

	dfield_set_data(dfield, buf, 8);
	dict_index_copy_types(tuple, sys_index, 1);

	btr_pcur_open_on_user_rec(sys_index, tuple, PAGE_CUR_GE,
				  BTR_SEARCH_LEAF, &pcur, &mtr);
	for (;;) {
		dict_index_t*	index = NULL;
		const char*	err_msg;

		if (!btr_pcur_is_on_user_rec(&pcur)) {

			/* We should allow the table to open even
			without index when DICT_ERR_IGNORE_CORRUPT is set.
			DICT_ERR_IGNORE_CORRUPT is currently only set
			for drop table */
			if (dict_table_get_first_index(table) == NULL
			    && !(ignore_err & DICT_ERR_IGNORE_CORRUPT)) {
				ib::warn() << "Cannot load table "
					<< table->name
					<< " because it has no indexes in"
					" InnoDB internal data dictionary.";
				error = DB_CORRUPTION;
				goto func_exit;
			}

			break;
		}

		rec = btr_pcur_get_rec(&pcur);

		if ((ignore_err & DICT_ERR_IGNORE_RECOVER_LOCK)
		    && (rec_get_n_fields_old(rec)
			== DICT_NUM_FIELDS__SYS_INDEXES
			/* a record for older SYS_INDEXES table
			(missing merge_threshold column) is acceptable. */
			|| rec_get_n_fields_old(rec)
			   == DICT_NUM_FIELDS__SYS_INDEXES - 1)) {
			const byte*	field;
			ulint		len;
			field = rec_get_nth_field_old(
				rec, DICT_FLD__SYS_INDEXES__NAME, &len);

			if (len != UNIV_SQL_NULL
			    && static_cast<char>(*field)
			    == static_cast<char>(*TEMP_INDEX_PREFIX_STR)) {
				/* Skip indexes whose name starts with
				TEMP_INDEX_PREFIX, because they will
				be dropped during crash recovery. */
				goto next_rec;
			}
		}

		err_msg = dict_load_index_low(
			buf, table->name.m_name, heap, rec, TRUE, &index);
		ut_ad((index == NULL && err_msg != NULL)
		      || (index != NULL && err_msg == NULL));

		if (err_msg == dict_load_index_id_err) {
			/* TABLE_ID mismatch means that we have
			run out of index definitions for the table. */

			if (dict_table_get_first_index(table) == NULL
			    && !(ignore_err & DICT_ERR_IGNORE_CORRUPT)) {

				ib::warn() << "Failed to load the"
					" clustered index for table "
					<< table->name
					<< " because of the following error: "
					<< err_msg << "."
					" Refusing to load the rest of the"
					" indexes (if any) and the whole table"
					" altogether.";
				error = DB_CORRUPTION;
				goto func_exit;
			}

			break;
		} else if (err_msg == dict_load_index_del) {
			/* Skip delete-marked records. */
			goto next_rec;
		} else if (err_msg) {
			ib::error() << err_msg;
			if (ignore_err & DICT_ERR_IGNORE_CORRUPT) {
				goto next_rec;
			}
			error = DB_CORRUPTION;
			goto func_exit;
		}

		ut_ad(index);

		/* Check whether the index is corrupted */
		if (dict_index_is_corrupted(index)) {

			ib::error() << "Index " << index->name
				<< " of table " << table->name
				<< " is corrupted";

			if (!srv_load_corrupted
			    && !(ignore_err & DICT_ERR_IGNORE_CORRUPT)
			    && dict_index_is_clust(index)) {
				dict_mem_index_free(index);

				error = DB_INDEX_CORRUPT;
				goto func_exit;
			} else {
				/* We will load the index if
				1) srv_load_corrupted is TRUE
				2) ignore_err is set with
				DICT_ERR_IGNORE_CORRUPT
				3) if the index corrupted is a secondary
				index */
				ib::info() << "Load corrupted index "
					<< index->name
					<< " of table " << table->name;
			}
		}

		if (index->type & DICT_FTS
		    && !dict_table_has_fts_index(table)) {
			/* This should have been created by now. */
			ut_a(table->fts != NULL);
			DICT_TF2_FLAG_SET(table, DICT_TF2_FTS);
		}

		/* We check for unsupported types first, so that the
		subsequent checks are relevant for the supported types. */
		if (index->type & ~(DICT_CLUSTERED | DICT_UNIQUE
				    | DICT_CORRUPT | DICT_FTS
				    | DICT_SPATIAL | DICT_VIRTUAL)) {

			ib::error() << "Unknown type " << index->type
				<< " of index " << index->name
				<< " of table " << table->name;

			error = DB_UNSUPPORTED;
			dict_mem_index_free(index);
			goto func_exit;
		} else if (index->page == FIL_NULL
			   && !table->ibd_file_missing
			   && (!(index->type & DICT_FTS))) {

			ib::error() << "Trying to load index " << index->name
				<< " for table " << table->name
				<< ", but the index tree has been freed!";

			if (ignore_err & DICT_ERR_IGNORE_INDEX_ROOT) {
				/* If caller can tolerate this error,
				we will continue to load the index and
				let caller deal with this error. However
				mark the index as corrupted. */
				dict_set_corrupted(index);

				ib::info() << "Index is corrupt but forcing"
					" load into data dictionary";
			} else {
corrupted:
				dict_mem_index_free(index);
				error = DB_CORRUPTION;
				goto func_exit;
			}
		} else if (!dict_index_is_clust(index)
			   && NULL == dict_table_get_first_index(table)) {

			ib::error() << "Trying to load index " << index->name
				<< " for table " << table->name
				<< ", but the first index is not clustered!";

			goto corrupted;
		} else if (dict_is_sys_table(table->id)
			   && (dict_index_is_clust(index)
			       || ((table == dict_sys->sys_tables)
				   && !strcmp("ID_IND", index->name)))) {

			/* The index was created in memory already at booting
			of the database server */
			dict_mem_index_free(index);
		} else {
			dict_load_fields(index, heap);

			error = dict_index_add_to_cache(
				table, index, index->page, FALSE);

			/* The data dictionary tables should never contain
			invalid index definitions.  If we ignored this error
			and simply did not load this index definition, the
			.frm file would disagree with the index definitions
			inside InnoDB. */
			if (UNIV_UNLIKELY(error != DB_SUCCESS)) {

				goto func_exit;
			}
		}
next_rec:
		btr_pcur_move_to_next_user_rec(&pcur, &mtr);
	}

	ut_ad(table->fts_doc_id_index == NULL);

	if (table->fts != NULL) {
		table->fts_doc_id_index = dict_table_get_index_on_name(
			table, FTS_DOC_ID_INDEX_NAME);
	}

	/* If the table contains FTS indexes, populate table->fts->indexes */
	if (dict_table_has_fts_index(table)) {
		ut_ad(table->fts_doc_id_index != NULL);
		/* table->fts->indexes should have been created. */
		ut_a(table->fts->indexes != NULL);
		dict_table_get_all_fts_indexes(table, table->fts->indexes);
	}

func_exit:
	btr_pcur_close(&pcur);
	mtr_commit(&mtr);

	return(error);
}

/** Loads a table definition from a SYS_TABLES record to dict_table_t.
Does not load any columns or indexes.
@param[in]	name	Table name
@param[in]	rec	SYS_TABLES record
@param[out,own]	table	table, or NULL
@return error message, or NULL on success */
static
const char*
dict_load_table_low(
	table_name_t&	name,
	const rec_t*	rec,
	dict_table_t**	table)
{
	table_id_t	table_id;
	ulint		space_id;
	ulint		n_cols;
	ulint		t_num;
	ulint		flags;
	ulint		flags2;
	ulint		n_v_col;

	const char* error_text = dict_sys_tables_rec_check(rec);
	if (error_text != NULL) {
		return(error_text);
	}

	dict_sys_tables_rec_read(rec, name, &table_id, &space_id,
				 &t_num, &flags, &flags2);

	if (flags == ULINT_UNDEFINED) {
		return("incorrect flags in SYS_TABLES");
	}

	dict_table_decode_n_col(t_num, &n_cols, &n_v_col);

	*table = dict_mem_table_create(
		name.m_name, space_id, n_cols + n_v_col, n_v_col, flags, flags2);

	(*table)->id = table_id;
	(*table)->ibd_file_missing = FALSE;

	return(NULL);
}

/********************************************************************//**
Using the table->heap, copy the null-terminated filepath into
table->data_dir_path and replace the 'databasename/tablename.ibd'
portion with 'tablename'.
This allows SHOW CREATE TABLE to return the correct DATA DIRECTORY path.
Make this data directory path only if it has not yet been saved. */
static
void
dict_save_data_dir_path(
/*====================*/
	dict_table_t*	table,		/*!< in/out: table */
	char*		filepath)	/*!< in: filepath of tablespace */
{
	ut_ad(mutex_own(&dict_sys->mutex));
	ut_a(DICT_TF_HAS_DATA_DIR(table->flags));

	ut_a(!table->data_dir_path);
	ut_a(filepath);

	/* Be sure this filepath is not the default filepath. */
	char*	default_filepath = fil_make_filepath(
			NULL, table->name.m_name, IBD, false);
	if (default_filepath) {
		if (0 != strcmp(filepath, default_filepath)) {
			ulint pathlen = strlen(filepath);
			ut_a(pathlen < OS_FILE_MAX_PATH);
			ut_a(0 == strcmp(filepath + pathlen - 4, DOT_IBD));

			table->data_dir_path = mem_heap_strdup(
				table->heap, filepath);
			os_file_make_data_dir_path(table->data_dir_path);
		}

		ut_free(default_filepath);
	}
}

/** Make sure the data_dir_path is saved in dict_table_t if DATA DIRECTORY
was used. Try to read it from the fil_system first, then from SYS_DATAFILES.
@param[in]	table		Table object
@param[in]	dict_mutex_own	true if dict_sys->mutex is owned already */
void
dict_get_and_save_data_dir_path(
	dict_table_t*	table,
	bool		dict_mutex_own)
{
	if (DICT_TF_HAS_DATA_DIR(table->flags)
	    && (!table->data_dir_path)) {
		char*	path = fil_space_get_first_path(table->space);

		if (!dict_mutex_own) {
			dict_mutex_enter_for_mysql();
		}

		if (path == NULL) {
			path = dict_get_first_path(table->space);
		}

		if (path != NULL) {
			dict_save_data_dir_path(table, path);
			ut_free(path);
		}

		if (table->data_dir_path == NULL) {
			/* Since we did not set the table data_dir_path,
			unset the flag.  This does not change SYS_DATAFILES
			or SYS_TABLES or FSP_FLAGS on the header page of the
			tablespace, but it makes dict_table_t consistent. */
			table->flags &= ~DICT_TF_MASK_DATA_DIR;
		}

		if (!dict_mutex_own) {
			dict_mutex_exit_for_mysql();
		}
	}
}

/** Make sure the tablespace name is saved in dict_table_t if the table
uses a general tablespace.
Try to read it from the fil_system_t first, then from SYS_TABLESPACES.
@param[in]	table		Table object
@param[in]	dict_mutex_own)	true if dict_sys->mutex is owned already */
void
dict_get_and_save_space_name(
	dict_table_t*	table,
	bool		dict_mutex_own)
{
	/* Do this only for general tablespaces. */
	if (!DICT_TF_HAS_SHARED_SPACE(table->flags)) {
		return;
	}

	bool	use_cache = true;
	if (table->tablespace != NULL) {

		if (srv_sys_tablespaces_open
		    && dict_table_has_temp_general_tablespace_name(
			    table->tablespace)) {
			/* We previous saved the temporary name,
			get the real one now. */
			use_cache = false;
		} else {
			/* Keep and use this name */
			return;
		}
	}

	if (use_cache) {
		fil_space_t* space = fil_space_acquire_silent(table->space);

		if (space != NULL) {
			/* Use this name unless it is a temporary general
			tablespace name and we can now replace it. */
			if (!srv_sys_tablespaces_open
			    || !dict_table_has_temp_general_tablespace_name(
				    space->name)) {

				/* Use this tablespace name */
				table->tablespace = mem_heap_strdup(
					table->heap, space->name);

				fil_space_release(space);
				return;
			}
			fil_space_release(space);
		}
	}

	/* Read it from the dictionary. */
	if (srv_sys_tablespaces_open) {
		if (!dict_mutex_own) {
			dict_mutex_enter_for_mysql();
		}

		table->tablespace = dict_get_space_name(
			table->space, table->heap);

		if (!dict_mutex_own) {
			dict_mutex_exit_for_mysql();
		}
	}
}

/** Loads a table definition and also all its index definitions, and also
the cluster definition if the table is a member in a cluster. Also loads
all foreign key constraints where the foreign key is in the table or where
a foreign key references columns in this table.
@param[in]	name		Table name in the dbname/tablename format
@param[in]	cached		true=add to cache, false=do not
@param[in]	ignore_err	Error to be ignored when loading
				table and its index definition
@return table, NULL if does not exist; if the table is stored in an
.ibd file, but the file does not exist, then we set the ibd_file_missing
flag in the table object we return. */
dict_table_t*
dict_load_table(
	const char*	name,
	bool		cached,
	dict_err_ignore_t ignore_err)
{
	dict_names_t			fk_list;
	dict_table_t*			result;
	dict_names_t::iterator		i;
	table_name_t			table_name;

	DBUG_ENTER("dict_load_table");
	DBUG_PRINT("dict_load_table", ("loading table: '%s'", name));

	ut_ad(mutex_own(&dict_sys->mutex));

	table_name.m_name = const_cast<char*>(name);

	result = dict_table_check_if_in_cache_low(name);

	if (!result) {
		result = dict_load_table_one(table_name, cached, ignore_err,
					     fk_list);
		while (!fk_list.empty()) {
			table_name_t	fk_table_name;
			dict_table_t*	fk_table;

			fk_table_name.m_name =
				const_cast<char*>(fk_list.front());
			fk_table = dict_table_check_if_in_cache_low(
				fk_table_name.m_name);
			if (!fk_table) {
				dict_load_table_one(fk_table_name, cached,
						    ignore_err, fk_list);
			}
			fk_list.pop_front();
		}
	}

	DBUG_RETURN(result);
}

/** Opens a tablespace for dict_load_table_one()
@param[in,out]	table		A table that refers to the tablespace to open
@param[in]	heap		A memory heap
@param[in]	ignore_err	Whether to ignore an error. */
UNIV_INLINE
void
dict_load_tablespace(
	dict_table_t*		table,
	mem_heap_t*		heap,
	dict_err_ignore_t	ignore_err)
{
	ut_ad(!dict_table_is_temporary(table));

	/* The system tablespace is always available. */
	if (is_system_tablespace(table->space)) {
		return;
	}

	if (table->flags2 & DICT_TF2_DISCARDED) {
		ib::warn() << "Tablespace for table " << table->name
			<< " is set as discarded.";
		table->ibd_file_missing = TRUE;
		return;
	}

	/* A file-per-table table name is also the tablespace name.
	A general tablespace name is not the same as the table name.
	Use the general tablespace name if it can be read from the
	dictionary, if not use 'innodb_general_##. */
	char*	shared_space_name = NULL;
	char*	space_name;
	if (DICT_TF_HAS_SHARED_SPACE(table->flags)) {
		if (srv_sys_tablespaces_open) {
			shared_space_name =
				dict_get_space_name(table->space, NULL);

		} else {
			/* Make the temporary tablespace name. */
			shared_space_name = static_cast<char*>(
				ut_malloc_nokey(
					strlen(general_space_name) + 20));

			sprintf(shared_space_name, "%s_" ULINTPF,
				general_space_name,
				static_cast<ulint>(table->space));
		}
		space_name = shared_space_name;
	} else {
		space_name = table->name.m_name;
	}

	/* The tablespace may already be open. */
	if (fil_space_for_table_exists_in_mem(
		    table->space, space_name, false,
		    true, heap, table->id)) {
		ut_free(shared_space_name);
		return;
	}

	if (!(ignore_err & DICT_ERR_IGNORE_RECOVER_LOCK)
	    /* FIXME: In WL#7141, the tweak below will be removed.
	    On startup, mysql.* tables will be opened before
	    dict_check_tablespaces_and_store_max_id() is called
	    in srv_dict_recover_on_restart(). */
	    && strncmp(table->name.m_name, "mysql/", 6)) {
		ib::error() << "Failed to find tablespace for table "
			<< table->name << " in the cache. Attempting"
			" to load the tablespace with space id "
			<< table->space;
	}

	/* Use the remote filepath if needed. This parameter is optional
	in the call to fil_ibd_open(). If not supplied, it will be built
	from the space_name. */
	char* filepath = NULL;
	if (DICT_TF_HAS_DATA_DIR(table->flags)) {
		/* This will set table->data_dir_path from either
		fil_system or SYS_DATAFILES */
		dict_get_and_save_data_dir_path(table, true);

		if (table->data_dir_path) {
			filepath = fil_make_filepath(
				table->data_dir_path,
				table->name.m_name, IBD, true);
		}

	} else if (DICT_TF_HAS_SHARED_SPACE(table->flags)) {
		/* Set table->tablespace from either
		fil_system or SYS_TABLESPACES */
		dict_get_and_save_space_name(table, true);

		/* Set the filepath from either
		fil_system or SYS_DATAFILES. */
		filepath = dict_get_first_path(table->space);
		if (filepath == NULL) {
			ib::warn() << "Could not find the filepath"
				" for table " << table->name <<
				", space ID " << table->space;
		}
	}

	/* Try to open the tablespace.  We set the 2nd param (fix_dict) to
	false because we do not have an x-lock on dict_operation_lock */
	ulint fsp_flags = dict_tf_to_fsp_flags(table->flags);
	dberr_t err = fil_ibd_open(
		true, FIL_TYPE_TABLESPACE, table->space,
		fsp_flags, space_name, filepath);

	if (err != DB_SUCCESS) {
		/* We failed to find a sensible tablespace file */
		table->ibd_file_missing = TRUE;
	}

	ut_free(shared_space_name);
	ut_free(filepath);
}

/** Loads a table definition and also all its index definitions.

Loads those foreign key constraints whose referenced table is already in
dictionary cache.  If a foreign key constraint is not loaded, then the
referenced table is pushed into the output stack (fk_tables), if it is not
NULL.  These tables must be subsequently loaded so that all the foreign
key constraints are loaded into memory.

@param[in]	name		Table name in the db/tablename format
@param[in]	cached		true=add to cache, false=do not
@param[in]	ignore_err	Error to be ignored when loading table
				and its index definition
@param[out]	fk_tables	Related table names that must also be
				loaded to ensure that all foreign key
				constraints are loaded.
@return table, NULL if does not exist; if the table is stored in an
.ibd file, but the file does not exist, then we set the
ibd_file_missing flag TRUE in the table object we return */
static
dict_table_t*
dict_load_table_one(
	table_name_t&		name,
	bool			cached,
	dict_err_ignore_t	ignore_err,
	dict_names_t&		fk_tables)
{
	dberr_t		err;
	dict_table_t*	table;
	dict_table_t*	sys_tables;
	btr_pcur_t	pcur;
	dict_index_t*	sys_index;
	dtuple_t*	tuple;
	mem_heap_t*	heap;
	dfield_t*	dfield;
	const rec_t*	rec;
	const byte*	field;
	ulint		len;
	const char*	err_msg;
	mtr_t		mtr;

	DBUG_ENTER("dict_load_table_one");
	DBUG_PRINT("dict_load_table_one", ("table: %s", name.m_name));

	ut_ad(mutex_own(&dict_sys->mutex));

	heap = mem_heap_create(32000);

	mtr_start(&mtr);

	sys_tables = dict_table_get_low("SYS_TABLES");
	sys_index = UT_LIST_GET_FIRST(sys_tables->indexes);
	ut_ad(!dict_table_is_comp(sys_tables));
	ut_ad(name_of_col_is(sys_tables, sys_index,
			     DICT_FLD__SYS_TABLES__ID, "ID"));
	ut_ad(name_of_col_is(sys_tables, sys_index,
			     DICT_FLD__SYS_TABLES__N_COLS, "N_COLS"));
	ut_ad(name_of_col_is(sys_tables, sys_index,
			     DICT_FLD__SYS_TABLES__TYPE, "TYPE"));
	ut_ad(name_of_col_is(sys_tables, sys_index,
			     DICT_FLD__SYS_TABLES__MIX_LEN, "MIX_LEN"));
	ut_ad(name_of_col_is(sys_tables, sys_index,
			     DICT_FLD__SYS_TABLES__SPACE, "SPACE"));

	tuple = dtuple_create(heap, 1);
	dfield = dtuple_get_nth_field(tuple, 0);

	dfield_set_data(dfield, name.m_name, ut_strlen(name.m_name));
	dict_index_copy_types(tuple, sys_index, 1);

	btr_pcur_open_on_user_rec(sys_index, tuple, PAGE_CUR_GE,
				  BTR_SEARCH_LEAF, &pcur, &mtr);
	rec = btr_pcur_get_rec(&pcur);

	if (!btr_pcur_is_on_user_rec(&pcur)
	    || rec_get_deleted_flag(rec, 0)) {
		/* Not found */
err_exit:
		btr_pcur_close(&pcur);
		mtr_commit(&mtr);
		mem_heap_free(heap);

		DBUG_RETURN(NULL);
	}

	field = rec_get_nth_field_old(
		rec, DICT_FLD__SYS_TABLES__NAME, &len);

	/* Check if the table name in record is the searched one */
	if (len != ut_strlen(name.m_name)
	    || 0 != ut_memcmp(name.m_name, field, len)) {

		goto err_exit;
	}

	err_msg = dict_load_table_low(name, rec, &table);

	if (err_msg) {

		ib::error() << err_msg;
		goto err_exit;
	}

	btr_pcur_close(&pcur);
	mtr_commit(&mtr);

	dict_load_tablespace(table, heap, ignore_err);

	dict_load_columns(table, heap);

	dict_load_virtual(table, heap);

	if (cached) {
		dict_table_add_to_cache(table, TRUE, heap);
	} else {
		dict_table_add_system_columns(table, heap);
	}

	mem_heap_empty(heap);

	/* If there is no tablespace for the table then we only need to
	load the index definitions. So that we can IMPORT the tablespace
	later. When recovering table locks for resurrected incomplete
	transactions, the tablespace should exist, because DDL operations
	were not allowed while the table is being locked by a transaction. */
	dict_err_ignore_t index_load_err =
		!(ignore_err & DICT_ERR_IGNORE_RECOVER_LOCK)
		&& table->ibd_file_missing
		? DICT_ERR_IGNORE_ALL
		: ignore_err;
	err = dict_load_indexes(table, heap, index_load_err);

	/* Load the corrupted index bits from DDTableBuffer */
	if (!is_system_tablespace(table->space)
	    && !dict_table_is_temporary(table)) {

		dict_table_load_dynamic_metadata(table);

		/* Re-check like we do in dict_load_indexes() */
		if (!srv_load_corrupted
		    && !(index_load_err & DICT_ERR_IGNORE_CORRUPT)
		    && dict_table_is_corrupted(table)) {
			err = DB_INDEX_CORRUPT;
		}
	}

<<<<<<< HEAD
	if (err == DB_INDEX_CORRUPT) {
		/* Refuse to load the table if the table has a corrupted
		clustered index */
		ut_ad(!srv_load_corrupted);

		ib::error() << "Load table " << table->name
			<< " failed, the table contains a"
			" corrupted clustered index. Turn on"
			" 'innodb_force_load_corrupted' to drop it";
		dict_table_remove_from_cache(table);
		table = NULL;
=======
	/* We don't trust the table->flags2(retrieved from SYS_TABLES.MIX_LEN
	field) if the datafiles are from 3.23.52 version. To identify this
	version, we do the below check and reset the flags. */
	if (!DICT_TF2_FLAG_IS_SET(table, DICT_TF2_FTS_HAS_DOC_ID)
	    && table->space == srv_sys_space.space_id()
	    && table->flags == 0) {
		table->flags2 = 0;
	}

	DBUG_EXECUTE_IF("ib_table_invalid_flags",
			if(strcmp(table->name.m_name, "test/t1") == 0) {
				table->flags2 = 255;
				table->flags = 255;
			});

	if (!dict_tf2_is_valid(table->flags, table->flags2)) {
		ib::error() << "Table " << table->name << " in InnoDB"
			" data dictionary contains invalid flags."
			" SYS_TABLES.MIX_LEN=" << table->flags2;
		table->flags2 &= ~(DICT_TF2_TEMPORARY|DICT_TF2_INTRINSIC);
		dict_table_remove_from_cache(table);
		table = NULL;
		err = DB_FAIL;
>>>>>>> 079848c1
		goto func_exit;
	}

	/* Initialize table foreign_child value. Its value could be
	changed when dict_load_foreigns() is called below */
	table->fk_max_recusive_level = 0;

	/* If the force recovery flag is set, we open the table irrespective
	of the error condition, since the user may want to dump data from the
	clustered index. However we load the foreign key information only if
	all indexes were loaded. */
	if (!cached || table->ibd_file_missing) {
		/* Don't attempt to load the indexes from disk. */
	} else if (err == DB_SUCCESS) {
		err = dict_load_foreigns(table->name.m_name, NULL,
					 true, true,
					 ignore_err, fk_tables);

		if (err != DB_SUCCESS) {
			ib::warn() << "Load table " << table->name
				<< " failed, the table has missing"
				" foreign key indexes. Turn off"
				" 'foreign_key_checks' and try again.";

			dict_table_remove_from_cache(table);
			table = NULL;
		} else {
			table->fk_max_recusive_level = 0;
		}
	} else {
		dict_index_t*   index;

		/* Make sure that at least the clustered index was loaded.
		Otherwise refuse to load the table */
		index = dict_table_get_first_index(table);

		if (!srv_force_recovery
		    || !index
		    || !dict_index_is_clust(index)) {

			dict_table_remove_from_cache(table);
			table = NULL;

		}
	}

func_exit:
	mem_heap_free(heap);

	ut_ad(!table
	      || ignore_err != DICT_ERR_IGNORE_NONE
	      || table->ibd_file_missing
	      || !dict_table_is_corrupted(table));

	if (table && table->fts) {
		if (!(dict_table_has_fts_index(table)
		      || DICT_TF2_FLAG_IS_SET(table, DICT_TF2_FTS_HAS_DOC_ID)
		      || DICT_TF2_FLAG_IS_SET(table, DICT_TF2_FTS_ADD_DOC_ID))) {
			/* the table->fts could be created in dict_load_column
			when a user defined FTS_DOC_ID is present, but no
			FTS */
			fts_free(table);
		} else {
			fts_optimize_add_table(table);
		}
	}

	ut_ad(err != DB_SUCCESS || dict_foreign_set_validate(*table));

	DBUG_RETURN(table);
}

/***********************************************************************//**
Loads a table object based on the table id.
@return table; NULL if table does not exist */
dict_table_t*
dict_load_table_on_id(
/*==================*/
	table_id_t		table_id,	/*!< in: table id */
	dict_err_ignore_t	ignore_err)	/*!< in: errors to ignore
						when loading the table */
{
	byte		id_buf[8];
	btr_pcur_t	pcur;
	mem_heap_t*	heap;
	dtuple_t*	tuple;
	dfield_t*	dfield;
	dict_index_t*	sys_table_ids;
	dict_table_t*	sys_tables;
	const rec_t*	rec;
	const byte*	field;
	ulint		len;
	dict_table_t*	table;
	mtr_t		mtr;

	ut_ad(mutex_own(&dict_sys->mutex));

	table = NULL;

	/* NOTE that the operation of this function is protected by
	the dictionary mutex, and therefore no deadlocks can occur
	with other dictionary operations. */

	mtr_start(&mtr);
	/*---------------------------------------------------*/
	/* Get the secondary index based on ID for table SYS_TABLES */
	sys_tables = dict_sys->sys_tables;
	sys_table_ids = dict_table_get_next_index(
		dict_table_get_first_index(sys_tables));
	ut_ad(!dict_table_is_comp(sys_tables));
	ut_ad(!dict_index_is_clust(sys_table_ids));
	heap = mem_heap_create(256);

	tuple  = dtuple_create(heap, 1);
	dfield = dtuple_get_nth_field(tuple, 0);

	/* Write the table id in byte format to id_buf */
	mach_write_to_8(id_buf, table_id);

	dfield_set_data(dfield, id_buf, 8);
	dict_index_copy_types(tuple, sys_table_ids, 1);

	btr_pcur_open_on_user_rec(sys_table_ids, tuple, PAGE_CUR_GE,
				  BTR_SEARCH_LEAF, &pcur, &mtr);

check_rec:
	rec = btr_pcur_get_rec(&pcur);

	if (page_rec_is_user_rec(rec)) {
		/*---------------------------------------------------*/
		/* Now we have the record in the secondary index
		containing the table ID and NAME */

		field = rec_get_nth_field_old(
			rec, DICT_FLD__SYS_TABLE_IDS__ID, &len);
		ut_ad(len == 8);

		/* Check if the table id in record is the one searched for */
		if (table_id == mach_read_from_8(field)) {
			if (rec_get_deleted_flag(rec, 0)) {
				/* Until purge has completed, there
				may be delete-marked duplicate records
				for the same SYS_TABLES.ID.
				Due to Bug #60049, some delete-marked
				records may survive the purge forever. */
				if (btr_pcur_move_to_next(&pcur, &mtr)) {

					goto check_rec;
				}
			} else {
				/* Now we get the table name from the record */
				field = rec_get_nth_field_old(rec,
					DICT_FLD__SYS_TABLE_IDS__NAME, &len);
				/* Load the table definition to memory */
				char*	table_name = mem_heap_strdupl(
					heap, (char*) field, len);
				table = dict_load_table(table_name, true, ignore_err);
			}
		}
	}

	btr_pcur_close(&pcur);
	mtr_commit(&mtr);
	mem_heap_free(heap);

	return(table);
}

/********************************************************************//**
This function is called when the database is booted. Loads system table
index definitions except for the clustered index which is added to the
dictionary cache at booting before calling this function. */
void
dict_load_sys_table(
/*================*/
	dict_table_t*	table)	/*!< in: system table */
{
	mem_heap_t*	heap;

	ut_ad(mutex_own(&dict_sys->mutex));

	heap = mem_heap_create(1000);

	dict_load_indexes(table, heap, DICT_ERR_IGNORE_NONE);

	mem_heap_free(heap);
}

/********************************************************************//**
Loads foreign key constraint col names (also for the referenced table).
Members that must be set (and valid) in foreign:
foreign->heap
foreign->n_fields
foreign->id ('\0'-terminated)
Members that will be created and set by this function:
foreign->foreign_col_names[i]
foreign->referenced_col_names[i]
(for i=0..foreign->n_fields-1) */
static
void
dict_load_foreign_cols(
/*===================*/
	dict_foreign_t*	foreign)/*!< in/out: foreign constraint object */
{
	dict_table_t*	sys_foreign_cols;
	dict_index_t*	sys_index;
	btr_pcur_t	pcur;
	dtuple_t*	tuple;
	dfield_t*	dfield;
	const rec_t*	rec;
	const byte*	field;
	ulint		len;
	ulint		i;
	mtr_t		mtr;
	size_t		id_len;

	ut_ad(mutex_own(&dict_sys->mutex));

	id_len = strlen(foreign->id);

	foreign->foreign_col_names = static_cast<const char**>(
		mem_heap_alloc(foreign->heap,
			       foreign->n_fields * sizeof(void*)));

	foreign->referenced_col_names = static_cast<const char**>(
		mem_heap_alloc(foreign->heap,
			       foreign->n_fields * sizeof(void*)));

	mtr_start(&mtr);

	sys_foreign_cols = dict_table_get_low("SYS_FOREIGN_COLS");

	sys_index = UT_LIST_GET_FIRST(sys_foreign_cols->indexes);
	ut_ad(!dict_table_is_comp(sys_foreign_cols));

	tuple = dtuple_create(foreign->heap, 1);
	dfield = dtuple_get_nth_field(tuple, 0);

	dfield_set_data(dfield, foreign->id, id_len);
	dict_index_copy_types(tuple, sys_index, 1);

	btr_pcur_open_on_user_rec(sys_index, tuple, PAGE_CUR_GE,
				  BTR_SEARCH_LEAF, &pcur, &mtr);
	for (i = 0; i < foreign->n_fields; i++) {

		rec = btr_pcur_get_rec(&pcur);

		ut_a(btr_pcur_is_on_user_rec(&pcur));
		ut_a(!rec_get_deleted_flag(rec, 0));

		field = rec_get_nth_field_old(
			rec, DICT_FLD__SYS_FOREIGN_COLS__ID, &len);

		if (len != id_len || ut_memcmp(foreign->id, field, len) != 0) {
			const rec_t*	pos;
			ulint		pos_len;
			const rec_t*	for_col_name;
			ulint		for_col_name_len;
			const rec_t*	ref_col_name;
			ulint		ref_col_name_len;

			pos = rec_get_nth_field_old(
				rec, DICT_FLD__SYS_FOREIGN_COLS__POS,
				&pos_len);

			for_col_name = rec_get_nth_field_old(
				rec, DICT_FLD__SYS_FOREIGN_COLS__FOR_COL_NAME,
				&for_col_name_len);

			ref_col_name = rec_get_nth_field_old(
				rec, DICT_FLD__SYS_FOREIGN_COLS__REF_COL_NAME,
				&ref_col_name_len);

			ib::fatal	sout;

			sout << "Unable to load column names for foreign"
				" key '" << foreign->id
				<< "' because it was not found in"
				" InnoDB internal table SYS_FOREIGN_COLS. The"
				" closest entry we found is:"
				" (ID='";
			sout.write(field, len);
			sout << "', POS=" << mach_read_from_4(pos)
				<< ", FOR_COL_NAME='";
			sout.write(for_col_name, for_col_name_len);
			sout << "', REF_COL_NAME='";
			sout.write(ref_col_name, ref_col_name_len);
			sout << "')";
		}

		field = rec_get_nth_field_old(
			rec, DICT_FLD__SYS_FOREIGN_COLS__POS, &len);
		ut_a(len == 4);
		ut_a(i == mach_read_from_4(field));

		field = rec_get_nth_field_old(
			rec, DICT_FLD__SYS_FOREIGN_COLS__FOR_COL_NAME, &len);
		foreign->foreign_col_names[i] = mem_heap_strdupl(
			foreign->heap, (char*) field, len);

		field = rec_get_nth_field_old(
			rec, DICT_FLD__SYS_FOREIGN_COLS__REF_COL_NAME, &len);
		foreign->referenced_col_names[i] = mem_heap_strdupl(
			foreign->heap, (char*) field, len);

		btr_pcur_move_to_next_user_rec(&pcur, &mtr);
	}

	btr_pcur_close(&pcur);
	mtr_commit(&mtr);
}

/***********************************************************************//**
Loads a foreign key constraint to the dictionary cache. If the referenced
table is not yet loaded, it is added in the output parameter (fk_tables).
@return DB_SUCCESS or error code */
static __attribute__((warn_unused_result))
dberr_t
dict_load_foreign(
/*==============*/
	const char*		id,
				/*!< in: foreign constraint id, must be
				'\0'-terminated */
	const char**		col_names,
				/*!< in: column names, or NULL
				to use foreign->foreign_table->col_names */
	bool			check_recursive,
				/*!< in: whether to record the foreign table
				parent count to avoid unlimited recursive
				load of chained foreign tables */
	bool			check_charsets,
				/*!< in: whether to check charset
				compatibility */
	dict_err_ignore_t	ignore_err,
				/*!< in: error to be ignored */
	dict_names_t&	fk_tables)
				/*!< out: the foreign key constraint is added
				to the dictionary cache only if the referenced
				table is already in cache.  Otherwise, the
				foreign key constraint is not added to cache,
				and the referenced table is added to this
				stack. */
{
	dict_foreign_t*	foreign;
	dict_table_t*	sys_foreign;
	btr_pcur_t	pcur;
	dict_index_t*	sys_index;
	dtuple_t*	tuple;
	mem_heap_t*	heap2;
	dfield_t*	dfield;
	const rec_t*	rec;
	const byte*	field;
	ulint		len;
	ulint		n_fields_and_type;
	mtr_t		mtr;
	dict_table_t*	for_table;
	dict_table_t*	ref_table;
	size_t		id_len;

	DBUG_ENTER("dict_load_foreign");
	DBUG_PRINT("dict_load_foreign",
		   ("id: '%s', check_recursive: %d", id, check_recursive));

	ut_ad(mutex_own(&dict_sys->mutex));

	id_len = strlen(id);

	heap2 = mem_heap_create(1000);

	mtr_start(&mtr);

	sys_foreign = dict_table_get_low("SYS_FOREIGN");

	sys_index = UT_LIST_GET_FIRST(sys_foreign->indexes);
	ut_ad(!dict_table_is_comp(sys_foreign));

	tuple = dtuple_create(heap2, 1);
	dfield = dtuple_get_nth_field(tuple, 0);

	dfield_set_data(dfield, id, id_len);
	dict_index_copy_types(tuple, sys_index, 1);

	btr_pcur_open_on_user_rec(sys_index, tuple, PAGE_CUR_GE,
				  BTR_SEARCH_LEAF, &pcur, &mtr);
	rec = btr_pcur_get_rec(&pcur);

	if (!btr_pcur_is_on_user_rec(&pcur)
	    || rec_get_deleted_flag(rec, 0)) {
		/* Not found */

		ib::error() << "Cannot load foreign constraint " << id
			<< ": could not find the relevant record in "
			<< "SYS_FOREIGN";

		btr_pcur_close(&pcur);
		mtr_commit(&mtr);
		mem_heap_free(heap2);

		DBUG_RETURN(DB_ERROR);
	}

	field = rec_get_nth_field_old(rec, DICT_FLD__SYS_FOREIGN__ID, &len);

	/* Check if the id in record is the searched one */
	if (len != id_len || ut_memcmp(id, field, len) != 0) {

		{
			ib::error	err;
			err << "Cannot load foreign constraint " << id
				<< ": found ";
			err.write(field, len);
			err << " instead in SYS_FOREIGN";
		}

		btr_pcur_close(&pcur);
		mtr_commit(&mtr);
		mem_heap_free(heap2);

		DBUG_RETURN(DB_ERROR);
	}

	/* Read the table names and the number of columns associated
	with the constraint */

	mem_heap_free(heap2);

	foreign = dict_mem_foreign_create();

	n_fields_and_type = mach_read_from_4(
		rec_get_nth_field_old(
			rec, DICT_FLD__SYS_FOREIGN__N_COLS, &len));

	ut_a(len == 4);

	/* We store the type in the bits 24..29 of n_fields_and_type. */

	foreign->type = (unsigned int) (n_fields_and_type >> 24);
	foreign->n_fields = (unsigned int) (n_fields_and_type & 0x3FFUL);

	foreign->id = mem_heap_strdupl(foreign->heap, id, id_len);

	field = rec_get_nth_field_old(
		rec, DICT_FLD__SYS_FOREIGN__FOR_NAME, &len);

	foreign->foreign_table_name = mem_heap_strdupl(
		foreign->heap, (char*) field, len);
	dict_mem_foreign_table_name_lookup_set(foreign, TRUE);

	const ulint foreign_table_name_len = len;

	field = rec_get_nth_field_old(
		rec, DICT_FLD__SYS_FOREIGN__REF_NAME, &len);
	foreign->referenced_table_name = mem_heap_strdupl(
		foreign->heap, (char*) field, len);
	dict_mem_referenced_table_name_lookup_set(foreign, TRUE);

	btr_pcur_close(&pcur);
	mtr_commit(&mtr);

	dict_load_foreign_cols(foreign);

	ref_table = dict_table_check_if_in_cache_low(
		foreign->referenced_table_name_lookup);
	for_table = dict_table_check_if_in_cache_low(
		foreign->foreign_table_name_lookup);

	if (!for_table) {
		/* To avoid recursively loading the tables related through
		the foreign key constraints, the child table name is saved
		here.  The child table will be loaded later, along with its
		foreign key constraint. */

		lint	old_size = mem_heap_get_size(ref_table->heap);

		ut_a(ref_table != NULL);
		fk_tables.push_back(
			mem_heap_strdupl(ref_table->heap,
					 foreign->foreign_table_name_lookup,
					 foreign_table_name_len));

		lint	new_size = mem_heap_get_size(ref_table->heap);
		dict_sys->size += new_size - old_size;

		dict_foreign_remove_from_cache(foreign);
		DBUG_RETURN(DB_SUCCESS);
	}

	ut_a(for_table || ref_table);

	/* Note that there may already be a foreign constraint object in
	the dictionary cache for this constraint: then the following
	call only sets the pointers in it to point to the appropriate table
	and index objects and frees the newly created object foreign.
	Adding to the cache should always succeed since we are not creating
	a new foreign key constraint but loading one from the data
	dictionary. */

	DBUG_RETURN(dict_foreign_add_to_cache(foreign, col_names,
					      check_charsets,
					      ignore_err));
}

/***********************************************************************//**
Loads foreign key constraints where the table is either the foreign key
holder or where the table is referenced by a foreign key. Adds these
constraints to the data dictionary.

The foreign key constraint is loaded only if the referenced table is also
in the dictionary cache.  If the referenced table is not in dictionary
cache, then it is added to the output parameter (fk_tables).

@return DB_SUCCESS or error code */
dberr_t
dict_load_foreigns(
/*===============*/
	const char*		table_name,	/*!< in: table name */
	const char**		col_names,	/*!< in: column names, or NULL
						to use table->col_names */
	bool			check_recursive,/*!< in: Whether to check
						recursive load of tables
						chained by FK */
	bool			check_charsets,	/*!< in: whether to check
						charset compatibility */
	dict_err_ignore_t	ignore_err,	/*!< in: error to be ignored */
	dict_names_t&		fk_tables)
						/*!< out: stack of table
						names which must be loaded
						subsequently to load all the
						foreign key constraints. */
{
	ulint		tuple_buf[(DTUPLE_EST_ALLOC(1) + sizeof(ulint) - 1)
				/ sizeof(ulint)];
	btr_pcur_t	pcur;
	dtuple_t*	tuple;
	dfield_t*	dfield;
	dict_index_t*	sec_index;
	dict_table_t*	sys_foreign;
	const rec_t*	rec;
	const byte*	field;
	ulint		len;
	dberr_t		err;
	mtr_t		mtr;

	DBUG_ENTER("dict_load_foreigns");

	ut_ad(mutex_own(&dict_sys->mutex));

	sys_foreign = dict_table_get_low("SYS_FOREIGN");

	if (sys_foreign == NULL) {
		/* No foreign keys defined yet in this database */

		ib::info() << "No foreign key system tables in the database";
		DBUG_RETURN(DB_ERROR);
	}

	ut_ad(!dict_table_is_comp(sys_foreign));
	mtr_start(&mtr);

	/* Get the secondary index based on FOR_NAME from table
	SYS_FOREIGN */

	sec_index = dict_table_get_next_index(
		dict_table_get_first_index(sys_foreign));
	ut_ad(!dict_index_is_clust(sec_index));
start_load:

	tuple = dtuple_create_from_mem(tuple_buf, sizeof(tuple_buf), 1, 0);
	dfield = dtuple_get_nth_field(tuple, 0);

	dfield_set_data(dfield, table_name, ut_strlen(table_name));
	dict_index_copy_types(tuple, sec_index, 1);

	btr_pcur_open_on_user_rec(sec_index, tuple, PAGE_CUR_GE,
				  BTR_SEARCH_LEAF, &pcur, &mtr);
loop:
	rec = btr_pcur_get_rec(&pcur);

	if (!btr_pcur_is_on_user_rec(&pcur)) {
		/* End of index */

		goto load_next_index;
	}

	/* Now we have the record in the secondary index containing a table
	name and a foreign constraint ID */

	field = rec_get_nth_field_old(
		rec, DICT_FLD__SYS_FOREIGN_FOR_NAME__NAME, &len);

	/* Check if the table name in the record is the one searched for; the
	following call does the comparison in the latin1_swedish_ci
	charset-collation, in a case-insensitive way. */

	if (0 != cmp_data_data(dfield_get_type(dfield)->mtype,
			       dfield_get_type(dfield)->prtype,
			       static_cast<const byte*>(
				       dfield_get_data(dfield)),
			       dfield_get_len(dfield),
			       field, len)) {

		goto load_next_index;
	}

	/* Since table names in SYS_FOREIGN are stored in a case-insensitive
	order, we have to check that the table name matches also in a binary
	string comparison. On Unix, MySQL allows table names that only differ
	in character case.  If lower_case_table_names=2 then what is stored
	may not be the same case, but the previous comparison showed that they
	match with no-case.  */

	if (rec_get_deleted_flag(rec, 0)) {
		goto next_rec;
	}

	if ((innobase_get_lower_case_table_names() != 2)
	    && (0 != ut_memcmp(field, table_name, len))) {
		goto next_rec;
	}

	/* Now we get a foreign key constraint id */
	field = rec_get_nth_field_old(
		rec, DICT_FLD__SYS_FOREIGN_FOR_NAME__ID, &len);

	/* Copy the string because the page may be modified or evicted
	after mtr_commit() below. */
	char	fk_id[MAX_TABLE_NAME_LEN + 1];

	ut_a(len <= MAX_TABLE_NAME_LEN);
	memcpy(fk_id, field, len);
	fk_id[len] = '\0';

	btr_pcur_store_position(&pcur, &mtr);

	mtr_commit(&mtr);

	/* Load the foreign constraint definition to the dictionary cache */

	err = dict_load_foreign(fk_id, col_names,
				check_recursive, check_charsets, ignore_err,
				fk_tables);

	if (err != DB_SUCCESS) {
		btr_pcur_close(&pcur);

		DBUG_RETURN(err);
	}

	mtr_start(&mtr);

	btr_pcur_restore_position(BTR_SEARCH_LEAF, &pcur, &mtr);
next_rec:
	btr_pcur_move_to_next_user_rec(&pcur, &mtr);

	goto loop;

load_next_index:
	btr_pcur_close(&pcur);
	mtr_commit(&mtr);

	sec_index = dict_table_get_next_index(sec_index);

	if (sec_index != NULL) {

		mtr_start(&mtr);

		/* Switch to scan index on REF_NAME, fk_max_recusive_level
		already been updated when scanning FOR_NAME index, no need to
		update again */
		check_recursive = FALSE;

		goto start_load;
	}

	DBUG_RETURN(DB_SUCCESS);
}<|MERGE_RESOLUTION|>--- conflicted
+++ resolved
@@ -1296,7 +1296,6 @@
 		return("wrong number of columns in SYS_TABLESPACES record");
 	}
 
-<<<<<<< HEAD
 	field = rec_get_nth_field_old(
 		rec, DICT_FLD__SYS_TABLESPACES__SPACE, &len);
 	if (len != DICT_FLD_LEN_SPACE) {
@@ -1330,18 +1329,6 @@
 		goto err_len;
 	}
 	*flags = mach_read_from_4(field);
-=======
-	/* Get flags2 from SYS_TABLES.MIX_LEN */
-	field = rec_get_nth_field_old(
-		rec, DICT_FLD__SYS_TABLES__MIX_LEN, &len);
-	*flags2 = mach_read_from_4(field);
-
-	/* DICT_TF2_FTS will be set when indexes are being loaded */
-	*flags2 &= ~DICT_TF2_FTS;
-
-	/* Now that we have used this bit, unset it. */
-	*n_cols &= ~DICT_N_COLS_COMPACT;
->>>>>>> 079848c1
 
 	return(NULL);
 }
@@ -1908,32 +1895,16 @@
 
 	*flags = dict_sys_tables_type_to_tf(type, *n_cols);
 
-	/* For tables created with old versions of InnoDB, there may be
-	garbage in SYS_TABLES.MIX_LEN where flags2 are found. Such tables
-	would always be in ROW_FORMAT=REDUNDANT which do not have the
-	high bit set in n_cols, and flags would be zero. */
-	if (*flags != 0 || *n_cols & DICT_N_COLS_COMPACT) {
-
-		/* Get flags2 from SYS_TABLES.MIX_LEN */
-		field = rec_get_nth_field_old(
-			rec, DICT_FLD__SYS_TABLES__MIX_LEN, &len);
-		*flags2 = mach_read_from_4(field);
-
-		if (!dict_tf2_is_valid(*flags, *flags2)
-		    || (*flags2 & DICT_TF2_TEMPORARY)) {
-			ib::error() << "Table " << table_name << " in InnoDB"
-				" data dictionary contains invalid flags."
-				" SYS_TABLES.MIX_LEN=" << *flags2;
-			*flags2 = ULINT_UNDEFINED;
-			return(false);
-		}
-
-		/* DICT_TF2_FTS will be set when indexes are being loaded */
-		*flags2 &= ~DICT_TF2_FTS;
-
-		/* Now that we have used this bit, unset it. */
-		*n_cols &= ~DICT_N_COLS_COMPACT;
-	}
+	/* Get flags2 from SYS_TABLES.MIX_LEN */
+	field = rec_get_nth_field_old(
+		rec, DICT_FLD__SYS_TABLES__MIX_LEN, &len);
+	*flags2 = mach_read_from_4(field);
+
+	/* DICT_TF2_FTS will be set when indexes are being loaded */
+	*flags2 &= ~DICT_TF2_FTS;
+
+	/* Now that we have used this bit, unset it. */
+	*n_cols &= ~DICT_N_COLS_COMPACT;
 
 	return(true);
 }
@@ -3084,7 +3055,6 @@
 		}
 	}
 
-<<<<<<< HEAD
 	if (err == DB_INDEX_CORRUPT) {
 		/* Refuse to load the table if the table has a corrupted
 		clustered index */
@@ -3096,7 +3066,9 @@
 			" 'innodb_force_load_corrupted' to drop it";
 		dict_table_remove_from_cache(table);
 		table = NULL;
-=======
+		goto func_exit;
+	}
+
 	/* We don't trust the table->flags2(retrieved from SYS_TABLES.MIX_LEN
 	field) if the datafiles are from 3.23.52 version. To identify this
 	version, we do the below check and reset the flags. */
@@ -3120,7 +3092,6 @@
 		dict_table_remove_from_cache(table);
 		table = NULL;
 		err = DB_FAIL;
->>>>>>> 079848c1
 		goto func_exit;
 	}
 
