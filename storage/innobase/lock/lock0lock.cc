/*****************************************************************************

Copyright (c) 1996, 2024, Oracle and/or its affiliates.

This program is free software; you can redistribute it and/or modify it under
the terms of the GNU General Public License, version 2.0, as published by the
Free Software Foundation.

This program is designed to work with certain software (including
but not limited to OpenSSL) that is licensed under separate terms,
as designated in a particular file or component or in included license
documentation.  The authors of MySQL hereby grant you an additional
permission to link the program and your derivative works with the
separately licensed software that they have either included with
the program or referenced in the documentation.

This program is distributed in the hope that it will be useful, but WITHOUT
ANY WARRANTY; without even the implied warranty of MERCHANTABILITY or FITNESS
FOR A PARTICULAR PURPOSE. See the GNU General Public License, version 2.0,
for more details.

You should have received a copy of the GNU General Public License along with
this program; if not, write to the Free Software Foundation, Inc.,
51 Franklin St, Fifth Floor, Boston, MA 02110-1301  USA

*****************************************************************************/

/** @file lock/lock0lock.cc
 The transaction lock system

 Created 5/7/1996 Heikki Tuuri
 *******************************************************/

#define LOCK_MODULE_IMPLEMENTATION

#include <mysql/service_thd_engine_lock.h>
#include <sys/types.h>

#include <algorithm>
#include <bit>
#include <set>
#include <unordered_map>
#include <vector>

#include "btr0btr.h"
#include "current_thd.h"
#include "debug_sync.h" /* CONDITIONAL_SYNC_POINT */
#include "dict0boot.h"
#include "dict0mem.h"
#include "ha_prototypes.h"
#include "lock0lock.h"
#include "lock0priv.h"
#include "os0thread.h"
#include "pars0pars.h"
#include "row0mysql.h"
#include "row0sel.h"
#include "srv0mon.h"
#include "trx0purge.h"
#include "trx0sys.h"
#include "usr0sess.h"
#include "ut0bitset.h"
#include "ut0new.h"
#include "ut0vec.h"

#include "my_dbug.h"
#include "my_psi_config.h"
#include "mysql/plugin.h"
#include "mysql/psi/psi_thread.h"

/* Flag to enable/disable deadlock detector. */
bool innobase_deadlock_detect = true;

/** Total number of cached record locks */
static const ulint REC_LOCK_CACHE = 8;

/** Maximum record lock size in bytes */
static const ulint REC_LOCK_SIZE = sizeof(ib_lock_t) + 256;

/** Total number of cached table locks */
static const ulint TABLE_LOCK_CACHE = 8;

/** Size in bytes, of the table lock instance */
static const ulint TABLE_LOCK_SIZE = sizeof(ib_lock_t);

template <typename T>
using Locks = std::vector<T, mem_heap_allocator<T>>;

/** Used by lock_get_mode_str to build a lock mode description */
static const std::map<uint, const char *> lock_constant_names{
    {LOCK_GAP, "GAP"},
    {LOCK_REC_NOT_GAP, "REC_NOT_GAP"},
    {LOCK_INSERT_INTENTION, "INSERT_INTENTION"},
    {LOCK_PREDICATE, "PREDICATE"},
    {LOCK_PRDT_PAGE, "PRDT_PAGE"},
};
/** Used by lock_get_mode_str to cache results. Strings pointed by these
pointers might be in use by performance schema and thus can not be freed
until the very end.
Protected by exclusive global lock_cached_lock_mode_names_mutex.
*/
static std::unordered_map<uint, const char *> lock_cached_lock_mode_names;

/**  Mutex protecting access to lock_cached_lock_mode_names */
static std::mutex lock_cached_lock_mode_names_mutex;

/** A static class for reporting notifications about deadlocks */
class Deadlock_notifier {
 public:
  Deadlock_notifier() = delete;

  /** Handles writing the information about found deadlock to the log files
  and caches it for future lock_latest_err_file() calls (for example used by
  SHOW ENGINE INNODB STATUS)
  @param[in] trxs_on_cycle  trxs causing deadlock, i-th waits for i+1-th
  @param[in] victim_trx     the trx from trx_on_cycle which will be rolled back
  */
  static void notify(const ut::vector<const trx_t *> &trxs_on_cycle,
                     const trx_t *victim_trx);

 private:
#ifdef UNIV_DEBUG
  /** Determines if a situation in which the lock takes part in a deadlock
  cycle is expected (as in: handled correctly) or not (say because it is on a DD
  table, for which there is no reason to expect a deadlock and we don't handle
  deadlocks correctly). The purpose of the function is to use it in an assertion
  failing as soon as the deadlock is identified, to give developer a chance to
  investigate the root cause of the situation (without such assertion, the code
  might continue to run and either fail at later stage when the data useful for
  debugging is no longer on stack, or not fail at all, which is risky).
  @param[in] lock lock found in a deadlock cycle
  @return true if we expect that this lock can take part in a deadlock cycle */
  static bool is_allowed_to_be_on_cycle(const lock_t *lock);
#endif /* UNIV_DEBUG */

  /** Print transaction data to the deadlock file and possibly to stderr.
  @param trx transaction
  @param max_query_len max query length to print */
  static void print(const trx_t *trx, ulint max_query_len);

  /** rewind(3) the file used for storing the latest detected deadlock
  and print a heading message to stderr if printing of all deadlocks to
  stderr is enabled. */
  static void start_print();

  /** Print lock data to the deadlock file and possibly to stderr.
  @param lock record or table type lock */
  static void print(const lock_t *lock);

  /** Print a message to the deadlock file and possibly to stderr.
  @param msg message to print */
  static void print(const char *msg);

  /** Prints a numbered section title to the deadlock file and possibly to
  stderr. Numbers do not have to be unique, as they are used to identify
  transactions on the cycle, and there are multiple sections per transaction.
  @param[in]    pos_on_cycle    The zero-based position of trx on deadlock cycle
  @param[in]    title           The title of the section */
  static void print_title(size_t pos_on_cycle, const char *title);
};

#ifdef UNIV_DEBUG
namespace locksys {

bool owns_exclusive_global_latch() {
  return lock_sys->latches.owns_exclusive_global_latch();
}

bool owns_shared_global_latch() {
  return lock_sys->latches.owns_shared_global_latch();
}

bool owns_page_shard(const page_id_t &page_id) {
  return lock_sys->latches.owns_page_shard(page_id);
}

bool owns_table_shard(const dict_table_t &table) {
  return lock_sys->latches.owns_table_shard(table);
}

bool owns_lock_shard(const lock_t *lock) {
  if (lock->is_record_lock()) {
    return lock_sys->latches.owns_page_shard(lock->rec_lock.page_id);
  } else {
    return lock_sys->latches.owns_table_shard(*lock->tab_lock.table);
  }
}
}  // namespace locksys

/** Validates the record lock queues on a page.
@param[in]  block  A (possibly freed) block for which we want to validate all
                   lock queues. If any of the queues is non-empty we
                   additionally assert that the block was not freed.
*/
static void lock_rec_validate_page(const buf_block_t *block);
#endif /* UNIV_DEBUG */

/* The lock system */
lock_sys_t *lock_sys = nullptr;

/** We store info on the latest deadlock error to this buffer. InnoDB
Monitor will then fetch it and print */
static bool lock_deadlock_found = false;

/** Only created if !srv_read_only_mode. I/O operations on this file require
exclusive lock_sys latch */
static FILE *lock_latest_err_file;

void lock_report_trx_id_insanity(trx_id_t trx_id, const rec_t *rec,
                                 const dict_index_t *index,
                                 const ulint *offsets, trx_id_t next_trx_id) {
  ib::error(ER_IB_MSG_634) << "Transaction id " << trx_id
                           << " associated with record"
                           << rec_offsets_print(rec, offsets) << " in index "
                           << index->name << " of table " << index->table->name
                           << " is greater or equal than the global counter "
                           << next_trx_id << "! The table is corrupted.";
}

bool lock_check_trx_id_sanity(trx_id_t trx_id, const rec_t *rec,
                              const dict_index_t *index, const ulint *offsets) {
  ut_ad(rec_offs_validate(rec, index, offsets));

  trx_id_t next_trx_id = trx_sys_get_next_trx_id_or_no();
  bool is_ok = trx_id < next_trx_id;

  if (!is_ok) {
    lock_report_trx_id_insanity(trx_id, rec, index, offsets, next_trx_id);
  }

  return (is_ok);
}

/** Checks that a record is seen in a consistent read.
 @return true if sees, or false if an earlier version of the record
 should be retrieved */
bool lock_clust_rec_cons_read_sees(
    const rec_t *rec,     /*!< in: user record which should be read or
                          passed over by a read cursor */
    dict_index_t *index,  /*!< in: clustered index */
    const ulint *offsets, /*!< in: rec_get_offsets(rec, index) */
    ReadView *view)       /*!< in: consistent read view */
{
  ut_ad(index->is_clustered());
  ut_ad(page_rec_is_user_rec(rec));
  ut_ad(rec_offs_validate(rec, index, offsets));

  /* Temp-tables are not shared across connections and multiple
  transactions from different connections cannot simultaneously
  operate on same temp-table and so read of temp-table is
  always consistent read. */
  if (srv_read_only_mode || index->table->is_temporary()) {
    ut_ad(view == nullptr || index->table->is_temporary());
    return (true);
  }

  /* NOTE that we call this function while holding the search
  system latch. */

  trx_id_t trx_id = row_get_rec_trx_id(rec, index, offsets);

  return (view->changes_visible(trx_id, index->table->name));
}

/** Checks that a non-clustered index record is seen in a consistent read.

 NOTE that a non-clustered index page contains so little information on
 its modifications that also in the case false, the present version of
 rec may be the right, but we must check this from the clustered index
 record.

 @return true if certainly sees, or false if an earlier version of the
 clustered index record might be needed */
bool lock_sec_rec_cons_read_sees(
    const rec_t *rec,          /*!< in: user record which
                               should be read or passed over
                               by a read cursor */
    const dict_index_t *index, /*!< in: index */
    const ReadView *view)      /*!< in: consistent read view */
{
  ut_ad(page_rec_is_user_rec(rec));

  /* NOTE that we might call this function while holding the search
  system latch. */

  if (recv_recovery_is_on()) {
    return (false);

  } else if (index->table->is_temporary()) {
    /* Temp-tables are not shared across connections and multiple
    transactions from different connections cannot simultaneously
    operate on same temp-table and so read of temp-table is
    always consistent read. */

    return (true);
  }

  trx_id_t max_trx_id = page_get_max_trx_id(page_align(rec));

  ut_ad(max_trx_id > 0);

  return (view->sees(max_trx_id));
}

/** Creates the lock system at database start. */
void lock_sys_create(
    ulint n_cells) /*!< in: number of slots in lock hash table */
{
  ulint lock_sys_sz;

  lock_sys_sz = sizeof(*lock_sys) + srv_max_n_threads * sizeof(srv_slot_t);

  lock_sys = static_cast<lock_sys_t *>(
      ut::zalloc_withkey(UT_NEW_THIS_FILE_PSI_KEY, lock_sys_sz));

  new (lock_sys) lock_sys_t{n_cells};

  void *ptr = &lock_sys[1];

  lock_sys->waiting_threads = static_cast<srv_slot_t *>(ptr);

  lock_sys->last_slot = lock_sys->waiting_threads;

  mutex_create(LATCH_ID_LOCK_SYS_WAIT, &lock_sys->wait_mutex);

  lock_sys->timeout_event = os_event_create();

  if (!srv_read_only_mode) {
    lock_latest_err_file = os_file_create_tmpfile();
    ut_a(lock_latest_err_file);
  }
}

/** Calculates the hash value of a lock: used in migrating the hash table.
@param[in]	lock	record lock object
@return	hashed value */
static uint64_t lock_rec_lock_hash_value(const lock_t *lock) {
  return lock_rec_hash_value(lock->rec_lock.page_id);
}

/** Resize the lock hash tables.
@param[in]	n_cells	number of slots in lock hash table */
void lock_sys_resize(ulint n_cells) {
  /* We will rearrange locks between cells and change the parameters of hash
  function used in sharding of latches, so we have to prevent everyone from
  accessing lock sys queues, or even computing shard id. */
  locksys::Global_exclusive_latch_guard guard{UT_LOCATION_HERE};

  /* This invalidates All_lock_iterators */
  lock_sys->n_resizes++;

  lock_sys->rec_hash.resize(n_cells);

  DBUG_EXECUTE_IF("syncpoint_after_lock_sys_resize_rec_hash", {
    /* A workaround for buf_resize_thread() not using create_thd().
    TBD: if buf_resize_thread() were to use create_thd() then should it be
    instrumented (together or instead of os_thread_create instrumentation)? */
    ut_ad(current_thd == nullptr);
    THD *thd = create_internal_thd();
    ut_ad(current_thd == thd);
    CONDITIONAL_SYNC_POINT("after_lock_sys_resize_rec_hash");
    destroy_internal_thd(thd);
    ut_ad(current_thd == nullptr);
  });

  lock_sys->prdt_hash.resize(n_cells);

  lock_sys->prdt_page_hash.resize(n_cells);
}
void Locks_hashtable::resize(size_t n_cells) {
  auto new_ht = ut::new_<hash_table_t>(n_cells);
  HASH_MIGRATE(ht.get(), new_ht, lock_t, hash, lock_rec_lock_hash_value);
  ht.reset(new_ht);
  cells_in_use = Cells_in_use{ht->get_n_cells(),
                              ut::make_psi_memory_key(mem_key_lock_sys)};
  for (size_t i = 0; i < ht->get_n_cells(); ++i) {
    if (hash_get_first(ht.get(), i) != nullptr) {
      cells_in_use.set(i);
    }
  }
}
size_t Locks_hashtable::get_cell_id(uint64_t hash_value) {
  return hash_calc_cell_id(hash_value, ht.get());
}
bool Locks_hashtable::append(hash_cell_t *cell, lock_t *lock) {
  lock_t *last = (lock_t *)cell->node;
  lock->hash = nullptr;
  if (last == nullptr) {
    cell->node = lock;
    return true;
  }
  while (last->hash != nullptr) {
    last = last->hash;
  }
  last->hash = lock;
  return false;
}
bool Locks_hashtable::prepend(hash_cell_t *cell, lock_t *lock) {
  lock->hash = (lock_t *)cell->node;
  cell->node = lock;
  return lock->hash == nullptr;
}
bool Locks_hashtable::erase(hash_cell_t *cell, lock_t *lock) {
  lock_t *last = (lock_t *)cell->node;
  if (last == lock) {
    cell->node = lock->hash;
    HASH_INVALIDATE(lock, hash);
    return cell->node == nullptr;
  }
  while (last->hash != lock) {
    last = last->hash;
  }
  last->hash = lock->hash;
  HASH_INVALIDATE(lock, hash);
  return false;
}
void Locks_hashtable::append(lock_t *lock, uint64_t hash_value) {
  ut_ad(hash_value == lock_rec_lock_hash_value(lock));
  const auto cell_id = get_cell_id(hash_value);
  auto *cell = hash_get_nth_cell(ht.get(), cell_id);
  if (append(cell, lock)) {
    cells_in_use.set(cell_id);
  }
}
void Locks_hashtable::prepend(lock_t *lock, uint64_t hash_value) {
  ut_ad(hash_value == lock_rec_lock_hash_value(lock));
  const auto cell_id = get_cell_id(hash_value);
  auto *cell = hash_get_nth_cell(ht.get(), cell_id);
  if (prepend(cell, lock)) {
    cells_in_use.set(cell_id);
  }
}
void Locks_hashtable::erase(lock_t *lock, uint64_t hash_value) {
  ut_ad(hash_value == lock_rec_lock_hash_value(lock));
  const auto cell_id = get_cell_id(hash_value);
  auto *cell = hash_get_nth_cell(ht.get(), cell_id);
  if (erase(cell, lock)) {
    cells_in_use.reset(cell_id);
  }
}
void Locks_hashtable::move_to_front(lock_t *lock, uint64_t hash_value) {
  ut_ad(hash_value == lock_rec_lock_hash_value(lock));
  const auto cell_id = get_cell_id(hash_value);
  auto *cell = hash_get_nth_cell(ht.get(), cell_id);
  erase(cell, lock);
  prepend(cell, lock);
}

/** Closes the lock system at database shutdown. */
void lock_sys_close(void) {
  if (lock_latest_err_file != nullptr) {
    fclose(lock_latest_err_file);
    lock_latest_err_file = nullptr;
  }

  os_event_destroy(lock_sys->timeout_event);

  mutex_destroy(&lock_sys->wait_mutex);

  srv_slot_t *slot = lock_sys->waiting_threads;

  for (uint32_t i = 0; i < srv_max_n_threads; i++, ++slot) {
    if (slot->event != nullptr) {
      os_event_destroy(slot->event);
    }
  }
  for (auto &cached_lock_mode_name : lock_cached_lock_mode_names) {
    ut::free(const_cast<char *>(cached_lock_mode_name.second));
  }
  lock_cached_lock_mode_names.clear();

  lock_sys->~lock_sys_t();

  ut::free(lock_sys);

  lock_sys = nullptr;
}

/** Gets the size of a lock struct.
 @return size in bytes */
ulint lock_get_size(void) { return ((ulint)sizeof(lock_t)); }

bool lock_is_waiting(const lock_t &lock) {
  ut_ad(locksys::owns_lock_shard(&lock));
  return lock.is_waiting();
}

/** Sets the wait flag of a lock and the back pointer in trx to lock.
@param[in]  lock  The lock on which a transaction is waiting */
static inline void lock_set_lock_and_trx_wait(lock_t *lock) {
  auto trx = lock->trx;
  ut_ad(trx_mutex_own(trx));
  ut_a(trx->lock.wait_lock == nullptr);
  ut_ad(locksys::owns_lock_shard(lock));

  trx->lock.wait_lock = lock;
  trx->lock.wait_lock_type = lock_get_type_low(lock);
  lock->type_mode |= LOCK_WAIT;
}

/** Gets the gap flag of a record lock.
 @return LOCK_GAP or 0 */
static inline ulint lock_rec_get_gap(const lock_t *lock) /*!< in: record lock */
{
  ut_ad(lock_get_type_low(lock) == LOCK_REC);

  return (lock->type_mode & LOCK_GAP);
}

/** Gets the LOCK_REC_NOT_GAP flag of a record lock.
 @return LOCK_REC_NOT_GAP or 0 */
static inline ulint lock_rec_get_rec_not_gap(
    const lock_t *lock) /*!< in: record lock */
{
  ut_ad(lock_get_type_low(lock) == LOCK_REC);

  return (lock->type_mode & LOCK_REC_NOT_GAP);
}

/** Gets the waiting insert flag of a record lock.
 @return LOCK_INSERT_INTENTION or 0 */
static inline ulint lock_rec_get_insert_intention(
    const lock_t *lock) /*!< in: record lock */
{
  ut_ad(lock_get_type_low(lock) == LOCK_REC);

  return (lock->type_mode & LOCK_INSERT_INTENTION);
}
namespace locksys {

enum class Conflict {
  HAS_TO_WAIT,
  NO_CONFLICT,
  CAN_BYPASS,
};

/** Checks if a new request for a record lock has to wait for existing request.
@param[in]  trx                   The trx requesting the new lock
@param[in]  type_mode             precise mode of the new lock to set: LOCK_S or
                                  LOCK_X, possibly ORed to LOCK_GAP or
                                  LOCK_REC_NOT_GAP, LOCK_INSERT_INTENTION
@param[in]  lock2                 another record lock;
                                  NOTE that it is assumed that this has a lock
                                  bit set on the same record as in the new lock
                                  we are setting
@param[in]  lock_is_on_supremum   true if we are setting the lock on the
                                  'supremum' record of an index page: we know
                                  then that the lock request is really for a
                                  'gap' type lock
@param[in]  trx_locks_cache       An object which can be passed to consecutive
                                  calls to this function for the same trx and
                                  heap_no (which is implicitly the bit common to
                                  all lock2 objects passed) which can be used by
                                  this function to cache some partial results.
@retval NO_CONFLICT the trx does not have to wait for lock2
@retval CAN_BYPASS  the trx does not have to wait for lock2, as it can bypass it
@retval HAS_TO_WAIT the trx has to wait for lock2
*/
static inline Conflict rec_lock_check_conflict(const trx_t *trx,
                                               ulint type_mode,
                                               const lock_t *lock2,
                                               bool lock_is_on_supremum,
                                               Trx_locks_cache &trx_locks_cache)

{
  ut_ad(trx && lock2);
  ut_ad(lock_get_type_low(lock2) == LOCK_REC);

  if (trx == lock2->trx ||
      lock_mode_compatible(static_cast<lock_mode>(LOCK_MODE_MASK & type_mode),
                           lock_get_mode(lock2))) {
    return Conflict::NO_CONFLICT;
  }

  const bool is_hp = trx_is_high_priority(trx);
  /* If our trx is High Priority and the existing lock is WAITING and not
      high priority, then we can ignore it. */
  if (is_hp && lock2->is_waiting() && !trx_is_high_priority(lock2->trx)) {
    return Conflict::NO_CONFLICT;
  }

  /* We have somewhat complex rules when gap type record locks
  cause waits */

  if ((lock_is_on_supremum || (type_mode & LOCK_GAP)) &&
      !(type_mode & LOCK_INSERT_INTENTION)) {
    /* Gap type locks without LOCK_INSERT_INTENTION flag
    do not need to wait for anything. This is because
    different users can have conflicting lock types
    on gaps. */

    return Conflict::NO_CONFLICT;
  }

  if (!(type_mode & LOCK_INSERT_INTENTION) && lock_rec_get_gap(lock2)) {
    /* Record lock (LOCK_ORDINARY or LOCK_REC_NOT_GAP
    does not need to wait for a gap type lock */

    return Conflict::NO_CONFLICT;
  }

  if ((type_mode & LOCK_GAP) && lock_rec_get_rec_not_gap(lock2)) {
    /* Lock on gap does not need to wait for
    a LOCK_REC_NOT_GAP type lock */

    return Conflict::NO_CONFLICT;
  }

  if (lock_rec_get_insert_intention(lock2)) {
    /* No lock request needs to wait for an insert
    intention lock to be removed. This is ok since our
    rules allow conflicting locks on gaps. This eliminates
    a spurious deadlock caused by a next-key lock waiting
    for an insert intention lock; when the insert
    intention lock was granted, the insert deadlocked on
    the waiting next-key lock.

    Also, insert intention locks do not disturb each
    other. */

    return Conflict::NO_CONFLICT;
  }

  /* This is very important that LOCK_INSERT_INTENTION should not overtake a
  WAITING Gap or Next-Key lock on the same heap_no, because the following
  insertion of the record would split the gap duplicating the waiting lock,
  violating the rule that a transaction can have at most one waiting lock. */
  if (!(type_mode & LOCK_INSERT_INTENTION) && lock2->is_waiting() &&
      lock2->mode() == LOCK_X && (type_mode & LOCK_MODE_MASK) == LOCK_X) {
    // We would've already returned false if it was a gap lock.
    ut_ad(!(type_mode & LOCK_GAP));
    // Similarly, since locks on supremum are either LOCK_INSERT_INTENTION or
    // gap locks, we would've already returned false if it's about supremum.
    ut_ad(!lock_is_on_supremum);
    // If lock2 was a gap lock (in particular: insert intention), it could
    // only block LOCK_INSERT_INTENTION, which we've ruled out.
    ut_ad(!lock_rec_get_gap(lock2));
    // So, both locks are REC_NOT_GAP or Next-Key locks
    ut_ad(lock2->is_record_not_gap() || lock2->is_next_key_lock());
    ut_ad((type_mode & LOCK_REC_NOT_GAP) ||
          lock_mode_is_next_key_lock(type_mode));
    /* In this case, we should ignore lock2, if trx already has a GRANTED lock
    blocking lock2 from being granted. */
    if (trx_locks_cache.has_granted_blocker(trx, lock2)) {
      return Conflict::CAN_BYPASS;
    }
  }

  return Conflict::HAS_TO_WAIT;
}

/** Checks if a record lock request lock1 has to wait for request lock2.
@param[in]  lock1         waiting record lock
@param[in]  lock2         another record lock;
                          NOTE that it is assumed that this has a lock bit set
                          on the same record as in lock1
@param[in]  lock1_cache   Cached info gathered during calls with lock1
@return true if lock1 has to wait for lock2 to be removed */
static inline bool rec_lock_has_to_wait(const lock_t *lock1,
                                        const lock_t *lock2,
                                        Trx_locks_cache &lock1_cache) {
  ut_ad(lock1->is_waiting());
  ut_ad(lock_rec_get_nth_bit(lock2, lock_rec_find_set_bit(lock1)));
  return rec_lock_check_conflict(lock1->trx, lock1->type_mode, lock2,
                                 lock1->includes_supremum(),
                                 lock1_cache) == Conflict::HAS_TO_WAIT;
}

bool has_to_wait(const lock_t *lock1, const lock_t *lock2,
                 Trx_locks_cache &lock1_cache) {
  if (lock_get_type_low(lock1) == LOCK_REC) {
    ut_ad(lock_get_type_low(lock2) == LOCK_REC);

    if (lock1->type_mode & (LOCK_PREDICATE | LOCK_PRDT_PAGE)) {
      return lock_prdt_has_to_wait(lock1->trx, lock1->type_mode,
                                   lock_get_prdt_from_lock(lock1), lock2);
    }
    return rec_lock_has_to_wait(lock1, lock2, lock1_cache);
  }
  // Rules for LOCK_TABLE are much simpler:
  return (lock1->trx != lock2->trx &&
          !lock_mode_compatible(lock_get_mode(lock1), lock_get_mode(lock2)));
}
}  // namespace locksys

bool lock_has_to_wait(const lock_t *lock1, const lock_t *lock2) {
  /* We assume that the caller doesn't expect lock2 to be waiting, or record
  lock or to execute multiple calls for the same lock1, or doesn't care about
  performance too much, thus we create a single-use cache */
  locksys::Trx_locks_cache trx_locks_cache{};
  return locksys::has_to_wait(lock1, lock2, trx_locks_cache);
}

/*============== RECORD LOCK BASIC FUNCTIONS ============================*/

ulint lock_rec_find_set_bit(const lock_t *lock) {
<<<<<<< HEAD
  const size_t i = lock->bitset().find_set(0);
  return i == std::numeric_limits<size_t>::max() ? ULINT_UNDEFINED : i;
=======
  const auto bs = lock->bitset();
  const size_t i = bs.find_set(0);
  return i == bs.NOT_FOUND ? ULINT_UNDEFINED : i;
>>>>>>> f8da2390
}

/** Looks for the next set bit in the record lock bitmap.
@param[in] lock         record lock with at least one bit set
@param[in] heap_no      current set bit
@return The next bit index  == heap number following heap_no, or ULINT_UNDEFINED
if none found */
ulint lock_rec_find_next_set_bit(const lock_t *lock, ulint heap_no) {
  ut_ad(heap_no != ULINT_UNDEFINED);
<<<<<<< HEAD
  const size_t i = lock->bitset().find_set(heap_no + 1);
  return i == std::numeric_limits<size_t>::max() ? ULINT_UNDEFINED : i;
=======
  const auto bs = lock->bitset();
  const size_t i = bs.find_set(heap_no + 1);
  return i == bs.NOT_FOUND ? ULINT_UNDEFINED : i;
>>>>>>> f8da2390
}

/** Reset the nth bit of a record lock.
@param[in,out] lock record lock
@param[in] i index of the bit that will be reset
@return previous value of the bit */
static inline byte lock_rec_reset_nth_bit(lock_t *lock, ulint i) {
  auto bitset = lock->bitset();
  const byte bit = bitset.test(i);
  if (bit != 0) {
    bitset.reset(i);
    ut_ad(lock->trx->lock.n_rec_locks.load() > 0);
    lock->trx->lock.n_rec_locks.fetch_sub(1, std::memory_order_relaxed);
  }

  return (bit);
}

bool lock_rec_clear_request_no_wakeup(lock_t *lock, uint16_t heap_no) {
  if (lock_rec_reset_nth_bit(lock, heap_no)) {
    if (lock->is_waiting()) {
      lock_reset_lock_and_trx_wait(lock);
    }
    return true;
  }
  return false;
}

static bool lock_rec_has_any(Locks_hashtable &hash, page_id_t page_id) {
  return hash.find_on_page(page_id, [](auto) { return true; });
}
static bool lock_rec_has_any(Locks_hashtable &hash, page_id_t page_id,
                             uint16_t heap_no) {
  return hash.find_on_record(RecID{page_id, heap_no},
                             [](auto) { return true; });
}

bool lock_rec_expl_exist_on_page(const page_id_t &page_id) {
  locksys::Shard_latch_guard guard{UT_LOCATION_HERE, page_id};
  /* Only used in ibuf pages, so rec_hash is good enough */
  return lock_rec_has_any(lock_sys->rec_hash, page_id);
}

/** Resets the record lock bitmap to zero. NOTE: does not touch the wait_lock
 pointer in the transaction! This function is used in lock object creation
 and resetting. */
static void lock_rec_bitmap_reset(lock_t *lock) /*!< in: record lock */
{
  lock->bitset().reset();
}

/** Copies a record lock to heap.
 @return copy of lock */
static lock_t *lock_rec_copy(const lock_t *lock, /*!< in: record lock */
                             mem_heap_t *heap)   /*!< in: memory heap */
{
  ulint size;

  ut_ad(lock_get_type_low(lock) == LOCK_REC);

  size = sizeof(lock_t) + lock_rec_get_n_bits(lock) / 8;

  return (static_cast<lock_t *>(mem_heap_dup(heap, lock, size)));
}

/*============= FUNCTIONS FOR ANALYZING RECORD LOCK QUEUE ================*/

/** Checks if a transaction has a GRANTED explicit lock on rec stronger or equal
 to precise_mode.
@param[in]    precise_mode  LOCK_S or LOCK_X possibly ORed to LOCK_GAP or
                            LOCK_REC_NOT_GAP, for a supremum record we regard
                            this always a gap type request
@param[in]    page_id       id of the page containing the record
@param[in]    heap_no       heap number of the record
@param[in]    trx           transaction
@return lock or NULL */
static inline const lock_t *lock_rec_has_expl(ulint precise_mode,
                                              const page_id_t page_id,
                                              uint32_t heap_no,
                                              const trx_t *trx) {
  ut_ad(locksys::owns_page_shard(page_id));
  ut_ad((precise_mode & LOCK_MODE_MASK) == LOCK_S ||
        (precise_mode & LOCK_MODE_MASK) == LOCK_X);
  ut_ad(
      !(precise_mode & ~(ulint)(LOCK_MODE_MASK | LOCK_GAP | LOCK_REC_NOT_GAP)));
  ut_ad(!(precise_mode & LOCK_INSERT_INTENTION));
  ut_ad(!(precise_mode & LOCK_PREDICATE));
  ut_ad(!(precise_mode & LOCK_PRDT_PAGE));
  const RecID rec_id{page_id, heap_no};
  const bool is_on_supremum = rec_id.is_supremum();
  const bool is_rec_not_gap = 0 != (precise_mode & LOCK_REC_NOT_GAP);
  const bool is_gap = 0 != (precise_mode & LOCK_GAP);
  const auto mode = static_cast<lock_mode>(precise_mode & LOCK_MODE_MASK);
  const auto p_implies_q = [](bool p, bool q) { return q || !p; };
  /* Stop iterating on first matching record or first WAITING lock */
  const auto first =
      lock_sys->rec_hash.find_on_record(rec_id, [&](const lock_t *lock) {
        return (lock->is_waiting() ||
                (lock->trx == trx && !lock->is_insert_intention() &&
                 lock_mode_stronger_or_eq(lock_get_mode(lock), mode) &&
                 (is_on_supremum ||
                  (p_implies_q(lock->is_record_not_gap(), is_rec_not_gap) &&
                   p_implies_q(lock->is_gap(), is_gap)))));
      });
  /* There are no GRANTED locks after the first WAITING lock in the queue. */
  return first == nullptr || first->is_waiting() ? nullptr : first;
}
static inline const lock_t *lock_rec_has_expl(ulint precise_mode,
                                              const buf_block_t *block,
                                              ulint heap_no, const trx_t *trx) {
  return lock_rec_has_expl(precise_mode, block->get_page_id(), heap_no, trx);
}
namespace locksys {
bool Trx_locks_cache::has_granted_blocker(const trx_t *trx,
                                          const lock_t *waiting_lock) {
  ut_ad(waiting_lock->is_waiting());
  ut_ad(waiting_lock->trx != trx);
  /* We only support case where waiting_lock is on a record or record and gap,
  and has mode X. This allows for very simple implementation and state. */
  ut_ad(waiting_lock->is_record_lock());
  ut_ad(waiting_lock->is_next_key_lock() || waiting_lock->is_record_not_gap());
  ut_ad(waiting_lock->mode() == LOCK_X);
  if (!m_computed) {
    const auto page_id = waiting_lock->rec_lock.page_id;
    const auto heap_no = lock_rec_find_set_bit(waiting_lock);
    /* A lock is blocking an X or X|REC_NOT_GAP lock, if and only if it is
    stronger or equal to LOCK_S|LOCK_REC_NOT_GAP */
    m_has_s_lock_on_record =
        lock_rec_has_expl(LOCK_S | LOCK_REC_NOT_GAP, page_id, heap_no, trx);
    m_computed = true;
#ifdef UNIV_DEBUG
    m_cached_trx = trx;
    m_cached_page_id = page_id;
    m_cached_heap_no = heap_no;
#endif /* UNIV_DEBUG*/
  }
  ut_ad(m_cached_trx == trx);
  ut_ad(m_cached_page_id == waiting_lock->rec_lock.page_id);
  ut_ad(lock_rec_get_nth_bit(waiting_lock, m_cached_heap_no));
  return m_has_s_lock_on_record;
}
}  // namespace locksys
#ifdef UNIV_DEBUG
/** Checks if some other transaction has a lock request in the queue.
 @return lock or NULL */
static const lock_t *lock_rec_other_has_expl_req(
    lock_mode mode,           /*!< in: LOCK_S or LOCK_X */
    const buf_block_t *block, /*!< in: buffer block containing
                              the record */
    bool wait,                /*!< in: whether also waiting locks
                              are taken into account */
    ulint heap_no,            /*!< in: heap number of the record */
    const trx_t *trx)         /*!< in: transaction, or NULL if
                              requests by all transactions
                              are taken into account */
{
  ut_ad(locksys::owns_page_shard(block->get_page_id()));
  ut_ad(mode == LOCK_X || mode == LOCK_S);

  /* Only GAP lock can be on SUPREMUM, and we are not looking
  for GAP lock */

  RecID rec_id{block, heap_no};

  if (rec_id.is_supremum()) {
    return (nullptr);
  }

  return lock_sys->rec_hash.find_on_record(rec_id, [=](const lock_t *lock) {
    /* Ignore transactions that are being rolled back. */
    return (lock->trx != trx && !lock->is_gap() &&
            (wait || !lock->is_waiting()) &&
            lock_mode_stronger_or_eq(lock->mode(), mode));
  });
}
#endif /* UNIV_DEBUG */

namespace locksys {
struct Conflicting {
  /** a conflicting lock or null if no conflicting lock found */
  const lock_t *wait_for;
  /** true iff the trx has bypassed one of waiting locks */
  bool bypassed;
};
} /*namespace locksys*/
/** Checks if some other transaction has a conflicting explicit lock request
 in the queue, so that we have to wait.
 @param[in]     mode        LOCK_S or LOCK_X, possibly ORed to
                            LOCK_GAP or LOC_REC_NOT_GAP, LOCK_INSERT_INTENTION
 @param[in]     block       buffer block containing the record
 @param[in]     heap_no     heap number of the record
 @param[in]     trx         our transaction
 @return a pair, where:
 the first element is a conflicting lock or null if no conflicting lock found,
 the second element indicates if the trx has bypassed one of waiting locks.
*/
static locksys::Conflicting lock_rec_other_has_conflicting(
    ulint mode, const buf_block_t *block, ulint heap_no, const trx_t *trx) {
  ut_ad(locksys::owns_page_shard(block->get_page_id()));
  ut_ad(!(mode & ~(ulint)(LOCK_MODE_MASK | LOCK_GAP | LOCK_REC_NOT_GAP |
                          LOCK_INSERT_INTENTION)));
  ut_ad(!(mode & LOCK_PREDICATE));
  ut_ad(!(mode & LOCK_PRDT_PAGE));
  bool bypassed{false};

  RecID rec_id{block, heap_no};
  const bool is_supremum = rec_id.is_supremum();
  locksys::Trx_locks_cache trx_locks_cache{};
  const lock_t *wait_for =
      lock_sys->rec_hash.find_on_record(rec_id, [&](const lock_t *lock) {
        const auto conflict = locksys::rec_lock_check_conflict(
            trx, mode, lock, is_supremum, trx_locks_cache);
        if (conflict == locksys::Conflict::CAN_BYPASS) {
          bypassed = true;
        }
        return conflict == locksys::Conflict::HAS_TO_WAIT;
      });
  return {wait_for, bypassed};
}

/** Checks if the (-infinity,max_old_active_id] range contains an id of
a currently active transaction which has modified a record.
The premise is that the caller has seen a record modified by a trx with
trx->id <= max_old_active_id, and wants to know if it might be still active.
It may err on the safe side.

@remarks
The difficulties to keep in mind here:
  - the caller doesn't hold trx_sys mutex, nor can prevent any transaction
    from committing or starting before the start and after the end of execution
    of this function. Thus the result of this function has to be interpreted
    as if it could have a "one sided error", even if the return value is exact
    during the execution
  - the transactions are assigned ids from increasing sequence, but they are
    added to various structures like lists and shards out of order. This means
    that the answer this function gives only makes sense in the context that
    the caller already saw an effect of the trx modifying some row, which
    means it had to be already added to these structures. In other words,
    calling this function twice for the same number can give false then true.
    Still the false from the first call is "correct" for the purpose of the
    caller (as it must mean that the trx which modified the record had to be
    removed from the structures already, hence is not active anymore).
    Also the true from the second call is "correct" in that indeed some smaller
    transaction id had to be added to the structures meanwhile, even if it's
    not the one which modified the record in question - error on the safe side.

@param[in]    max_old_active_id    The end of the range inclusive. For example
                                   found in the PAGE_MAX_TRX_ID field of a
                                   header of a secondary index page.
@retval   false  the caller may assume that if before the call it saw a
                 record modified by trx_id, and trx_id < max_old_active_id,
                 then it is no longer active
@retval   true   the caller should double check in a synchronized way if
                 the seen trx_id is still active or not
*/
static bool can_older_trx_be_still_active(trx_id_t max_old_active_id) {
  if (mutex_enter_nowait(&trx_sys->mutex) != 0) {
    ut_ad(!trx_sys_mutex_own());
    /* The mutex is currently locked by somebody else. Instead of wasting time
    on spinning and waiting to acquire it, we loop over the shards and check if
    any of them contains a value in the range (-infinity,max_old_active_id].
    NOTE: Do not be tempted to "cache" the minimum, until you also enforce that
    transactions are inserted to shards in a monotone order!
    Current implementation heavily depends on the property that even if we put
    a trx with smaller id to any structure later, it could not have modified a
    row the caller saw earlier. */
    static_assert(TRX_SHARDS_N < 1000, "The loop should be short");
    for (auto &shard : trx_sys->shards) {
      if (shard.active_rw_trxs.peek().min_id() <= max_old_active_id) {
        return true;
      }
    }
    return false;
  }
  ut_ad(trx_sys_mutex_own());
  const trx_t *trx = UT_LIST_GET_LAST(trx_sys->rw_trx_list);
  if (trx == nullptr) {
    trx_sys_mutex_exit();
    return false;
  }
  assert_trx_in_rw_list(trx);
  const trx_id_t min_active_now_id = trx->id;
  trx_sys_mutex_exit();
  return min_active_now_id <= max_old_active_id;
}

/** Checks if some transaction has an implicit x-lock on a record in a secondary
 index.
 @param[in]   rec       user record
 @param[in]   index     secondary index
 @param[in]   offsets   rec_get_offsets(rec, index)
 @return transaction id of the transaction which has the x-lock, or 0;
 NOTE that this function can return false positives but never false
 negatives. The caller must confirm all positive results by checking if the trx
 is still active. */
static trx_t *lock_sec_rec_some_has_impl(const rec_t *rec, dict_index_t *index,
                                         const ulint *offsets) {
  trx_t *trx;
  trx_id_t max_trx_id;
  const page_t *page = page_align(rec);

  ut_ad(!locksys::owns_exclusive_global_latch());
  ut_ad(!trx_sys_mutex_own());
  ut_ad(!index->is_clustered());
  ut_ad(page_rec_is_user_rec(rec));
  ut_ad(rec_offs_validate(rec, index, offsets));

  max_trx_id = page_get_max_trx_id(page);

  /* Some transaction may have an implicit x-lock on the record only
  if the max trx id for the page >= min trx id for the trx list, or
  database recovery is running. We do not write the changes of a page
  max trx id to the log, and therefore during recovery, this value
  for a page may be incorrect. */

  if (!recv_recovery_is_on() && !can_older_trx_be_still_active(max_trx_id)) {
    trx = nullptr;

  } else if (!lock_check_trx_id_sanity(max_trx_id, rec, index, offsets)) {
    /* The page is corrupt: try to avoid a crash by returning 0 */
    trx = nullptr;

    /* In this case it is possible that some transaction has an implicit
    x-lock. We have to look in the clustered index. */

  } else {
    trx = row_vers_impl_x_locked(rec, index, offsets);
  }

  return (trx);
}

#ifdef UNIV_DEBUG
/** Checks if some transaction, other than given trx_id, has an explicit
 lock on the given rec, in the given precise_mode.
@param[in]   precise_mode   LOCK_S or LOCK_X possibly ORed to LOCK_GAP or
                            LOCK_REC_NOT_GAP.
@param[in]   trx            the trx holding implicit lock on rec
@param[in]   rec            user record
@param[in]   block          buffer block containing the record
@return true iff there's a transaction, whose id is not equal to trx_id,
        that has an explicit lock on the given rec, in the given
        precise_mode. */
static bool lock_rec_other_trx_holds_expl(ulint precise_mode, const trx_t *trx,
                                          const rec_t *rec,
                                          const buf_block_t *block) {
  bool holds = false;

  /* We will inspect locks from various shards when inspecting transactions. */
  locksys::Global_exclusive_latch_guard guard{UT_LOCATION_HERE};
  /* If trx_rw_is_active returns non-null impl_trx it only means that impl_trx
  was active at some moment during the call, but might already be in
  TRX_STATE_COMMITTED_IN_MEMORY when we execute the body of the if.
  However, we hold exclusive latch on whole lock_sys, which prevents anyone
  from creating any new explicit locks.
  So, all explicit locks we will see must have been created at the time when
  the transaction was not committed yet. */
  if (trx_t *impl_trx = trx_rw_is_active(trx->id, false)) {
    ulint heap_no = page_rec_get_heap_no(rec);
    mutex_enter(&trx_sys->mutex);

    for (auto t : trx_sys->rw_trx_list) {
      const lock_t *expl_lock =
          lock_rec_has_expl(precise_mode, block, heap_no, t);

      if (expl_lock && expl_lock->trx != impl_trx) {
        /* An explicit lock is held by trx other than
        the trx holding the implicit lock. */
        holds = true;
        break;
      }
    }

    mutex_exit(&trx_sys->mutex);
  }

  return (holds);
}
#endif /* UNIV_DEBUG */

ulint lock_number_of_rows_locked(const trx_lock_t *trx_lock) {
  /* We need exclusive lock_sys access, because trx_lock->n_rec_locks is
  modified while holding sharded lock only, so we need to disable all writers
  for this number to be meaningful */
  ut_ad(locksys::owns_exclusive_global_latch());

  return (trx_lock->n_rec_locks);
}

ulint lock_number_of_tables_locked(const trx_t *trx) {
  ut_ad(trx_mutex_own(trx));
  ulint count = 0;
  for (const lock_t *lock = UT_LIST_GET_FIRST(trx->lock.trx_locks);
       lock != nullptr && lock_get_type(lock) == LOCK_TABLE;
       lock = UT_LIST_GET_NEXT(trx_locks, lock)) {
    count++;
  }

  return count;
}

/*============== RECORD LOCK CREATION AND QUEUE MANAGEMENT =============*/

/**
Do some checks and prepare for creating a new record lock */
void RecLock::prepare() const {
  ut_ad(locksys::owns_page_shard(m_rec_id.get_page_id()));
  ut_ad(m_trx == thr_get_trx(m_thr));

  /* Test if there already is some other reason to suspend thread:
  we do not enqueue a lock request if the query thread should be
  stopped anyway */

  if (que_thr_stop(m_thr)) {
    ut_error;
  }

  switch (trx_get_dict_operation(m_trx)) {
    case TRX_DICT_OP_NONE:
      break;
    case TRX_DICT_OP_TABLE:
    case TRX_DICT_OP_INDEX:
      ib::error(ER_IB_MSG_635)
          << "A record lock wait happens in a dictionary"
             " operation. index "
          << m_index->name << " of table " << m_index->table->name << ". ";
      ib::error(ER_IB_MSG_SUBMIT_DETAILED_BUG_REPORT);
      ut_d(ut_error);
  }

  ut_ad(m_index->table->n_ref_count > 0 || !m_index->table->can_be_evicted);
}

/**
Create the lock instance
@param[in, out] trx     The transaction requesting the lock
@param[in, out] index   Index on which record lock is required
@param[in] mode         The lock mode desired
@param[in] rec_id       The record id
@param[in] size         Size of the lock + bitmap requested
@return a record lock instance */
lock_t *RecLock::lock_alloc(trx_t *trx, dict_index_t *index, ulint mode,
                            const RecID &rec_id, ulint size) {
  ut_ad(locksys::owns_page_shard(rec_id.get_page_id()));
  /* We are about to modify structures in trx->lock which needs trx->mutex */
  ut_ad(trx_mutex_own(trx));

  lock_t *lock;

  if (trx->lock.rec_cached >= trx->lock.rec_pool.size() ||
      sizeof(*lock) + size > REC_LOCK_SIZE) {
    ulint n_bytes = size + sizeof(*lock);
    mem_heap_t *heap = trx->lock.lock_heap;
    auto ptr = mem_heap_alloc(heap, n_bytes);
    ut_a(ut::is_aligned_as<lock_t>(ptr));
    lock = reinterpret_cast<lock_t *>(ptr);
  } else {
    lock = trx->lock.rec_pool[trx->lock.rec_cached];
    ++trx->lock.rec_cached;
  }

  lock->trx = trx;

  lock->index = index;

  /* Note the creation timestamp */
  ut_d(lock->m_seq = lock_sys->m_seq.fetch_add(1));

  /* Setup the lock attributes */

  lock->type_mode = LOCK_REC | (mode & ~LOCK_TYPE_MASK);

  lock_rec_t &rec_lock = lock->rec_lock;

  /* Predicate lock always on INFIMUM (0) */

  if (is_predicate_lock(mode)) {
    rec_lock.n_bits = 8;

    memset(&lock[1], 0x0, 1);

  } else {
    ut_ad(8 * size < UINT32_MAX);
    rec_lock.n_bits = static_cast<uint32_t>(8 * size);

    memset(&lock[1], 0x0, size);
  }

  rec_lock.page_id = rec_id.get_page_id();

  /* Set the bit corresponding to rec */

  lock_rec_set_nth_bit(lock, rec_id.m_heap_no);

  MONITOR_INC(MONITOR_NUM_RECLOCK);

  MONITOR_INC(MONITOR_RECLOCK_CREATED);

  return (lock);
}

/** Insert lock record to the tail of the queue where the WAITING locks reside.
@param[in,out]  lock_hash       Hash table containing the locks
@param[in,out]  lock            Record lock instance to insert
@param[in]      rec_id          Record being locked */
static void lock_rec_insert_to_waiting(Locks_hashtable &lock_hash, lock_t *lock,
                                       const RecID &rec_id) {
  ut_ad(lock->is_waiting());
  ut_ad(rec_id.matches(lock));
  ut_ad(locksys::owns_page_shard(lock->rec_lock.page_id));
  ut_ad(locksys::owns_page_shard(rec_id.get_page_id()));
  lock_hash.append(lock, rec_id.hash_value());
}

/** Insert lock record to the head of the queue where the GRANTED locks reside.
@param[in,out]  lock_hash       Hash table containing the locks
@param[in,out]  lock            Record lock instance to insert
@param[in]      rec_id          Record being locked */
static void lock_rec_insert_to_granted(Locks_hashtable &lock_hash, lock_t *lock,
                                       const RecID &rec_id) {
  ut_ad(rec_id.matches(lock));
  ut_ad(locksys::owns_page_shard(lock->rec_lock.page_id));
  ut_ad(locksys::owns_page_shard(rec_id.get_page_id()));
  ut_ad(!lock->is_waiting());
  lock_hash.prepend(lock, rec_id.hash_value());
}
namespace locksys {
/**
Adds the lock to the list of trx's locks.
Requires lock->trx to be already set.
Bumps the trx_lock_version.
@param[in,out]  lock  The lock that we want to add to lock->trx->lock.trx_locks
*/
static void add_to_trx_locks(lock_t *lock) {
  ut_ad(lock->trx != nullptr);
  ut_ad(trx_mutex_own(lock->trx));
  if (lock_get_type_low(lock) == LOCK_REC) {
    UT_LIST_ADD_LAST(lock->trx->lock.trx_locks, lock);
  } else {
    UT_LIST_ADD_FIRST(lock->trx->lock.trx_locks, lock);
  }
  lock->trx->lock.trx_locks_version++;
}

/**
Removes the lock from the list of trx's locks.
Bumps the trx_lock_version.
@param[in,out]  lock  The lock that we want to remove from
                      lock->trx->lock.trx_locks
*/
static void remove_from_trx_locks(lock_t *lock) {
  ut_ad(lock->trx != nullptr);
  ut_ad(trx_mutex_own(lock->trx));
  UT_LIST_REMOVE(lock->trx->lock.trx_locks, lock);
  lock->trx->lock.trx_locks_version++;
}
}  // namespace locksys

void RecLock::lock_add(lock_t *lock) {
  ut_ad((lock->type_mode | LOCK_REC) == (m_mode | LOCK_REC));
  ut_ad(m_rec_id.matches(lock));
  ut_ad(locksys::owns_page_shard(m_rec_id.get_page_id()));
  ut_ad(locksys::owns_page_shard(lock->rec_lock.page_id));
  ut_ad(trx_mutex_own(lock->trx));

  bool wait = m_mode & LOCK_WAIT;

  auto &lock_hash = lock_hash_get(m_mode);

  lock->index->table->n_rec_locks.fetch_add(1, std::memory_order_relaxed);

  if (!wait) {
    lock_rec_insert_to_granted(lock_hash, lock, m_rec_id);
  } else {
    lock_rec_insert_to_waiting(lock_hash, lock, m_rec_id);
  }

#ifdef HAVE_PSI_THREAD_INTERFACE
#ifdef HAVE_PSI_DATA_LOCK_INTERFACE
  /* The performance schema THREAD_ID and EVENT_ID are used only
  when DATA_LOCKS are exposed.  */
  PSI_THREAD_CALL(get_current_thread_event_id)
  (&lock->m_psi_internal_thread_id, &lock->m_psi_event_id);
#endif /* HAVE_PSI_DATA_LOCK_INTERFACE */
#endif /* HAVE_PSI_THREAD_INTERFACE */

  locksys::add_to_trx_locks(lock);

  if (wait) {
    lock_set_lock_and_trx_wait(lock);
  }
}

/**
Create a lock for a transaction and initialise it.
@param[in, out] trx             Transaction requesting the new lock
@param[in] prdt                 Predicate lock (optional)
@return new lock instance */
lock_t *RecLock::create(trx_t *trx, const lock_prdt_t *prdt) {
  ut_ad(locksys::owns_page_shard(m_rec_id.get_page_id()));

  /* Ensure that another transaction doesn't access the trx
  lock state and lock data structures while we are adding the
  lock and changing the transaction state to LOCK_WAIT.
  In particular it protects the lock_alloc which uses trx's private pool of
  lock structures.
  It might be the case that we already hold trx->mutex because we got here from:
    - lock_rec_convert_impl_to_expl_for_trx
    - add_to_waitq
  */
  ut_ad(trx_mutex_own(trx));

  /* Create the explicit lock instance and initialise it. */

  lock_t *lock = lock_alloc(trx, m_index, m_mode, m_rec_id, m_size);

#ifdef UNIV_DEBUG
  /* GAP lock shouldn't be taken on DD tables with some exceptions */
  if (m_index->table->is_dd_table &&
      strstr(m_index->table->name.m_name,
             "mysql/st_spatial_reference_systems") == nullptr &&
      strstr(m_index->table->name.m_name, "mysql/innodb_table_stats") ==
          nullptr &&
      strstr(m_index->table->name.m_name, "mysql/innodb_index_stats") ==
          nullptr &&
      strstr(m_index->table->name.m_name, "mysql/table_stats") == nullptr &&
      strstr(m_index->table->name.m_name, "mysql/index_stats") == nullptr) {
    ut_ad(lock_rec_get_rec_not_gap(lock));
  }
#endif /* UNIV_DEBUG */

  if (prdt != nullptr && (m_mode & LOCK_PREDICATE)) {
    lock_prdt_set_prdt(lock, prdt);
  }

  lock_add(lock);

  return (lock);
}

/**
Collect the transactions that will need to be rolled back asynchronously
@param[in, out] hit_list    The list of transactions to be rolled back, to which
                            the trx should be appended.
@param[in]      hp_trx_id   The id of the blocked High Priority Transaction
@param[in, out] trx         The blocking transaction to be rolled back */
static void lock_mark_trx_for_rollback(hit_list_t &hit_list, trx_id_t hp_trx_id,
                                       trx_t *trx) {
  trx->abort = true;

  ut_ad(!trx->read_only);
  ut_ad(trx_mutex_own(trx));
  ut_ad(!(trx->in_innodb & TRX_FORCE_ROLLBACK));
  ut_ad(!(trx->in_innodb & TRX_FORCE_ROLLBACK_DISABLE));

  trx->in_innodb |= TRX_FORCE_ROLLBACK;

  std::thread::id thread_id = std::this_thread::get_id();

  std::thread::id zero{};
  ut_a(trx->killed_by.compare_exchange_strong(zero, thread_id));

  hit_list.push_back(hit_list_t::value_type(trx));

#ifdef UNIV_DEBUG
  THD *thd = trx->mysql_thd;

  if (thd != nullptr) {
    char buffer[1024];
    ib::info(ER_IB_MSG_636, ulonglong{hp_trx_id}, to_string(thread_id).c_str(),
             ulonglong{trx->id},
             thd_security_context(thd, buffer, sizeof(buffer), 512));
  }
#endif /* UNIV_DEBUG */
}
/**
Checks if the waits-for edge between waiting_lock and blocking_lock may
survive PREPARE of the blocking_lock->trx. For transactions in low
isolation levels we release some of the locks during PREPARE.
@param[in]    waiting_lock    A lock waiting in queue, blocked by blocking_lock
@param[in]    blocking_lock   A lock which is a reason the waiting_lock has to
                              wait
@return if the waiting_lock->trx MAY have to wait for blocking_lock->trx
        even if blocking_lock->trx PREPAREs. The nondeterminism comes from
        situations like when X lock conflicts with S lock on a delete-marked
        record - purgining it might convert both to non-conflicitng gap locks
@retval true    the waiting_lock->trx MAY have to wait for blocking_lock->trx
                even if blocking_lock->trx PREPAREs.
@retval false   the waiting_lock->trx CERTAINLY will not have to wait for
                blocking_lock->trx for this particular reason.
*/
static bool lock_edge_may_survive_prepare(const lock_t *waiting_lock,
                                          const lock_t *blocking_lock) {
  /* Keep in sync with lock_relase_read_lock(blocking_lock, only_gap)
  for the only_gap value currently used in the call from trx_prepare().
  Currently some transactions release locks on gaps and a lock on a gap blocks
  only Insert Intention, and II is only blocked by locks on a gap.
  A "lock on a gap" can be either a LOCK_GAP, or a part of LOCK_ORDINARY. */
  if (blocking_lock->trx->releases_gap_locks_at_prepare() &&
      waiting_lock->is_insert_intention()) {
    ut_ad(blocking_lock->is_record_lock());
    ut_ad(waiting_lock->is_record_lock());

    return false;
  }
  return true;
}
static void lock_report_wait_for_edge_to_server(const lock_t *waiting_lock,
                                                const lock_t *blocking_lock) {
  thd_report_lock_wait(
      waiting_lock->trx->mysql_thd, blocking_lock->trx->mysql_thd,
      lock_edge_may_survive_prepare(waiting_lock, blocking_lock));
}
/** Creates a new edge in wait-for graph, from waiter to blocker
@param[in]    waiting_lock    A lock waiting in queue, blocked by blocking_lock
@param[in]    blocking_lock   A lock which is a reason the waiting_lock has to
                          wait */
static void lock_create_wait_for_edge(const lock_t *waiting_lock,
                                      const lock_t *blocking_lock) {
  trx_t *waiter = waiting_lock->trx;
  trx_t *blocker = blocking_lock->trx;
  ut_ad(trx_mutex_own(waiter));
  ut_ad(waiter->lock.wait_lock != nullptr);
  ut_ad(locksys::owns_lock_shard(waiter->lock.wait_lock));
  ut_ad(waiter->lock.blocking_trx.load() == nullptr);
  /* We don't call lock_wait_request_check_for_cycles() here as it
  would be slightly premature: the trx is not yet inserted into a slot of
  lock_sys->waiting_threads at this point, and thus it would be invisible to
  the thread which analyzes these slots. What we do instead is to let the
  lock_wait_table_reserve_slot() function be responsible for calling
  lock_wait_request_check_for_cycles() once it insert the trx to a
  slot.*/
  waiter->lock.blocking_trx.store(blocker);
  lock_report_wait_for_edge_to_server(waiting_lock, blocking_lock);
}

/**
Setup the requesting transaction state for lock grant
@param[in,out] lock             Lock for which to change state */
void RecLock::set_wait_state(lock_t *lock) {
  ut_ad(locksys::owns_page_shard(lock->rec_lock.page_id));
  ut_ad(m_trx == lock->trx);
  ut_ad(trx_mutex_own(m_trx));
  ut_ad(lock_get_wait(lock));

  m_trx->lock.wait_started =
      std::chrono::system_clock::from_time_t(time(nullptr));

  m_trx->lock.que_state = TRX_QUE_LOCK_WAIT;

  m_trx->lock.was_chosen_as_deadlock_victim = false;

  bool stopped = que_thr_stop(m_thr);
  ut_a(stopped);
}

dberr_t RecLock::add_to_waitq(const lock_t *wait_for, const lock_prdt_t *prdt) {
  ut_ad(locksys::owns_page_shard(m_rec_id.get_page_id()));
  ut_ad(m_trx == thr_get_trx(m_thr));

  /* It is not that the body of this function requires trx->mutex, but some of
  the functions it calls require it and it so happens that we always posses it
  so it makes reasoning about code easier if we simply assert this fact. */
  ut_ad(trx_mutex_own(m_trx));

  DEBUG_SYNC_C("rec_lock_add_to_waitq");

  if (m_trx->in_innodb & TRX_FORCE_ROLLBACK) {
    return (DB_DEADLOCK);
  }

  m_mode |= LOCK_WAIT;

  /* Do the preliminary checks, and set query thread state */

  prepare();

  /* Don't queue the lock to hash table, if high priority transaction. */
  lock_t *lock = create(m_trx, prdt);

  lock_create_wait_for_edge(lock, wait_for);

  ut_ad(lock_get_wait(lock));

  set_wait_state(lock);

  MONITOR_INC(MONITOR_LOCKREC_WAIT);

  return (DB_LOCK_WAIT);
}

/** Moves a granted lock to the front of the queue for a given record by
removing it adding it to the front. As a single lock can correspond to multiple
rows (and thus: queues) this function moves it to the front of whole hash cell.
@param  [in]    lock    a granted lock to be moved
@param  [in]    rec_id  record id which specifies particular queue and hash
cell */
static void lock_rec_move_granted_to_front(lock_t *lock, const RecID &rec_id) {
  ut_ad(!lock->is_waiting());
  ut_ad(rec_id.matches(lock));
  ut_ad(locksys::owns_page_shard(rec_id.get_page_id()));
  ut_ad(locksys::owns_page_shard(lock->rec_lock.page_id));
  lock->hash_table().move_to_front(lock, rec_id.hash_value());
}

/** Adds a record lock request in the record queue. The request is normally
 added as the last in the queue, but if the request to be added is not a waiting
 request, we can reuse a suitable record lock object already existing on the
 same page, just setting the appropriate bit in its bitmap. This is a low-level
 function which does NOT check for deadlocks or lock compatibility!
@param[in]      type_mode         lock mode, wait, gap etc. flags; type is
                                  ignored and replaced by LOCK_REC
@param[in]      block             buffer block containing the record
@param[in]      heap_no           heap number of the record
@param[in]      index             index of record
@param[in,out]  trx               transaction
@param[in]      we_own_trx_mutex  true iff the caller own trx->mutex (optional).
                                  Defaults to false. */
static void lock_rec_add_to_queue(ulint type_mode, const buf_block_t *block,
                                  const ulint heap_no, dict_index_t *index,
                                  trx_t *trx,
                                  const bool we_own_trx_mutex = false) {
#ifdef UNIV_DEBUG
  ut_ad(locksys::owns_page_shard(block->get_page_id()));
  ut_ad(we_own_trx_mutex == trx_mutex_own(trx));

  ut_ad(index->is_clustered() ||
        dict_index_get_online_status(index) != ONLINE_INDEX_CREATION);
  switch (type_mode & LOCK_MODE_MASK) {
    case LOCK_X:
    case LOCK_S:
      break;
    default:
      ut_error;
  }

  if (!(type_mode & (LOCK_WAIT | LOCK_GAP))) {
    lock_mode mode = (type_mode & LOCK_MODE_MASK) == LOCK_S ? LOCK_X : LOCK_S;
    const lock_t *other_lock =
        lock_rec_other_has_expl_req(mode, block, false, heap_no, trx);
    ut_a(!other_lock);
  }
#endif /* UNIV_DEBUG */

  type_mode |= LOCK_REC;

  /* If rec is the supremum record, then we can reset the gap bit, as
  all locks on the supremum are automatically of the gap type, and we
  try to avoid unnecessary memory consumption of a new record lock
  struct for a gap type lock */

  if (heap_no == PAGE_HEAP_NO_SUPREMUM) {
    ut_ad(!(type_mode & LOCK_REC_NOT_GAP));

    /* There should never be LOCK_REC_NOT_GAP on a supremum
    record, but let us play safe */

    type_mode &= ~(LOCK_GAP | LOCK_REC_NOT_GAP);
  }

  if (!(type_mode & LOCK_WAIT)) {
    {
      /* Look for a similar record lock on the same page:
      if one is found we can just set the bit */
      bool found_waiter_before_lock = false;
      lock_t *lock =
          lock_hash_get(type_mode).find_on_block(block, [&](lock_t *lock) {
            ut_ad(locksys::owns_page_shard(lock->rec_lock.page_id));

            if (lock->trx == trx && lock->type_mode == type_mode &&
                heap_no < lock_rec_get_n_bits(lock)) {
              return true;
            }
            if (lock->is_waiting()) {
              found_waiter_before_lock = true;
            }
            return false;
          });

      if (lock != nullptr) {
        /* Some B-tree reorganization functions, when moving locks from one
        place to another, can leave a lock_t struct with an empty bitmap. They
        also clear a LOCK_WAIT flag. This means it's possible that `lock` was
        a waiting lock in the past, and if we want to reuse it, we have to move
        it to the front of the queue where granted locks reside.
        We only NEED to do that if there are any waiting locks in front of it.
        We CAN move the lock to front ONLY IF it wasn't part of any queue.
        In other words, moving to front is not safe if it has non-empty bitmap.
        Moving a lock to the front of its queue can create endless loop in the
        caller if it is iterating over the queue.
        Fortunately, the only situation in which a GRANTED lock can be after a
        WAITING lock in the hash cell is if it was WAITING in the past and the
        only bit for the heap_no was cleared, so it no longer belongs to any
        queue.*/
        ut_ad(!found_waiter_before_lock ||
              (ULINT_UNDEFINED == lock_rec_find_set_bit(lock)));

        if (!lock_rec_get_nth_bit(lock, heap_no)) {
          lock_rec_set_nth_bit(lock, heap_no);
          if (found_waiter_before_lock) {
            lock_rec_move_granted_to_front(lock, RecID{lock, heap_no});
          }
        }

        return;
      }
    }
  }

  RecLock rec_lock(index, block, heap_no, type_mode);

  if (!we_own_trx_mutex) {
    trx_mutex_enter(trx);
  }
  rec_lock.create(trx);
  if (!we_own_trx_mutex) {
    trx_mutex_exit(trx);
  }
}

/** This is a fast routine for locking a record in the most common cases:
 there are no explicit locks on the page, or there is just one lock, owned
 by this transaction, and of the right type_mode. This is a low-level function
 which does NOT look at implicit locks! Checks lock compatibility within
 explicit locks. This function sets a normal next-key lock, or in the case of
 a page supremum record, a gap type lock.
 @return whether the locking succeeded LOCK_REC_SUCCESS,
 LOCK_REC_SUCCESS_CREATED, LOCK_REC_FAIL */
static inline lock_rec_req_status lock_rec_lock_fast(
    bool impl,                /*!< in: if true, no lock is set
                              if no wait is necessary: we
                              assume that the caller will
                              set an implicit lock */
    ulint mode,               /*!< in: lock mode: LOCK_X or
                              LOCK_S possibly ORed to either
                              LOCK_GAP or LOCK_REC_NOT_GAP */
    const buf_block_t *block, /*!< in: buffer block containing
                              the record */
    ulint heap_no,            /*!< in: heap number of record */
    dict_index_t *index,      /*!< in: index of record */
    que_thr_t *thr)           /*!< in: query thread */
{
  ut_ad(locksys::owns_page_shard(block->get_page_id()));
  ut_ad(!srv_read_only_mode);
  ut_ad((LOCK_MODE_MASK & mode) != LOCK_S ||
        lock_table_has(thr_get_trx(thr), index->table, LOCK_IS));
  ut_ad((LOCK_MODE_MASK & mode) != LOCK_X ||
        lock_table_has(thr_get_trx(thr), index->table, LOCK_IX) ||
        srv_read_only_mode);
  ut_ad((LOCK_MODE_MASK & mode) == LOCK_S || (LOCK_MODE_MASK & mode) == LOCK_X);
  ut_ad(mode - (LOCK_MODE_MASK & mode) == LOCK_GAP ||
        mode - (LOCK_MODE_MASK & mode) == 0 ||
        mode - (LOCK_MODE_MASK & mode) == LOCK_REC_NOT_GAP);
  ut_ad(index->is_clustered() || !dict_index_is_online_ddl(index));
  ut_ad(!(mode & LOCK_PREDICATE));
  ut_ad(!(mode & LOCK_PRDT_PAGE));
  DBUG_EXECUTE_IF("innodb_report_deadlock", return (LOCK_REC_FAIL););
  lock_t *lock = nullptr;
  lock_t *other_lock =
      lock_sys->rec_hash.find_on_block(block, [&](lock_t *seen) {
        if (lock != nullptr) {
          return true;
        }
        lock = seen;
        return false;
      });

  trx_t *trx = thr_get_trx(thr);
  ut_ad(!trx_mutex_own(trx));

  lock_rec_req_status status = LOCK_REC_SUCCESS;

  if (lock == nullptr) {
    if (!impl) {
      RecLock rec_lock(index, block, heap_no, mode);

      trx_mutex_enter(trx);
      rec_lock.create(trx);
      trx_mutex_exit(trx);

      status = LOCK_REC_SUCCESS_CREATED;
    }
  } else {
    trx_mutex_enter(trx);

    if (other_lock != nullptr || lock->trx != trx ||
        lock->type_mode != (mode | LOCK_REC) ||
        lock_rec_get_n_bits(lock) <= heap_no) {
      status = LOCK_REC_FAIL;
    } else if (!impl) {
      /* If the nth bit of the record lock is already set
      then we do not set a new lock bit, otherwise we do
      set */
      if (!lock_rec_get_nth_bit(lock, heap_no)) {
        lock_rec_set_nth_bit(lock, heap_no);
        status = LOCK_REC_SUCCESS_CREATED;
      }
    }

    trx_mutex_exit(trx);
  }
  ut_ad(status == LOCK_REC_SUCCESS || status == LOCK_REC_SUCCESS_CREATED ||
        status == LOCK_REC_FAIL);
  return (status);
}

/** A helper function for lock_rec_lock_slow(), which grants a Next Key Lock
(either LOCK_X or LOCK_S as specified by `mode`) on <`block`,`heap_no`> in the
`index` to the `trx`, assuming that it already has a granted `held_lock`, which
is at least as strong as mode|LOCK_REC_NOT_GAP. It does so by either reusing the
lock if it already covers the gap, or by ensuring a separate GAP Lock, which in
combination with Record Lock satisfies the request.
@param[in]      held_lock   a lock granted to `trx` which is at least as strong
                            as mode|LOCK_REC_NOT_GAP
@param[in]      mode        requested lock mode: LOCK_X or LOCK_S
@param[in]      block       buffer block containing the record to be locked
@param[in]      heap_no     heap number of the record to be locked
@param[in]      index       index of record to be locked
@param[in]      trx         the transaction requesting the Next Key Lock */
static void lock_reuse_for_next_key_lock(const lock_t *held_lock, ulint mode,
                                         const buf_block_t *block,
                                         ulint heap_no, dict_index_t *index,
                                         trx_t *trx) {
  ut_ad(mode == LOCK_S || mode == LOCK_X);
  ut_ad(lock_mode_is_next_key_lock(mode));

  if (!held_lock->is_record_not_gap()) {
    ut_ad(held_lock->is_next_key_lock());
    return;
  }

  /* We have a Record Lock granted, so we only need a GAP Lock. We assume
  that GAP Locks do not conflict with anything. Therefore a GAP Lock
  could be granted to us right now if we've requested: */
  mode |= LOCK_GAP;
  ut_ad(nullptr ==
        lock_rec_other_has_conflicting(mode, block, heap_no, trx).wait_for);

  /* It might be the case we already have one, so we first check that. */
  if (lock_rec_has_expl(mode, block, heap_no, trx) == nullptr) {
    lock_rec_add_to_queue(LOCK_REC | mode, block, heap_no, index, trx);
  }
}
/** This is the general, and slower, routine for locking a record. This is a
low-level function which does NOT look at implicit locks! Checks lock
compatibility within explicit locks. This function sets a normal next-key
lock, or in the case of a page supremum record, a gap type lock.
@param[in]      impl            if true, no lock might be set if no wait is
                                necessary: we assume that the caller will
                                set an implicit lock
@param[in]      sel_mode        select mode: SELECT_ORDINARY,
                                SELECT_SKIP_LOCKED, or SELECT_NO_WAIT
@param[in]      mode            lock mode: LOCK_X or LOCK_S possibly ORed to
                                either LOCK_GAP or LOCK_REC_NOT_GAP
@param[in]      block           buffer block containing the record
@param[in]      heap_no         heap number of record
@param[in]      index           index of record
@param[in,out]  thr             query thread
@return DB_SUCCESS, DB_SUCCESS_LOCKED_REC, DB_LOCK_WAIT, DB_DEADLOCK,
DB_SKIP_LOCKED, or DB_LOCK_NOWAIT */
static dberr_t lock_rec_lock_slow(bool impl, select_mode sel_mode, ulint mode,
                                  const buf_block_t *block, ulint heap_no,
                                  dict_index_t *index, que_thr_t *thr) {
  ut_ad(locksys::owns_page_shard(block->get_page_id()));
  ut_ad(!srv_read_only_mode);
  ut_ad((LOCK_MODE_MASK & mode) != LOCK_S ||
        lock_table_has(thr_get_trx(thr), index->table, LOCK_IS));
  ut_ad((LOCK_MODE_MASK & mode) != LOCK_X ||
        lock_table_has(thr_get_trx(thr), index->table, LOCK_IX));
  ut_ad((LOCK_MODE_MASK & mode) == LOCK_S || (LOCK_MODE_MASK & mode) == LOCK_X);
  ut_ad(mode - (LOCK_MODE_MASK & mode) == LOCK_GAP ||
        mode - (LOCK_MODE_MASK & mode) == LOCK_ORDINARY ||
        mode - (LOCK_MODE_MASK & mode) == LOCK_REC_NOT_GAP);
  ut_ad(index->is_clustered() || !dict_index_is_online_ddl(index));

  DBUG_EXECUTE_IF("innodb_report_deadlock", return (DB_DEADLOCK););

  trx_t *trx = thr_get_trx(thr);

  ut_ad(sel_mode == SELECT_ORDINARY ||
        (sel_mode != SELECT_ORDINARY && !trx_is_high_priority(trx)));

  /* A very common type of lock in InnoDB is "Next Key Lock", which is almost
  equivalent to two locks: Record Lock and GAP Lock separately.
  Thus, in case we need to wait, we check if we already own a Record Lock,
  and if we do, we only need the GAP Lock.
  We don't do the opposite thing (of checking for GAP Lock, and only requesting
  Record Lock), because if Next Key Lock has to wait, then it is because of a
  conflict with someone who locked the record, as locks on gaps are compatible
  with each other, so even if we have a GAP Lock, narrowing the requested mode
  to Record Lock will not make the conflict go away.

  In current implementation locks on supremum are treated like GAP Locks,
  in particular they never have to wait for anything (unless they are Insert
  Intention locks, but we've ruled that out with asserts before getting here),
  so there is no gain in using the above "lock splitting" heuristic for locks on
  supremum, and reasoning becomes a bit simpler without this special case. */

  auto checked_mode =
      (heap_no != PAGE_HEAP_NO_SUPREMUM && lock_mode_is_next_key_lock(mode))
          ? mode | LOCK_REC_NOT_GAP
          : mode;

  const auto *held_lock = lock_rec_has_expl(checked_mode, block, heap_no, trx);

  if (held_lock != nullptr) {
    if (checked_mode == mode) {
      /* The trx already has a strong enough lock on rec: do nothing */
      return (DB_SUCCESS);
    }

    /* As check_mode != mode, the mode is Next Key Lock, which can not be
    emulated by implicit lock (which are LOCK_REC_NOT_GAP only). */
    ut_ad(!impl);

    lock_reuse_for_next_key_lock(held_lock, mode, block, heap_no, index, trx);
    return (DB_SUCCESS);
  }
  const auto conflicting =
      lock_rec_other_has_conflicting(mode, block, heap_no, trx);

  if (conflicting.wait_for != nullptr) {
    switch (sel_mode) {
      case SELECT_SKIP_LOCKED:
        return (DB_SKIP_LOCKED);
      case SELECT_NOWAIT:
        return (DB_LOCK_NOWAIT);
      case SELECT_ORDINARY:
        /* If another transaction has a non-gap conflicting request in the
        queue, as this transaction does not have a lock strong enough already
        granted on the record, we may have to wait. */

        RecLock rec_lock(thr, index, block, heap_no, mode);

        trx_mutex_enter(trx);

        dberr_t err = rec_lock.add_to_waitq(conflicting.wait_for);

        trx_mutex_exit(trx);

        ut_ad(err == DB_SUCCESS_LOCKED_REC || err == DB_LOCK_WAIT ||
              err == DB_DEADLOCK);
        return (err);
    }
  }
  /* In case we've used a heuristic to bypass a conflicting waiter, we prefer to
  create an explicit lock so it is easier to track the wait-for relation.*/
  if (!impl || conflicting.bypassed) {
    /* Set the requested lock on the record. */

    lock_rec_add_to_queue(LOCK_REC | mode, block, heap_no, index, trx);

    return (DB_SUCCESS_LOCKED_REC);
  }
  return (DB_SUCCESS);
}

/** Tries to lock the specified record in the mode requested. If not immediately
possible, enqueues a waiting lock request. This is a low-level function
which does NOT look at implicit locks! Checks lock compatibility within
explicit locks. This function sets a normal next-key lock, or in the case
of a page supremum record, a gap type lock.
@param[in]      impl            if true, no lock is set if no wait is
                                necessary: we assume that the caller will
                                set an implicit lock
@param[in]      sel_mode        select mode: SELECT_ORDINARY,
                                SELECT_SKIP_LOCKED, or SELECT_NO_WAIT
@param[in]      mode            lock mode: LOCK_X or LOCK_S possibly ORed to
                                either LOCK_GAP or LOCK_REC_NOT_GAP
@param[in]      block           buffer block containing the record
@param[in]      heap_no         heap number of record
@param[in]      index           index of record
@param[in,out]  thr             query thread
@return DB_SUCCESS, DB_SUCCESS_LOCKED_REC, DB_LOCK_WAIT, DB_DEADLOCK,
DB_SKIP_LOCKED, or DB_LOCK_NOWAIT */
static dberr_t lock_rec_lock(bool impl, select_mode sel_mode, ulint mode,
                             const buf_block_t *block, ulint heap_no,
                             dict_index_t *index, que_thr_t *thr) {
  ut_ad(locksys::owns_page_shard(block->get_page_id()));
  ut_ad(!srv_read_only_mode);
  ut_ad((LOCK_MODE_MASK & mode) != LOCK_S ||
        lock_table_has(thr_get_trx(thr), index->table, LOCK_IS));
  ut_ad((LOCK_MODE_MASK & mode) != LOCK_X ||
        lock_table_has(thr_get_trx(thr), index->table, LOCK_IX));
  ut_ad((LOCK_MODE_MASK & mode) == LOCK_S || (LOCK_MODE_MASK & mode) == LOCK_X);
  ut_ad(mode - (LOCK_MODE_MASK & mode) == LOCK_GAP ||
        mode - (LOCK_MODE_MASK & mode) == LOCK_REC_NOT_GAP ||
        mode - (LOCK_MODE_MASK & mode) == 0);
  ut_ad(index->is_clustered() || !dict_index_is_online_ddl(index));
  /* Implicit locks are equivalent to LOCK_X|LOCK_REC_NOT_GAP, so we can omit
  creation of explicit lock only if the requested mode was LOCK_REC_NOT_GAP */
  ut_ad(!impl || ((mode & LOCK_REC_NOT_GAP) == LOCK_REC_NOT_GAP));
  /* We try a simplified and faster subroutine for the most
  common cases */
  switch (lock_rec_lock_fast(impl, mode, block, heap_no, index, thr)) {
    case LOCK_REC_SUCCESS:
      return (DB_SUCCESS);
    case LOCK_REC_SUCCESS_CREATED:
      return (DB_SUCCESS_LOCKED_REC);
    case LOCK_REC_FAIL:
      return (
          lock_rec_lock_slow(impl, sel_mode, mode, block, heap_no, index, thr));
    default:
      ut_error;
  }
}

/** Checks if a waiting record lock request still has to wait in a queue.
@param[in]  wait_lock     Waiting record lock
@param[in]  blocking_trx  If not nullptr, it restricts the search to only the
                          locks held by the blocking_trx, which is useful in
                          case when there might be multiple reasons for waiting
                          in queue, but we need to report the specific one.
                          Useful when reporting a deadlock cycle. (optional)
@return The conflicting lock which is the reason wait_lock has to wait
or nullptr if it can be granted now */
static const lock_t *lock_rec_has_to_wait_in_queue(
    const lock_t *wait_lock, const trx_t *blocking_trx = nullptr) {
  ut_ad(lock_get_type_low(wait_lock) == LOCK_REC);
  const auto page_id = wait_lock->rec_lock.page_id;
  ut_ad(locksys::owns_page_shard(page_id));
  ut_ad(lock_get_wait(wait_lock));

  const auto heap_no = (uint16_t)lock_rec_find_set_bit(wait_lock);

  locksys::Trx_locks_cache wait_lock_cache{};
  lock_t *stopped_at = wait_lock->hash_table().find_on_record(
      RecID{page_id, heap_no}, [&](lock_t *lock) {
        return lock == wait_lock ||
               ((blocking_trx == nullptr || blocking_trx == lock->trx) &&
                locksys::rec_lock_has_to_wait(wait_lock, lock,
                                              wait_lock_cache));
      });
  return stopped_at == wait_lock ? nullptr : stopped_at;
}

/** Grants a lock to a waiting lock request and releases the waiting
transaction. The caller must hold lock_sys latch for the shard containing the
lock, but not the lock->trx->mutex.
@param[in,out]    lock    waiting lock request
 */
static void lock_grant(lock_t *lock) {
  ut_ad(locksys::owns_lock_shard(lock));
  ut_ad(!trx_mutex_own(lock->trx));

  trx_mutex_enter(lock->trx);

  if (lock_get_mode(lock) == LOCK_AUTO_INC) {
    dict_table_t *table = lock->tab_lock.table;

    if (table->autoinc_trx == lock->trx) {
      ib::error(ER_IB_MSG_637) << "Transaction already had an"
                               << " AUTO-INC lock!";
    } else {
      ut_ad(table->autoinc_trx == nullptr);
      table->autoinc_trx = lock->trx;

      ib_vector_push(lock->trx->lock.autoinc_locks, &lock);
    }
  }

  DBUG_PRINT("ib_lock", ("wait for trx " TRX_ID_FMT " ends",
                         trx_get_id_for_print(lock->trx)));

  lock_reset_wait_and_release_thread_if_suspended(lock);
  ut_ad(trx_mutex_own(lock->trx));

  trx_mutex_exit(lock->trx);
}

void lock_make_trx_hit_list(trx_t *hp_trx, hit_list_t &hit_list) {
  trx_mutex_enter(hp_trx);
  const trx_id_t hp_trx_id = hp_trx->id;
  ut_ad(trx_can_be_handled_by_current_thread(hp_trx));
  ut_ad(trx_is_high_priority(hp_trx));
  /* To avoid slow procedure below, we first
  check if this transaction is waiting for a lock at all. It's unsafe to read
  hp->lock.wait_lock without latching whole lock_sys as it might temporarily
  change to NULL during a concurrent B-tree reorganization, even though the
  trx actually is still waiting. Thus we use hp_trx->lock.blocking_trx instead.
  */
  const bool is_waiting = (hp_trx->lock.blocking_trx.load() != nullptr);
  trx_mutex_exit(hp_trx);
  if (!is_waiting) {
    return;
  }
  /* We don't expect hp_trx to commit (change version) as we are the thread
  running the hp_trx */
  locksys::run_if_waiting({hp_trx}, [&]() {
    const lock_t *lock = hp_trx->lock.wait_lock;
    // TBD: could this technique be used for table locks as well?
    if (!lock->is_record_lock()) {
      return;
    }
    trx_mutex_exit(hp_trx);
    lock->hash_table().find_on_record(
        RecID{lock, lock_rec_find_set_bit(lock)}, [&](lock_t *next) {
          trx_t *trx = next->trx;
          /* Check only for conflicting, granted locks on the current
          row. Currently, we don't rollback read only transactions,
          transactions owned by background threads. */
          if (trx == hp_trx || next->is_waiting() || trx->read_only ||
              trx->mysql_thd == nullptr || !lock_has_to_wait(lock, next)) {
            return false;
          }

          trx_mutex_enter(trx);

          /* Skip high priority transactions, if already marked for
          abort by some other transaction or if ASYNC rollback is
          disabled. A transaction must complete kill/abort of a
          victim transaction once marked and added to hit list. */
          if (!trx_is_high_priority(trx) &&
              (trx->in_innodb & TRX_FORCE_ROLLBACK) == 0 &&
              (trx->in_innodb & TRX_FORCE_ROLLBACK_DISABLE) == 0 &&
              !trx->abort) {
            /* Mark for ASYNC Rollback and add to hit list. */
            lock_mark_trx_for_rollback(hit_list, hp_trx_id, trx);
          }

          trx_mutex_exit(trx);
          return false;
        });
    // the run_if_waiting expects the hp_trx to be held after callback
    trx_mutex_enter(hp_trx);
  });
}

/** Cancels a waiting record lock request and releases the waiting transaction
 that requested it. NOTE: does NOT check if waiting lock requests behind this
 one can now be granted! */
static void lock_rec_cancel(
    lock_t *lock) /*!< in: waiting record lock request */
{
  ut_ad(lock_get_type_low(lock) == LOCK_REC);
  ut_ad(locksys::owns_page_shard(lock->rec_lock.page_id));

  /* Reset the bit (there can be only one set bit) in the lock bitmap */
  lock_rec_reset_nth_bit(lock, lock_rec_find_set_bit(lock));

  trx_mutex_enter(lock->trx);

  lock_reset_wait_and_release_thread_if_suspended(lock);

  trx_mutex_exit(lock->trx);
}

/** Given a waiting_lock, and blocking_lock which is the reason it has to wait,
makes sure that the (only) edge in the wait-for graph outgoing from the
waiting_lock->trx points to blocking_lock->trx
@param[in]    waiting_lock    A lock waiting in queue, blocked by blocking_lock
@param[in]    blocking_lock   A lock which is a reason the waiting_lock has to
                              wait */
static void lock_update_wait_for_edge(const lock_t *waiting_lock,
                                      const lock_t *blocking_lock) {
  ut_ad(locksys::owns_lock_shard(waiting_lock));
  ut_ad(locksys::owns_lock_shard(blocking_lock));
  ut_ad(waiting_lock->is_waiting());
  ut_ad(lock_has_to_wait(waiting_lock, blocking_lock));
  /* Still needs to wait, but perhaps the reason has changed */
  if (waiting_lock->trx->lock.blocking_trx.load() != blocking_lock->trx) {
    waiting_lock->trx->lock.blocking_trx.store(blocking_lock->trx);
    /* We call lock_wait_request_check_for_cycles() because the outgoing edge of
    wait_lock->trx has changed it's endpoint and we need to analyze the
    wait-for-graph again. */
    lock_wait_request_check_for_cycles();
    lock_report_wait_for_edge_to_server(waiting_lock, blocking_lock);
  }
}

/** Checks if a waiting record lock request still has to wait for granted locks.
@param[in]      wait_lock               Waiting record lock
@param[in]      granted                 Granted record locks
@param[in]      new_granted_index       Start of new granted locks
@return The conflicting lock which is the reason wait_lock has to wait
or nullptr if it can be granted now */
template <typename Container>
static const lock_t *lock_rec_has_to_wait_for_granted(
    const typename Container::value_type &wait_lock, const Container &granted,
    const size_t new_granted_index)

{
  ut_ad(locksys::owns_page_shard(wait_lock->rec_lock.page_id));
  ut_ad(wait_lock->is_record_lock());

  ut_ad(new_granted_index <= granted.size());

  /* We iterate over granted locks in reverse order.
  Conceptually this corresponds to chronological order.
  This way, we pick as blocking_trx the oldest reason for waiting we haven't
  yet analyzed in deadlock checker. Our hope is that eventually (perhaps after
  several such updates) we will set blocking_trx to the real cause of the
  deadlock, which is the next node on the deadlock cycle. */
  for (size_t i = new_granted_index; i--;) {
    const auto granted_lock = granted[i];
    if (lock_has_to_wait(wait_lock, granted_lock)) {
      return (granted_lock);
    }
  }

  for (size_t i = new_granted_index; i < granted.size(); ++i) {
    const auto granted_lock = granted[i];
    ut_ad(granted_lock->trx->error_state != DB_DEADLOCK);
    ut_ad(!granted_lock->trx->lock.was_chosen_as_deadlock_victim);

    if (lock_has_to_wait(wait_lock, granted_lock)) {
      return (granted_lock);
    }
  }

  return (nullptr);
}

/** Grant a lock to waiting transactions. This function scans the queue of locks
in which in_lock resides (or resided) paying attention only to locks on
heap_no-th bit. For each waiting lock which was blocked by in_lock->trx it
checks if it can be granted now. It iterates on waiting locks in order favoring
high-priority transactions and then transactions of high
trx->lock.schedule_weight.
@param[in]    in_lock   Lock which was released, or
                        partially released by modifying its type/mode
                        (see lock_trx_release_read_locks) or
                        resetting heap_no-th bit in the bitmap
                        (see lock_rec_release)
@param[in]    heap_no   Heap number within the page on which the
lock was (or still is) held */
static void lock_rec_grant_by_heap_no(lock_t *in_lock, ulint heap_no) {
  ut_ad(in_lock->is_record_lock());
  ut_ad(locksys::owns_page_shard(in_lock->rec_lock.page_id));

  using LockDescriptorEx = std::pair<trx_schedule_weight_t, lock_t *>;
  /* Preallocate for 4 lists with 32 locks. */
  Scoped_heap heap((sizeof(lock_t *) * 3 + sizeof(LockDescriptorEx)) * 32,
                   UT_LOCATION_HERE);

  RecID rec_id{in_lock, heap_no};
  Locks<lock_t *> low_priority_light{heap.get()};
  Locks<lock_t *> waiting{heap.get()};
  Locks<lock_t *> granted{heap.get()};
  Locks<LockDescriptorEx> low_priority_heavier{heap.get()};

  const auto in_trx = in_lock->trx;
#ifdef UNIV_DEBUG
  bool seen_waiting_lock = false;
#endif
  in_lock->hash_table().find_on_record(rec_id, [&](lock_t *lock) {
    /* Split the relevant locks in the queue into:
    - granted = granted locks
    - waiting = waiting locks of high priority transactions
    - low_priority_heavier = waiting locks of low priority, but heavy weight
    - low_priority_light = waiting locks of low priority and light weight
    */
    if (!lock->is_waiting()) {
      /* Granted locks should be before waiting locks. */
      ut_ad(!seen_waiting_lock);
      granted.push_back(lock);
      return false;
    }
    ut_d(seen_waiting_lock = true);
    const auto trx = lock->trx;
    if (trx->error_state == DB_DEADLOCK ||
        trx->lock.was_chosen_as_deadlock_victim) {
      return false;
    }
    /* We read blocking_trx while holding this lock_sys queue latched, and
    each write to blocking_trx is done while holding the latch. So, even
    though we use memory_order_relaxed we will see modifications performed
    before we acquired the latch. */
    const auto blocking_trx =
        trx->lock.blocking_trx.load(std::memory_order_relaxed);
    /* No one should be WAITING without good reason! */
    ut_ad(blocking_trx);
    /* We will only consider granting the `lock`, if we are the reason it
    was waiting. */
    if (blocking_trx != in_trx) {
      return false;
    }
    if (trx_is_high_priority(trx)) {
      waiting.push_back(lock);
      return false;
    }
    /* The values of schedule_weight are read with memory_order_relaxed as
    we do not care neither about having the most recent value, nor about any
    relative order between this load and other operations.
    As std::sort requires the order to be consistent during execution we
    have to take a snapshot of all schedule_weight atomics, so they don't
    change during call to stable_sort in a way which causes the algorithm to
    crash. */
    const auto schedule_weight =
        trx->lock.schedule_weight.load(std::memory_order_relaxed);
    if (schedule_weight <= 1) {
      low_priority_light.push_back(lock);
      return false;
    }
    low_priority_heavier.push_back(LockDescriptorEx{schedule_weight, lock});

    return false;
  });

  if (waiting.empty() && low_priority_light.empty() &&
      low_priority_heavier.empty()) {
    /* Nothing to grant. */
    return;
  }
  /* We want high schedule weight to be in front, and break ties by position */
  std::stable_sort(low_priority_heavier.begin(), low_priority_heavier.end(),
                   [](const LockDescriptorEx &a, const LockDescriptorEx &b) {
                     return (a.first > b.first);
                   });
  for (const auto &descriptor : low_priority_heavier) {
    waiting.push_back(descriptor.second);
  }
  waiting.insert(waiting.end(), low_priority_light.begin(),
                 low_priority_light.end());

  /* New granted locks will be added from this index. */
  const auto new_granted_index = granted.size();

  granted.reserve(granted.size() + waiting.size());

  for (lock_t *wait_lock : waiting) {
    /* Check if the transactions in the waiting queue have
    to wait for locks granted above. If they don't have to
    wait then grant them the locks and add them to the granted
    queue. */

    /* We don't expect to be a waiting trx, and we can't grant to ourselves as
    that would require entering trx->mutex while holding in_trx->mutex. */
    ut_ad(wait_lock->trx != in_trx);

    const lock_t *blocking_lock =
        lock_rec_has_to_wait_for_granted(wait_lock, granted, new_granted_index);
    if (blocking_lock == nullptr) {
      lock_grant(wait_lock);

      lock_rec_move_granted_to_front(wait_lock, rec_id);

      granted.push_back(wait_lock);
    } else {
      lock_update_wait_for_edge(wait_lock, blocking_lock);
    }
  }
}

/* Forward declaration to minimize the diff */
static const lock_t *lock_has_to_wait_in_queue(const lock_t *wait_lock,
                                               const trx_t *blocking_trx);

/** Given a lock, which was found in waiting queue, checks if it still has to
wait in queue, and either grants it, or makes sure that the reason it has to
wait is reflected in the wait-for graph.
@param[in]  lock  A lock in WAITING state, which perhaps can be granted now */
static void lock_grant_or_update_wait_for_edge(lock_t *lock) {
  ut_ad(lock->is_waiting());
  const lock_t *blocking_lock = lock_has_to_wait_in_queue(lock, nullptr);
  if (blocking_lock == nullptr) {
    /* Grant the lock */
    lock_grant(lock);
  } else {
    ut_ad(lock->trx != blocking_lock->trx);
    lock_update_wait_for_edge(lock, blocking_lock);
  }
}

/** Given a lock, and a transaction which is releasing another lock from the
same queue, makes sure that if the lock was waiting for this transaction, then
it will either be granted, or another reason for waiting is reflected in the
wait-for graph. */
static void lock_grant_or_update_wait_for_edge_if_waiting(
    lock_t *lock, const trx_t *releasing_trx) {
  if (lock->is_waiting() && lock->trx->lock.blocking_trx == releasing_trx) {
    ut_ad(lock->trx != releasing_trx);
    lock_grant_or_update_wait_for_edge(lock);
  }
}

/** Grant lock to waiting requests that no longer conflicts.
The in_lock might be modified before call to this function by clearing some flag
(see for example lock_trx_release_read_locks). It also might already be removed
from the hash cell (a.k.a. waiting queue) or still reside in it. However the
content of bitmap should not be changed prior to calling this function, as the
bitmap will be inspected to see which heap_no at all were blocked by this
in_lock, and only locks waiting for those heap_no's will be checked.
@param[in,out]  in_lock         record lock object: grant all non-conflicting
                          locks waiting behind this lock object */
static void lock_rec_grant(lock_t *in_lock) {
  const auto page_id = in_lock->rec_lock.page_id;

  /* In some scenarios, in particular in replication appliers, it is often the
  case, that there are no WAITING locks, and in such situation iterating over
  all bits, and calling lock_rec_grant_by_heap_no() slows down the execution
  noticeably. (I guess that checking bits is not the costly part, but rather the
  allocation of vectors inside lock_rec_grant_by_heap_no). Therefore we first
  check if there is any lock which is waiting at all.
  Note: This condition could be further narrowed to check if the `lock` is
  waiting for the `in_lock` and/or `lock->trx` is blocked by the `in_lock->trx`,
  and we could optimize lock_rec_grant_by_heap_no() to allocate vectors only if
  there are at least two waiters to arbitrate among, but in practice the current
  simple heuristic is good enough. */

  if (in_lock->hash_table().find_on_page(
          page_id, [](lock_t *lock) { return lock->is_waiting(); })) {
    mon_type_t grant_attempts = 0;
    for (ulint heap_no = 0; heap_no < lock_rec_get_n_bits(in_lock); ++heap_no) {
      if (lock_rec_get_nth_bit(in_lock, heap_no)) {
        lock_rec_grant_by_heap_no(in_lock, heap_no);
        ++grant_attempts;
      }
    }
    MONITOR_INC_VALUE(MONITOR_RECLOCK_GRANT_ATTEMPTS, grant_attempts);
  }
  MONITOR_INC(MONITOR_RECLOCK_RELEASE_ATTEMPTS);
}

/** Removes a record lock request, waiting or granted, from the queue and
grants locks to other transactions in the queue if they now are entitled
to a lock. NOTE: all record locks contained in in_lock are removed.
@param[in,out]  in_lock         record lock object: all record locks which
                                are contained in this lock object are removed;
                                transactions waiting behind will get their
                                lock requests granted, if they are now
                                qualified to it */
static void lock_rec_dequeue_from_page(lock_t *in_lock) {
  lock_rec_discard(in_lock);
  lock_rec_grant(in_lock);
}

/** Removes a record lock request, waiting or granted, from the queue.
@param[in]      in_lock         record lock object: all record locks
                                which are contained in this lock object
                                are removed */
void lock_rec_discard(lock_t *in_lock) {
  ut_ad(lock_get_type_low(in_lock) == LOCK_REC);
  ut_ad(locksys::owns_page_shard(in_lock->rec_lock.page_id));

  ut_ad(in_lock->index->table->n_rec_locks.load() > 0);
  in_lock->index->table->n_rec_locks.fetch_sub(1, std::memory_order_relaxed);

  /* We want the state of lock queue and trx_locks list to be synchronized
  atomically from the point of view of people using trx->mutex, so we perform
  HASH_DELETE and UT_LIST_REMOVE while holding trx->mutex. */

  ut_ad(trx_mutex_own(in_lock->trx));

  locksys::remove_from_trx_locks(in_lock);

  in_lock->hash_table().erase(in_lock, lock_rec_lock_hash_value(in_lock));

  MONITOR_INC(MONITOR_RECLOCK_REMOVED);
  MONITOR_DEC(MONITOR_NUM_RECLOCK);
}

static const lock_t *lock_find_record_lock_by_guid(Locks_hashtable &lock_hash,
                                                   page_id_t page_id,
                                                   const lock_guid_t &guid) {
  ut_ad(locksys::owns_page_shard(page_id));
  return lock_hash.find_on_page(
      page_id, [&](lock_t *lock) { return lock_guid_t(*lock) == guid; });
}

const lock_t *lock_find_record_lock_by_guid(page_id_t page_id,
                                            const lock_guid_t &guid) {
  ut_ad(locksys::owns_page_shard(page_id));
  for (Locks_hashtable *lock_hash :
       {&lock_sys->rec_hash, &lock_sys->prdt_hash, &lock_sys->prdt_page_hash}) {
    const lock_t *lock =
        lock_find_record_lock_by_guid(*lock_hash, page_id, guid);
    if (lock != nullptr) {
      return lock;
    }
  }
  return nullptr;
}

/** Removes record lock objects set on an index page which is discarded. This
 function does not move locks, or check for waiting locks, therefore the
 lock bitmaps must already be reset when this function is called. */
static void lock_rec_free_all_from_discard_page_low(
    page_id_t page_id, Locks_hashtable &lock_hash) {
  lock_hash.find_on_page(page_id, [](lock_t *lock) {
    ut_ad(lock_rec_find_set_bit(lock) == ULINT_UNDEFINED);
    ut_ad(!lock_get_wait(lock));

    trx_t *trx = lock->trx;
    trx_mutex_enter(trx);
    lock_rec_discard(lock);
    trx_mutex_exit(trx);
    return false;
  });
}

/** Removes record lock objects set on an index page which is discarded. This
 function does not move locks, or check for waiting locks, therefore the
 lock bitmaps must already be reset when this function is called. */
void lock_rec_free_all_from_discard_page(
    const buf_block_t *block) /*!< in: page to be discarded */
{
  const auto page_id = block->get_page_id();
  ut_ad(locksys::owns_page_shard(page_id));

  lock_rec_free_all_from_discard_page_low(page_id, lock_sys->rec_hash);
  lock_rec_free_all_from_discard_page_low(page_id, lock_sys->prdt_hash);
  lock_rec_free_all_from_discard_page_low(page_id, lock_sys->prdt_page_hash);
}

/*============= RECORD LOCK MOVING AND INHERITING ===================*/

/** Resets the lock bits for a single record. Releases transactions waiting for
 lock requests here. */
static void lock_rec_reset_and_release_wait_low(
    Locks_hashtable &hash,    /*!< in: hash table */
    const buf_block_t *block, /*!< in: buffer block containing
                              the record */
    ulint heap_no)            /*!< in: heap number of record */
{
  ut_ad(locksys::owns_page_shard(block->get_page_id()));
  hash.find_on_record(RecID{block, heap_no}, [&](lock_t *lock) {
    if (lock_get_wait(lock)) {
      lock_rec_cancel(lock);
    } else {
      lock_rec_reset_nth_bit(lock, heap_no);
    }
    return false;
  });
}

/** Resets the lock bits for a single record. Releases transactions waiting for
 lock requests here. */
static void lock_rec_reset_and_release_wait(
    const buf_block_t *block, /*!< in: buffer block containing
                              the record */
    ulint heap_no)            /*!< in: heap number of record */
{
  lock_rec_reset_and_release_wait_low(lock_sys->rec_hash, block, heap_no);

  lock_rec_reset_and_release_wait_low(lock_sys->prdt_hash, block,
                                      PAGE_HEAP_NO_INFIMUM);
  lock_rec_reset_and_release_wait_low(lock_sys->prdt_page_hash, block,
                                      PAGE_HEAP_NO_INFIMUM);
}

void lock_on_statement_end(trx_t *trx) { trx->lock.inherit_all.store(false); }

/* Used to store information that `thr` requested a lock asking for protection
at least till the end of the current statement which requires it to be inherited
as gap locks even in READ COMMITTED isolation level.
@param[in]  thr     the requesting thread */
static inline void lock_protect_locks_till_statement_end(que_thr_t *thr) {
  thr_get_trx(thr)->lock.inherit_all.store(true);
}

/** Makes a record to inherit the locks (except LOCK_INSERT_INTENTION type)
 of another record as gap type locks, but does not reset the lock bits of
 the other record. Also waiting lock requests on rec are inherited as
 GRANTED gap locks. */
static void lock_rec_inherit_to_gap(
    const buf_block_t *heir_block, /*!< in: block containing the
                                   record which inherits */
    const buf_block_t *block,      /*!< in: block containing the
                                   record from which inherited;
                                   does NOT reset the locks on
                                   this record */
    ulint heir_heap_no,            /*!< in: heap_no of the
                                   inheriting record */
    ulint heap_no)                 /*!< in: heap_no of the
                                   donating record */
{
  ut_ad(locksys::owns_page_shard(heir_block->get_page_id()));
  ut_ad(locksys::owns_page_shard(block->get_page_id()));

  /* If session is using READ COMMITTED or READ UNCOMMITTED isolation
  level, we do not want locks set by an UPDATE or a DELETE to be
  inherited as gap type locks.  But we DO want S-locks/X-locks(taken for
  replace) set by a consistency constraint to be inherited also then. */

  /* We also dont inherit these locks as gap type locks for DD tables
  because the serialization is guaranteed by MDL on DD tables. */

  /* Constraint checks place LOCK_S or (in case of INSERT ... ON DUPLICATE
  UPDATE... or REPLACE INTO..) LOCK_X on records.
  If such a record is delete-marked, it may then become purged, and
  lock_rec_inheirt_to_gap will be called to decide the fate of each lock on it:
  either it will be inherited as gap lock, or discarded.
  In READ COMMITTED and less restricitve isolation levels we generally avoid gap
  locks, but we make an exception for precisely this situation: we want to
  inherit locks created for constraint checks.
  More precisely we need to keep inheriting them only for the duration of the
  query which has requested them, as such inserts have two phases : first they
  check for constraints, then they do actual row insert, and they trust that
  the locks set in the first phase will survive till the second phase.
  It is not easy to tell if a particular lock was created for constraint check
  or not, because we do not store this bit of information on it.
  What we do, is we use a heuristic: whenever a trx requests a lock with
  lock_duration_t::AT_LEAST_STATEMENT we set trx->lock.inherit_all, meaning that
  locks of this trx need to be inherited.
  And we clear trx->lock.inherit_all on statement end. */
  lock_sys->rec_hash.find_on_record(RecID{block, heap_no}, [&](lock_t *lock) {
    if (!lock->trx->skip_lock_inheritance &&
        !lock_rec_get_insert_intention(lock) &&
        !lock->index->table->skip_gap_locks() &&
        (!lock->trx->skip_gap_locks() || lock->trx->lock.inherit_all.load())) {
      lock_rec_add_to_queue(LOCK_REC | LOCK_GAP | lock_get_mode(lock),
                            heir_block, heir_heap_no, lock->index, lock->trx);
    }
    return false;
  });
}

/** Makes a record to inherit the gap locks (except LOCK_INSERT_INTENTION type)
 of another record as gap type locks, but does not reset the lock bits of the
 other record. Also waiting lock requests are inherited as GRANTED gap locks. */
static void lock_rec_inherit_to_gap_if_gap_lock(
    const buf_block_t *block, /*!< in: buffer block */
    uint16_t heir_heap_no,    /*!< in: heap_no of
                           record which inherits */
    uint16_t heap_no)         /*!< in: heap_no of record
                             from which inherited;
                             does NOT reset the locks
                             on this record */
{
  locksys::Shard_latch_guard guard{UT_LOCATION_HERE, block->get_page_id()};
  lock_sys->rec_hash.find_on_record(RecID{block, heap_no}, [&](lock_t *lock) {
    if (!lock->trx->skip_lock_inheritance &&
        !lock_rec_get_insert_intention(lock) &&
        (heap_no == PAGE_HEAP_NO_SUPREMUM || !lock_rec_get_rec_not_gap(lock))) {
      lock_rec_add_to_queue(LOCK_REC | LOCK_GAP | lock_get_mode(lock), block,
                            heir_heap_no, lock->index, lock->trx);
    }
    return false;
  });
}
/** Moves the locks of a record to another record and resets the lock bits of
 the donating record. */
static void lock_rec_move(
    const buf_block_t *receiver, /*!< in: buffer block containing
                                 the receiving record */
    const buf_block_t *donator,  /*!< in: buffer block containing
                                 the donating record */
    ulint receiver_heap_no,      /*!< in: heap_no of the record
                                which gets the locks; there
                                must be no lock requests
                                on it! */
    ulint donator_heap_no)       /*!< in: heap_no of the record
                                 which gives the locks */
{
  ut_ad(locksys::owns_page_shard(receiver->get_page_id()));
  ut_ad(locksys::owns_page_shard(donator->get_page_id()));
  auto &lock_hash = lock_sys->rec_hash;

  ut_ad(
      !lock_rec_has_any(lock_hash, receiver->get_page_id(), receiver_heap_no));
  lock_hash.find_on_record(RecID{donator, donator_heap_no}, [&](lock_t *lock) {
    const ulint type_mode = lock->type_mode;

    lock_rec_clear_request_no_wakeup(lock, donator_heap_no);

    /* Note that we FIRST reset the bit, and then set the lock:
    the function works also if donator == receiver */

    lock_rec_add_to_queue(type_mode, receiver, receiver_heap_no, lock->index,
                          lock->trx);
    return false;
  });

  ut_ad(!lock_rec_has_any(lock_hash, donator->get_page_id(), donator_heap_no));
}

/** Move all the granted locks to the front of the given lock list.
All the waiting locks will be at the end of the list.
@param[in,out]  lock_list       the given lock list.  */
static void lock_move_granted_locks_to_front(trx_lock_list_t &lock_list) {
  bool seen_waiting_lock = false;
  /* Note: We need iterator to removable container, as the ut_list_move_to_front
  effectively removes the current element as part of its operation. */
  for (auto lock : lock_list.removable()) {
    if (!seen_waiting_lock) {
      if (lock->is_waiting()) {
        seen_waiting_lock = true;
      }
      continue;
    }

    ut_ad(seen_waiting_lock);

    if (!lock->is_waiting()) {
      ut_list_move_to_front(lock_list, lock);
    }
  }
}

/** Updates the lock table when we have reorganized a page. NOTE: we copy
 also the locks set on the infimum of the page; the infimum may carry
 locks if an update of a record is occurring on the page, and its locks
 were temporarily stored on the infimum. */
void lock_move_reorganize_page(
    const buf_block_t *block,  /*!< in: old index page, now
                               reorganized */
    const buf_block_t *oblock) /*!< in: copy of the old, not
                               reorganized page */
{
  trx_lock_list_t old_locks;
  mem_heap_t *heap = nullptr;
  {
    /* We only process locks on block, not oblock */
    locksys::Shard_latch_guard guard{UT_LOCATION_HERE, block->get_page_id()};

    /* Note: all predicate locks are on INFIMUM, and that doesn't change */
    /* Copy first all the locks on the page to heap and reset the
    bitmaps in the original locks; chain the copies of the locks
    using the trx_locks field in them. */
    lock_sys->rec_hash.find_on_block(block, [&](lock_t *lock) {
      if (heap == nullptr) {
        heap = mem_heap_create(256, UT_LOCATION_HERE);
      }
      /* Make a copy of the lock */
      lock_t *old_lock = lock_rec_copy(lock, heap);

      UT_LIST_ADD_LAST(old_locks, old_lock);

      /* Reset bitmap of lock */
      lock_rec_bitmap_reset(lock);

      if (lock_get_wait(lock)) {
        lock_reset_lock_and_trx_wait(lock);
      }
      return false;
    });
    /* If no lock was found, no allocation happened, and we take quick exit */
    if (heap == nullptr) {
      return;
    }

    auto comp = page_is_comp(block->frame);
    ut_ad(comp == page_is_comp(oblock->frame));

    lock_move_granted_locks_to_front(old_locks);

    DBUG_EXECUTE_IF("do_lock_reverse_page_reorganize",
                    UT_LIST_REVERSE(old_locks););

    for (auto lock : old_locks) {
      /* NOTE: we copy also the locks set on the infimum and
      supremum of the page; the infimum may carry locks if an
      update of a record is occurring on the page, and its locks
      were temporarily stored on the infimum */
      const rec_t *rec1 = page_get_infimum_rec(buf_block_get_frame(block));
      const rec_t *rec2 = page_get_infimum_rec(buf_block_get_frame(oblock));

      /* Set locks according to old locks */
      for (;;) {
        ulint old_heap_no;
        ulint new_heap_no;

        if (comp) {
          old_heap_no = rec_get_heap_no_new(rec2);
          new_heap_no = rec_get_heap_no_new(rec1);

          rec1 = page_rec_get_next_low(rec1, true);
          rec2 = page_rec_get_next_low(rec2, true);
        } else {
          old_heap_no = rec_get_heap_no_old(rec2);
          new_heap_no = rec_get_heap_no_old(rec1);
          ut_ad(!memcmp(rec1, rec2, rec_get_data_size_old(rec2)));

          rec1 = page_rec_get_next_low(rec1, false);
          rec2 = page_rec_get_next_low(rec2, false);
        }

        /* Clear the bit in old_lock. */
        if (old_heap_no < lock->rec_lock.n_bits &&
            lock_rec_reset_nth_bit(lock, old_heap_no)) {
          /* NOTE that the old lock bitmap could be too
          small for the new heap number! */

          lock_rec_add_to_queue(lock->type_mode, block, new_heap_no,
                                lock->index, lock->trx);
        }

        if (new_heap_no == PAGE_HEAP_NO_SUPREMUM) {
          ut_ad(old_heap_no == PAGE_HEAP_NO_SUPREMUM);
          break;
        }
      }

      ut_ad(lock_rec_find_set_bit(lock) == ULINT_UNDEFINED);
    }
  } /* Shard_latch_guard */

  mem_heap_free(heap);

#ifdef UNIV_DEBUG_LOCK_VALIDATE
  ut_d(lock_rec_validate_page(block));
#endif /* UNIV_DEBUG_LOCK_VALIDATE */
}

/** Moves the explicit locks on user records to another page if a record
 list end is moved to another page.
@param[in] new_block Index page to move to
@param[in] block Index page
@param[in,out] rec Record on page: this is the first record moved */
void lock_move_rec_list_end(const buf_block_t *new_block,
                            const buf_block_t *block, const rec_t *rec) {
  const auto comp = page_rec_is_comp(rec);

  ut_ad(buf_block_get_frame(block) == page_align(rec));
  ut_ad(comp == page_is_comp(buf_block_get_frame(new_block)));

  {
    locksys::Shard_latches_guard guard{UT_LOCATION_HERE, *block, *new_block};
    lock_sys->rec_hash.find_on_block(block, [&](lock_t *lock) {
      const rec_t *rec1 = rec;
      const rec_t *rec2;
      const ulint type_mode = lock->type_mode;

      if (comp) {
        if (page_offset(rec1) == PAGE_NEW_INFIMUM) {
          rec1 = page_rec_get_next_low(rec1, true);
        }

        rec2 = page_rec_get_next_low(
            buf_block_get_frame(new_block) + PAGE_NEW_INFIMUM, true);
      } else {
        if (page_offset(rec1) == PAGE_OLD_INFIMUM) {
          rec1 = page_rec_get_next_low(rec1, false);
        }

        rec2 = page_rec_get_next_low(
            buf_block_get_frame(new_block) + PAGE_OLD_INFIMUM, false);
      }

      /* Copy lock requests on user records to new page and
      reset the lock bits on the old */

      for (;;) {
        ulint rec1_heap_no;
        ulint rec2_heap_no;

        if (comp) {
          rec1_heap_no = rec_get_heap_no_new(rec1);

          if (rec1_heap_no == PAGE_HEAP_NO_SUPREMUM) {
            break;
          }

          rec2_heap_no = rec_get_heap_no_new(rec2);
          rec1 = page_rec_get_next_low(rec1, true);
          rec2 = page_rec_get_next_low(rec2, true);
        } else {
          rec1_heap_no = rec_get_heap_no_old(rec1);

          if (rec1_heap_no == PAGE_HEAP_NO_SUPREMUM) {
            break;
          }

          rec2_heap_no = rec_get_heap_no_old(rec2);

          ut_ad(!memcmp(rec1, rec2, rec_get_data_size_old(rec2)));

          rec1 = page_rec_get_next_low(rec1, false);
          rec2 = page_rec_get_next_low(rec2, false);
        }

        if (rec1_heap_no < lock->rec_lock.n_bits &&
            lock_rec_clear_request_no_wakeup(lock, rec1_heap_no)) {
          lock_rec_add_to_queue(type_mode, new_block, rec2_heap_no, lock->index,
                                lock->trx);
        }
      }
      return false;
    });
  } /* Shard_latches_guard */

#ifdef UNIV_DEBUG_LOCK_VALIDATE
  ut_d(lock_rec_validate_page(block));
  ut_d(lock_rec_validate_page(new_block));
#endif /* UNIV_DEBUG_LOCK_VALIDATE */
}

/** Moves the explicit locks on user records to another page if a record
 list start is moved to another page.
@param[in] new_block Index page to move to
@param[in] block Index page
@param[in,out] rec Record on page: this is the first record not copied
@param[in] old_end Old previous-to-last record on new_page before the records
were copied */
void lock_move_rec_list_start(const buf_block_t *new_block,
                              const buf_block_t *block, const rec_t *rec,
                              const rec_t *old_end) {
  const auto comp = page_rec_is_comp(rec);

  ut_ad(block->frame == page_align(rec));
  ut_ad(new_block->frame == page_align(old_end));
  ut_ad(comp == page_rec_is_comp(old_end));

  {
    locksys::Shard_latches_guard guard{UT_LOCATION_HERE, *block, *new_block};
    lock_sys->rec_hash.find_on_block(block, [&](lock_t *lock) {
      const rec_t *rec1;
      const rec_t *rec2;
      const ulint type_mode = lock->type_mode;

      if (comp) {
        rec1 = page_rec_get_next_low(
            buf_block_get_frame(block) + PAGE_NEW_INFIMUM, true);
        rec2 = page_rec_get_next_low(old_end, true);
      } else {
        rec1 = page_rec_get_next_low(
            buf_block_get_frame(block) + PAGE_OLD_INFIMUM, false);
        rec2 = page_rec_get_next_low(old_end, false);
      }

      /* Copy lock requests on user records to new page and
      reset the lock bits on the old */

      while (rec1 != rec) {
        ulint rec1_heap_no;
        ulint rec2_heap_no;

        if (comp) {
          rec1_heap_no = rec_get_heap_no_new(rec1);
          rec2_heap_no = rec_get_heap_no_new(rec2);

          rec1 = page_rec_get_next_low(rec1, true);
          rec2 = page_rec_get_next_low(rec2, true);
        } else {
          rec1_heap_no = rec_get_heap_no_old(rec1);
          rec2_heap_no = rec_get_heap_no_old(rec2);

          ut_ad(!memcmp(rec1, rec2, rec_get_data_size_old(rec2)));

          rec1 = page_rec_get_next_low(rec1, false);
          rec2 = page_rec_get_next_low(rec2, false);
        }

        if (rec1_heap_no < lock->rec_lock.n_bits &&
            lock_rec_clear_request_no_wakeup(lock, rec1_heap_no)) {
          lock_rec_add_to_queue(type_mode, new_block, rec2_heap_no, lock->index,
                                lock->trx);
        }
      }

#ifdef UNIV_DEBUG
      if (page_rec_is_supremum(rec)) {
        ulint i;

        for (i = PAGE_HEAP_NO_USER_LOW; i < lock_rec_get_n_bits(lock); i++) {
          ut_a(!lock_rec_get_nth_bit(lock, i));
        }
      }
#endif /* UNIV_DEBUG */
      return false;
    });
  } /* Shard_latches_guard */

#ifdef UNIV_DEBUG_LOCK_VALIDATE
  ut_d(lock_rec_validate_page(block));
#endif /* UNIV_DEBUG_LOCK_VALIDATE */
}

/** Moves the explicit locks on user records to another page if a record
 list start is moved to another page.
@param[in] new_block Index page to move to
@param[in] block Index page
@param[in] rec_move Recording records moved
@param[in] num_move Num of rec to move */
void lock_rtr_move_rec_list(const buf_block_t *new_block,
                            const buf_block_t *block, rtr_rec_move_t *rec_move,
                            ulint num_move) {
  if (!num_move) {
    return;
  }

  auto comp = page_rec_is_comp(rec_move[0].old_rec);

  ut_ad(block->frame == page_align(rec_move[0].old_rec));
  ut_ad(new_block->frame == page_align(rec_move[0].new_rec));
  ut_ad(comp == page_rec_is_comp(rec_move[0].new_rec));

  {
    locksys::Shard_latches_guard guard{UT_LOCATION_HERE, *new_block, *block};
    lock_sys->rec_hash.find_on_block(block, [&](lock_t *lock) {
      ulint moved = 0;
      const rec_t *rec1;
      const rec_t *rec2;
      const ulint type_mode = lock->type_mode;

      /* Copy lock requests on user records to new page and
      reset the lock bits on the old */

      while (moved < num_move) {
        ulint rec1_heap_no;
        ulint rec2_heap_no;

        rec1 = rec_move[moved].old_rec;
        rec2 = rec_move[moved].new_rec;

        if (comp) {
          rec1_heap_no = rec_get_heap_no_new(rec1);
          rec2_heap_no = rec_get_heap_no_new(rec2);

        } else {
          rec1_heap_no = rec_get_heap_no_old(rec1);
          rec2_heap_no = rec_get_heap_no_old(rec2);

          ut_ad(!memcmp(rec1, rec2, rec_get_data_size_old(rec2)));
        }

        if (rec1_heap_no < lock->rec_lock.n_bits &&
            lock_rec_clear_request_no_wakeup(lock, rec1_heap_no)) {
          lock_rec_add_to_queue(type_mode, new_block, rec2_heap_no, lock->index,
                                lock->trx);

          rec_move[moved].moved = true;
        }

        moved++;
      }
      return false;
    });
  } /* Shard_latches_guard */

#ifdef UNIV_DEBUG_LOCK_VALIDATE
  ut_d(lock_rec_validate_page(block));
#endif
}

/** Updates the lock table when a page is split to the right.
@param[in] right_block Right page
@param[in] left_block Left page */
void lock_update_split_right(const buf_block_t *right_block,
                             const buf_block_t *left_block) {
  const auto heap_no = lock_get_min_heap_no(right_block);

  locksys::Shard_latches_guard guard{UT_LOCATION_HERE, *left_block,
                                     *right_block};

  /* Move the locks on the supremum of the left page to the supremum
  of the right page */

  lock_rec_move(right_block, left_block, PAGE_HEAP_NO_SUPREMUM,
                PAGE_HEAP_NO_SUPREMUM);

  /* Inherit the locks to the supremum of left page from the successor
  of the infimum on right page */

  lock_rec_inherit_to_gap(left_block, right_block, PAGE_HEAP_NO_SUPREMUM,
                          heap_no);
}

/** Updates the lock table when a page is merged to the right.
@param[in] right_block Right page to which merged
@param[in] orig_succ Original successor of infimum on the right page before
merge
@param[in] left_block Merged index page which will be discarded */
void lock_update_merge_right(const buf_block_t *right_block,
                             const rec_t *orig_succ,
                             const buf_block_t *left_block) {
  locksys::Shard_latches_guard guard{UT_LOCATION_HERE, *left_block,
                                     *right_block};

  /* Inherit the locks from the supremum of the left page to the original
  successor of infimum on the right page, to which the left page was merged. */

  lock_rec_inherit_to_gap(right_block, left_block,
                          page_rec_get_heap_no(orig_succ),
                          PAGE_HEAP_NO_SUPREMUM);

  /* Reset the locks on the supremum of the left page, releasing waiting
  transactions. */

  lock_rec_reset_and_release_wait_low(lock_sys->rec_hash, left_block,
                                      PAGE_HEAP_NO_SUPREMUM);

  /* There should exist no page lock on the left page, otherwise, it will be
  blocked from merge. */

  ut_ad(!lock_rec_has_any(lock_sys->prdt_page_hash, left_block->get_page_id()));

  lock_rec_free_all_from_discard_page(left_block);
}

/** Updates the lock table when the root page is copied to another in
 btr_root_raise_and_insert. Note that we leave lock structs on the
 root page, even though they do not make sense on other than leaf
 pages: the reason is that in a pessimistic update the infimum record
 of the root page will act as a dummy carrier of the locks of the record
 to be updated. */
void lock_update_root_raise(
    const buf_block_t *block, /*!< in: index page to which copied */
    const buf_block_t *root)  /*!< in: root page */
{
  locksys::Shard_latches_guard guard{UT_LOCATION_HERE, *block, *root};

  /* Move the locks on the supremum of the root to the supremum
  of block */

  lock_rec_move(block, root, PAGE_HEAP_NO_SUPREMUM, PAGE_HEAP_NO_SUPREMUM);
}

/** Updates the lock table when a page is copied to another and the original
 page is removed from the chain of leaf pages, except if page is the root!
@param[in] new_block Index page to which copied
@param[in] block Index page; not the root! */
void lock_update_copy_and_discard(const buf_block_t *new_block,
                                  const buf_block_t *block) {
  locksys::Shard_latches_guard guard{UT_LOCATION_HERE, *new_block, *block};

  /* Move the locks on the supremum of the old page to the supremum
  of new_page */

  lock_rec_move(new_block, block, PAGE_HEAP_NO_SUPREMUM, PAGE_HEAP_NO_SUPREMUM);
  lock_rec_free_all_from_discard_page(block);
}

void lock_update_split_point(const buf_block_t *right_block,
                             const buf_block_t *left_block) {
  const auto heap_no = lock_get_min_heap_no(right_block);

  locksys::Shard_latches_guard guard{UT_LOCATION_HERE, *left_block,
                                     *right_block};

  /* Inherit locks from the gap before supremum of the left page to the gap
  before the successor of the infimum of the right page */
  lock_rec_inherit_to_gap(right_block, left_block, heap_no,
                          PAGE_HEAP_NO_SUPREMUM);
}

/** Updates the lock table when a page is split to the left.
@param[in] right_block Right page
@param[in] left_block Left page */
void lock_update_split_left(const buf_block_t *right_block,
                            const buf_block_t *left_block) {
  const auto heap_no = lock_get_min_heap_no(right_block);

  locksys::Shard_latches_guard guard{UT_LOCATION_HERE, *left_block,
                                     *right_block};

  /* Inherit the locks to the supremum of the left page from the
  successor of the infimum on the right page */

  lock_rec_inherit_to_gap(left_block, right_block, PAGE_HEAP_NO_SUPREMUM,
                          heap_no);
}

/** Updates the lock table when a page is merged to the left.
@param[in] left_block Left page to which merged
@param[in] orig_pred Original predecessor of supremum on the left page before
merge
@param[in] right_block Merged index page which will be discarded */
void lock_update_merge_left(const buf_block_t *left_block,
                            const rec_t *orig_pred,
                            const buf_block_t *right_block) {
  const rec_t *left_next_rec;

  ut_ad(left_block->frame == page_align(orig_pred));

  locksys::Shard_latches_guard guard{UT_LOCATION_HERE, *left_block,
                                     *right_block};

  left_next_rec = page_rec_get_next_const(orig_pred);

  if (!page_rec_is_supremum(left_next_rec)) {
    /* Inherit the locks on the supremum of the left page to the
    first record which was moved from the right page */

    lock_rec_inherit_to_gap(left_block, left_block,
                            page_rec_get_heap_no(left_next_rec),
                            PAGE_HEAP_NO_SUPREMUM);

    /* Reset the locks on the supremum of the left page,
    releasing waiting transactions */

    lock_rec_reset_and_release_wait_low(lock_sys->rec_hash, left_block,
                                        PAGE_HEAP_NO_SUPREMUM);
  }

  /* Move the locks from the supremum of right page to the supremum
  of the left page */

  lock_rec_move(left_block, right_block, PAGE_HEAP_NO_SUPREMUM,
                PAGE_HEAP_NO_SUPREMUM);

  /* there should exist no page lock on the right page,
  otherwise, it will be blocked from merge */
  ut_ad(
      !lock_rec_has_any(lock_sys->prdt_page_hash, right_block->get_page_id()));

  lock_rec_free_all_from_discard_page(right_block);
}

/** Resets the original locks on heir and replaces them with gap type locks
 inherited from rec.
@param[in] heir_block Block containing the record which inherits
@param[in] block Block containing the record from which inherited; does not
reset the locks on this record
@param[in] heir_heap_no Heap_no of the inheriting record
@param[in] heap_no Heap_no of the donating record */
void lock_rec_reset_and_inherit_gap_locks(const buf_block_t *heir_block,
                                          const buf_block_t *block,
                                          ulint heir_heap_no, ulint heap_no) {
  locksys::Shard_latches_guard guard{UT_LOCATION_HERE, *heir_block, *block};

  lock_rec_reset_and_release_wait(heir_block, heir_heap_no);

  lock_rec_inherit_to_gap(heir_block, block, heir_heap_no, heap_no);
}

/** Updates the lock table when a page is discarded.
@param[in] heir_block Index page which will inherit the locks
@param[in] heir_heap_no Heap_no of the record which will inherit the locks
@param[in] block Index page which will be discarded */
void lock_update_discard(const buf_block_t *heir_block, ulint heir_heap_no,
                         const buf_block_t *block) {
  const rec_t *rec;
  ulint heap_no;
  const page_t *page = block->frame;

  locksys::Shard_latches_guard guard{UT_LOCATION_HERE, *heir_block, *block};
  const auto discarded_page_id = block->get_page_id();
  if (!lock_rec_has_any(lock_sys->rec_hash, discarded_page_id) &&
      (!lock_rec_has_any(lock_sys->prdt_page_hash, discarded_page_id)) &&
      (!lock_rec_has_any(lock_sys->prdt_hash, discarded_page_id))) {
    /* No locks exist on page, nothing to do */

    return;
  }

  /* Inherit all the locks on the page to the record and reset all
  the locks on the page */

  if (page_is_comp(page)) {
    rec = page + PAGE_NEW_INFIMUM;

    do {
      heap_no = rec_get_heap_no_new(rec);

      lock_rec_inherit_to_gap(heir_block, block, heir_heap_no, heap_no);

      lock_rec_reset_and_release_wait(block, heap_no);

      rec = page + rec_get_next_offs(rec, true);
    } while (heap_no != PAGE_HEAP_NO_SUPREMUM);
  } else {
    rec = page + PAGE_OLD_INFIMUM;

    do {
      heap_no = rec_get_heap_no_old(rec);

      lock_rec_inherit_to_gap(heir_block, block, heir_heap_no, heap_no);

      lock_rec_reset_and_release_wait(block, heap_no);

      rec = page + rec_get_next_offs(rec, false);
    } while (heap_no != PAGE_HEAP_NO_SUPREMUM);
  }

  lock_rec_free_all_from_discard_page(block);
}

/** Updates the lock table when a new user record is inserted. */
void lock_update_insert(
    const buf_block_t *block, /*!< in: buffer block containing rec */
    const rec_t *rec)         /*!< in: the inserted record */
{
  uint16_t receiver_heap_no;
  uint16_t donator_heap_no;

  ut_ad(block->frame == page_align(rec));

  /* Inherit the gap-locking locks for rec, in gap mode, from the next
  record */

  if (page_rec_is_comp(rec)) {
    receiver_heap_no = rec_get_heap_no_new(rec);
    donator_heap_no = rec_get_heap_no_new(page_rec_get_next_low(rec, true));
  } else {
    receiver_heap_no = rec_get_heap_no_old(rec);
    donator_heap_no = rec_get_heap_no_old(page_rec_get_next_low(rec, false));
  }

  lock_rec_inherit_to_gap_if_gap_lock(block, receiver_heap_no, donator_heap_no);
}

/** Updates the lock table when a record is removed.
@param[in] block Buffer block containing rec
@param[in] rec The record to be removed */
void lock_update_delete(const buf_block_t *block, const rec_t *rec) {
  const page_t *page = block->frame;
  ulint heap_no;
  ulint next_heap_no;

  ut_ad(page == page_align(rec));

  if (page_is_comp(page)) {
    heap_no = rec_get_heap_no_new(rec);
    next_heap_no = rec_get_heap_no_new(page + rec_get_next_offs(rec, true));
  } else {
    heap_no = rec_get_heap_no_old(rec);
    next_heap_no = rec_get_heap_no_old(page + rec_get_next_offs(rec, false));
  }

  locksys::Shard_latch_guard guard{UT_LOCATION_HERE, block->get_page_id()};

  /* Let the next record inherit the locks from rec, in gap mode */

  lock_rec_inherit_to_gap(block, block, next_heap_no, heap_no);

  /* Reset the lock bits on rec and release waiting transactions */

  lock_rec_reset_and_release_wait(block, heap_no);
}

/** Stores on the page infimum record the explicit locks of another record.
 This function is used to store the lock state of a record when it is
 updated and the size of the record changes in the update. The record
 is moved in such an update, perhaps to another page. The infimum record
 acts as a dummy carrier record, taking care of lock releases while the
 actual record is being moved. */
void lock_rec_store_on_page_infimum(
    const buf_block_t *block, /*!< in: buffer block containing rec */
    const rec_t *rec)         /*!< in: record whose lock state
                              is stored on the infimum
                              record of the same page; lock
                              bits are reset on the
                              record */
{
  ulint heap_no = page_rec_get_heap_no(rec);

  ut_ad(block->frame == page_align(rec));

  locksys::Shard_latch_guard guard{UT_LOCATION_HERE, block->get_page_id()};

  lock_rec_move(block, block, PAGE_HEAP_NO_INFIMUM, heap_no);
}

/** Restores the state of explicit lock requests on a single record, where the
 state was stored on the infimum of the page.
@param[in] block Buffer block containing rec
@param[in] rec Record whose lock state is restored
@param[in] donator Page (rec is not necessarily on this page) whose infimum
stored the lock state; lock bits are reset on the infimum */
void lock_rec_restore_from_page_infimum(const buf_block_t *block,
                                        const rec_t *rec,
                                        const buf_block_t *donator) {
  DEBUG_SYNC_C("lock_rec_restore_from_page_infimum_will_latch");
  ulint heap_no = page_rec_get_heap_no(rec);

  locksys::Shard_latches_guard guard{UT_LOCATION_HERE, *block, *donator};

  lock_rec_move(block, donator, heap_no, PAGE_HEAP_NO_INFIMUM);
}

/*========================= TABLE LOCKS ==============================*/

/** Creates a table lock object and adds it as the last in the lock queue
 of the table. Does NOT check for deadlocks or lock compatibility.
 @return own: new lock object */
static inline lock_t *lock_table_create(
    dict_table_t *table, /*!< in/out: database table
                         in dictionary cache */
    ulint type_mode,     /*!< in: lock mode possibly ORed with
                       LOCK_WAIT */
    trx_t *trx)          /*!< in: trx */
{
  lock_t *lock;

  ut_ad(table && trx);
  ut_ad(locksys::owns_table_shard(*table));
  ut_ad(trx_mutex_own(trx));
  ut_ad(trx_can_be_handled_by_current_thread(trx));

  check_trx_state(trx);
  ++table->count_by_mode[type_mode & LOCK_MODE_MASK];
  /* For AUTOINC locking we reuse the lock instance only if
  there is no wait involved else we allocate the waiting lock
  from the transaction lock heap. */
  if (type_mode == LOCK_AUTO_INC) {
    lock = table->autoinc_lock;
    ut_ad(table->autoinc_trx == nullptr);
    table->autoinc_trx = trx;

    ib_vector_push(trx->lock.autoinc_locks, &lock);

  } else if (trx->lock.table_cached < trx->lock.table_pool.size()) {
    lock = trx->lock.table_pool[trx->lock.table_cached++];
  } else {
    auto ptr = mem_heap_alloc(trx->lock.lock_heap, sizeof(*lock));
    ut_a(ut::is_aligned_as<lock_t>(ptr));
    lock = static_cast<lock_t *>(ptr);
  }
  lock->type_mode = uint32_t(type_mode | LOCK_TABLE);
  lock->trx = trx;
  ut_d(lock->m_seq = lock_sys->m_seq.fetch_add(1));

  lock->tab_lock.table = table;

  ut_ad(table->n_ref_count > 0 || !table->can_be_evicted);

#ifdef HAVE_PSI_THREAD_INTERFACE
#ifdef HAVE_PSI_DATA_LOCK_INTERFACE
  /* The performance schema THREAD_ID and EVENT_ID
  are used only when DATA_LOCKS are exposed.  */
  PSI_THREAD_CALL(get_current_thread_event_id)
  (&lock->m_psi_internal_thread_id, &lock->m_psi_event_id);
#endif /* HAVE_PSI_DATA_LOCK_INTERFACE */
#endif /* HAVE_PSI_THREAD_INTERFACE */

  locksys::add_to_trx_locks(lock);

  ut_list_append(table->locks, lock);

  if (type_mode & LOCK_WAIT) {
    lock_set_lock_and_trx_wait(lock);
  }

  MONITOR_INC(MONITOR_TABLELOCK_CREATED);
  MONITOR_INC(MONITOR_NUM_TABLELOCK);

  return (lock);
}

/** Pops autoinc lock requests from the transaction's autoinc_locks. We
 handle the case where there are gaps in the array and they need to
 be popped off the stack. */
static inline void lock_table_pop_autoinc_locks(
    trx_t *trx) /*!< in/out: transaction that owns the AUTOINC locks */
{
  /* We will access and modify trx->lock.autoinc_locks so we need trx->mutex */
  ut_ad(trx_mutex_own(trx));
  ut_ad(!ib_vector_is_empty(trx->lock.autoinc_locks));

  /* Skip any gaps, gaps are NULL lock entries in the
  trx->autoinc_locks vector. */

  do {
    ib_vector_pop(trx->lock.autoinc_locks);

    if (ib_vector_is_empty(trx->lock.autoinc_locks)) {
      return;
    }

  } while (*(lock_t **)ib_vector_get_last(trx->lock.autoinc_locks) == nullptr);
}

/** Removes an autoinc lock request from the transaction's autoinc_locks. */
static inline void lock_table_remove_autoinc_lock(
    lock_t *lock, /*!< in: table lock */
    trx_t *trx)   /*!< in/out: transaction that owns the lock */
{
  /* We will access and modify trx->lock.autoinc_locks so we need trx->mutex */
  ut_ad(trx_mutex_own(trx));
  lock_t *autoinc_lock;
  lint i = ib_vector_size(trx->lock.autoinc_locks) - 1;

  ut_ad(lock_get_mode(lock) == LOCK_AUTO_INC);
  ut_ad(lock_get_type_low(lock) & LOCK_TABLE);
  ut_ad(locksys::owns_table_shard(*lock->tab_lock.table));
  ut_ad(!ib_vector_is_empty(trx->lock.autoinc_locks));

  /* With stored functions and procedures the user may drop
  a table within the same "statement". This special case has
  to be handled by deleting only those AUTOINC locks that were
  held by the table being dropped. */

  autoinc_lock =
      *static_cast<lock_t **>(ib_vector_get(trx->lock.autoinc_locks, i));

  /* This is the default fast case. */

  if (autoinc_lock == lock) {
    lock_table_pop_autoinc_locks(trx);
  } else {
    /* The last element should never be NULL */
    ut_a(autoinc_lock != nullptr);

    /* Handle freeing the locks from within the stack. */

    while (--i >= 0) {
      autoinc_lock =
          *static_cast<lock_t **>(ib_vector_get(trx->lock.autoinc_locks, i));

      if (autoinc_lock == lock) {
        void *null_var = nullptr;
        ib_vector_set(trx->lock.autoinc_locks, i, &null_var);
        return;
      }
    }

    /* Must find the autoinc lock. */
    ut_error;
  }
}

lock_guid_t::lock_guid_t(const lock_t &lock)
    : m_trx_guid(*(lock.trx)),
      m_immutable_id(reinterpret_cast<uint64_t>(&lock)) {}

const lock_t *lock_find_table_lock_by_guid(const dict_table_t *table,
                                           const lock_guid_t &guid) {
  ut_ad(locksys::owns_table_shard(*table));
  for (const lock_t *lock : table->locks) {
    if (lock_guid_t(*lock) == guid) {
      return lock;
    }
  }
  return nullptr;
}

/** Removes a table lock request from the queue and the trx list of locks;
 this is a low-level function which does NOT check if waiting requests
 can now be granted. */
static inline void lock_table_remove_low(
    lock_t *lock) /*!< in/out: table lock */
{
  trx_t *trx;
  dict_table_t *table;

  trx = lock->trx;
  /* We will modify trx->lock.trx_locks so we need trx->mutex */
  ut_ad(trx_mutex_own(trx));
  table = lock->tab_lock.table;
  ut_ad(locksys::owns_table_shard(*table));
  const auto lock_mode = lock_get_mode(lock);
  /* Remove the table from the transaction's AUTOINC vector, if
  the lock that is being released is an AUTOINC lock. */
  if (lock_mode == LOCK_AUTO_INC) {
    /* The table's AUTOINC lock could not be granted to us yet. */
    ut_ad(table->autoinc_trx == trx || lock->is_waiting());
    if (table->autoinc_trx == trx) {
      table->autoinc_trx = nullptr;
    }

    /* The locks must be freed in the reverse order from
    the one in which they were acquired. This is to avoid
    traversing the AUTOINC lock vector unnecessarily.

    We only store locks that were granted in the
    trx->autoinc_locks vector (see lock_table_create()
    and lock_grant()). */

    if (!lock_get_wait(lock)) {
      lock_table_remove_autoinc_lock(lock, trx);
    }
  }
  ut_a(0 < table->count_by_mode[lock_mode]);
  --table->count_by_mode[lock_mode];

  locksys::remove_from_trx_locks(lock);

  ut_list_remove(table->locks, lock);

  MONITOR_INC(MONITOR_TABLELOCK_REMOVED);
  MONITOR_DEC(MONITOR_NUM_TABLELOCK);
}

/** Enqueues a waiting request for a table lock which cannot be granted
 immediately. Checks for deadlocks.
 @param[in] mode           lock mode this transaction is requesting
 @param[in] table          the table to be locked
 @param[in] thr            the query thread requesting the lock
 @param[in] blocking_lock  the lock which is the reason this request has to wait
 @return DB_LOCK_WAIT or DB_DEADLOCK */
static dberr_t lock_table_enqueue_waiting(ulint mode, dict_table_t *table,
                                          que_thr_t *thr,
                                          const lock_t *blocking_lock) {
  trx_t *trx;

  ut_ad(locksys::owns_table_shard(*table));
  ut_ad(!srv_read_only_mode);

  trx = thr_get_trx(thr);
  ut_ad(trx_mutex_own(trx));

  /* Test if there already is some other reason to suspend thread:
  we do not enqueue a lock request if the query thread should be
  stopped anyway */

  if (que_thr_stop(thr)) {
    ut_error;
  }

  switch (trx_get_dict_operation(trx)) {
    case TRX_DICT_OP_NONE:
      break;
    case TRX_DICT_OP_TABLE:
    case TRX_DICT_OP_INDEX:
      ib::error(ER_IB_MSG_642) << "A table lock wait happens in a dictionary"
                                  " operation. Table "
                               << table->name << ".";
      ib::error(ER_IB_MSG_SUBMIT_DETAILED_BUG_REPORT);
      ut_d(ut_error);
  }

  if (trx->in_innodb & TRX_FORCE_ROLLBACK) {
    return (DB_DEADLOCK);
  }

  /* Enqueue the lock request that will wait to be granted */
  lock_t *lock = lock_table_create(table, mode | LOCK_WAIT, trx);

  trx->lock.que_state = TRX_QUE_LOCK_WAIT;

  trx->lock.wait_started =
      std::chrono::system_clock::from_time_t(time(nullptr));
  trx->lock.was_chosen_as_deadlock_victim = false;

  auto stopped = que_thr_stop(thr);
  ut_a(stopped);

  MONITOR_INC(MONITOR_TABLELOCK_WAIT);
  lock_create_wait_for_edge(lock, blocking_lock);
  return (DB_LOCK_WAIT);
}

/** Checks if other transactions have an incompatible mode lock request in
 the lock queue.
 @return lock or NULL */
static inline const lock_t *lock_table_other_has_incompatible(
    const trx_t *trx,          /*!< in: transaction, or NULL if all
                               transactions should be included */
    ulint wait,                /*!< in: LOCK_WAIT if also
                               waiting locks are taken into
                               account, or 0 if not */
    const dict_table_t *table, /*!< in: table */
    lock_mode mode)            /*!< in: lock mode */
{
  const lock_t *lock;

  ut_ad(locksys::owns_table_shard(*table));

  // According to lock_compatibility_matrix, an intention lock can wait only
  // for LOCK_S or LOCK_X. If there are no LOCK_S nor LOCK_X locks in the queue,
  // then we can avoid iterating through the list and return immediately.
  // This might help in OLTP scenarios, with no DDL queries,
  // as then there are almost no LOCK_S nor LOCK_X, but many DML queries still
  // need to get an intention lock to perform their action - while this never
  // causes them to wait for a "data lock", it might cause them to wait for
  // lock_sys table shard latch for the duration of table lock queue operation.

  if ((mode == LOCK_IS || mode == LOCK_IX) &&
      table->count_by_mode[LOCK_S] == 0 && table->count_by_mode[LOCK_X] == 0) {
    return nullptr;
  }

  for (lock = UT_LIST_GET_LAST(table->locks); lock != nullptr;
       lock = UT_LIST_GET_PREV(tab_lock.locks, lock)) {
    if (lock->trx != trx && !lock_mode_compatible(lock_get_mode(lock), mode) &&
        (wait || !lock_get_wait(lock))) {
      return (lock);
    }
  }

  return (nullptr);
}

/** Locks the specified database table in the mode given. If the lock cannot
 be granted immediately, the query thread is put to wait.
 @return DB_SUCCESS, DB_LOCK_WAIT, or DB_DEADLOCK */
dberr_t lock_table(ulint flags, /*!< in: if BTR_NO_LOCKING_FLAG bit is set,
                                does nothing */
                   dict_table_t *table, /*!< in/out: database table
                                        in dictionary cache */
                   lock_mode mode,      /*!< in: lock mode */
                   que_thr_t *thr)      /*!< in: query thread */
{
  trx_t *trx;
  dberr_t err;
  const lock_t *wait_for;

  ut_ad(table && thr);

  /* Given limited visibility of temp-table we can avoid
  locking overhead */
  if ((flags & BTR_NO_LOCKING_FLAG) || srv_read_only_mode ||
      table->is_temporary()) {
    return (DB_SUCCESS);
  }

  ut_a(flags == 0);

  trx = thr_get_trx(thr);

  /* Look for equal or stronger locks the same trx already has on the table.
  Even though lock_table_has() takes trx->mutex internally, it does not protect
  us at all from "higher-level" races - for instance the state could change in
  theory after we exit lock_table_has() and before we return DB_SUCCESS, or
  before somebody who called us reacts to the DB_SUCCESS.
  In theory table locks can be modified in:
    lock_release_autoinc_last_lock
      lock_release_autoinc_locks
        lock_cancel_waiting_and_release
          (this one seems to be called only when trx is waiting and not running)
        lock_unlock_table_autoinc
          (this one seems to be called from the thread running the transaction)
    lock_remove_all_on_table_for_trx
      lock_remove_all_on_table
        row_drop_table_for_mysql
          (this one is mysterious, as it is not obvious to me why do we expect
          that someone will drop a table while there are locks on it)
        row_mysql_table_id_reassign
          row_discard_tablespace
            (there is some long explanation starting with "How do we prevent
            crashes caused by ongoing operations...")
    lock_remove_recovered_trx_record_locks
      (this seems to be used to remove locks of recovered transactions from
      table being dropped, and recovered transactions shouldn't call lock_table)
  */

  if (lock_table_has(trx, table, mode)) {
    /* In Debug mode we assert the same condition again, to help catch cases of
    race condition, if it is possible at all, for further analysis. */
    ut_ad(lock_table_has(trx, table, mode));
    return (DB_SUCCESS);
  }

  /* Read only transactions can write to temp tables, we don't want
  to promote them to RW transactions. Their updates cannot be visible
  to other transactions. Therefore we can keep them out
  of the read views. */

  if ((mode == LOCK_IX || mode == LOCK_X) && !trx->read_only &&
      trx->rsegs.m_redo.rseg == nullptr) {
    trx_set_rw_mode(trx);
  }

  locksys::Shard_latch_guard table_latch_guard{UT_LOCATION_HERE, *table};

  /* We have to check if the new lock is compatible with any locks
  other transactions have in the table lock queue. */

  wait_for = lock_table_other_has_incompatible(trx, LOCK_WAIT, table, mode);

  trx_mutex_enter(trx);

  /* Another trx has a request on the table in an incompatible
  mode: this trx may have to wait */

  if (wait_for != nullptr) {
    err = lock_table_enqueue_waiting(mode | flags, table, thr, wait_for);
  } else {
    lock_table_create(table, mode | flags, trx);

    ut_a(!flags || mode == LOCK_S || mode == LOCK_X);

    err = DB_SUCCESS;
  }

  trx_mutex_exit(trx);

  ut_ad(err == DB_SUCCESS || err == DB_LOCK_WAIT || err == DB_DEADLOCK);
  return (err);
}

/** Creates a table IX lock object for a resurrected transaction.
@param[in,out] table Table
@param[in,out] trx Transaction */
void lock_table_ix_resurrect(dict_table_t *table, trx_t *trx) {
  ut_ad(trx->is_recovered);

  if (lock_table_has(trx, table, LOCK_IX)) {
    return;
  }
  locksys::Shard_latch_guard table_latch_guard{UT_LOCATION_HERE, *table};
  /* We have to check if the new lock is compatible with any locks
  other transactions have in the table lock queue. */

  ut_ad(!lock_table_other_has_incompatible(trx, LOCK_WAIT, table, LOCK_IX));

  trx_mutex_enter(trx);
  lock_table_create(table, LOCK_IX, trx);
  trx_mutex_exit(trx);
}

/** Checks if a waiting table lock request still has to wait in a queue.
@param[in]  wait_lock     Waiting table lock
@param[in]  blocking_trx  If not nullptr, it restricts the search to only the
                          locks held by the blocking_trx, which is useful in
                          case when there might be multiple reasons for waiting
                          in queue, but we need to report the specific one.
                          Useful when reporting a deadlock cycle. (optional)
@return The conflicting lock which is the reason wait_lock has to wait
or nullptr if it can be granted now */
static const lock_t *lock_table_has_to_wait_in_queue(
    const lock_t *wait_lock, const trx_t *blocking_trx = nullptr) {
  const dict_table_t *table;

  ut_ad(lock_get_wait(wait_lock));

  table = wait_lock->tab_lock.table;
  ut_ad(locksys::owns_table_shard(*table));

  const auto mode = lock_get_mode(wait_lock);

  // According to lock_compatibility_matrix, an intention lock can wait only
  // for LOCK_S or LOCK_X. If there are no LOCK_S nor LOCK_X locks in the queue,
  // then we can avoid iterating through the list and return immediately.
  // This might help in OLTP scenarios, with no DDL queries,
  // as then there are almost no LOCK_S nor LOCK_X, but many DML queries still
  // need to get an intention lock to perform their action. When an occasional
  // DDL finishes and releases the LOCK_S or LOCK_X, it has to scan the queue
  // and grant any locks which were blocked by it. This can take Omega(n^2) if
  // each of intention locks has to verify that all the other locks.

  if ((mode == LOCK_IS || mode == LOCK_IX) &&
      table->count_by_mode[LOCK_S] == 0 && table->count_by_mode[LOCK_X] == 0) {
    return (nullptr);
  }
  for (auto lock : table->locks) {
    if (lock == wait_lock) break;
    if ((blocking_trx == nullptr || blocking_trx == lock->trx) &&
        lock_has_to_wait(wait_lock, lock)) {
      return (lock);
    }
  }

  return (nullptr);
}

/** Checks if a waiting lock request still has to wait in a queue.
@param[in]  wait_lock     Waiting lock
@param[in]  blocking_trx  If not nullptr, it restricts the search to only the
                          locks held by the blocking_trx, which is useful in
                          case when there might be multiple reasons for waiting
                          in queue, but we need to report the specific one.
                          Useful when reporting a deadlock cycle.
@return The conflicting lock which is the reason wait_lock has to wait
or nullptr if it can be granted now */
static const lock_t *lock_has_to_wait_in_queue(const lock_t *wait_lock,
                                               const trx_t *blocking_trx) {
  if (lock_get_type_low(wait_lock) == LOCK_REC) {
    return lock_rec_has_to_wait_in_queue(wait_lock, blocking_trx);
  } else {
    return lock_table_has_to_wait_in_queue(wait_lock, blocking_trx);
  }
}

/** Removes a table lock request, waiting or granted, from the queue and grants
 locks to other transactions in the queue, if they now are entitled to a
 lock. */
static void lock_table_dequeue(
    lock_t *in_lock) /*!< in/out: table lock object; transactions waiting
                     behind will get their lock requests granted, if
                     they are now qualified to it */
{
  /* This is needed for lock_table_remove_low(), but it's easier to understand
  the code if we assert it here as well */
  ut_ad(trx_mutex_own(in_lock->trx));
  ut_ad(locksys::owns_table_shard(*in_lock->tab_lock.table));
  ut_a(lock_get_type_low(in_lock) == LOCK_TABLE);

  const auto mode = lock_get_mode(in_lock);
  const auto table = in_lock->tab_lock.table;

  lock_t *lock = UT_LIST_GET_NEXT(tab_lock.locks, in_lock);
  /* This call can remove the last lock on the table, in which case it's unsafe
  to access the table object in the code below, because it can get freed as soon
  as the last lock on it is removed (@see lock_table_has_locks). */
  lock_table_remove_low(in_lock);

  // According to lock_compatibility_matrix, an intention lock can block only
  // LOCK_S or LOCK_X from being granted, and thus, releasing of an intention
  // lock can help in granting only LOCK_S or LOCK_X. If there are no LOCK_S nor
  // LOCK_X locks in the queue, then we can avoid iterating through the list and
  // return immediately. This might help in OLTP scenarios, with no DDL queries,
  // as then there are almost no LOCK_S nor LOCK_X, but many DML queries still
  // need to get an intention lock to perform their action - while this never
  // causes them to wait for a "data lock", it might cause them to wait for
  // lock_sys table shard latch for the duration of table lock queue operation.
  if (!lock || ((mode == LOCK_IS || mode == LOCK_IX) &&
                table->count_by_mode[LOCK_S] == 0 &&
                table->count_by_mode[LOCK_X] == 0)) {
    return;
  }

  /* Check if waiting locks in the queue can now be granted: grant
  locks if there are no conflicting locks ahead. */

  for (/* No op */; lock != nullptr;
       lock = UT_LIST_GET_NEXT(tab_lock.locks, lock)) {
    lock_grant_or_update_wait_for_edge_if_waiting(lock, in_lock->trx);
  }
}

/** Sets a lock on a table based on the given mode.
@param[in]      table   table to lock
@param[in,out]  trx     transaction
@param[in]      mode    LOCK_X or LOCK_S
@return error code or DB_SUCCESS. */
dberr_t lock_table_for_trx(dict_table_t *table, trx_t *trx,
                           enum lock_mode mode) {
  mem_heap_t *heap;
  que_thr_t *thr;
  dberr_t err;
  sel_node_t *node;
  heap = mem_heap_create(512, UT_LOCATION_HERE);

  node = sel_node_create(heap);
  thr = pars_complete_graph_for_exec(node, trx, heap, nullptr);
  thr->graph->state = QUE_FORK_ACTIVE;

  /* We use the select query graph as the dummy graph needed
  in the lock module call */

  thr = static_cast<que_thr_t *>(que_fork_get_first_thr(
      static_cast<que_fork_t *>(que_node_get_parent(thr))));

  que_thr_move_to_run_state_for_mysql(thr, trx);

run_again:
  thr->run_node = thr;
  thr->prev_node = thr->common.parent;

  err = lock_table(0, table, mode, thr);

  trx->error_state = err;

  if (err == DB_SUCCESS) {
    que_thr_stop_for_mysql_no_error(thr, trx);
  } else {
    que_thr_stop_for_mysql(thr);

    auto was_lock_wait = row_mysql_handle_errors(&err, trx, thr, nullptr);

    if (was_lock_wait) {
      goto run_again;
    }
  }

  que_graph_free(thr->graph);
  trx->op_info = "";

  return (err);
}

/*=========================== LOCK RELEASE ==============================*/

/** Grant a lock to waiting transactions.
@param[in]      lock            Lock that was unlocked
@param[in]      heap_no         Heap no within the page for the lock. */
static void lock_rec_release(lock_t *lock, ulint heap_no) {
  ut_ad(locksys::owns_page_shard(lock->rec_lock.page_id));
  ut_ad(!lock_get_wait(lock));
  ut_ad(lock_get_type_low(lock) == LOCK_REC);
  ut_ad(lock_rec_get_nth_bit(lock, heap_no));
  lock_rec_reset_nth_bit(lock, heap_no);

  lock_rec_grant_by_heap_no(lock, heap_no);
  MONITOR_INC(MONITOR_RECLOCK_GRANT_ATTEMPTS);
}

/** Removes a granted record lock of a transaction from the queue and grants
 locks to other transactions waiting in the queue if they now are entitled
 to a lock.
 This function is meant to be used only by row_try_unlock, and it assumes
 that the lock we are looking for has LOCK_REC_NOT_GAP flag.
 */
void lock_rec_unlock(
    trx_t *trx,               /*!< in/out: transaction that has
                              set a record lock */
    const buf_block_t *block, /*!< in: buffer block containing rec */
    const rec_t *rec,         /*!< in: record */
    lock_mode lock_mode)      /*!< in: LOCK_S or LOCK_X */
{
  ut_ad(block->frame == page_align(rec));
  ut_ad(trx_state_eq(trx, TRX_STATE_ACTIVE));
  ut_ad(lock_mode == LOCK_S || lock_mode == LOCK_X);

  const auto heap_no = (uint16_t)page_rec_get_heap_no(rec);
  const RecID rec_id{block->get_page_id(), heap_no};
  {
    locksys::Shard_latch_guard guard{UT_LOCATION_HERE, block->get_page_id()};
    trx_mutex_enter_first_of_two(trx);
    ut_ad(!trx->lock.wait_lock);

    /* Find the last lock with the same lock_mode and transaction
    on the record. */

    lock_t *lock = lock_sys->rec_hash.find_on_record(rec_id, [&](lock_t *lock) {
      return lock->trx == trx && lock_get_mode(lock) == lock_mode &&
             lock_rec_get_rec_not_gap(lock);
    });

    if (lock != nullptr) {
      /* Since we actually found the first, not the last lock, lets check
         that it is also the last one */

      ut_ad(lock_sys->rec_hash.find_on_record(rec_id, [&](lock_t *lock2) {
        return lock2 != lock && lock2->trx == trx &&
               lock_get_mode(lock2) == lock_mode &&
               lock_rec_get_rec_not_gap(lock2);
      }) == nullptr);

      lock_rec_release(lock, heap_no);

      trx_mutex_exit(trx);

      return;
    }

    trx_mutex_exit(trx);
  } /* Shard_latch_guard */

  {
    size_t stmt_len;

    auto stmt = innobase_get_stmt_unsafe(trx->mysql_thd, &stmt_len);

    ib::error err(ER_IB_MSG_1228);

    err << "Unlock row could not find a " << lock_mode
        << " mode lock on the record. Current statement: ";

    err.write(stmt, stmt_len);
  }
}

/** Unlock the GAP Lock part of a Next Key Lock and grant it to waiters (if any)
@param[in,out]  lock    lock object */
static void lock_release_gap_lock(lock_t *lock) {
  /* 1. Remove GAP lock for all records */
  lock->unlock_gap_lock();

  /* 2. Grant locks for all records */
  lock_rec_grant(lock);

  /* 3. Release explicitly all locks on supremum record. This is required
  because supremum record lock is always considered a GAP Lock, but the lock
  mode can be set to Next Key Lock for sharing lock objects with other records.

  We could not release all locks on supremum record in step [1] & [2] because
  currently lock_rec_grant accepts `lock` object as input which is also part of
  the lock queue. If we unlock supremum record (reset the BIT) in step-1, then
  step-2 would fail to grant locks because SUPREMUM record would be missing from
  input `lock` record bit set. */
  if (lock->includes_supremum()) {
    lock_rec_release(lock, PAGE_HEAP_NO_SUPREMUM);
  }
}

/** Used to release a lock during PREPARE. The lock is only
released if rules permit it.
@param[in]   lock       the lock that we consider releasing
@param[in]   only_gap   true if we don't want to release records,
                        just the gaps between them
@return true iff the function did release (maybe a part of) a lock
*/
static bool lock_release_read_lock(lock_t *lock, bool only_gap) {
  /* Keep in sync with lock_edge_may_survive_prepare() */
  if (!lock->is_record_lock() || lock->is_insert_intention() ||
      lock->is_predicate()) {
    /* DO NOTHING */
    return false;
  } else if (lock->is_gap()) {
    /* Release any GAP only lock. */
    lock_rec_dequeue_from_page(lock);
    return true;
  } else if (lock->is_record_not_gap() && only_gap) {
    /* Don't release any non-GAP lock if not asked.*/
    return false;
  } else if (lock->mode() == LOCK_S && !only_gap) {
    /* Release Shared Next Key Lock(SH + GAP) if asked for */
    lock_rec_dequeue_from_page(lock);
    return true;
  } else {
    /* Release GAP lock from Next Key lock */
    lock_release_gap_lock(lock);
    return true;
  }
}

namespace locksys {

/** A helper function which solves a chicken-and-egg problem occurring when one
needs to iterate over trx's locks and perform some actions on them. Iterating
over this list requires trx->mutex (or exclusive global lock_sys latch), and
operating on a lock requires lock_sys latches, yet the latching order requires
lock_sys latches to be taken before trx->mutex.
One way around it is to use exclusive global lock_sys latch, which heavily
deteriorates concurrency. Another is to try to reacquire the latches in needed
order, veryfing that the list wasn't modified meanwhile.
This function performs following steps:
1. releases trx->mutex,
2. acquires proper lock_sys shard latch for given lock,
3. reaquires trx->mutex
4. executes f unless trx's locks list has changed
Before and after this function following should hold:
- the shared global lock_sys latch is held
- the trx->mutex is held
@param[in]    lock    the lock we are interested in
@param[in]    f       the function to execute when the shard is latched
@return true if f was called, false if it couldn't be called because trx locks
        have changed while relatching trx->mutex
*/
template <typename F>
static bool try_relatch_trx_and_shard_and_do(const lock_t *lock, F &&f) {
  ut_ad(locksys::owns_shared_global_latch());
  const trx_t *trx = lock->trx;
  ut_ad(trx_mutex_own(trx));

  const auto expected_version = trx->lock.trx_locks_version;
  return latch_peeked_shard_and_do(lock, [&]() {
    ut_ad(trx_mutex_own(trx));
    /* Check that list was not modified while we were reacquiring latches */
    if (expected_version != trx->lock.trx_locks_version) {
      /* Someone has modified the list while we were re-acquiring the latches
      so, it is unsafe to operate on the lock. It might have been released, or
      maybe even assigned to another transaction (in case of AUTOINC lock). More
      importantly, we need to let know the caller that the list it is iterating
      over has been modified, which affects next/prev pointers. */
      return false;
    }
    std::forward<F>(f)();
    ut_ad(trx_mutex_own(trx));
    return true;
  });
}

/** We don't want to hold the Global latch for too long, even in S mode, not to
starve threads waiting for X-latch on it such as lock_wait_timeout_thread().
This defines the longest allowed critical section duration. */
constexpr auto MAX_CS_DURATION = std::chrono::seconds{1};

/** Tries to release read locks of a transaction without latching the whole
lock sys. This may fail, if there are many concurrent threads editing the
list of locks of this transaction (for example due to B-tree pages being
merged or split, or due to implicit-to-explicit conversion).
It is called during XA prepare to release locks early.
@param[in,out]  trx             transaction
@param[in]      only_gap        release only GAP locks
@return true if and only if it succeeded to do the job*/
[[nodiscard]] static bool try_release_read_locks_in_s_mode(trx_t *trx,
                                                           bool only_gap) {
  /* In order to access trx->lock.trx_locks safely we need to hold trx->mutex.
  So, conceptually we'd love to hold trx->mutex while iterating through
  trx->lock.trx_locks.
  However the latching order only allows us to obtain trx->mutex AFTER any
  lock_sys latch.
  One way around this problem is to simply latch the whole lock_sys in exclusive
  mode (which also prevents any changes to trx->lock.trx_locks), however this
  impacts performance in appliers (TPS drops by up to 10%).
  Here we use a different approach:
  1. we extract lock from the list when holding the trx->mutex,
  2. identify the shard of lock_sys it belongs to,
  3. store the current version of trx->lock.trx_locks
  4. release the trx->mutex,
  5. acquire the lock_sys shard's latch,
  6. and reacquire the trx->mutex,
  7. verify that the version of trx->lock.trx_locks has not changed
  8. and only then perform any action on the lock.
  */
  locksys::Global_shared_latch_guard shared_latch_guard{UT_LOCATION_HERE};
  trx_mutex_enter(trx);
  ut_ad(trx->lock.wait_lock == nullptr);

  bool made_progress{false};
  for (auto lock : trx->lock.trx_locks.removable()) {
    ut_ad(trx_mutex_own(trx));
    /* We didn't latch the lock_sys shard this `lock` is in, so we only read a
    bare minimum set of information from the `lock`, such as the type, space,
    page_no, and next pointer, which, as long as we hold trx->mutex, should be
    immutable.
    */
    const auto release_read_lock = [lock, only_gap, &made_progress]() {
      /* Note: The |= does not short-circut. We want the RHS called.*/
      made_progress |= lock_release_read_lock(lock, only_gap);
    };
    if (lock_get_type_low(lock) == LOCK_REC) {
      /* Following call temporarily releases trx->mutex */
      if (!try_relatch_trx_and_shard_and_do(lock, release_read_lock) ||
          (made_progress && shared_latch_guard.is_x_blocked_by_us())) {
        /* Someone has modified the list while we were re-acquiring the latches,
        or someone is waiting for x-latch and we've already made some progress,
        so we need to start over again. */
        trx_mutex_exit(trx);
        return false;
      }
    }
    /* As we have verified that the version was not changed by another thread,
    we can safely continue iteration even if we have removed the lock.*/
  }
  trx_mutex_exit(trx);
  return true;
}

/** Release read locks of a transaction latching the whole lock-sys in
exclusive mode, which is a bit too expensive to do by default.
It is called during XA prepare to release locks early.
@param[in,out]  trx             transaction
@param[in]      only_gap        release only GAP locks
@return true if and only if it succeeded to do the job*/
[[nodiscard]] static bool try_release_read_locks_in_x_mode(trx_t *trx,
                                                           bool only_gap) {
  ut_ad(!trx_mutex_own(trx));
  /* We will iterate over locks from various shards. */
  Global_exclusive_latch_guard guard{UT_LOCATION_HERE};
  const auto started_at = std::chrono::steady_clock::now();
  trx_mutex_enter_first_of_two(trx);

  for (auto lock : trx->lock.trx_locks.removable()) {
    if (MAX_CS_DURATION < std::chrono::steady_clock::now() - started_at) {
      trx_mutex_exit(trx);
      return false;
    }
    DEBUG_SYNC_C("lock_trx_release_read_locks_in_x_mode_will_release");

    lock_release_read_lock(lock, only_gap);
  }

  trx_mutex_exit(trx);
  return true;
}
}  // namespace locksys

void lock_trx_release_read_locks(trx_t *trx, bool only_gap) {
  ut_ad(trx_can_be_handled_by_current_thread(trx));

  const size_t MAX_FAILURES = 5;

  for (size_t failures = 0; failures < MAX_FAILURES; ++failures) {
    if (locksys::try_release_read_locks_in_s_mode(trx, only_gap)) {
      return;
    }
    std::this_thread::yield();
  }

  while (!locksys::try_release_read_locks_in_x_mode(trx, only_gap)) {
    std::this_thread::yield();
  }
}

namespace locksys {
/** Releases transaction locks, and releases possible other transactions waiting
 because of these locks.
@param[in,out]  trx   transaction
@return true if and only if it succeeded to do the job*/
[[nodiscard]] static bool try_release_all_locks(trx_t *trx) {
  lock_t *lock;
  ut_ad(!locksys::owns_exclusive_global_latch());
  ut_ad(!trx_mutex_own(trx));
  ut_ad(!trx->is_dd_trx);
  /* The length of the list is an atomic and the number of locks can't change
  from zero to non-zero or vice-versa, see explanation below. */
  if (UT_LIST_GET_LEN(trx->lock.trx_locks) == 0) {
    return true;
  }
  Global_shared_latch_guard shared_latch_guard{UT_LOCATION_HERE};
  /* In order to access trx->lock.trx_locks safely we need to hold trx->mutex.
  The transaction is already in TRX_STATE_COMMITTED_IN_MEMORY state and is no
  longer referenced, so we are not afraid of implicit-to-explicit conversions,
  nor a cancellation of a wait_lock (we are running, not waiting). Still, there
  might be some B-tree merge or split operations running in parallel which cause
  locks to be moved from one page to another, which at the low level means that
  a new lock is created (and added to trx->lock.trx_locks) and the old one is
  removed (also from trx->lock.trx_locks) in that specific order.
  So, conceptually we'd love to hold trx->mutex while iterating through
  trx->lock.trx_locks.
  However the latching order only allows us to obtain trx->mutex AFTER any
  lock_sys latch. One way around this problem is to simply latch the whole
  lock_sys in exclusive mode (which also prevents any changes to
  trx->lock.trx_locks), however this impacts performance (TPS drops on
  sysbench {pareto,uniform}-2S-{128,1024}-usrs tests by 3% to 11%) Here we
  use a different approach:
  1. we extract lock from the list when holding the trx->mutex,
  2. identify the shard of lock_sys it belongs to,
  3. release the trx->mutex,
  4. acquire the lock_sys shard's latch,
  5. and reacquire the trx->mutex,
  6. verify that the lock pointer is still in trx->lock.trx_locks (so it is
  safe to access it),
  7. and only then perform any action on the lock.
  */
  trx_mutex_enter(trx);

  ut_ad(trx->lock.wait_lock == nullptr);
  while ((lock = UT_LIST_GET_LAST(trx->lock.trx_locks)) != nullptr) {
    /* Following call temporarily releases trx->mutex */
    try_relatch_trx_and_shard_and_do(lock, [=]() {
      if (lock_get_type_low(lock) == LOCK_REC) {
        lock_rec_dequeue_from_page(lock);
      } else {
        lock_table_dequeue(lock);
      }
    });
    if (shared_latch_guard.is_x_blocked_by_us()) {
      trx_mutex_exit(trx);
      return false;
    }
  }

  trx_mutex_exit(trx);
  return true;
}
}  // namespace locksys

/* True if a lock mode is S or X */
static inline bool IS_LOCK_S_OR_X(lock_t *lock) {
  return lock_get_mode(lock) == LOCK_S || lock_get_mode(lock) == LOCK_X;
}

/** Removes locks of a transaction on a table to be dropped.
 If remove_also_table_sx_locks is true then table-level S and X locks are
 also removed in addition to other table-level and record-level locks.
 No lock that is going to be removed is allowed to be a wait lock. */
static void lock_remove_all_on_table_for_trx(
    dict_table_t *table,             /*!< in: table to be dropped */
    trx_t *trx,                      /*!< in: a transaction */
    bool remove_also_table_sx_locks) /*!< in: also removes
                                   table S and X locks */
{
  lock_t *lock;
  lock_t *prev_lock;

  /* This is used when we drop a table and indeed have exclusive lock_sys
  access. */
  ut_ad(locksys::owns_exclusive_global_latch());
  /* We need trx->mutex to iterate over trx->lock.trx_lock and it is needed by
  lock_table_remove_low() but we haven't acquired it yet. */
  ut_ad(!trx_mutex_own(trx));
  trx_mutex_enter(trx);

  for (lock = UT_LIST_GET_LAST(trx->lock.trx_locks); lock != nullptr;
       lock = prev_lock) {
    prev_lock = UT_LIST_GET_PREV(trx_locks, lock);

    if (lock_get_type_low(lock) == LOCK_REC && lock->index->table == table) {
      ut_a(!lock_get_wait(lock));

      lock_rec_discard(lock);
    } else if (lock_get_type_low(lock) & LOCK_TABLE &&
               lock->tab_lock.table == table &&
               (remove_also_table_sx_locks || !IS_LOCK_S_OR_X(lock))) {
      ut_a(!lock_get_wait(lock));

      lock_table_remove_low(lock);
    }
  }

  trx_mutex_exit(trx);
}

/** Remove any explicit record locks held by recovering transactions on
 the table.
 @return number of recovered transactions examined */
static ulint lock_remove_recovered_trx_record_locks(
    dict_table_t *table) /*!< in: check if there are any locks
                         held on records in this table or on the
                         table itself */
{
  ut_a(table != nullptr);
  /* We need exclusive lock_sys latch, as we are about to iterate over locks
  held by multiple transactions while they might be operating. */
  ut_ad(locksys::owns_exclusive_global_latch());

  ulint n_recovered_trx = 0;

  mutex_enter(&trx_sys->mutex);

  for (trx_t *trx : trx_sys->rw_trx_list) {
    assert_trx_in_rw_list(trx);

    if (!trx->is_recovered) {
      continue;
    }
    /* We need trx->mutex to iterate over trx->lock.trx_lock and it is needed by
    lock_table_remove_low() but we haven't acquired it yet. */
    ut_ad(!trx_mutex_own(trx));
    trx_mutex_enter(trx);
    /* Because we are holding the exclusive global lock_sys latch,
    implicit locks cannot be converted to explicit ones
    while we are scanning the explicit locks. */

    for (auto lock : trx->lock.trx_locks.removable()) {
      ut_a(lock->trx == trx);

      /* Recovered transactions can't wait on a lock. */

      ut_a(!lock_get_wait(lock));

      switch (lock_get_type_low(lock)) {
        default:
          ut_error;
        case LOCK_TABLE:
          if (lock->tab_lock.table == table) {
            lock_table_remove_low(lock);
          }
          break;
        case LOCK_REC:
          if (lock->index->table == table) {
            lock_rec_discard(lock);
          }
      }
    }

    trx_mutex_exit(trx);
    ++n_recovered_trx;
  }

  mutex_exit(&trx_sys->mutex);

  return (n_recovered_trx);
}

/** Removes locks on a table to be dropped.
 If remove_also_table_sx_locks is true then table-level S and X locks are
 also removed in addition to other table-level and record-level locks.
 No lock, that is going to be removed, is allowed to be a wait lock. */
void lock_remove_all_on_table(
    dict_table_t *table,             /*!< in: table to be dropped
                                     or discarded */
    bool remove_also_table_sx_locks) /*!< in: also removes
                                   table S and X locks */
{
  /* We will iterate over locks (including record locks) from various shards */
  locksys::Global_exclusive_latch_guard guard{UT_LOCATION_HERE};

  for (auto lock : table->locks.removable()) {
    /* If we should remove all locks (remove_also_table_sx_locks
    is true), or if the lock is not table-level S or X lock,
    then check we are not going to remove a wait lock. */
    if (remove_also_table_sx_locks ||
        !(lock_get_type(lock) == LOCK_TABLE && IS_LOCK_S_OR_X(lock))) {
      ut_a(!lock_get_wait(lock));
    }

    lock_remove_all_on_table_for_trx(table, lock->trx,
                                     remove_also_table_sx_locks);
  }

  /* Note: Recovered transactions don't have table level IX or IS locks
  but can have implicit record locks that have been converted to explicit
  record locks. Such record locks cannot be freed by traversing the
  transaction lock list in dict_table_t (as above). */

  if (!lock_sys->rollback_complete &&
      lock_remove_recovered_trx_record_locks(table) == 0) {
    lock_sys->rollback_complete = true;
  }
}

/*===================== VALIDATION AND DEBUGGING ====================*/

/** Prints info of a table lock. */
static void lock_table_print(FILE *file,         /*!< in: file where to print */
                             const lock_t *lock) /*!< in: table type lock */
{
  ut_a(lock_get_type_low(lock) == LOCK_TABLE);
  /* We actually hold exclusive latch here, but we require just the shard */
  ut_ad(locksys::owns_table_shard(*lock->tab_lock.table));

  fputs("TABLE LOCK table ", file);
  ut_print_name(file, lock->trx, lock->tab_lock.table->name.m_name);
  fprintf(file, " trx id " TRX_ID_FMT, trx_get_id_for_print(lock->trx));

  if (lock_get_mode(lock) == LOCK_S) {
    fputs(" lock mode S", file);
  } else if (lock_get_mode(lock) == LOCK_X) {
    ut_ad(lock->trx->id != 0);
    fputs(" lock mode X", file);
  } else if (lock_get_mode(lock) == LOCK_IS) {
    fputs(" lock mode IS", file);
  } else if (lock_get_mode(lock) == LOCK_IX) {
    ut_ad(lock->trx->id != 0);
    fputs(" lock mode IX", file);
  } else if (lock_get_mode(lock) == LOCK_AUTO_INC) {
    fputs(" lock mode AUTO-INC", file);
  } else {
    fprintf(file, " unknown lock mode %lu", (ulong)lock_get_mode(lock));
  }

  if (lock_get_wait(lock)) {
    fputs(" waiting", file);
  }

  putc('\n', file);
}

/** Prints info of a record lock. */
static void lock_rec_print(FILE *file,         /*!< in: file where to print */
                           const lock_t *lock) /*!< in: record type lock */
{
  mtr_t mtr;
  Rec_offsets offsets;

  ut_a(lock_get_type_low(lock) == LOCK_REC);
  const auto page_id = lock->rec_lock.page_id;
  /* We actually hold exclusive latch here, but we require just the shard */
  ut_ad(locksys::owns_page_shard(page_id));

  fprintf(file,
          "RECORD LOCKS space id %lu page no %lu n bits %llu "
          "index %s of table ",
          ulong{page_id.space()}, ulong{page_id.page_no()},
          ulonglong{lock_rec_get_n_bits(lock)}, lock->index->name());
  ut_print_name(file, lock->trx, lock->index->table_name);
  fprintf(file, " trx id " TRX_ID_FMT, trx_get_id_for_print(lock->trx));

  if (lock_get_mode(lock) == LOCK_S) {
    fputs(" lock mode S", file);
  } else if (lock_get_mode(lock) == LOCK_X) {
    fputs(" lock_mode X", file);
  } else {
    ut_error;
  }

  if (lock_rec_get_gap(lock)) {
    fputs(" locks gap before rec", file);
  }

  if (lock_rec_get_rec_not_gap(lock)) {
    fputs(" locks rec but not gap", file);
  }

  if (lock_rec_get_insert_intention(lock)) {
    fputs(" insert intention", file);
  }

  if (lock_get_wait(lock)) {
    fputs(" waiting", file);
  }

  mtr_start(&mtr);

  putc('\n', file);

  const buf_block_t *block;

  block = buf_page_try_get(page_id, UT_LOCATION_HERE, &mtr);

  for (ulint i = 0; i < lock_rec_get_n_bits(lock); ++i) {
    if (!lock_rec_get_nth_bit(lock, i)) {
      continue;
    }

    fprintf(file, "Record lock, heap no %lu", (ulong)i);

    if (block) {
      const rec_t *rec;

      rec = page_find_rec_with_heap_no(buf_block_get_frame(block), i);

      putc(' ', file);
      rec_print_new(file, rec, offsets.compute(rec, lock->index));
    }

    putc('\n', file);
  }

  mtr_commit(&mtr);
}

#ifdef UNIV_DEBUG
/* Print the number of lock structs from lock_print_info_summary() only
in non-production builds for performance reasons, see
http://bugs.mysql.com/36942 */
#define PRINT_NUM_OF_LOCK_STRUCTS
#endif /* UNIV_DEBUG */

#ifdef PRINT_NUM_OF_LOCK_STRUCTS
/** Calculates the number of record lock structs in the record lock hash table.
 @return number of record locks */
static size_t lock_get_n_rec_locks(void) {
  size_t n_locks = 0;

  /* We need exclusive access to lock_sys to iterate over all hash cells. */
  ut_ad(locksys::owns_exclusive_global_latch());
  lock_sys->rec_hash.find([&](lock_t *) {
    n_locks++;
    return false;
  });
  return n_locks;
}
#endif /* PRINT_NUM_OF_LOCK_STRUCTS */

void lock_print_info_summary(FILE *file) {
  ut_ad(locksys::owns_exclusive_global_latch());

  if (lock_deadlock_found) {
    fputs(
        "------------------------\n"
        "LATEST DETECTED DEADLOCK\n"
        "------------------------\n",
        file);

    if (!srv_read_only_mode) {
      ut_copy_file(file, lock_latest_err_file);
    }
  }

  fputs(
      "------------\n"
      "TRANSACTIONS\n"
      "------------\n",
      file);

  fprintf(file, "Trx id counter " TRX_ID_FMT "\n",
          trx_sys_get_next_trx_id_or_no());

  fprintf(file,
          "Purge done for trx's n:o < " TRX_ID_FMT " undo n:o < " TRX_ID_FMT
          " state: ",
          purge_sys->iter.trx_no, purge_sys->iter.undo_no);

  /* Note: We are reading the state without the latch. One because it
  will violate the latching order and two because we are merely querying
  the state of the variable for display. */

  switch (purge_sys->state) {
    case PURGE_STATE_INIT:
      /* Should never be in this state while the system is running. */
      fprintf(file, "initializing");
      break;

    case PURGE_STATE_EXIT:
      fprintf(file, "exited");
      break;

    case PURGE_STATE_DISABLED:
      fprintf(file, "disabled");
      break;

    case PURGE_STATE_RUN:
      fprintf(file, "running");
      /* Check if it is waiting for more data to arrive. */
      if (!purge_sys->running) {
        fprintf(file, " but idle");
      }
      break;

    case PURGE_STATE_STOP:
      fprintf(file, "stopped");
      break;
  }

  fprintf(file, "\n");

  fprintf(file, "History list length " UINT64PF "\n",
          trx_sys->rseg_history_len.load());

#ifdef PRINT_NUM_OF_LOCK_STRUCTS
  fprintf(file, "Total number of lock structs in row lock hash table %zu\n",
          lock_get_n_rec_locks());
#endif /* PRINT_NUM_OF_LOCK_STRUCTS */
}

/** Functor to print not-started transaction from the mysql_trx_list. */
struct PrintNotStarted {
  PrintNotStarted(FILE *file) : m_file(file) {}

  void operator()(const trx_t *trx) {
    /* We require exclusive access to lock_sys */
    ut_ad(locksys::owns_exclusive_global_latch());
    ut_ad(trx->in_mysql_trx_list);
    ut_ad(mutex_own(&trx_sys->mutex));

    /* See state transitions and locking rules in trx0trx.h */

    trx_mutex_enter(trx);
    if (trx_state_eq(trx, TRX_STATE_NOT_STARTED)) {
      fputs("---", m_file);
      trx_print_latched(m_file, trx, 600);
    }
    trx_mutex_exit(trx);
  }

  FILE *m_file;
};

/** Iterate over a transaction's locks. Keeping track of the
iterator using an ordinal value. */
class TrxLockIterator {
 public:
  TrxLockIterator() { rewind(); }

  /** Get the m_index(th) lock of a transaction.
  @return current lock or 0 */
  const lock_t *current(const trx_t *trx) const {
    ulint i = 0;
    /* Writes to trx->lock.trx_locks are protected by trx->mutex combined with a
    shared lock_sys global latch, and we assume we have the exclusive latch on
    lock_sys here. */
    ut_ad(locksys::owns_exclusive_global_latch());
    for (auto lock : trx->lock.trx_locks) {
      if (i++ == m_index) {
        return lock;
      }
    }
    return nullptr;
  }

  /** Set the ordinal value to 0 */
  void rewind() { m_index = 0; }

  /** Increment the ordinal value.
  @return the current index value */
  ulint next() { return (++m_index); }

 private:
  /** Current iterator position */
  ulint m_index;
};

/** This iterates over RW trx_sys lists only. We need to keep
track where the iterator was up to and we do that using an ordinal value. */

class TrxListIterator {
 public:
  TrxListIterator() : m_index() {
    /* We iterate over the RW trx list only. */

    m_trx_list = &trx_sys->rw_trx_list;
  }

  /** Get the current transaction whose ordinality is m_index.
  @return current transaction or 0 */

  const trx_t *current() { return (reposition()); }

  /** Advance the transaction current ordinal value and reset the
  transaction lock ordinal value */

  void next() {
    ++m_index;
    m_lock_iter.rewind();
  }

  TrxLockIterator &lock_iter() { return (m_lock_iter); }

 private:
  /** Reposition the "cursor" on the current transaction. If it
  is the first time then the "cursor" will be positioned on the
  first transaction.

  @return transaction instance or 0 */
  const trx_t *reposition() const {
    ulint i = 0;

    /* Make the transaction at the ordinal value of m_index
    the current transaction. ie. reposition/restore */

    for (auto trx : *m_trx_list) {
      if (i++ == m_index) {
        return trx;
      }
      check_trx_state(trx);
    }

    return nullptr;
  }

  /** Ordinal value of the transaction in the current transaction list */
  ulint m_index;

  /** Current transaction list */
  decltype(trx_sys->rw_trx_list) *m_trx_list;

  /** For iterating over a transaction's locks */
  TrxLockIterator m_lock_iter;
};

/** Prints transaction lock wait and MVCC state.
@param[in,out]  file    file where to print
@param[in]      trx     transaction */
void lock_trx_print_wait_and_mvcc_state(FILE *file, const trx_t *trx) {
  /* We require exclusive lock_sys access so that trx->lock.wait_lock is
  not being modified, and to access trx->lock.wait_started without trx->mutex.*/
  ut_ad(locksys::owns_exclusive_global_latch());
  fprintf(file, "---");

  trx_print_latched(file, trx, 3000);

  const ReadView *read_view = trx_get_read_view(trx);

  if (read_view != nullptr) {
    read_view->print_limits(file);
  }

  if (trx->lock.que_state == TRX_QUE_LOCK_WAIT) {
    fprintf(file,
            "------- TRX HAS BEEN WAITING %" PRId64
            " SEC FOR THIS LOCK TO BE GRANTED:\n",
            static_cast<int64_t>(
                std::chrono::duration_cast<std::chrono::seconds>(
                    std::chrono::system_clock::now() - trx->lock.wait_started)
                    .count()));

    if (lock_get_type_low(trx->lock.wait_lock) == LOCK_REC) {
      lock_rec_print(file, trx->lock.wait_lock);
    } else {
      lock_table_print(file, trx->lock.wait_lock);
    }

    fprintf(file, "------------------\n");
  }
}

/** Reads the page containing the record protected by the given lock.
This function will temporarily release the exclusive global latch and the
trx_sys_t::mutex if the page was read from disk.
@param[in]  lock  the record lock
@return true if a page was successfully read from the tablespace */
static bool lock_rec_fetch_page(const lock_t *lock) {
  ut_ad(lock_get_type_low(lock) == LOCK_REC);

  const page_id_t page_id = lock->rec_lock.page_id;
  const space_id_t space_id = page_id.space();
  fil_space_t *space;
  bool found;
  const page_size_t &page_size = fil_space_get_page_size(space_id, &found);

  /* Check if the .ibd file exists. */
  if (found) {
    mtr_t mtr;

    locksys::Unsafe_global_latch_manipulator::exclusive_unlatch();

    mutex_exit(&trx_sys->mutex);

    DEBUG_SYNC_C("innodb_monitor_before_lock_page_read");

    /* Check if the space is exists or not. only
    when the space is valid, try to get the page. */
    space = fil_space_acquire_silent(space_id);
    if (space) {
      mtr_start(&mtr);
      buf_page_get_gen(page_id, page_size, RW_NO_LATCH, nullptr,
                       Page_fetch::POSSIBLY_FREED, UT_LOCATION_HERE, &mtr);
      mtr_commit(&mtr);
      fil_space_release(space);
    }

    locksys::Unsafe_global_latch_manipulator::exclusive_latch(UT_LOCATION_HERE);

    mutex_enter(&trx_sys->mutex);

    return (true);
  }

  return (false);
}

/** Prints info of locks for a transaction.
 @return true if all printed, false if latches were released. */
static bool lock_trx_print_locks(
    FILE *file,            /*!< in/out: File to write */
    const trx_t *trx,      /*!< in: current transaction */
    TrxLockIterator &iter, /*!< in: transaction lock iterator */
    bool load_block)       /*!< in: if true then read block
                           from disk */
{
  const lock_t *lock;
  /* We require exclusive access to lock_sys */
  ut_ad(locksys::owns_exclusive_global_latch());

  /* Iterate over the transaction's locks. */
  while ((lock = iter.current(trx)) != nullptr) {
    if (lock_get_type_low(lock) == LOCK_REC) {
      if (load_block) {
        /* Note: lock_rec_fetch_page() will release both the exclusive global
        latch and the trx_sys_t::mutex if it does a read from disk. */

        if (lock_rec_fetch_page(lock)) {
          /* We need to resync the
          current transaction. */
          return (false);
        }

        /* It is a single table tablespace
        and the .ibd file is missing
        (DISCARD TABLESPACE probably stole the
        locks): just print the lock without
        attempting to load the page in the
        buffer pool. */

        fprintf(file,
                "RECORD LOCKS on non-existing"
                " space %u\n",
                lock->rec_lock.page_id.space());
      }

      /* Print all the record locks on the page from
      the record lock bitmap */

      lock_rec_print(file, lock);

      load_block = true;

    } else {
      ut_ad(lock_get_type_low(lock) & LOCK_TABLE);

      lock_table_print(file, lock);
    }

    if (iter.next() >= 10) {
      fprintf(file,
              "10 LOCKS PRINTED FOR THIS TRX:"
              " SUPPRESSING FURTHER PRINTS\n");

      break;
    }
  }

  return (true);
}

void lock_print_info_all_transactions(FILE *file) {
  /* We require exclusive access to lock_sys */
  ut_ad(locksys::owns_exclusive_global_latch());

  fprintf(file, "LIST OF TRANSACTIONS FOR EACH SESSION:\n");

  mutex_enter(&trx_sys->mutex);

  /* First print info on non-active transactions */

  /* NOTE: information of auto-commit non-locking read-only
  transactions will be omitted here. The information will be
  available from INFORMATION_SCHEMA.INNODB_TRX. */

  PrintNotStarted print_not_started(file);
  ut_list_map(trx_sys->mysql_trx_list, print_not_started);

  const trx_t *trx;
  TrxListIterator trx_iter;
  const trx_t *prev_trx = nullptr;

  /* Control whether a block should be fetched from the buffer pool. */
  bool load_block = true;
  bool monitor = srv_print_innodb_lock_monitor;

  while ((trx = trx_iter.current()) != nullptr) {
    check_trx_state(trx);

    if (trx != prev_trx) {
      lock_trx_print_wait_and_mvcc_state(file, trx);
      prev_trx = trx;

      /* The transaction that read in the page is no
      longer the one that read the page in. We need to
      force a page read. */
      load_block = true;
    }

    /* If we need to print the locked record contents then we
    need to fetch the containing block from the buffer pool. */
    if (monitor) {
      /* Print the locks owned by the current transaction. */
      TrxLockIterator &lock_iter = trx_iter.lock_iter();

      if (!lock_trx_print_locks(file, trx, lock_iter, load_block)) {
        /* Resync trx_iter, the trx_sys->mutex and exclusive global latch were
        temporarily released. A page was successfully read in. We need to print
        its contents on the next call to lock_trx_print_locks(). On the next
        call to lock_trx_print_locks() we should simply print the contents of
        the page just read in.*/
        load_block = false;

        continue;
      }
    }

    load_block = true;

    /* All record lock details were printed without fetching
    a page from disk, or we didn't need to print the detail. */
    trx_iter.next();
  }

  mutex_exit(&trx_sys->mutex);
}

#ifdef UNIV_DEBUG

/** Validates the lock queue on a table.
 @return true if ok */
static bool lock_table_queue_validate(
    const dict_table_t *table) /*!< in: table */
{
  /* We actually hold exclusive latch here, but we require just the shard */
  ut_ad(locksys::owns_table_shard(*table));
  ut_ad(trx_sys_mutex_own());

  for (auto lock : table->locks) {
    /* lock->trx->state cannot change to NOT_STARTED until transaction released
    its table locks and that is prevented here by the locksys shard's mutex. */
    ut_ad(trx_assert_started(lock->trx));

    if (!lock_get_wait(lock)) {
      ut_a(!lock_table_other_has_incompatible(lock->trx, 0, table,
                                              lock_get_mode(lock)));
    } else {
      ut_a(lock_table_has_to_wait_in_queue(lock));
    }
  }

  return (true);
}
namespace locksys {
/** Validates the lock queue on a single record.
@param[in]  block     buffer block containing rec
@param[in]  rec       record to look at
@param[in]  index     index, or NULL if not known
@param[in]  offsets   rec_get_offsets(rec, index) */
static void rec_queue_validate_latched(const buf_block_t *block,
                                       const rec_t *rec,
                                       const dict_index_t *index,
                                       const ulint *offsets) {
  ut_ad(owns_page_shard(block->get_page_id()));
  ut_ad(mutex_own(&trx_sys->mutex));
  ut_a(rec);
  ut_a(block->frame == page_align(rec));
  ut_ad(rec_offs_validate(rec, index, offsets));
  ut_ad(!page_rec_is_comp(rec) == !rec_offs_comp(offsets));
  ut_ad(!index || index->is_clustered() || !dict_index_is_online_ddl(index));

  ulint heap_no = page_rec_get_heap_no(rec);
  RecID rec_id{block, heap_no};

  if (!page_rec_is_user_rec(rec)) {
    lock_sys->rec_hash.find_on_record(rec_id, [&](lock_t *lock) {
      ut_ad(!trx_is_ac_nl_ro(lock->trx));

      if (lock->is_waiting()) {
        ut_a(lock_rec_has_to_wait_in_queue(lock));
      }

      if (index != nullptr) {
        ut_a(lock->index == index);
      }

      return false;
    });

    return;
  }

  if (index == nullptr) {
    /* Nothing we can do */

  } else if (index->is_clustered()) {
    trx_id_t trx_id;

    /* Unlike the non-debug code, this invariant can only succeed
    if the check and assertion are covered by the lock_sys latch. */

    trx_id = lock_clust_rec_some_has_impl(rec, index, offsets);

    trx_sys->latch_and_execute_with_active_trx(
        trx_id,
        [&](const trx_t *impl_trx) {
          if (impl_trx != nullptr) {
            ut_ad(owns_page_shard(block->get_page_id()));
            /* impl_trx cannot become TRX_STATE_COMMITTED_IN_MEMORY nor removed
            from active_rw_trxs.by_id until we release Trx_shard's mutex, which
            means that currently all other threads in the system consider this
            impl_trx active and thus should respect implicit locks held by
            impl_trx*/

            const lock_t *other_lock = lock_rec_other_has_expl_req(
                LOCK_S, block, true, heap_no, impl_trx);

            /* The impl_trx is holding an implicit lock on the given 'rec'.
            So there cannot be another explicit granted lock. Also, there can
            be another explicit waiting lock only if the impl_trx has an
            explicit granted lock. */

            if (other_lock != nullptr) {
              ut_a(lock_get_wait(other_lock));
              ut_a(lock_rec_has_expl(LOCK_X | LOCK_REC_NOT_GAP, block, heap_no,
                                     impl_trx));
            }
          }
        },
        UT_LOCATION_HERE);
  }
  lock_sys->rec_hash.find_on_record(rec_id, [&](lock_t *lock) {
    ut_ad(!trx_is_ac_nl_ro(lock->trx));

    if (index != nullptr) {
      ut_a(lock->index == index);
    }

    if (!lock->is_gap() && !lock->is_waiting()) {
      lock_mode mode;

      if (lock_get_mode(lock) == LOCK_S) {
        mode = LOCK_X;
      } else {
        mode = LOCK_S;
      }

      const lock_t *other_lock =
          lock_rec_other_has_expl_req(mode, block, false, heap_no, lock->trx);

      ut_a(!other_lock);

    } else if (lock->is_waiting() && !lock->is_gap()) {
      ut_a(lock_rec_has_to_wait_in_queue(lock));
    }

    return false;
  });
}

/** Validates the lock queue on a single record.
@param[in]  block     buffer block containing rec
@param[in]  rec       record to look at
@param[in]  index     index, or NULL if not known
@param[in]  offsets   rec_get_offsets(rec, index) */
static void rec_queue_latch_and_validate(const buf_block_t *block,
                                         const rec_t *rec,
                                         const dict_index_t *index,
                                         const ulint *offsets) {
  ut_ad(!owns_exclusive_global_latch());
  ut_ad(!mutex_own(&trx_sys->mutex));

  Shard_latch_guard guard{UT_LOCATION_HERE, block->get_page_id()};
  mutex_enter(&trx_sys->mutex);
  rec_queue_validate_latched(block, rec, index, offsets);
  mutex_exit(&trx_sys->mutex);
}

/** Validates the lock queue on a single record.
@param[in]  block     buffer block containing rec
@param[in]  rec       record to look at
@param[in]  index     index, or NULL if not known */
static void rec_queue_latch_and_validate(const buf_block_t *block,
                                         const rec_t *rec,
                                         const dict_index_t *index) {
  rec_queue_latch_and_validate(block, rec, index,
                               Rec_offsets().compute(rec, index));
}
}  // namespace locksys

static void lock_rec_validate_page(
    const buf_block_t *block) /*!< in: buffer block */
{
  Rec_offsets offsets;

  ut_ad(!locksys::owns_exclusive_global_latch());

  locksys::Shard_latch_guard guard{UT_LOCATION_HERE, block->get_page_id()};

  mutex_enter(&trx_sys->mutex);

  lock_sys->rec_hash.find_on_block(block, [&](lock_t *lock) {
    ut_ad(!block->page.file_page_was_freed);
    ut_ad(!trx_is_ac_nl_ro(lock->trx));
    /* If this thread is holding the file space latch (fil_space_t::latch), the
    following check WILL break the latching order and may cause a deadlock of
    threads. */
    if (!sync_check_find(SYNC_FSP)) {
      for (size_t i = 0; i < lock_rec_get_n_bits(lock); i++) {
        if (i == PAGE_HEAP_NO_SUPREMUM || lock_rec_get_nth_bit(lock, i)) {
          const rec_t *rec = page_find_rec_with_heap_no(block->frame, i);
          ut_a(rec);
          locksys::rec_queue_validate_latched(
              block, rec, lock->index, offsets.compute(rec, lock->index));
        }
      }
    }
    return false;
  });

  mutex_exit(&trx_sys->mutex);
}

/** Validates the table locks. */
static void lock_validate_table_locks() {
  /* We need exclusive access to lock_sys to iterate over trxs' locks */
  ut_ad(locksys::owns_exclusive_global_latch());
  ut_ad(trx_sys_mutex_own());

  for (const trx_t *trx : trx_sys->rw_trx_list) {
    check_trx_state(trx);

    for (const lock_t *lock : trx->lock.trx_locks) {
      if (lock_get_type_low(lock) & LOCK_TABLE) {
        lock_table_queue_validate(lock->tab_lock.table);
      }
    }
  }
}

/** Validate a record lock's block */
static void lock_rec_block_validate(const page_id_t &page_id) {
  /* The lock and the block that it is referring to may be freed at
  this point. We pass Page_fetch::POSSIBLY_FREED to skip a debug check.
  If the lock exists in lock_rec_validate_page() we assert
  !block->page.file_page_was_freed. */

  buf_block_t *block;
  mtr_t mtr;

  /* Make sure that the tablespace is not deleted while we are
  trying to access the page. */
  if (fil_space_t *space = fil_space_acquire_silent(page_id.space())) {
    mtr_start(&mtr);

    block = buf_page_get_gen(page_id, page_size_t(space->flags), RW_X_LATCH,
                             nullptr, Page_fetch::POSSIBLY_FREED,
                             UT_LOCATION_HERE, &mtr);

    buf_block_dbg_add_level(block, SYNC_NO_ORDER_CHECK);

    ut_d(lock_rec_validate_page(block));
    mtr_commit(&mtr);

    fil_space_release(space);
  }
}

bool lock_validate() {
  typedef std::set<page_id_t, std::less<page_id_t>, ut::allocator<page_id_t>>
      page_addr_set;

  page_addr_set pages;
  {
    /* lock_validate_table_locks() needs exclusive global latch, and we will
    inspect record locks from all shards */
    locksys::Global_exclusive_latch_guard guard{UT_LOCATION_HERE};
    mutex_enter(&trx_sys->mutex);

    lock_validate_table_locks();

    /* Iterate over all the record locks and validate the locks. We
    don't want to hog the lock_sys global latch and the trx_sys_t::mutex.
    Thus we release both latches before the validation check. */
    lock_sys->rec_hash.find([&](lock_t *lock) {
      ut_ad(!trx_is_ac_nl_ro(lock->trx));
      ut_ad(lock_get_type(lock) == LOCK_REC);
      pages.emplace(lock->rec_lock.page_id);
      return false;
    });

    mutex_exit(&trx_sys->mutex);
  }
  std::for_each(pages.cbegin(), pages.cend(), lock_rec_block_validate);

  return (true);
}
#endif /* UNIV_DEBUG */
/*============ RECORD LOCK CHECKS FOR ROW OPERATIONS ====================*/

/** Checks if locks of other transactions prevent an immediate insert of
 a record. If they do, first tests if the query thread should anyway
 be suspended for some reason; if not, then puts the transaction and
 the query thread to the lock wait state and inserts a waiting request
 for a gap x-lock to the lock queue.
 @return DB_SUCCESS, DB_LOCK_WAIT, or DB_DEADLOCK */
dberr_t lock_rec_insert_check_and_lock(
    ulint flags,         /*!< in: if BTR_NO_LOCKING_FLAG bit is
                         set, does nothing */
    const rec_t *rec,    /*!< in: record after which to insert */
    buf_block_t *block,  /*!< in/out: buffer block of rec */
    dict_index_t *index, /*!< in: index */
    que_thr_t *thr,      /*!< in: query thread */
    mtr_t *mtr,          /*!< in/out: mini-transaction */
    bool *inherit)       /*!< out: set to true if the new
                          inserted record maybe should inherit
                          LOCK_GAP type locks from the successor
                          record */
{
  ut_ad(block->frame == page_align(rec));
  ut_ad(!dict_index_is_online_ddl(index) || index->is_clustered() ||
        (flags & BTR_CREATE_FLAG));

  if (flags & BTR_NO_LOCKING_FLAG) {
    return (DB_SUCCESS);
  }

  ut_ad(!index->table->is_temporary());

  dberr_t err = DB_SUCCESS;
  auto inherit_in = *inherit;
  trx_t *trx = thr_get_trx(thr);
  const rec_t *next_rec = page_rec_get_next_const(rec);
  ulint heap_no = page_rec_get_heap_no(next_rec);

  {
    locksys::Shard_latch_guard guard{UT_LOCATION_HERE, block->get_page_id()};

    /* When inserting a record into an index, the table must be at
    least IX-locked. When we are building an index, we would pass
    BTR_NO_LOCKING_FLAG and skip the locking altogether. */
    ut_ad(lock_table_has(trx, index->table, LOCK_IX));

    /* Spatial index does not use GAP lock protection. It uses
    "predicate lock" to protect the "range" */
    ut_ad(!dict_index_is_spatial(index));

    if (!lock_rec_has_any(lock_sys->rec_hash, block->get_page_id(), heap_no)) {
      *inherit = false;
    } else {
      *inherit = true;

      /* If another transaction has an explicit lock request which locks
      the gap, waiting or granted, on the successor, the insert has to wait.

      An exception is the case where the lock by the another transaction
      is a gap type lock which it placed to wait for its turn to insert. We
      do not consider that kind of a lock conflicting with our insert. This
      eliminates an unnecessary deadlock which resulted when 2 transactions
      had to wait for their insert. Both had waiting gap type lock requests
      on the successor, which produced an unnecessary deadlock. */

      const ulint type_mode = LOCK_X | LOCK_GAP | LOCK_INSERT_INTENTION;

      const auto conflicting =
          lock_rec_other_has_conflicting(type_mode, block, heap_no, trx);

      /* LOCK_INSERT_INTENTION locks can not be allowed to bypass waiting locks,
      because they allow insertion of a record which splits the gap which would
      lead to duplication of the waiting lock, violating the constraint that
      each transaction can wait for at most one lock at any given time */
      ut_a(!conflicting.bypassed);

      if (conflicting.wait_for != nullptr) {
        RecLock rec_lock(thr, index, block, heap_no, type_mode);

        trx_mutex_enter(trx);

        err = rec_lock.add_to_waitq(conflicting.wait_for);

        trx_mutex_exit(trx);
      }
    }
  } /* Shard_latch_guard */

  switch (err) {
    case DB_SUCCESS_LOCKED_REC:
      err = DB_SUCCESS;
      [[fallthrough]];
    case DB_SUCCESS:
      if (!inherit_in || index->is_clustered()) {
        break;
      }

      /* Update the page max trx id field */
      page_update_max_trx_id(block, buf_block_get_page_zip(block), trx->id,
                             mtr);
    default:
      /* We only care about the two return values. */
      break;
  }

  ut_d(locksys::rec_queue_latch_and_validate(block, next_rec, index));
  ut_ad(err == DB_SUCCESS || err == DB_LOCK_WAIT || err == DB_DEADLOCK);

  return (err);
}

/** Creates an explicit record lock for a running transaction that currently
 only has an implicit lock on the record. The transaction instance must have a
 reference count > 0 so that it can't be committed and freed before this
 function has completed. */
static void lock_rec_convert_impl_to_expl_for_trx(
    const buf_block_t *block, /*!< in: buffer block of rec */
    const rec_t *rec,         /*!< in: user record on page */
    dict_index_t *index,      /*!< in: index of record */
    const ulint *offsets,     /*!< in: rec_get_offsets(rec, index) */
    trx_t *trx,               /*!< in/out: active transaction */
    ulint heap_no)            /*!< in: rec heap number to lock */
{
  ut_ad(trx_is_referenced(trx));

  DEBUG_SYNC_C("before_lock_rec_convert_impl_to_expl_for_trx");
  {
    locksys::Shard_latch_guard guard{UT_LOCATION_HERE, block->get_page_id()};
    /* This trx->mutex acquisition here is not really needed.
    Its purpose is to prevent a state transition between calls to trx_state_eq()
    and lock_rec_add_to_queue().
    But one can prove, that even if the state did change, it is not
    a big problem, because we still keep reference count from dropping
    to zero, so the trx object is still in use, and we hold the shard latched,
    so trx can not release its explicit lock (if it has any) so we will
    notice the explicit lock in lock_rec_has_expl.
    On the other hand if trx does not have explicit lock, then we would create
    one on its behalf, which is wasteful, but does not cause a problem, as once
    the reference count drops to zero the trx will notice and remove this new
    explicit lock. Also, even if some other trx had observed that trx is already
    removed from rw trxs list and thus ignored the implicit lock and decided to
    add its own lock, it will still have to wait for shard latch before adding
    her lock. However it does not cost us much to simply take the trx->mutex
    and avoid this whole shaky reasoning. */
    trx_mutex_enter(trx);

    ut_ad(!index->is_clustered() ||
          trx->id ==
              lock_clust_rec_some_has_impl(
                  rec, index,
                  offsets ? offsets : Rec_offsets().compute(rec, index)));

    ut_ad(!trx_state_eq(trx, TRX_STATE_NOT_STARTED));

    if (!trx_state_eq(trx, TRX_STATE_COMMITTED_IN_MEMORY) &&
        !lock_rec_has_expl(LOCK_X | LOCK_REC_NOT_GAP, block, heap_no, trx)) {
      ulint type_mode;

      type_mode = (LOCK_REC | LOCK_X | LOCK_REC_NOT_GAP);

      lock_rec_add_to_queue(type_mode, block, heap_no, index, trx, true);
    }

    trx_mutex_exit(trx);
  }

  trx_release_reference(trx);

  DEBUG_SYNC_C("after_lock_rec_convert_impl_to_expl_for_trx");
}

void lock_rec_convert_impl_to_expl(const buf_block_t *block, const rec_t *rec,
                                   dict_index_t *index, const ulint *offsets) {
  trx_t *trx;

  ut_ad(!locksys::owns_exclusive_global_latch());
  ut_ad(page_rec_is_user_rec(rec));
  ut_ad(rec_offs_validate(rec, index, offsets));
  ut_ad(!page_rec_is_comp(rec) == !rec_offs_comp(offsets));

  DEBUG_SYNC_C("lock_rec_convert_impl_to_expl");

  if (index->is_clustered()) {
    trx_id_t trx_id;

    trx_id = lock_clust_rec_some_has_impl(rec, index, offsets);

    trx = trx_rw_is_active(trx_id, true);
  } else {
    ut_ad(!dict_index_is_online_ddl(index));

    trx = lock_sec_rec_some_has_impl(rec, index, offsets);
    if (trx) {
      DEBUG_SYNC_C("lock_rec_convert_impl_to_expl_will_validate");
      ut_ad(!lock_rec_other_trx_holds_expl(LOCK_S | LOCK_REC_NOT_GAP, trx, rec,
                                           block));
    }
  }

  if (trx != nullptr) {
    ulint heap_no = page_rec_get_heap_no(rec);

    ut_ad(trx_is_referenced(trx));

    /* If the transaction is still active and has no
    explicit x-lock set on the record, set one for it.
    trx cannot be committed until the ref count is zero. */

    lock_rec_convert_impl_to_expl_for_trx(block, rec, index, offsets, trx,
                                          heap_no);
  }
}

/** Checks if locks of other transactions prevent an immediate modify (update,
 delete mark, or delete unmark) of a clustered index record. If they do,
 first tests if the query thread should anyway be suspended for some
 reason; if not, then puts the transaction and the query thread to the
 lock wait state and inserts a waiting request for a record x-lock to the
 lock queue.
 @return DB_SUCCESS, DB_LOCK_WAIT, or DB_DEADLOCK */
dberr_t lock_clust_rec_modify_check_and_lock(
    ulint flags,              /*!< in: if BTR_NO_LOCKING_FLAG
                              bit is set, does nothing */
    const buf_block_t *block, /*!< in: buffer block of rec */
    const rec_t *rec,         /*!< in: record which should be
                              modified */
    dict_index_t *index,      /*!< in: clustered index */
    const ulint *offsets,     /*!< in: rec_get_offsets(rec, index) */
    que_thr_t *thr)           /*!< in: query thread */
{
  dberr_t err;
  ulint heap_no;

  ut_ad(rec_offs_validate(rec, index, offsets));
  ut_ad(index->is_clustered());
  ut_ad(block->frame == page_align(rec));

  if (flags & BTR_NO_LOCKING_FLAG) {
    return (DB_SUCCESS);
  }
  ut_ad(!index->table->is_temporary());

  heap_no = rec_offs_comp(offsets) ? rec_get_heap_no_new(rec)
                                   : rec_get_heap_no_old(rec);

  /* If a transaction has no explicit x-lock set on the record, set one
  for it */

  lock_rec_convert_impl_to_expl(block, rec, index, offsets);

  {
    locksys::Shard_latch_guard guard{UT_LOCATION_HERE, block->get_page_id()};
    ut_ad(lock_table_has(thr_get_trx(thr), index->table, LOCK_IX));

    err = lock_rec_lock(true, SELECT_ORDINARY, LOCK_X | LOCK_REC_NOT_GAP, block,
                        heap_no, index, thr);

    MONITOR_INC(MONITOR_NUM_RECLOCK_REQ);
  }

  ut_d(locksys::rec_queue_latch_and_validate(block, rec, index, offsets));

  if (err == DB_SUCCESS_LOCKED_REC) {
    err = DB_SUCCESS;
  }
  ut_ad(err == DB_SUCCESS || err == DB_LOCK_WAIT || err == DB_DEADLOCK);
  return (err);
}

/** Checks if locks of other transactions prevent an immediate modify (delete
 mark or delete unmark) of a secondary index record.
 @return DB_SUCCESS, DB_LOCK_WAIT, or DB_DEADLOCK */
dberr_t lock_sec_rec_modify_check_and_lock(
    ulint flags,         /*!< in: if BTR_NO_LOCKING_FLAG
                         bit is set, does nothing */
    buf_block_t *block,  /*!< in/out: buffer block of rec */
    const rec_t *rec,    /*!< in: record which should be
                         modified; NOTE: as this is a secondary
                         index, we always have to modify the
                         clustered index record first: see the
                         comment below */
    dict_index_t *index, /*!< in: secondary index */
    que_thr_t *thr,      /*!< in: query thread
                         (can be NULL if BTR_NO_LOCKING_FLAG) */
    mtr_t *mtr)          /*!< in/out: mini-transaction */
{
  dberr_t err;
  ulint heap_no;

  ut_ad(!index->is_clustered());
  ut_ad(!dict_index_is_online_ddl(index) || (flags & BTR_CREATE_FLAG));
  ut_ad(block->frame == page_align(rec));

  if (flags & BTR_NO_LOCKING_FLAG) {
    return (DB_SUCCESS);
  }
  ut_ad(!index->table->is_temporary());

  heap_no = page_rec_get_heap_no(rec);

  /* Another transaction cannot have an implicit lock on the record,
  because when we come here, we already have modified the clustered
  index record, and this would not have been possible if another active
  transaction had modified this secondary index record. */
  {
    locksys::Shard_latch_guard guard{UT_LOCATION_HERE, block->get_page_id()};

    ut_ad(lock_table_has(thr_get_trx(thr), index->table, LOCK_IX));

    err = lock_rec_lock(true, SELECT_ORDINARY, LOCK_X | LOCK_REC_NOT_GAP, block,
                        heap_no, index, thr);

    MONITOR_INC(MONITOR_NUM_RECLOCK_REQ);
  }

  ut_d(locksys::rec_queue_latch_and_validate(block, rec, index));

  if (err == DB_SUCCESS || err == DB_SUCCESS_LOCKED_REC) {
    /* Update the page max trx id field */
    /* It might not be necessary to do this if
    err == DB_SUCCESS (no new lock created),
    but it should not cost too much performance. */
    page_update_max_trx_id(block, buf_block_get_page_zip(block),
                           thr_get_trx(thr)->id, mtr);
    err = DB_SUCCESS;
  }
  ut_ad(err == DB_SUCCESS || err == DB_LOCK_WAIT || err == DB_DEADLOCK);
  return (err);
}

dberr_t lock_sec_rec_read_check_and_lock(
    const lock_duration_t duration, const buf_block_t *block, const rec_t *rec,
    dict_index_t *index, const ulint *offsets, const select_mode sel_mode,
    const lock_mode mode, const ulint gap_mode, que_thr_t *thr) {
  dberr_t err;
  ulint heap_no;

  ut_ad(!index->is_clustered());
  ut_ad(!dict_index_is_online_ddl(index));
  ut_ad(block->frame == page_align(rec));
  ut_ad(page_rec_is_user_rec(rec) || page_rec_is_supremum(rec));
  ut_ad(rec_offs_validate(rec, index, offsets));
  ut_ad(mode == LOCK_X || mode == LOCK_S);

  if (srv_read_only_mode || index->table->is_temporary()) {
    return (DB_SUCCESS);
  }

  heap_no = page_rec_get_heap_no(rec);

  if (!page_rec_is_supremum(rec)) {
    lock_rec_convert_impl_to_expl(block, rec, index, offsets);
  }
  {
    locksys::Shard_latch_guard guard{UT_LOCATION_HERE, block->get_page_id()};

    if (duration == lock_duration_t::AT_LEAST_STATEMENT) {
      lock_protect_locks_till_statement_end(thr);
    }

    ut_ad(mode != LOCK_X ||
          lock_table_has(thr_get_trx(thr), index->table, LOCK_IX));
    ut_ad(mode != LOCK_S ||
          lock_table_has(thr_get_trx(thr), index->table, LOCK_IS));

    err = lock_rec_lock(false, sel_mode, mode | gap_mode, block, heap_no, index,
                        thr);

    MONITOR_INC(MONITOR_NUM_RECLOCK_REQ);
  }
  DEBUG_SYNC_C("lock_sec_rec_read_check_and_lock_has_locked");

  ut_d(locksys::rec_queue_latch_and_validate(block, rec, index, offsets));
  ut_ad(err == DB_SUCCESS || err == DB_SUCCESS_LOCKED_REC ||
        err == DB_LOCK_WAIT || err == DB_DEADLOCK || err == DB_SKIP_LOCKED ||
        err == DB_LOCK_NOWAIT);
  return (err);
}

dberr_t lock_clust_rec_read_check_and_lock(
    const lock_duration_t duration, const buf_block_t *block, const rec_t *rec,
    dict_index_t *index, const ulint *offsets, const select_mode sel_mode,
    const lock_mode mode, const ulint gap_mode, que_thr_t *thr) {
  dberr_t err;
  ulint heap_no;
  DEBUG_SYNC_C("before_lock_clust_rec_read_check_and_lock");
  ut_ad(index->is_clustered());
  ut_ad(block->frame == page_align(rec));
  ut_ad(page_rec_is_user_rec(rec) || page_rec_is_supremum(rec));
  ut_ad(gap_mode == LOCK_ORDINARY || gap_mode == LOCK_GAP ||
        gap_mode == LOCK_REC_NOT_GAP);
  ut_ad(rec_offs_validate(rec, index, offsets));

  if (srv_read_only_mode || index->table->is_temporary()) {
    return (DB_SUCCESS);
  }

  heap_no = page_rec_get_heap_no(rec);

  if (heap_no != PAGE_HEAP_NO_SUPREMUM) {
    lock_rec_convert_impl_to_expl(block, rec, index, offsets);
  }

  DEBUG_SYNC_C("after_lock_clust_rec_read_check_and_lock_impl_to_expl");
  {
    locksys::Shard_latch_guard guard{UT_LOCATION_HERE, block->get_page_id()};

    if (duration == lock_duration_t::AT_LEAST_STATEMENT) {
      lock_protect_locks_till_statement_end(thr);
    }

    ut_ad(mode != LOCK_X ||
          lock_table_has(thr_get_trx(thr), index->table, LOCK_IX));
    ut_ad(mode != LOCK_S ||
          lock_table_has(thr_get_trx(thr), index->table, LOCK_IS));

    err = lock_rec_lock(false, sel_mode, mode | gap_mode, block, heap_no, index,
                        thr);

    MONITOR_INC(MONITOR_NUM_RECLOCK_REQ);
  }
  DEBUG_SYNC_C("after_lock_clust_rec_read_check_and_lock");

  ut_d(locksys::rec_queue_latch_and_validate(block, rec, index, offsets));

  ut_ad(err == DB_SUCCESS || err == DB_SUCCESS_LOCKED_REC ||
        err == DB_LOCK_WAIT || err == DB_DEADLOCK || err == DB_SKIP_LOCKED ||
        err == DB_LOCK_NOWAIT);
  return (err);
}
/** Checks if locks of other transactions prevent an immediate read, or passing
 over by a read cursor, of a clustered index record. If they do, first tests
 if the query thread should anyway be suspended for some reason; if not, then
 puts the transaction and the query thread to the lock wait state and inserts a
 waiting request for a record lock to the lock queue. Sets the requested mode
 lock on the record. This is an alternative version of
 lock_clust_rec_read_check_and_lock() that does not require the parameter
 "offsets".
 @return DB_SUCCESS, DB_LOCK_WAIT, or DB_DEADLOCK */
dberr_t lock_clust_rec_read_check_and_lock_alt(
    const buf_block_t *block, /*!< in: buffer block of rec */
    const rec_t *rec,         /*!< in: user record or page
                              supremum record which should
                              be read or passed over by a
                              read cursor */
    dict_index_t *index,      /*!< in: clustered index */
    lock_mode mode,           /*!< in: mode of the lock which
                              the read cursor should set on
                              records: LOCK_S or LOCK_X; the
                              latter is possible in
                              SELECT FOR UPDATE */
    ulint gap_mode,           /*!< in: LOCK_ORDINARY, LOCK_GAP, or
                             LOCK_REC_NOT_GAP */
    que_thr_t *thr)           /*!< in: query thread */
{
  dberr_t err = lock_clust_rec_read_check_and_lock(
      lock_duration_t::REGULAR, block, rec, index,
      Rec_offsets().compute(rec, index), SELECT_ORDINARY, mode, gap_mode, thr);

  if (err == DB_SUCCESS_LOCKED_REC) {
    err = DB_SUCCESS;
  }
  ut_ad(err == DB_SUCCESS || err == DB_LOCK_WAIT || err == DB_DEADLOCK);
  return (err);
}

/** Release the last lock from the transaction's autoinc locks.
@param[in]  trx   trx which vector of AUTOINC locks to modify */
static inline void lock_release_autoinc_last_lock(trx_t *trx) {
  ulint last;
  lock_t *lock;

  /* We will access trx->lock.autoinc_locks which requires trx->mutex */
  ut_ad(trx_mutex_own(trx));
  ib_vector_t *autoinc_locks = trx->lock.autoinc_locks;

  /* Since we do not know for which table the trx has created the last lock
  we can not narrow the required latch to any particular shard, and thus we
  require exclusive access to lock_sys here */
  ut_ad(locksys::owns_exclusive_global_latch());
  ut_a(!ib_vector_is_empty(autoinc_locks));

  /* The lock to be release must be the last lock acquired. */
  last = ib_vector_size(autoinc_locks) - 1;
  lock = *static_cast<lock_t **>(ib_vector_get(autoinc_locks, last));

  /* Should have only AUTOINC locks in the vector. */
  ut_a(lock_get_mode(lock) == LOCK_AUTO_INC);
  ut_a(lock_get_type(lock) == LOCK_TABLE);

  ut_a(lock->tab_lock.table != nullptr);

  /* This will remove the lock from the trx autoinc_locks too. */
  lock_table_dequeue(lock);
}

/** Check if a transaction holds any autoinc locks.
 @return true if the transaction holds any AUTOINC locks. */
static bool lock_trx_holds_autoinc_locks(
    const trx_t *trx) /*!< in: transaction */
{
  /* We will access trx->lock.autoinc_locks which requires trx->mutex */
  ut_ad(trx_mutex_own(trx));
  ut_a(trx->lock.autoinc_locks != nullptr);

  return (!ib_vector_is_empty(trx->lock.autoinc_locks));
}

/** Release all the transaction's autoinc locks. */
static void lock_release_autoinc_locks(trx_t *trx) /*!< in/out: transaction */
{
  /* Since we do not know for which table(s) the trx has created the lock(s)
  we can not narrow the required latch to any particular shard, and thus we
  require exclusive access to lock_sys here */
  ut_ad(locksys::owns_exclusive_global_latch());
  ut_ad(trx_mutex_own(trx));

  ut_a(trx->lock.autoinc_locks != nullptr);

  /* We release the locks in the reverse order. This is to
  avoid searching the vector for the element to delete at
  the lower level. See (lock_table_remove_low()) for details. */
  while (!ib_vector_is_empty(trx->lock.autoinc_locks)) {
    /* lock_table_remove_low() will also remove the lock from
    the transaction's autoinc_locks vector. */
    lock_release_autoinc_last_lock(trx);
  }

  /* Should release all locks. */
  ut_a(ib_vector_is_empty(trx->lock.autoinc_locks));
}

/** Gets the type of a lock. Non-inline version for using outside of the
 lock module.
 @return LOCK_TABLE or LOCK_REC */
uint32_t lock_get_type(const lock_t *lock) /*!< in: lock */
{
  return (lock_get_type_low(lock));
}

trx_id_t lock_get_trx_id(const lock_t *lock) {
  return (trx_get_id_for_print(lock->trx));
}

/** Get the performance schema event (thread_id, event_id)
that created the lock.
@param[in]      lock            Lock
@param[out]     thread_id       Thread ID that created the lock
@param[out]     event_id        Event ID that created the lock
*/
void lock_get_psi_event(const lock_t *lock, ulonglong *thread_id,
                        ulonglong *event_id) {
#if defined(HAVE_PSI_THREAD_INTERFACE) && defined(HAVE_PSI_DATA_LOCK_INTERFACE)
  *thread_id = lock->m_psi_internal_thread_id;
  *event_id = lock->m_psi_event_id;
#else
  *thread_id = 0;
  *event_id = 0;
#endif
}

/** Gets the mode of a lock in a human readable string.
 The string should not be free()'d or modified.
 This functions is a bit complex for following reasons:
  - the way it is used in performance schema requires that the memory pointed
    by the return value is accessible for a long time
  - the caller never frees the memory
  - so, we need to maintain a pool of these strings or use string literals
  - there are many possible combinations of flags and thus it is impractical
    to maintain the list of all possible literals and if/else logic
  - moreover, sometimes performance_schema.data_locks is used precisely to
    investigate some unexpected situation, thus limiting output of this function
    only to expected combinations of flags might be misleading
 @return lock mode */
const char *lock_get_mode_str(const lock_t *lock) /*!< in: lock */
{
  std::lock_guard<std::mutex> guard(lock_cached_lock_mode_names_mutex);

  const auto type_mode = lock->type_mode;
  const auto mode = lock->mode();
  const auto type = lock->type();
  /* type_mode is type + mode + flags actually.
    We are interested in flags here.
    And we are not interested in LOCK_WAIT. */
  const auto flags = (type_mode & (~(uint)LOCK_WAIT)) - mode - type;

  /* Search for a cached string */
  const auto key = flags | mode;
  const auto found = lock_cached_lock_mode_names.find(key);
  if (found != lock_cached_lock_mode_names.end()) {
    return (found->second);
  }
  /* A new, unseen yet, mode of lock. We need to create new string. */
  ut::ostringstream name_stream;
  /* lock_mode_string can be used to describe mode, however the LOCK_ prefix in
  return mode name makes the string a bit too verbose for our purpose, as
  performance_schema.data_locks LOCK_MODE is a varchar(32), so we strip the
  prefix */
  const char *mode_string = lock_mode_string(mode);
  const char *LOCK_PREFIX = "LOCK_";
  if (!strncmp(mode_string, LOCK_PREFIX, strlen(LOCK_PREFIX))) {
    mode_string = mode_string + strlen(LOCK_PREFIX);
  }
  name_stream << mode_string;
  /* We concatenate constants in ascending order. */
  uint recognized_flags = 0;
  for (const auto &lock_constant : lock_constant_names) {
    const auto value = lock_constant.first;
    /* Constants have to be single bit only for this algorithm to work */
    ut_ad((value & (value - 1)) == 0);
    if (flags & value) {
      recognized_flags += value;
      name_stream << ',' << lock_constant.second;
    }
  }
  if (flags != recognized_flags) {
    return "UNKNOWN";
  }
  auto name_string = name_stream.str();
  char *name_buffer = (char *)ut::malloc_withkey(UT_NEW_THIS_FILE_PSI_KEY,
                                                 name_string.length() + 1);
  strcpy(name_buffer, name_string.c_str());
  lock_cached_lock_mode_names[key] = name_buffer;
  return (name_buffer);
}

/** Gets the type of a lock in a human readable string.
 The string should not be free()'d or modified.
 @return lock type */
const char *lock_get_type_str(const lock_t *lock) /*!< in: lock */
{
  switch (lock_get_type_low(lock)) {
    case LOCK_REC:
      return ("RECORD");
    case LOCK_TABLE:
      return ("TABLE");
    default:
      return ("UNKNOWN");
  }
}

/** Gets the table on which the lock is.
 @return table */
static inline dict_table_t *lock_get_table(const lock_t *lock) /*!< in: lock */
{
  switch (lock_get_type_low(lock)) {
    case LOCK_REC:
      ut_ad(lock->index->is_clustered() ||
            !dict_index_is_online_ddl(lock->index));
      return (lock->index->table);
    case LOCK_TABLE:
      return (lock->tab_lock.table);
    default:
      ut_error;
  }
}

/** Gets the id of the table on which the lock is.
 @return id of the table */
table_id_t lock_get_table_id(const lock_t *lock) /*!< in: lock */
{
  dict_table_t *table;

  table = lock_get_table(lock);

  return (table->id);
}

/** Determine which table a lock is associated with.
@param[in]      lock    the lock
@return name of the table */
const table_name_t &lock_get_table_name(const lock_t *lock) {
  return (lock_get_table(lock)->name);
}

/** For a record lock, gets the index on which the lock is.
 @return index */
const dict_index_t *lock_rec_get_index(const lock_t *lock) /*!< in: lock */
{
  ut_a(lock_get_type_low(lock) == LOCK_REC);
  ut_ad(lock->index->is_clustered() || !dict_index_is_online_ddl(lock->index));

  return (lock->index);
}

/** For a record lock, gets the name of the index on which the lock is.
 The string should not be free()'d or modified.
 @return name of the index */
const char *lock_rec_get_index_name(const lock_t *lock) /*!< in: lock */
{
  ut_a(lock_get_type_low(lock) == LOCK_REC);
  ut_ad(lock->index->is_clustered() || !dict_index_is_online_ddl(lock->index));

  return (lock->index->name);
}

page_id_t lock_rec_get_page_id(const lock_t *lock) {
  ut_a(lock_get_type_low(lock) == LOCK_REC);
  return lock->rec_lock.page_id;
}

void lock_cancel_waiting_and_release(trx_t *trx) {
  ut_ad(trx_mutex_own(trx));
  const auto lock = trx->lock.wait_lock.load();
  ut_ad(locksys::owns_lock_shard(lock));

  if (lock_get_type_low(lock) == LOCK_REC) {
    lock_rec_dequeue_from_page(lock);
  } else {
    ut_ad(lock_get_type_low(lock) & LOCK_TABLE);

    lock_table_dequeue(lock);
  }

  lock_reset_wait_and_release_thread_if_suspended(lock);
}

/** Unlocks AUTO_INC type locks that were possibly reserved by a trx. This
 function should be called at the the end of an SQL statement, by the
 connection thread that owns the transaction (trx->mysql_thd). */
void lock_unlock_table_autoinc(trx_t *trx) /*!< in/out: transaction */
{
  ut_ad(!locksys::owns_exclusive_global_latch());
  ut_ad(!trx_mutex_own(trx));

  /* This can be invoked on NOT_STARTED, ACTIVE, PREPARED,
  but not COMMITTED transactions. */

  ut_ad(trx_state_eq(trx, TRX_STATE_NOT_STARTED) ||
        trx_state_eq(trx, TRX_STATE_FORCED_ROLLBACK) ||
        !trx_state_eq(trx, TRX_STATE_COMMITTED_IN_MEMORY));

  /* The trx->lock.autoinc_locks are protected by trx->mutex and in principle
  can be modified by other threads:
    1. When the other thread calls lock_grant on trx->lock.wait_lock.
      (This is impossible here, because we've verified !trx->lock.wait_lock)
    2. During recovery lock_remove_recoverd_trx_record_locks ->
       lock_table_remove_low -> lock_table_remove_autoinc_lock ->
       lock_table_pop_autoinc_lock.
       (But AFAIK recovery is a single-threaded process)
    3. During DROP TABLE lock_remove_all_on_table_for_trx ->
      lock_table_remove_low ...
      (I'm unsure if this is possible to happen in parallel to our trx)
  Please note, that from this list only lock_grant tries to add something
  to the trx->lock.autoinc_locks (namely the granted AUTOINC lock), and the
  others try to remove something. This means that we can treat the result of
  lock_trx_holds_autoinc_locks(trx) as a heuristic. If it returns true,
  then it might or (with small probability) might not hold locks, so we better
  call lock_release_autoinc_locks with proper latching.
  If it returns false, then it is guaranteed that the vector will remain empty.
  If we like risk, we could even call lock_trx_holds_autoinc_locks without
  trx->mutex protection, but:
    1. why risk? It is not obvious how thread-safe our vector implementation is
    2. trx->mutex is cheap
  */
  trx_mutex_enter(trx);
  ut_ad(!trx->lock.wait_lock);
  bool might_have_autoinc_locks = lock_trx_holds_autoinc_locks(trx);
  trx_mutex_exit(trx);

  if (might_have_autoinc_locks) {
    /* lock_release_autoinc_locks() requires exclusive global latch as the
    AUTOINC locks might be on tables from different shards. Identifying and
    latching them in correct order would complicate this rarely-taken path. */
    locksys::Global_exclusive_latch_guard guard{UT_LOCATION_HERE};
    trx_mutex_enter(trx);
    lock_release_autoinc_locks(trx);
    trx_mutex_exit(trx);
  }
}

/** Releases a transaction's locks, and releases possible other transactions
 waiting because of these locks. Change the state of the transaction to
 TRX_STATE_COMMITTED_IN_MEMORY. */
void lock_trx_release_locks(trx_t *trx) /*!< in/out: transaction */
{
  DEBUG_SYNC_C("before_lock_trx_release_locks");

  trx_mutex_enter(trx);

  check_trx_state(trx);
  ut_ad(trx_state_eq(trx, TRX_STATE_COMMITTED_IN_MEMORY));
  ut_ad(!trx->in_rw_trx_list);

  if (trx_is_referenced(trx)) {
    while (trx_is_referenced(trx)) {
      trx_mutex_exit(trx);

      DEBUG_SYNC_C("waiting_trx_is_not_referenced");

      /** Doing an implicit to explicit conversion
      should not be expensive. */
      ut_delay(ut::random_from_interval_fast(0, srv_spin_wait_delay));

      trx_mutex_enter(trx);
    }
  }

  ut_ad(!trx_is_referenced(trx));
  trx_mutex_exit(trx);

  while (!locksys::try_release_all_locks(trx)) {
    std::this_thread::yield();
  }

  /* We don't free the locks one by one for efficiency reasons.
  We simply empty the heap one go. Similarly we reset n_rec_locks count to 0.
  At this point there should be no one else interested in our trx's
  locks as we've released and removed all of them, and the trx is no longer
  referenced so nobody will attempt implicit to explicit conversion neither.
  Please note that we are either the thread which runs the transaction, or we
  are the thread of a high priority transaction which decided to kill trx, in
  which case it had to first make sure that it is no longer running in InnoDB.
  So no race is expected to happen.
  All that being said, it does not cost us anything in terms of performance to
  protect these operations with trx->mutex, which makes some class of errors
  impossible even if the above reasoning was wrong. */
  trx_mutex_enter(trx);
  trx->lock.n_rec_locks.store(0);

  ut_a(UT_LIST_GET_LEN(trx->lock.trx_locks) == 0);
  ut_a(ib_vector_is_empty(trx->lock.autoinc_locks));

  mem_heap_empty(trx->lock.lock_heap);
  trx_mutex_exit(trx);
}

bool lock_cancel_if_waiting_and_release(const TrxVersion trx_version) {
  trx_t &trx{*trx_version.m_trx};
  bool realeased = false;
  locksys::run_if_waiting(trx_version, [&]() {
    ut_ad(trx_mutex_own(&trx));
    ut_a(trx_version.m_version == trx.version.load());
    if ((trx.in_innodb & TRX_FORCE_ROLLBACK) != 0) {
      /* A HP transaction wants to wake up and rollback trx by pretending it
      has been chosen a deadlock victim while waiting for a lock. */
#ifdef UNIV_DEBUG
      ib::info(ER_IB_MSG_639, to_string(trx.killed_by).c_str(),
               ulonglong{trx.id});
#endif /* UNIV_DEBUG */
      trx.lock.was_chosen_as_deadlock_victim = true;
    } else {
      /* This case is currently used by kill_connection. Canceling the
      wait and waking up the transaction will have the effect that its
      thread will continue without the lock acquired, which is unsafe,
      unless it will notice that it has been interrupted and give up. */
      ut_ad(trx_is_interrupted(&trx));
    }
    lock_cancel_waiting_and_release(&trx);
    realeased = true;
  });
  return realeased;
}

#ifdef UNIV_DEBUG
/** Scans all locks of all transactions in the rw_trx_list searching for any
lock (table or rec) against the table.
@param[in]  table   the table for which we perform the search
@return lock if found */
static const lock_t *lock_table_locks_lookup(const dict_table_t *table) {
  ut_a(table != nullptr);
  /* We are going to iterate over multiple transactions, so even though we know
  which table we are looking for we can not narrow required latch to just the
  shard which contains the table, because accessing trx->lock.trx_locks would be
  unsafe */
  ut_ad(locksys::owns_exclusive_global_latch());
  ut_ad(trx_sys_mutex_own());

  for (auto trx : trx_sys->rw_trx_list) {
    check_trx_state(trx);

    for (auto lock : trx->lock.trx_locks) {
      ut_a(lock->trx == trx);

      if (lock_get_type_low(lock) == LOCK_REC) {
        ut_ad(!dict_index_is_online_ddl(lock->index) ||
              lock->index->is_clustered());
        if (lock->index->table == table) {
          return (lock);
        }
      } else if (lock->tab_lock.table == table) {
        return (lock);
      }
    }
  }

  return (nullptr);
}
#endif /* UNIV_DEBUG */

bool lock_table_has_locks(const dict_table_t *table) {
  /** The n_rec_locks field might be modified by operation on any page shard.
  This function is called in contexts where we believe that the number of
  locks should either be zero or decreasing.
  For such scenario of usage, we can read the n_rec_locks without any latch
  and restrict latch just to the table's shard and release it before return,
  which means `true` could be a false-positive, but `false` is certain. */

  bool has_locks = table->n_rec_locks.load() > 0;
  if (!has_locks) {
    /* As soon as we return false the caller might free the table object, so it
    is crucial that when lock_table_dequeue() removes the last lock on the table
    then the thread calling it won't dereference the table pointer anymore. */
    has_locks = UT_LIST_GET_LEN(table->locks) > 0;
  }

#ifdef UNIV_DEBUG
  if (!has_locks) {
    locksys::Global_exclusive_latch_guard guard{UT_LOCATION_HERE};
    mutex_enter(&trx_sys->mutex);

    ut_ad(!lock_table_locks_lookup(table));

    mutex_exit(&trx_sys->mutex);
  }
#endif /* UNIV_DEBUG */

  return (has_locks);
}
/** Set the lock system timeout event. */
void lock_set_timeout_event() { os_event_set(lock_sys->timeout_event); }

#ifdef UNIV_DEBUG

bool lock_trx_has_rec_x_lock(que_thr_t *thr, const dict_table_t *table,
                             const buf_block_t *block, ulint heap_no) {
  ut_ad(heap_no > PAGE_HEAP_NO_SUPREMUM);

  const trx_t *trx = thr_get_trx(thr);
  locksys::Shard_latch_guard guard{UT_LOCATION_HERE, block->get_page_id()};
  ut_a(lock_table_has(trx, table, LOCK_IX) || table->is_temporary());
  ut_a(lock_rec_has_expl(LOCK_X | LOCK_REC_NOT_GAP, block, heap_no, trx) ||
       table->is_temporary());
  return (true);
}
#endif /* UNIV_DEBUG */

/** rewind(3) the file used for storing the latest detected deadlock and
print a heading message to stderr if printing of all deadlocks to stderr
is enabled. */
void Deadlock_notifier::start_print() {
  /* I/O operations on lock_latest_err_file require exclusive latch on
  lock_sys */
  ut_ad(locksys::owns_exclusive_global_latch());

  rewind(lock_latest_err_file);
  ut_print_timestamp(lock_latest_err_file);

  if (srv_print_all_deadlocks) {
    ib::info(ER_IB_MSG_643) << "Transactions deadlock detected, dumping"
                            << " detailed information.";
  }
}

/** Print a message to the deadlock file and possibly to stderr.
@param msg message to print */
void Deadlock_notifier::print(const char *msg) {
  /* I/O operations on lock_latest_err_file require exclusive latch on
  lock_sys */
  ut_ad(locksys::owns_exclusive_global_latch());
  fputs(msg, lock_latest_err_file);

  if (srv_print_all_deadlocks) {
    ib::info(ER_IB_MSG_644) << msg;
  }
}

/** Print transaction data to the deadlock file and possibly to stderr.
@param trx transaction
@param max_query_len max query length to print */
void Deadlock_notifier::print(const trx_t *trx, ulint max_query_len) {
  /* We need exclusive latch on lock_sys because:
    1. I/O operations on lock_latest_err_file
    2. lock_number_of_rows_locked()
    3. Accessing trx->lock fields requires either holding trx->mutex or latching
    the lock sys. */
  ut_ad(locksys::owns_exclusive_global_latch());

  trx_mutex_enter(trx);
  ulint n_rec_locks = lock_number_of_rows_locked(&trx->lock);
  ulint n_trx_locks = UT_LIST_GET_LEN(trx->lock.trx_locks);
  ulint heap_size = mem_heap_get_size(trx->lock.lock_heap);
  trx_mutex_exit(trx);

  mutex_enter(&trx_sys->mutex);

  trx_print_low(lock_latest_err_file, trx, max_query_len, n_rec_locks,
                n_trx_locks, heap_size);

  if (srv_print_all_deadlocks) {
    trx_print_low(stderr, trx, max_query_len, n_rec_locks, n_trx_locks,
                  heap_size);
  }

  mutex_exit(&trx_sys->mutex);
}

/** Print lock data to the deadlock file and possibly to stderr.
@param lock record or table type lock */
void Deadlock_notifier::print(const lock_t *lock) {
  /* I/O operations on lock_latest_err_file require exclusive latch on
  lock_sys. */
  ut_ad(locksys::owns_exclusive_global_latch());

  if (lock_get_type_low(lock) == LOCK_REC) {
    lock_rec_print(lock_latest_err_file, lock);

    if (srv_print_all_deadlocks) {
      lock_rec_print(stderr, lock);
    }
  } else {
    lock_table_print(lock_latest_err_file, lock);

    if (srv_print_all_deadlocks) {
      lock_table_print(stderr, lock);
    }
  }
}

void Deadlock_notifier::print_title(size_t pos_on_cycle, const char *title) {
  /* I/O operations on lock_latest_err_file require exclusive latch on
  lock_sys */
  ut_ad(locksys::owns_exclusive_global_latch());
  ut::ostringstream buff;
  buff << "\n*** (" << (pos_on_cycle + 1) << ") " << title << ":\n";
  print(buff.str().c_str());
}

void Deadlock_notifier::notify(const ut::vector<const trx_t *> &trxs_on_cycle,
                               const trx_t *victim_trx) {
  ut_ad(locksys::owns_exclusive_global_latch());

  start_print();
  const auto n = trxs_on_cycle.size();
  for (size_t i = 0; i < n; ++i) {
    const trx_t *trx = trxs_on_cycle[i];
    const trx_t *blocked_trx = trxs_on_cycle[0 < i ? i - 1 : n - 1];
    const lock_t *blocking_lock =
        lock_has_to_wait_in_queue(blocked_trx->lock.wait_lock, trx);
    ut_a(blocking_lock);

    print_title(i, "TRANSACTION");
    print(trx, 3000);

    print_title(i, "HOLDS THE LOCK(S)");
    print(blocking_lock);

    print_title(i, "WAITING FOR THIS LOCK TO BE GRANTED");
    print(trx->lock.wait_lock);
  }
  const auto victim_it =
      std::find(trxs_on_cycle.begin(), trxs_on_cycle.end(), victim_trx);
  ut_ad(victim_it != trxs_on_cycle.end());
  const auto victim_pos = std::distance(trxs_on_cycle.begin(), victim_it);
  ut::ostringstream buff;
  buff << "*** WE ROLL BACK TRANSACTION (" << (victim_pos + 1) << ")\n";
  print(buff.str().c_str());
  DBUG_PRINT("ib_lock", ("deadlock detected"));

#ifdef UNIV_DEBUG
  /* We perform this check only after information is output, to give a
  developer as much information as we can for debugging the problem */
  for (const trx_t *trx : trxs_on_cycle) {
    ut_ad(is_allowed_to_be_on_cycle(trx->lock.wait_lock));
  }
#endif /* UNIV_DEBUG */

  lock_deadlock_found = true;
}

#ifdef UNIV_DEBUG

bool Deadlock_notifier::is_allowed_to_be_on_cycle(const lock_t *lock) {
  /* The original purpose of this validation is to check record locks from
  DD & SDI tables only, because we think a deadlock for these locks should be
  prevented by MDL and proper updating order, but later, some exemptions were
  introduced (for more context see comment to this function).
  In particular, we don't check table locks here, since there never was any
  guarantee saying a deadlock is impossible for table locks. */
  if (!lock->is_record_lock()) {
    return (true);
  }
  /* The only places where we don't expect deadlocks are in handling DD
  tables, and since WL#9538 also in code handling SDI tables.
  Therefore the second condition is that we only pay attention to DD and SDI
  tables. */
  const bool is_dd_or_sdi = (lock->index->table->is_dd_table ||
                             dict_table_is_sdi(lock->index->table->id));
  if (!is_dd_or_sdi) {
    return (true);
  }

  /* If we are still here, the lock is a record lock on some DD or SDI table.
  There are some such tables though, for which a deadlock is somewhat expected,
  for various reasons specific to these particular tables.
  So, we have a list of exceptions here:

  innodb_table_stats and innodb_index_stats
      These two tables are visible to the end user, so can take part in
      quite arbitrary queries and transactions, so deadlock is possible.
      Therefore we need to allow such deadlocks, as otherwise a user
      could crash a debug build of a server by issuing a specific sequence of
      queries. DB_DEADLOCK error in dict0stats is either handled (see for
      example dict_stats_rename_table), or ignored silently (for example in
      dict_stats_process_entry_from_recalc_pool), but I am not aware of any
      situation in which DB_DEADLOCK could cause a serious problem.
      Most such queries are performed via dict_stats_exec_sql() which logs an
      ERROR in case of a DB_DEADLOCK, and also returns error code to the caller,
      so both the end user and a developer should be aware of a problem in case
      they want to do something about it.

  table_stats and index_stats
      These two tables take part in queries which are issued by background
      threads, and the code which performs these queries can handle failures
      such as deadlocks, because they were expected at design phase. */

  const char *name = lock->index->table->name.m_name;
  return (!strcmp(name, "mysql/innodb_table_stats") ||
          !strcmp(name, "mysql/innodb_index_stats") ||
          !strcmp(name, "mysql/table_stats") ||
          !strcmp(name, "mysql/index_stats"));
}
#endif /* UNIV_DEBUG */

/**
Allocate cached locks for the transaction.
@param trx              allocate cached record locks for this transaction */
void lock_trx_alloc_locks(trx_t *trx) {
  /* We will create trx->lock.table_pool and rec_pool which are protected by
  trx->mutex. In theory nobody else should use the trx object while it is being
  constructed, but how can we (the lock-sys) "know" about it and why risk? */
  trx_mutex_enter(trx);
  ulint sz = REC_LOCK_SIZE * REC_LOCK_CACHE;
  byte *ptr = reinterpret_cast<byte *>(
      ut::malloc_withkey(UT_NEW_THIS_FILE_PSI_KEY, sz));

  /* We allocate one big chunk and then distribute it among
  the rest of the elements. The allocated chunk pointer is always
  at index 0. */

  for (ulint i = 0; i < REC_LOCK_CACHE; ++i, ptr += REC_LOCK_SIZE) {
    ut_a(ut::is_aligned_as<lock_t>(ptr));
    trx->lock.rec_pool.push_back(reinterpret_cast<ib_lock_t *>(ptr));
  }

  sz = TABLE_LOCK_SIZE * TABLE_LOCK_CACHE;
  ptr = reinterpret_cast<byte *>(
      ut::malloc_withkey(UT_NEW_THIS_FILE_PSI_KEY, sz));

  for (ulint i = 0; i < TABLE_LOCK_CACHE; ++i, ptr += TABLE_LOCK_SIZE) {
    ut_a(ut::is_aligned_as<lock_t>(ptr));
    trx->lock.table_pool.push_back(reinterpret_cast<ib_lock_t *>(ptr));
  }
  trx_mutex_exit(trx);
}

void lock_notify_about_deadlock(const ut::vector<const trx_t *> &trxs_on_cycle,
                                const trx_t *victim_trx) {
  Deadlock_notifier::notify(trxs_on_cycle, victim_trx);
}<|MERGE_RESOLUTION|>--- conflicted
+++ resolved
@@ -693,14 +693,9 @@
 /*============== RECORD LOCK BASIC FUNCTIONS ============================*/
 
 ulint lock_rec_find_set_bit(const lock_t *lock) {
-<<<<<<< HEAD
-  const size_t i = lock->bitset().find_set(0);
-  return i == std::numeric_limits<size_t>::max() ? ULINT_UNDEFINED : i;
-=======
   const auto bs = lock->bitset();
   const size_t i = bs.find_set(0);
   return i == bs.NOT_FOUND ? ULINT_UNDEFINED : i;
->>>>>>> f8da2390
 }
 
 /** Looks for the next set bit in the record lock bitmap.
@@ -710,14 +705,9 @@
 if none found */
 ulint lock_rec_find_next_set_bit(const lock_t *lock, ulint heap_no) {
   ut_ad(heap_no != ULINT_UNDEFINED);
-<<<<<<< HEAD
-  const size_t i = lock->bitset().find_set(heap_no + 1);
-  return i == std::numeric_limits<size_t>::max() ? ULINT_UNDEFINED : i;
-=======
   const auto bs = lock->bitset();
   const size_t i = bs.find_set(heap_no + 1);
   return i == bs.NOT_FOUND ? ULINT_UNDEFINED : i;
->>>>>>> f8da2390
 }
 
 /** Reset the nth bit of a record lock.
