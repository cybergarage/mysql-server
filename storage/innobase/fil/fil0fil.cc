--- conflicted
+++ resolved
@@ -79,12 +79,26 @@
 /** Used for collecting the data in boot_tablespaces() */
 namespace dd_fil {
 
-	static const size_t OBJECT_ID = 0;
-	static const size_t OLD_PATH = 2;
-	static const size_t NEW_PATH = 3;
+	enum {
+		/** DD Object ID */
+		OBJECT_ID,
+
+		/** InnoDB tablspace ID */
+		SPACE_ID,
+
+		/** DD/InnoDB tablespace name */
+		SPACE_NAME,
+
+		/** Path in DD tablespace */
+		OLD_PATH,
+
+		/** Path where it was found during the scan. */
+		NEW_PATH
+	};
 
 	using Moved = std::tuple<
-		dd::Object_id, space_id_t, std::string, std::string>;
+		dd::Object_id, space_id_t,
+		std::string, std::string, std::string>;
 
 	using Tablespaces = std::vector<Moved>;
 }
@@ -1226,16 +1240,18 @@
 	/** Note that a file has been relocated.
 	@param[in]	object_id	Server DD tablespace ID
 	@param[in]	space_id	InnoDB tablespace ID
+	@param[in]	space_name	Tablespace name
 	@param[in]	old_path	Path to the old location
 	@param[in]	new_path	Path scanned from disk */
 	void moved(
 		dd::Object_id		object_id,
 		space_id_t		space_id,
+		const char*		space_name,
 		const std::string&	old_path,
 		const std::string&	new_path)
 	{
 		auto	tuple = std::make_tuple(
-			object_id, space_id, old_path, new_path);
+			object_id, space_id, space_name, old_path, new_path);
 
 		m_moved.push_back(tuple);
 	}
@@ -1391,6 +1407,14 @@
 	void extend_tablespaes_to_stored_len();
 #endif /* !UNIV_HOTBACKUP */
 
+	/** Rename a tablespace by its name only
+	@param[in]	old_name	old tablespace name
+	@param[in]	new_name	new tablespace name
+	@return DB_SUCCESS on success */
+	dberr_t rename_tablespace_name(
+		const char*	old_name,
+		const char*	new_name)
+		MY_ATTRIBUTE((warn_unused_result));
 private:
 	/** Fil_shards managed */
 	Fil_shards		m_shards;
@@ -4894,7 +4918,6 @@
 	return(success);
 }
 
-<<<<<<< HEAD
 /** Rename a single-table tablespace.
 The tablespace must exist in the memory cache.
 @param[in]	space_id	Tablespace ID
@@ -4918,59 +4941,97 @@
 
 	return(success);
 }
-=======
-/* Rename a tablespace by its name only
+
+/** Rename a tablespace by its name only
 @param[in]	old_name	old tablespace name
 @param[in]	new_name	new tablespace name
 @return DB_SUCCESS on success */
-/* purecov: begin inspected */
+dberr_t
+Fil_system::rename_tablespace_name(const char* old_name, const char* new_name)
+{
+	mutex_acquire_all();
+
+	Fil_shard*	old_shard = nullptr;
+	fil_space_t*	old_space = nullptr;
+
+	for (auto shard : m_shards) {
+
+		old_space = shard->get_space_by_name(old_name);
+
+		if (old_space != nullptr) {
+			old_shard = shard;
+			break;
+		}
+	}
+
+	if (old_space == nullptr) {
+
+		mutex_release_all();
+
+		ib::error()
+			<< "Cannot find tablespace for '" << old_name << "'"
+			<< " in tablespace memory cache";
+
+		return(DB_ERROR);
+	}
+
+	Fil_shard*	new_shard = nullptr;
+	fil_space_t*	new_space = nullptr;
+
+	for (auto shard : m_shards) {
+
+		new_space = shard->get_space_by_name(new_name);
+
+		if (new_space != nullptr) {
+			new_shard = shard;
+			break;
+		}
+	}
+
+	if (new_space != nullptr) {
+
+		mutex_release_all();
+
+		if (new_space->id != old_space->id) {
+
+			ib::error()
+				<< "'" << new_name << "'"
+				<< " is already in the tablespace"
+				<< " memory cache";
+
+			return(DB_ERROR);
+		} else {
+			ut_a(new_shard == old_shard);
+		}
+
+		return(DB_SUCCESS);
+	}
+
+	auto	new_space_name = mem_strdup(new_name);
+	auto	old_space_name = old_space->name;
+
+	old_shard->update_space_name_map(old_space, new_space_name);
+
+	old_space->name = new_space_name;
+
+	mutex_release_all();
+
+	ut_free(old_space_name);
+
+	return(DB_SUCCESS);
+}
+
+/** Rename a tablespace by its name only
+@param[in]	old_name	old tablespace name
+@param[in]	new_name	new tablespace name
+@return DB_SUCCESS on success */
 dberr_t
 fil_rename_tablespace_by_name(
 	const char*     old_name,
 	const char*	new_name)
 {
-	mutex_enter(&fil_system->mutex);
-	fil_space_t*	space = fil_space_get_by_name(old_name);
-
-	if (!space) {
-		mutex_exit(&fil_system->mutex);
-		ib::error()
-			<< "Cannot find space for " << old_name
-			<< " in tablespace memory cache";
-
-		return(DB_ERROR);
-	}
-
-	auto    new_space = fil_space_get_by_name(new_name);
-
-	if (new_space != nullptr) {
-		mutex_exit(&fil_system->mutex);
-		if (new_space->id != space->id) {
-			ib::error()
-				<< new_name
-				<< " is already in the tablespace"
-				<< " memory cache";
-
-			return(DB_ERROR);
-		}
-		return(DB_SUCCESS);
-	}
-
-	char*	new_space_name = mem_strdup(new_name);
-	char*	old_space_name = space->name;
-
-	fil_system->names.erase(space->name);
-	space->name = new_space_name;
-	auto	it = fil_system->names.insert(
-		Names::value_type(space->name, space));
-	mutex_exit(&fil_system->mutex);
-	ut_a(it.second);
-	ut_free(old_space_name);
-
-	return(DB_SUCCESS);
-}
-/* purecov: end */
->>>>>>> db0aff08
+	return(fil_system->rename_tablespace_name(old_name, new_name));
+}
 
 /** Create a tablespace file.
 @param[in]	space_id	Tablespace ID
@@ -5274,13 +5335,10 @@
 @param[in]	space_id	Tablespace ID
 @param[in]	flags		tablespace flags
 @param[in]	space_name	tablespace name of the datafile
-<<<<<<< HEAD
 				If file-per-table, it is the table name in
 				the databasename/tablename format
-=======
-If file-per-table, it is the table name in the databasename/tablename format
-@param[in]	table_name	table name in case if need to construct file path
->>>>>>> db0aff08
+@param[in]	table_name	table name in case if need to construct
+				file path
 @param[in]	path_in		expected filepath, usually read from dictionary
 @param[in]	strict		whether to report error when open ibd failed
 @return DB_SUCCESS or error code */
@@ -5306,10 +5364,6 @@
 	}
 
 	df.init(space_name, flags);
-<<<<<<< HEAD
-	df.make_filepath(nullptr, space_name, IBD);
-=======
->>>>>>> db0aff08
 
 	if (path_in) {
 		df.set_filepath(path_in);
@@ -8402,6 +8456,7 @@
 considered for matching: e.g. ./test/a.ibd == ./test/b.ibd.
 @param[in]	dd_object_id	Server DD tablespace ID
 @param[in]	space_id	Tablespace ID to lookup
+@param[in]	space_name	Tablespace name
 @param[in]	old_path	Path in the data dictionary
 @param[out]	new_path	New path if scanned path not equal to path
 @return status of the match. */
@@ -8409,6 +8464,7 @@
 fil_tablespace_path_equals(
 	dd::Object_id	dd_object_id,
 	space_id_t	space_id,
+	const char*	space_name,
 	const char*	old_path,
 	std::string*	new_path)
 {
@@ -8478,7 +8534,8 @@
 			*new_path = result.first + result.second->front();
 
 			fil_system->moved(
-				dd_object_id, space_id, old_path, *new_path);
+				dd_object_id, space_id, space_name,
+				old_path, *new_path);
 
 			return(Fil_state::MOVED);
 		} else{
@@ -10024,11 +10081,12 @@
 		dberr_t	err;
 
 		auto	old_path = std::get<dd_fil::OLD_PATH>(tablespace);
+		auto	space_name = std::get<dd_fil::SPACE_NAME>(tablespace);
 		auto	new_path = std::get<dd_fil::NEW_PATH>(tablespace);
 		auto	object_id = std::get<dd_fil::OBJECT_ID>(tablespace);
 
-		err = dd_tablespace_update_filename(
-			object_id, new_path.c_str());
+		err = dd_rename_tablespace(
+			object_id, space_name.c_str(), new_path.c_str());
 
 		if (err != DB_SUCCESS) {
 
