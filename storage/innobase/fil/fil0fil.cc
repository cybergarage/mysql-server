--- conflicted
+++ resolved
@@ -270,7 +270,7 @@
 		ut_ad(space_id != TRX_SYS_SPACE);
 
 		if (dict_sys_t::is_reserved(space_id)
-		    && space_id != dict_sys_t::space_id) {
+		    && space_id != dict_sys_t::s_space_id) {
 
 			auto	it = m_undo_paths.find(space_id);
 
@@ -299,7 +299,7 @@
 		ut_ad(space_id != TRX_SYS_SPACE);
 
 		if (dict_sys_t::is_reserved(space_id)
-		    && space_id != dict_sys_t::space_id) {
+		    && space_id != dict_sys_t::s_space_id) {
 
 			auto	n_erased = m_undo_paths.erase(space_id);
 
@@ -657,7 +657,12 @@
 	{
 		ut_ad(mutex_owned());
 
-		m_spaces.erase(space_id);
+		auto	it = m_spaces.find(space_id);
+
+		if (it != m_spaces.end()) {
+			m_names.erase(it->second->name);
+			m_spaces.erase(it);
+		}
 	}
 
 	/** Frees a space object from the tablespace memory cache.
@@ -1056,11 +1061,12 @@
 	const std::string& get_root(const std::string& path) const
 		MY_ATTRIBUTE((warn_unused_result));
 
-	/** Free the Tablespace_files instance.
+	/** Update the DD if any files were moved to a new location.
+	Free the Tablespace_files instance.
 	@param[in]	read_only_mode	true if InnoDB is started in
 					read only mode.
 	@return DB_SUCCESS if all OK */
-	dberr_t open_for_business(bool read_only_mode)
+	dberr_t prepare_open_for_business(bool read_only_mode)
 		MY_ATTRIBUTE((warn_unused_result));
 
 	/** Flush to disk the writes in file spaces of the given type
@@ -1183,18 +1189,6 @@
 	/** Rotate the tablespace keys by new master key.
 	@return true if the re-encrypt succeeds */
 	bool encryption_rotate_all()
-		MY_ATTRIBUTE((warn_unused_result));
-
-	/** Get the space IDs active in the system.
-	@param[out]	space_ids	All the registered tablespace IDs */
-	void get_space_ids(Space_ids* space_ids);
-
-	/** Iterate over all the spaces in the space list and fetch the
-	tablespace names. It will return a copy of the name that must be
-	freed by the caller using: delete[].
-	@param[in,out]	space_name_list	List to append to
-	@return DB_SUCCESS if all OK. */
-	dberr_t get_space_names(space_name_list_t& space_name_list)
 		MY_ATTRIBUTE((warn_unused_result));
 
 	/** Detach a space object from the tablespace memory cache.
@@ -1288,6 +1282,22 @@
 		const std::string&	filename)
 		MY_ATTRIBUTE((warn_unused_result));
 
+	/** Get the space IDs active in the system.
+	@param[out]	space_ids	All the registered tablespace IDs */
+	void get_space_ids(Space_ids* space_ids)
+	{
+		for (auto shard : m_shards) {
+	
+			shard->mutex_acquire();
+	
+			for (auto& elem : shard->m_spaces) {
+				space_ids->push_back(elem.first);
+			}
+	
+			shard->mutex_release();
+		}
+	}
+
 #ifdef UNIV_DEBUG
 	/** Validate a shard
 	@param[in]	shard	shard to validate */
@@ -1731,6 +1741,8 @@
 Fil_shard::update_space_name_map(fil_space_t* space, const char* new_name)
 {
 	ut_ad(mutex_owned());
+
+	ut_ad(m_spaces.find(space->id) != m_spaces.end());
 
 	m_names.erase(space->name);
 
@@ -2089,7 +2101,7 @@
 	space->files.push_back(file);
 
 	ut_a(space->id == TRX_SYS_SPACE
-	     || space->id == dict_sys_t::log_space_first_id
+	     || space->id == dict_sys_t::s_log_space_first_id
 	     || space->purpose == FIL_TYPE_TEMPORARY
 	     || space->files.size() == 1);
 
@@ -2743,15 +2755,11 @@
 			prepare_to_free_file(file);
 		}
 
-<<<<<<< HEAD
 		/* TODO: set second parameter to true, so to release
 		fil_system mutex before logging tablespace name and id.
 		To go around Bug#26271853 - POTENTIAL DEADLOCK BETWEEN
 		FIL_SYSTEM MUTEX AND LOG MUTEX */
-		fil_node_close_file(node, true);
-=======
-		close_file(file, false);
->>>>>>> 06893d1a
+		close_file(file, true);
 	}
 }
 
@@ -2883,11 +2891,27 @@
 	/* Look for a matching tablespace. */
 	fil_space_t*	space = get_space_by_name(name);
 
-	ut_a(space == nullptr);
+	if (space != nullptr) {
+
+		ib::warn()
+			<< "Tablespace '" << name << "' exists in the cache"
+			<< " with id << " << space->id << " != " << space_id;
+
+		return(get_space_by_id(space_id) == space ? space : nullptr);
+	}
 
 	space = get_space_by_id(space_id);
 
-	ut_a(space == nullptr);
+	if (space != nullptr) {
+
+		ib::error()
+			<< "Trying to add tablespace '" << name << "'"
+			<< " with id " << space_id << " to the tablespace"
+			<< " memory cache, but tablespace '" << name << "'"
+			<< " already exists in the cache!";
+
+		return(nullptr);
+	}
 
 	space = static_cast<fil_space_t*>(ut_zalloc_nokey(sizeof(*space)));
 
@@ -2980,12 +3004,8 @@
 
 	++id;
 
-<<<<<<< HEAD
 	space_id_t	reserved_space_id = dict_sys_t::s_reserved_space_id;
-=======
-	space_id_t	reserved_space_id = dict_sys_t::reserved_space_id;
-
->>>>>>> 06893d1a
+
 	if (id > (reserved_space_id / 2) && (id % 1000000UL == 0)) {
 
 		ib::warn()
@@ -3373,7 +3393,7 @@
 
 		ut_a(space->id == TRX_SYS_SPACE
 		     || space->purpose == FIL_TYPE_TEMPORARY
-		     || space->id == dict_sys_t::log_space_first_id
+		     || space->id == dict_sys_t::s_log_space_first_id
 		     || space->files.size() == 1);
 
 		for (auto& file: space->files) {
@@ -3631,294 +3651,10 @@
 @param[in]	space_id	Tablespace ID
 @return the tablespace, or nullptr if missing or being deleted */
 fil_space_t*
-<<<<<<< HEAD
-fil_space_acquire_silent(space_id_t id)
-{
-	return(fil_space_acquire_low(id, true));
-}
-
-/** Release a tablespace acquired with fil_space_acquire().
-@param[in,out]	space	tablespace to release  */
-void
-fil_space_release(
-	fil_space_t*	space)
-{
-	mutex_enter(&fil_system->mutex);
-	ut_ad(space->magic_n == FIL_SPACE_MAGIC_N);
-	ut_ad(space->n_pending_ops > 0);
-	space->n_pending_ops--;
-	mutex_exit(&fil_system->mutex);
-}
-
-/** Write a log record about an operation on a tablespace file.
-@param[in]	type		MLOG_FILE_OPEN or MLOG_FILE_DELETE
-				or MLOG_FILE_CREATE2 or MLOG_FILE_RENAME2
-@param[in]	space_id	tablespace identifier
-@param[in]	first_page_no	first page number in the file
-@param[in]	path		file path
-@param[in]	new_path	if type is MLOG_FILE_RENAME2, the new name
-@param[in]	flags		if type is MLOG_FILE_CREATE2, the space flags
-@param[in,out]	mtr		mini-transaction */
-static
-void
-fil_op_write_log(
-	mlog_id_t	type,
-	space_id_t	space_id,
-	page_no_t	first_page_no,
-	const char*	path,
-	const char*	new_path,
-	ulint		flags,
-	mtr_t*		mtr)
-{
-	byte*		log_ptr;
-	ulint		len;
-
-	/* TODO: support user-created multi-file tablespaces */
-	ut_ad(first_page_no == 0 || space_id == TRX_SYS_SPACE);
-
-	log_ptr = mlog_open(mtr, 11 + 4 + 2 + 1);
-
-	if (log_ptr == NULL) {
-		/* Logging in mtr is switched off during crash recovery:
-		in that case mlog_open returns NULL */
-		return;
-	}
-
-	log_ptr = mlog_write_initial_log_record_low(
-		type, space_id, first_page_no, log_ptr, mtr);
-
-	if (type == MLOG_FILE_CREATE2) {
-		mach_write_to_4(log_ptr, flags);
-		log_ptr += 4;
-	}
-
-	/* Let us store the strings as null-terminated for easier readability
-	and handling */
-
-	len = strlen(path) + 1;
-
-	mach_write_to_2(log_ptr, len);
-	log_ptr += 2;
-	mlog_close(mtr, log_ptr);
-
-	mlog_catenate_string(
-		mtr, reinterpret_cast<const byte*>(path), len);
-
-	switch (type) {
-	case MLOG_FILE_RENAME2:
-
-		ut_ad(strchr(new_path, OS_PATH_SEPARATOR) != NULL);
-
-		len = strlen(new_path) + 1;
-
-		log_ptr = mlog_open(mtr, 2 + len);
-
-		mach_write_to_2(log_ptr, len);
-
-		log_ptr += 2;
-
-		mlog_close(mtr, log_ptr);
-
-		mlog_catenate_string(
-			mtr, reinterpret_cast<const byte*>(new_path), len);
-		break;
-
-	case MLOG_FILE_OPEN:
-	case MLOG_FILE_DELETE:
-	case MLOG_FILE_CREATE2:
-		break;
-	default:
-		ut_ad(0);
-	}
-}
-
-/** Write redo log for renaming a file.
-@param[in]	space_id	tablespace id
-@param[in]	first_page_no	first page number in the file
-@param[in]	old_name	tablespace file name
-@param[in]	new_name	tablespace file name after renaming
-@param[in,out]	mtr		mini-transaction */
-static
-void
-fil_name_write_rename(
-	space_id_t	space_id,
-	page_no_t	first_page_no,
-	const char*	old_name,
-	const char*	new_name,
-	mtr_t*		mtr)
-{
-	ut_ad(!fsp_is_system_or_temp_tablespace(space_id));
-	ut_ad(!fsp_is_undo_tablespace(space_id));
-
-	/* We write out the mapping file before we write the redo log
-	record because a checkpoint can take place asynchronously at
-	any time. */
-
-	fil_system->m_open.enter();
-	fil_system->m_open.log(space_id, new_name);
-	fil_system->m_open.to_file();
-	fil_system->m_open.exit();
-
-	/* Note: A checkpoint can take place here. */
-
-	fil_op_write_log(
-		MLOG_FILE_RENAME2,
-		space_id, first_page_no, old_name, new_name, 0, mtr);
-
-	/* Note: A checkpoint can take place here too before we
-	have physically renamed the file. */
-}
-
-#endif
-/** Check whether we can rename the file
-@param[in]	space			Tablespace for which to rename
-@param[in]	name			Source file name
-@param[in]	file			Target file that exists on disk
-@return DB_SUCCESS if all OK */
-static
-dberr_t
-fil_rename_validate(fil_space_t* space, const char* name, Datafile& file)
-{
-	dberr_t	err = file.validate_for_recovery(space->id);
-
-	if (err == DB_TABLESPACE_NOT_FOUND) {
-
-		/* Tablespace header doesn't contain the expected
-		tablespace ID. */
-
-		return(DB_ERROR);
-
-	} else if (err != DB_SUCCESS) {
-
-		ib::warn()
-			<< "Failed to read the first page of the"
-			<< " file '" << file.filepath() << "'."
-			<< " You will need to verify and move the"
-			<< " file out of the way retry recovery.";
-
-		return(DB_ERROR);
-	}
-
-	const auto	node = UT_LIST_GET_FIRST(space->chain);
-
-	if (strcmp(file.filepath(), node->name) == 0) {
-
-		/* Check if already points to the correct file.
-		Must have the same space ID */
-
-		ib::info()
-			<< "Tablespace ID already maps to: '"
-			<< file.filepath() << "', rename ignored.";
-
-		ut_a(file.space_id() == space->id);
-
-		return(DB_SUCCESS);
-
-	} else if (file.space_id() != space->id) {
-
-		/* Target file exists on disk but has a different
-		tablespce ID. The user should manually delete it. */
-
-		ib::error()
-			<< "Cannot rename '"
-			<< name << "' to '"
-			<< file.filepath() << "'. File '" << file.filepath()
-			<< "' tablespace ID " << file.space_id()
-			<< " doesn't match the expected tablespace"
-			<< " ID " << space->id
-			<< ". You will need to verify and move '"
-			<< file.filepath() << "' manually and retry recovery!";
-
-		return(DB_ERROR);
-	}
-
-	/* Target file exists on disk and has the same ID. */
-
-	ib::error()
-		<< "Cannot rename '" << name << "' to '" << file.filepath()
-		<< "'. The File '" << file.filepath() << " already exists on"
-		<< " disk. You will need to verify and move either file"
-		<< " manually and retry recovery!";
-
-	return(DB_ERROR);
-}
-
-/** Replay a file rename operation if possible.
-@param[in]	page_id		Space ID and first page number in the file
-@param[in]	name		old file name
-@param[in]	new_name	new file name
-@return	whether the operation was successfully applied
-(the name did not exist, or new_name did not exist and
-name was successfully renamed to new_name)  */
-bool
-fil_op_replay_rename(
-	const page_id_t&	page_id,
-	const char*		name,
-	const char*		new_name)
-{
-#ifdef UNIV_HOTBACKUP
-	ut_ad(recv_replay_file_ops);
-#endif /* UNIV_HOTBACKUP */
-
-	ut_ad(page_id.page_no() == 0);
-	ut_ad(strcmp(name, new_name) != 0);
-	ut_ad(page_id.space() != TRX_SYS_SPACE);
-
-	/* In order to replay the rename, the following must hold:
-	* The new name is not already used.
-	* A tablespace exists with the old name.
-	* The space ID for that tablepace matches this log entry.
-	This will prevent unintended renames during recovery. */
-
-	space_id_t	space_id = page_id.space();
-	fil_space_t*	space = fil_space_get(space_id);
-
-	if (space == nullptr) {
-		return(true);
-	}
-
-	Datafile	file;
-
-	file.set_filepath(new_name);
-
-	if (file.open_read_only(false) == DB_SUCCESS) {
-
-		dberr_t	err = fil_rename_validate(space, name, file);
-
-		file.close();
-
-		return(err == DB_SUCCESS);
-	}
-
-	/* Create the database directory for the new name, if
-	it does not exist yet */
-
-	const char*	namend = strrchr(new_name, OS_PATH_SEPARATOR);
-	ut_a(namend != nullptr);
-
-	char*	dir = static_cast<char*>(
-		ut_malloc_nokey(namend - new_name + 1));
-
-	memcpy(dir, new_name, namend - new_name);
-	dir[namend - new_name] = '\0';
-
-	bool	success = os_file_create_directory(dir, false);
-	ut_a(success);
-
-	ulint	dirlen = 0;
-
-	if (const char* dirend = strrchr(dir, OS_PATH_SEPARATOR)) {
-
-		dirlen = dirend - dir + 1;
-	}
-
-	ut_free(dir);
-=======
 fil_space_acquire(space_id_t space_id)
 {
 	return(fil_space_acquire_low(space_id, false));
 }
->>>>>>> 06893d1a
 
 /** Acquire a tablespace that may not exist.
 Used by background threads that do not necessarily hold proper locks
@@ -3948,49 +3684,7 @@
 	shard->mutex_release();
 }
 
-<<<<<<< HEAD
-/** Replay a file rename operation for ddl replay.
-@param[in]	page_id		Space ID and first page number in the file
-@param[in]	name		old file name
-@param[in]	new_name	new file name
-@return	whether the operation was successfully applied
-(the name did not exist, or new_name did not exist and
-name was successfully renamed to new_name)  */
-bool
-fil_op_replay_rename_for_ddl(
-	const page_id_t&	page_id,
-	const char*		name,
-	const char*		new_name)
-{
-	space_id_t	space_id = page_id.space();
-
-	fil_space_t*	space = fil_space_get(space_id);
-
-	if (space == nullptr) {
-		/* If can't find the space, try to load it by
-		the information in tablespace.open.*. */
-		fil_system->m_open.open_for_recovery(space_id);
-		if (!fil_space_get(space_id)) {
-			ib::info()
-				<< "Can not find space with space ID "
-				<< space_id << " when replaying ddl log "
-				<< "rename from '"  << name
-				<< "' to '" << new_name << "'";
-			return(true);
-		}
-	}
-
-	return(fil_op_replay_rename(page_id, name, new_name));
-}
-
-/** File operations for tablespace */
-enum fil_operation_t {
-	FIL_OPERATION_DELETE,	/*!< delete a single-table tablespace */
-	FIL_OPERATION_CLOSE	/*!< close a single-table tablespace */
-};
-=======
 #endif /* !UNIV_HOTBACKUP */
->>>>>>> 06893d1a
 
 /** Check for pending operations.
 @param[in]	space	tablespace
@@ -4041,7 +3735,7 @@
 
 	ut_a(space->id == TRX_SYS_SPACE
 	     || space->purpose == FIL_TYPE_TEMPORARY
-	     || space->id == dict_sys_t::log_space_first_id
+	     || space->id == dict_sys_t::s_log_space_first_id
 	     || space->files.size() == 1);
 
 	*file = &space->files.front();
@@ -4152,42 +3846,39 @@
 
 #ifndef UNIV_HOTBACKUP
 
-/** Get the real path for a file name, useful for comparing symlinked files.
-@param[in]	dir		Directory
-@param[in]	filename	Filename without directory prefix
-@return the absolute path of dir + filename */
+/** Get the real path for a file name, useful for comparing
+symlinked files. If path doesn't exist it will be ignored.
+@param[in]	path		Directory or filename
+@param[in]	filename	Filename without directory prefix, path must
+				be a directory
+@return the absolute path of dir + filename, or "" on error.  */
 std::string
-Fil_path::get_real_path(const char* dir, const std::string& filename)
-{
-	char	abspath[FN_REFLEN + 2];
-
-	memset(abspath, 0x0, sizeof(abspath));
-
-	my_realpath(abspath, dir, MYF(0));
-
-	if (filename.length() > 0) {
-		size_t  len = strlen(abspath);
-
-		ut_a(len < sizeof(abspath) - 10 - filename.length());
-
-		if (abspath[len - 1] != OS_PATH_SEPARATOR) {
-			abspath[len] = OS_PATH_SEPARATOR;
-			++len;
-		}
-
-		strncat(abspath, filename.c_str(), filename.length());
-	}
-
-	std::string	real_path{abspath};
+Fil_path::get_real_path(const char* path, const std::string& filename)
+{
+	char	abspath[FN_REFLEN  + 2];
+
+	/* FIXME: Why don't we check for error here? */
+	my_realpath(abspath, path, MYF(0));
+
+	std::string	real_path(abspath);
 
 	/* On Windows, my_realpath() puts a '\' at the end of any directory
 	path, on non-Windows it does not. */
 
-	if (Fil_path::get_file_type(real_path) == OS_FILE_TYPE_DIR
-	    && real_path.back() != OS_PATH_SEPARATOR) {
+	if (real_path.back() != OS_PATH_SEPARATOR
+	    && get_file_type(real_path) == OS_FILE_TYPE_DIR) {
 
 		real_path.push_back(OS_PATH_SEPARATOR);
 	}
+
+	if (!filename.empty()) {
+
+		ut_ad(real_path.back() == OS_PATH_SEPARATOR);
+
+		real_path.append(filename);
+	}
+
+	ut_a(real_path.length() < sizeof(abspath));
 
 	return(real_path);
 }
@@ -4854,16 +4545,13 @@
 
 	/* Note: A checkpoint can take place here. */
 
-	DBUG_EXECUTE_IF(
-		"ib_crash_rename_log_1",
-		DBUG_SUICIDE(););
-
-	fil_op_write_log(
-		MLOG_FILE_RENAME, space_id, old_name, new_name, 0, mtr);
-
-	DBUG_EXECUTE_IF(
-		"ib_crash_rename_log_2",
-		DBUG_SUICIDE(););
+	DBUG_EXECUTE_IF( "ib_crash_rename_log_1", DBUG_SUICIDE(););
+
+	static const auto	type = MLOG_FILE_RENAME;
+
+	fil_op_write_log(type, space_id, old_name, new_name, 0, mtr);
+
+	DBUG_EXECUTE_IF( "ib_crash_rename_log_2", DBUG_SUICIDE(););
 
 	/* Note: A checkpoint can take place here too before we
 	have physically renamed the file. */
@@ -4932,18 +4620,13 @@
 	const char*	new_path_in)
 {
 	fil_space_t*	space;
-<<<<<<< HEAD
-	fil_node_t*	node;
-	ulint		count		= 0;
-	bool		write_ddl_log	= true;
-	ut_d(static uint32_t	crash_injection_rename_tablespace_counter = 1;);
-
-	ut_a(id != 0);
-	ut_ad(strchr(new_name, '/') != NULL);
-=======
 	ulint		count = 0;
 	fil_node_t*	file = nullptr;
->>>>>>> 06893d1a
+	bool		write_ddl_log = true;
+
+#ifdef UNIV_DEBUG
+	static uint32_t	crash_injection_rename_tablespace_counter = 1;
+#endif /* UNIV_DEBUG */
 
 	ut_a(space_id != TRX_SYS_SPACE);
 	ut_ad(strchr(new_name, '/') != nullptr);
@@ -5021,53 +4704,52 @@
 			}
 		}
 
-<<<<<<< HEAD
-	/* Don't write DDL log during recovery when log_ddl is not
-	initialized */
-	if (write_ddl_log && log_ddl != nullptr) {
-		/* Write ddl log when space->stop_ios is true can
-		cause deadlock:
-		a. buffer flush thread waits for rename thread to set
-		   stop_ios to false;
-		b. rename thread waits for buffer flush thread to flush
-		   a page and release page lock. The page is ready for
-		   flush in double write buffer. */
-		ut_ad(!space->stop_ios);
-
-		ut_a(UT_LIST_GET_LEN(space->chain) == 1);
-		node = UT_LIST_GET_FIRST(space->chain);
-
-		char*	new_file_name = new_path_in == NULL
-			? fil_make_filepath(NULL, new_name, IBD, false)
-			: mem_strdup(new_path_in);
-		char*	old_file_name = node->name;
-
-		ut_ad(strchr(old_file_name, OS_PATH_SEPARATOR) != NULL);
-		ut_ad(strchr(new_file_name, OS_PATH_SEPARATOR) != NULL);
-
-		mutex_exit(&fil_system->mutex);
-
-		/* Rename ddl log is for rollback, so we exchange old file
-		name with new file name. */
-		log_ddl->write_rename_space_log(
-			id, new_file_name, old_file_name);
-
-		ut_free(new_file_name);
-
-		write_ddl_log = false;
-
-		goto retry;
-	}
-=======
+		ut_a(space->files.size() == 1);
+
+		/* Don't write DDL log during recovery when log_ddl is
+		not initialized. */
+
+		if (write_ddl_log && log_ddl != nullptr) {
+
+			/* Write ddl log when space->stop_ios is true can
+			cause deadlock: a. buffer flush thread waits for
+			rename thread to set stop_ios to false; b. rename
+			thread waits for buffer flush thread to flush a
+			page and release page lock. The page is ready for
+			flush in double write buffer. */
+
+			ut_ad(!space->stop_ios);
+
+			file = &space->files.front();
+
+			char*   new_file_name = new_path_in == nullptr
+				? Fil_path::make(nullptr, new_name, IBD, false)
+				: mem_strdup(new_path_in);
+
+			char*   old_file_name = file->name;
+
+			ut_ad(strchr(old_file_name, OS_PATH_SEPARATOR) != NULL);
+		       	ut_ad(strchr(new_file_name, OS_PATH_SEPARATOR) != NULL);
+
+			mutex_release();
+			
+			/* Rename ddl log is for rollback, so we exchange
+			old file name with new file name. */
+			log_ddl->write_rename_space_log(
+				space_id, new_file_name, old_file_name);
+
+			ut_free(new_file_name);
+			
+			write_ddl_log = false;
+			continue;
+		}
+
 		/* We temporarily close the .ibd file because we do
 		not trust that operating systems can rename an open
 		file. For the closing we have to wait until there
 		are no pending I/O's or flushes on the file. */
->>>>>>> 06893d1a
 
 		space->stop_ios = true;
-
-		ut_a(space->files.size() == 1);
 
 		file = &space->files.front();
 
@@ -5167,14 +4849,7 @@
 	DBUG_EXECUTE_IF("fil_rename_tablespace_failure_2",
 			skip_rename: success = false; );
 
-<<<<<<< HEAD
-	DBUG_INJECT_CRASH("ddl_crash_after_rename_tablespace",
-			  crash_injection_rename_tablespace_counter++);
-
-	ut_ad(node->name == old_file_name);
-=======
 	ut_ad(file->name == old_file_name);
->>>>>>> 06893d1a
 
 	if (success) {
 		file->name = new_file_name;
@@ -5463,6 +5138,12 @@
 	}
 
 	space = fil_space_create(name, space_id, flags, FIL_TYPE_TABLESPACE);
+
+	if (space == nullptr){
+		os_file_close(file);
+		os_file_delete(innodb_data_file_key, path);
+		return(DB_ERROR);
+	}
 
 	DEBUG_SYNC_C("fil_ibd_created_space");
 
@@ -5599,6 +5280,10 @@
 	fil_space_t*	space = fil_space_create(
 		space_name, space_id, flags, purpose);
 
+	if (space == nullptr){
+		return(DB_ERROR);
+	}
+
 	/* We do not measure the size of the file, that is why
 	we pass the 0 below */
 
@@ -6003,22 +5688,15 @@
 
 	fil_space_t*	space = get_space_by_id(space_id);
 
-<<<<<<< HEAD
 	/* name is NULL when replay DELETE ddl log. */
-	if (name == NULL) {
-		mutex_exit(&fil_system->mutex);
-
-		if (space != NULL) {
-			return(true);
-		} else {
-			return(false);
-		}
-	}
-
-	if (space != NULL
-=======
+	if (name == nullptr) {
+
+		mutex_release();
+
+		return(space != nullptr);
+	}
+
 	if (space != nullptr
->>>>>>> 06893d1a
 	    && FSP_FLAGS_GET_SHARED(space->flags)
 	    && adjust_space
 	    && srv_sys_tablespaces_open
@@ -6073,57 +5751,10 @@
 	    && row_is_mysql_tmp_table_name(space->name)
 	    && !row_is_mysql_tmp_table_name(name)) {
 
-<<<<<<< HEAD
-		/* Atomic DDL's "ddl_log" will adjust the tablespace name */
-		mutex_exit(&fil_system->mutex);
-=======
+		/* Atomic DDL's "ddl_log" will adjust the tablespace name. */
 		mutex_release();
 
-		DBUG_EXECUTE_IF("ib_crash_before_adjust_fil_space",
-				DBUG_SUICIDE(););
-
-		if (fnamespace != nullptr) {
-			const char*	tmp_name;
-
-			tmp_name = dict_mem_create_temporary_tablename(
-				heap, name, table_id);
-
-			clone_mark_abort(true);
-
-			bool	success = space_rename(
-				fnamespace->id,
-				fnamespace->files.front().name,
-				tmp_name, nullptr);
-
-			ut_a(success);
-
-			clone_mark_active();
-		}
-
-		DBUG_EXECUTE_IF("ib_crash_after_adjust_one_fil_space",
-				DBUG_SUICIDE(););
-
-		clone_mark_abort(true);
-
-		bool	success = space_rename(
-			space_id, space->files.front().name, name, nullptr);
-
-		ut_a(success);
-
-		clone_mark_active();
-
-		DBUG_EXECUTE_IF("ib_crash_after_adjust_fil_space",
-				DBUG_SUICIDE(););
-
-
-		mutex_acquire();
-
-		fnamespace = get_space_by_name(name);
-
-		ut_ad(space == fnamespace);
->>>>>>> 06893d1a
-
-		matching_exists = true;
+		return(true);
 
 	} else if (!print_err) {
 
@@ -7026,7 +6657,7 @@
 
 		ut_a(space->id == TRX_SYS_SPACE
 		     || space->purpose == FIL_TYPE_TEMPORARY
-		     || space->id == dict_sys_t::log_space_first_id);
+		     || space->id == dict_sys_t::s_log_space_first_id);
 
 		for (auto& f : space->files) {
 
@@ -8078,27 +7709,7 @@
 
 	char*	cfg_filepath = Fil_path::make(path, nullptr, CFG, false);
 
-<<<<<<< HEAD
-#ifdef _WIN32
-	/* For Windows, we need to check the status of the file.
-	If there's a subdir with same name, we will skip to delete it.
-	Otherwise, it'll keep looping in os_file_delete_if_exists_func. */
-	os_file_type_t	type;
-	bool		exists;
-
-	os_file_status(ibd_filepath, &exists, &type);
-	if (type == OS_FILE_TYPE_DIR) {
-		ib::info() << "There is a directory with same name, skip deleting "
-			<< ibd_filepath;
-	} else {
-			os_file_delete_if_exists(innodb_data_file_key, ibd_filepath, NULL);
-	}
-#else
-	os_file_delete_if_exists(innodb_data_file_key, ibd_filepath, NULL);
-#endif /* _WIN32 */
-=======
 	if (cfg_filepath != nullptr) {
->>>>>>> 06893d1a
 
 		os_file_delete_if_exists(
 			innodb_data_file_key, cfg_filepath, nullptr);
@@ -8115,66 +7726,6 @@
 
 		ut_free(cfp_filepath);
 	}
-}
-
-/** Iterate over all the spaces in the space list and fetch the
-tablespace names. It will return a copy of the name that must be
-freed by the caller using: delete[].
-@param[in,out]	space_name_list	List to append to
-@return DB_SUCCESS if all OK. */
-dberr_t
-Fil_system::get_space_names(space_name_list_t& space_name_list)
-{
-	dberr_t	err = DB_SUCCESS;
-
-	for (auto shard : m_shards) {
-
-		shard->mutex_acquire();
-
-		for (auto& elem : shard->m_spaces) {
-
-			auto	space = elem.second;
-
-			if (space->purpose == FIL_TYPE_TABLESPACE) {
-				ulint	len;
-				char*	name;
-
-				len = ::strlen(space->name);
-				name = UT_NEW_ARRAY_NOKEY(char, len + 1);
-
-				if (name == nullptr) {
-					/* Caller to free elements allocated
-					so far. */
-					err = DB_OUT_OF_MEMORY;
-					break;
-				}
-
-				memcpy(name, space->name, len);
-				name[len] = 0;
-
-				space_name_list.push_back(name);
-			}
-		}
-
-		shard->mutex_release();
-
-		if (err != DB_SUCCESS) {
-			break;
-		}
-	}
-
-	return(err);
-}
-
-/** Iterate over all the spaces in the space list and fetch the
-tablespace names. It will return a copy of the name that must be
-freed by the caller using: delete[].
-@param[in,out]	space_name_list	List to append to
-@return DB_SUCCESS if all OK. */
-dberr_t
-fil_get_space_names(space_name_list_t& space_name_list)
-{
-	return(fil_system->get_space_names(space_name_list));
 }
 
 /** Check if swapping two .ibd files can be done without failure 
@@ -8234,12 +7785,6 @@
 			return(err);
 		}
 
-<<<<<<< HEAD
-=======
-		fil_name_write_rename(
-			old_table->space, old_path, tmp_path, mtr);
-
->>>>>>> 06893d1a
 		ut_free(tmp_path);
 	}
 
@@ -8273,97 +7818,12 @@
 			}
 		}
 
-<<<<<<< HEAD
-=======
-		fil_name_write_rename(
-			new_table->space, new_path, old_path, mtr);
-
->>>>>>> 06893d1a
 		ut_free(new_path);
 	}
 
 	ut_free(old_path);
 
 	return(DB_SUCCESS);
-}
-
-/** Get the space IDs active in the system.
-@param[out]	space_ids	All the registered tablespace IDs */
-void
-Fil_system::get_space_ids(Space_ids* space_ids)
-{
-	for (auto shard : m_shards) {
-
-		shard->mutex_acquire();
-
-		for (auto& elem : shard->m_spaces) {
-			space_ids->push_back(elem.first);
-		}
-
-		shard->mutex_release();
-	}
-}
-
-/** Get the space IDs active in the system.
-@param[out]	space_ids	All the registered tablespace IDs */
-void
-fil_space_ids_get(Space_ids* space_ids)
-{
-	ut_a(space_ids->empty());
-
-	fil_system->get_space_ids(space_ids);
-}
-
-/** Get the filenames for a tablespace ID and increment pending ops.
-@param[in]	space_id	Tablespace ID
-@param[out]	files		Files for a tablespace ID */
-void
-fil_node_fetch(
-	space_id_t		space_id,
-	fil_space_t::Files*	files)
-{
-	ut_a(files->empty());
-
-	auto	shard = fil_system->shard_by_id(space_id);
-
-	shard->mutex_acquire();
-
-	auto	space = shard->get_space_by_id(space_id);
-
-	/* Skip spaces that are being dropped. */
-	if (space != nullptr && !space->stop_new_ops) {
-
-		++space->n_pending_ops;
-
-		for (const auto& file : space->files) {
-			files->push_back(file);
-		}
-	}
-
-	shard->mutex_release();
-}
-
-/** Releases the tablespace instance by decrementing pending ops.
-@param[in]	space_id	Tablespace ID to release. */
-void
-fil_node_release(space_id_t space_id)
-{
-	auto	shard = fil_system->shard_by_id(space_id);
-
-	shard->mutex_acquire();
-
-	auto	space = shard->get_space_by_id(space_id);
-
-	/* Tablespace could have been dropped before fil_node_fetch() call. */
-	if (space != nullptr) {
-		ut_a(!space->stop_new_ops);
-
-		ut_a(space->n_pending_ops > 0);
-
-		--space->n_pending_ops;
-	}
-
-	shard->mutex_release();
 }
 
 /** Note that the file system where the file resides doesn't support PUNCH HOLE.
@@ -8859,19 +8319,23 @@
 	}
 }
 
-/** Lookup the tablespace ID and return the path to the file.
-@param[in]	object_id	Server DD tablespace ID
+/** Lookup the tablespace ID and return the path to the file. The filename
+is ignored when testing for equality. Only the path up to the file name is
+considered for matching: e.g. ./test/a.ibd == ./test/b.ibd.
+@param[in]	dd_object_id	Server DD tablespace ID
 @param[in]	space_id	Tablespace ID to lookup
-@param[in]	path		Path in the data dictionary
+@param[in]	old_path	Path in the data dictionary
 @param[out]	new_path	New path if scanned path not equal to path
 @return status of the match. */
 Fil_state
 fil_tablespace_path_equals(
-	dd::Object_id	object_id,
+	dd::Object_id	dd_object_id,
 	space_id_t	space_id,
-	const char*	path,
+	const char*	old_path,
 	std::string*	new_path)
 {
+	ut_ad(Fil_path::has_ibd_suffix(old_path));
+
 	/* Single threaded code, no need to acquire mutex. */
 	const auto&	end = recv_sys->deleted.end();
 	const auto	result = fil_system->get_scanned_files(space_id);
@@ -8879,8 +8343,8 @@
 
 	if (result.second == nullptr) {
 
-		/* If it wasn't deleted after finding it on disk then
-		we tag it as missing. */
+		/* If it wasn't deleted during redo apply, we tag it
+		as missing. */
 
 		if (it == end && recv_recovery_is_on()) {
 
@@ -8897,28 +8361,53 @@
 
 	} else {
 
-		std::string	real_path_orig;
-
-		real_path_orig = Fil_path::get_real_path(path);
+		/* Don't compare the full filename, there can be a mismatch if
+		there was a DDL in progress and we will end up renaming the path
+		in the DD dictionary. Such renames should be handled by the
+		atomic DDL "ddl_log". */
+
+		std::string	real_old_path;
+
+		real_old_path = Fil_path::get_real_path(old_path);
+
+		auto	pos = real_old_path.rfind(OS_PATH_SEPARATOR);
+
+		ut_a(pos != std::string::npos);
+
+		/* Ignore the filename component of the old path. */
+		real_old_path.resize(pos + 1);
 
 		ut_ad(result.first.back() == OS_PATH_SEPARATOR);
-		ut_ad(real_path_orig.back() != OS_PATH_SEPARATOR);
-		ut_ad(result.second->front().at(0) != OS_PATH_SEPARATOR);
-
-		*new_path = result.first + result.second->front();
-
-		std::string	real_path_new;
-		const auto	ptr = new_path->c_str();
-
-		real_path_new = Fil_path::get_real_path(ptr);
-
-		if (real_path_orig.compare(real_path_new) != 0) {
-
-			ut_a(result.first.back() == OS_PATH_SEPARATOR);
-
-			fil_system->moved(object_id, space_id, path, *new_path);
+		ut_ad(real_old_path.back() == OS_PATH_SEPARATOR);
+
+		std::string	real_new_path{result.first};
+		std::string	file{result.second->front()};
+
+		pos = result.second->front().find(OS_PATH_SEPARATOR);
+
+		if (pos != std::string::npos) {
+
+			real_new_path.append(
+				result.second->front().substr(0, pos + 1));
+		}
+
+		real_new_path = Fil_path::get_real_path(real_new_path.c_str());
+
+		ut_ad(real_new_path.back() == OS_PATH_SEPARATOR);
+
+		ib::info()
+			<< "'" << real_old_path << "','" << real_new_path << "'";
+
+		if (real_old_path.compare(real_new_path) != 0) {
+
+			*new_path = result.first + result.second->front();
+
+			fil_system->moved(
+				dd_object_id, space_id, old_path, *new_path);
 
 			return(Fil_state::MOVED);
+		} else{
+			*new_path = old_path;
 		}
 	}
 
@@ -9048,8 +8537,7 @@
 
 		if (recv_sys->deleted.find(space_id) == end
 		    && recv_sys->missing_ids.find(space_id)
-		    != recv_sys->missing_ids.end()
-		    && dict_space_is_empty(space_id)) {
+		    != recv_sys->missing_ids.end()) {
 
 			page_no_t	page_no;
 
@@ -9493,12 +8981,7 @@
 
 	Fil_path::normalize(name);
 
-<<<<<<< HEAD
-		if (space.first == TRX_SYS_SPACE
-		    || space.first == dict_sys_t::s_temp_space_id){
-=======
 	ptr += len;
->>>>>>> 06893d1a
 
 	if (!Fil_path::has_ibd_suffix(name)) {
 
@@ -9552,11 +9035,7 @@
 	std::string::size_type	start = str.find_first_not_of(delimiters);
 	std::string::size_type	end = str.find_first_of(delimiters, start);
 
-<<<<<<< HEAD
-	ut_ad(recv_recovery_is_on() || Log_DDL::is_in_recovery());
-=======
 	using Paths = std::vector<std::pair<std::string, std::string>>;
->>>>>>> 06893d1a
 
 	Paths	dirs;
 
@@ -9663,6 +9142,205 @@
 	}
 }
 
+/** Check whether we can rename the file
+@param[in]	space			Tablespace for which to rename
+@param[in]	name			Source file name
+@param[in]	file			Target file that exists on disk
+@return DB_SUCCESS if all OK */
+static
+dberr_t
+fil_rename_validate(fil_space_t* space, const char* name, Datafile& df)
+{
+	dberr_t	err = df.validate_for_recovery(space->id);
+
+	if (err == DB_TABLESPACE_NOT_FOUND) {
+
+		/* Tablespace header doesn't contain the expected
+		tablespace ID. */
+
+		return(DB_ERROR);
+
+	} else if (err != DB_SUCCESS) {
+
+		ib::warn()
+			<< "Failed to read the first page of the"
+			<< " file '" << df.filepath() << "'."
+			<< " You will need to verify and move the"
+			<< " file out of the way retry recovery.";
+
+		return(DB_ERROR);
+	}
+
+	auto	file = &space->files.front();
+
+	if (strcmp(df.filepath(), file->name) == 0) {
+
+		/* Check if already points to the correct file.
+		Must have the same space ID */
+
+		ib::info()
+			<< "Tablespace ID already maps to: '"
+			<< df.filepath() << "', rename ignored.";
+
+		ut_a(df.space_id() == space->id);
+
+		return(DB_SUCCESS);
+
+	} else if (df.space_id() != space->id) {
+
+		/* Target file exists on disk but has a different
+		tablespce ID. The user should manually delete it. */
+
+		ib::error()
+			<< "Cannot rename '"
+			<< name << "' to '"
+			<< df.filepath() << "'. File '" << df.filepath()
+			<< "' tablespace ID " << df.space_id()
+			<< " doesn't match the expected tablespace"
+			<< " ID " << space->id
+			<< ". You will need to verify and move '"
+			<< df.filepath() << "' manually and retry recovery!";
+
+		return(DB_ERROR);
+	}
+
+	/* Target file exists on disk and has the same ID. */
+
+	ib::error()
+		<< "Cannot rename '" << name << "' to '" << df.filepath()
+		<< "'. The File '" << df.filepath() << " already exists on"
+		<< " disk. You will need to verify and move either file"
+		<< " manually and retry recovery!";
+
+	return(DB_ERROR);
+}
+
+/** Replay a file rename operation if possible.
+@param[in]	page_id		Space ID and first page number in the file
+@param[in]	old_name	old file name
+@param[in]	new_name	new file name
+@return	whether the operation was successfully applied (the name did not exist,
+or new_name did not exist and name was successfully renamed to new_name)  */
+static
+bool
+fil_op_replay_rename(
+	const page_id_t&	page_id,
+	const char*		old_name,
+	const char*		new_name)
+{
+#ifdef UNIV_HOTBACKUP
+	ut_ad(recv_replay_file_ops);
+#endif /* UNIV_HOTBACKUP */
+
+	ut_ad(page_id.page_no() == 0);
+	ut_ad(strcmp(old_name, new_name) != 0);
+	ut_ad(Fil_path::has_ibd_suffix(new_name));
+	ut_ad(page_id.space() != TRX_SYS_SPACE);
+
+	/* In order to replay the rename, the following must hold:
+	1. The new name is not already used.
+	2. A tablespace exists with the old name.
+	3. The space ID for that tablepace matches this log entry.
+	This will prevent unintended renames during recovery. */
+
+	space_id_t	space_id = page_id.space();
+	fil_space_t*	space = fil_space_get(space_id);
+
+	if (space == nullptr) {
+		return(true);
+	}
+
+	Datafile	df;
+	std::string	name{new_name};
+
+	df.set_filepath(name.c_str());
+
+	if (df.open_read_only(false) == DB_SUCCESS) {
+
+		dberr_t	err = fil_rename_validate(space, old_name, df);
+
+		df.close();
+
+		return(err == DB_SUCCESS);
+	}
+
+	auto	path_sep_pos = name.rfind(OS_PATH_SEPARATOR);
+
+	ut_a(path_sep_pos != std::string::npos);
+
+	/* We want to strip the .ibd suffix too. */
+	size_t	name_len = name.length() - (path_sep_pos + 1 + 4);
+
+	/* Create the database directory for the new name, if
+	it does not exist yet */
+
+	name.resize(path_sep_pos);
+
+	bool	success = os_file_create_directory(name.c_str(), false);
+	ut_a(success);
+
+	auto	datadir_pos = name.rfind(OS_PATH_SEPARATOR);
+
+	ut_ad(datadir_pos != std::string::npos);
+
+	name.erase(0, datadir_pos + 1);
+
+	ut_ad(name.back() != OS_PATH_SEPARATOR);
+
+	/* schema/table separator is always a '/'. */
+	name.push_back('/');
+
+	/* Strip the '.ibd' suffix. */
+	name.append(new_name + path_sep_pos + 1, name_len);
+
+	ut_ad(!Fil_path::has_ibd_suffix(name));
+
+	clone_mark_abort(true);
+
+	const auto	ptr = name.c_str();
+
+	success = fil_rename_tablespace(space_id, old_name, ptr, new_name);
+
+	ut_a(success);
+
+	clone_mark_active();
+
+	return(true);
+}
+
+/** Replay a file rename operation for ddl replay.
+@param[in]	page_id		Space ID and first page number in the file
+@param[in]	name		old file name
+@param[in]	new_name	new file name
+@return	whether the operation was successfully applied (the name did not
+exist, or new_name did not exist and name was successfully renamed to
+new_name)  */
+bool
+fil_op_replay_rename_for_ddl(
+	const page_id_t&	page_id,
+	const char*		old_name,
+	const char*		new_name)
+{
+	space_id_t	space_id = page_id.space();
+	fil_space_t*	space = fil_space_get(space_id);
+
+	if (space == nullptr) {
+
+		if (!fil_space_get(space_id)) {
+
+			ib::info()
+				<< "Can not find space with space ID "
+				<< space_id << " when replaying ddl log "
+				<< "rename from '"  << old_name
+				<< "' to '" << new_name << "'";
+
+			return(true);
+		}
+	}
+
+	return(fil_op_replay_rename(page_id, old_name, new_name));
+}
+
 /** Get the tablespace ID from an .ibd and/or an undo tablespace. If the ID
 is == 0 on the first page then check for at least MAX_PAGES_TO_CHECK  pages
 with the same tablespace ID. Do a Light weight check before trying with
@@ -9736,14 +9414,7 @@
 
 		} else if (space_id > 0) {
 
-<<<<<<< HEAD
-	} else if (strcmp(name, dict_sys_t::s_dd_space_file_name) == 0) {
-		/* new dd tablespace (mysql.ibd) */
-		if (page_id.page_no() != 0) {
-			corrupt = true;
-=======
 			prev_space_id = space_id;
->>>>>>> 06893d1a
 		}
 	}
 
@@ -9857,21 +9528,7 @@
 				<< count << "/" << (end - start)
 				<< " files";
 
-<<<<<<< HEAD
-				recv_sys->found_corrupt_fs = true;
-
-				ib::error() << "Cannot replay the rename '"
-					<< from << "' to '" << to << "' "
-					<< " for tablespace with ID "
-					<< page_id.space() << "."
-					<< " Please try to increase"
-					<< " innodb_buffer_pool_size to"
-					<< " see if it helps the redo "
-					<< " recovery.";
-			} else {
-=======
 			start_time = ut_time();
->>>>>>> 06893d1a
 
 			printed_msg = true;
 		}
@@ -9927,12 +9584,6 @@
 	}
 }
 
-<<<<<<< HEAD
-		if (recv_sys->deleted.find(space_id) == end
-		    && recv_sys->missing_ids.find(space_id)
-		    != recv_sys->missing_ids.end()) {
-			page_no_t	page_no;
-=======
 /** Discover tablespaces by reading the header from .ibd files.
 @param[in]	directories	Directories to scan
 @return DB_SUCCESS if all goes well */
@@ -9943,7 +9594,6 @@
 
 	Scanned_files	ibd_files;
 	Scanned_files	undo_files;
->>>>>>> 06893d1a
 
 	{
 		std::string	separators;
@@ -10148,17 +9798,13 @@
 	return(err);
 }
 
-/** Free the Tablespace_files instance.
+/** Update the DD if any files were moved to a new location.
+Free the Tablespace_files instance.
 @param[in]	read_only_mode	true if InnoDB is started in read only mode.
 @return DB_SUCCESS if all OK */
 dberr_t
-Fil_system::open_for_business(bool read_only_mode)
-{
-	size_t	count = 0;
-	size_t	failed = 0;
-	bool	print_msg = false;
-	auto	start_time = ut_time();
-
+Fil_system::prepare_open_for_business(bool read_only_mode)
+{
 	if (read_only_mode && !m_moved.empty()) {
 
 		ib::error()
@@ -10181,7 +9827,11 @@
 
 	trx_start_if_not_started_xa(trx, false);
 
+	size_t	count = 0;
+	size_t	failed = 0;
 	size_t	batch_size = 0;
+	bool	print_msg = false;
+	auto	start_time = ut_time();
 
 	/* If some file paths have changed then update the DD */
 	for (auto& tablespace : m_moved) {
@@ -10258,7 +9908,7 @@
 dberr_t
 fil_open_for_business(bool read_only_mode)
 {
-	return(fil_system->open_for_business(read_only_mode));
+	return(fil_system->prepare_open_for_business(read_only_mode));
 }
 
 /** Check if a path is known to InnoDB.
@@ -10276,4 +9926,66 @@
 fil_get_dirs()
 {
 	return(fil_system->get_dirs());
-}+}
+
+/** Get the space IDs active in the system.
+@param[out]	space_ids	All the registered tablespace IDs */
+void
+fil_space_ids_get(Space_ids* space_ids)
+{
+	ut_a(space_ids->empty());
+
+	fil_system->get_space_ids(space_ids);
+}
+
+/** Get the filenames for a tablespace ID and increment pending ops.
+@param[in]	space_id	Tablespace ID
+@param[out]	files		Files for a tablespace ID */
+void
+fil_node_fetch(
+	space_id_t		space_id,
+	fil_space_t::Files*	files)
+{
+	ut_a(files->empty());
+
+	auto	shard = fil_system->shard_by_id(space_id);
+
+	shard->mutex_acquire();
+
+	auto	space = shard->get_space_by_id(space_id);
+
+	/* Skip spaces that are being dropped. */
+	if (space != nullptr && !space->stop_new_ops) {
+
+		++space->n_pending_ops;
+
+		for (const auto& file : space->files) {
+			files->push_back(file);
+		}
+	}
+
+	shard->mutex_release();
+}
+
+/** Releases the tablespace instance by decrementing pending ops.
+@param[in]	space_id	Tablespace ID to release. */
+void
+fil_node_release(space_id_t space_id)
+{
+	auto	shard = fil_system->shard_by_id(space_id);
+
+	shard->mutex_acquire();
+
+	auto	space = shard->get_space_by_id(space_id);
+
+	/* Tablespace could have been dropped before fil_node_fetch() call. */
+	if (space != nullptr) {
+		ut_a(!space->stop_new_ops);
+
+		ut_a(space->n_pending_ops > 0);
+
+		--space->n_pending_ops;
+	}
+
+	shard->mutex_release();
+}
