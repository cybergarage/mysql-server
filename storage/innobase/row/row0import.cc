/*****************************************************************************

Copyright (c) 2012, 2019, Oracle and/or its affiliates. All Rights Reserved.

This program is free software; you can redistribute it and/or modify it under
the terms of the GNU General Public License, version 2.0, as published by the
Free Software Foundation.

This program is also distributed with certain software (including but not
limited to OpenSSL) that is licensed under separate terms, as designated in a
particular file or component or in included license documentation. The authors
of MySQL hereby grant you an additional permission to link the program and
your derivative works with the separately licensed software that they have
included with MySQL.

This program is distributed in the hope that it will be useful, but WITHOUT
ANY WARRANTY; without even the implied warranty of MERCHANTABILITY or FITNESS
FOR A PARTICULAR PURPOSE. See the GNU General Public License, version 2.0,
for more details.

You should have received a copy of the GNU General Public License along with
this program; if not, write to the Free Software Foundation, Inc.,
51 Franklin St, Fifth Floor, Boston, MA 02110-1301  USA

*****************************************************************************/

/** @file row/row0import.cc
 Import a tablespace to a running instance.

 Created 2012-02-08 by Sunny Bains.
 *******************************************************/

#include <errno.h>
#include <my_aes.h>
#include <sys/types.h>
#include <memory>
#include <vector>

#include "btr0pcur.h"
#include "dict0boot.h"
#include "dict0crea.h"
#include "dict0dd.h"
#include "dict0upgrade.h"
#include "ha_prototypes.h"
#include "ibuf0ibuf.h"
#include "lob0first.h"
#include "lob0impl.h"
#include "lob0lob.h"
#include "lob0pages.h"
#include "pars0pars.h"
#include "que0que.h"
#include "row0import.h"
#include "row0mysql.h"
#include "row0quiesce.h"
#include "row0sel.h"
#include "row0upd.h"
#include "srv0start.h"
#include "ut0new.h"
#include "zlob0first.h"

#include <vector>

#include "my_aes.h"
#include "my_dbug.h"

extern bool lower_case_file_system;

/** The size of the buffer to use for IO. Note: os_file_read() doesn't expect
reads to fail. If you set the buffer size to be greater than a multiple of the
file size then it will assert. TODO: Fix this limitation of the IO functions.
@param	m	page size of the tablespace.
@param	n	page size of the tablespace.
@retval number of pages */
#define IO_BUFFER_SIZE(m, n) ((m) / (n))

/** For gathering stats on records during phase I */
struct row_stats_t {
  ulint m_n_deleted; /*!< Number of deleted records
                     found in the index */

  ulint m_n_purged; /*!< Number of records purged
                    optimisatically */

  ulint m_n_rows; /*!< Number of rows */

  ulint m_n_purge_failed; /*!< Number of deleted rows
                          that could not be purged */
};

/** Index information required by IMPORT. */
struct row_index_t {
  space_index_t m_id; /*!< Index id of the table
                      in the exporting server */
  byte *m_name;       /*!< Index name */

  space_id_t m_space; /*!< Space where it is placed */

  page_no_t m_page_no; /*!< Root page number */

  ulint m_type; /*!< Index type */

  ulint m_trx_id_offset; /*!< Relevant only for clustered
                         indexes, offset of transaction
                         id system column */

  ulint m_n_user_defined_cols; /*!< User defined columns */

  ulint m_n_uniq; /*!< Number of columns that can
                  uniquely identify the row */

  ulint m_n_nullable; /*!< Number of nullable
                      columns */

  ulint m_n_fields; /*!< Total number of fields */

  dict_field_t *m_fields; /*!< Index fields */

  const dict_index_t *m_srv_index; /*!< Index instance in the
                                   importing server */

  row_stats_t m_stats; /*!< Statistics gathered during
                       the import phase */
};

/** Meta data required by IMPORT. */
struct row_import {
 public:
  row_import() UNIV_NOTHROW : m_table(),
                              m_version(),
                              m_hostname(),
                              m_table_name(),
                              m_heap(nullptr),
                              m_autoinc(),
                              m_page_size(0, 0, false),
                              m_flags(),
                              m_n_cols(),
                              m_n_instant_cols(0),
                              m_cols(),
                              m_col_names(),
                              m_n_indexes(),
                              m_indexes(),
                              m_missing(true),
                              m_has_sdi(false),
                              m_cfp_missing(true) {}

  ~row_import() UNIV_NOTHROW;

  /** Find the index entry in in the indexes array.
  @param name index name
  @return instance if found else 0. */
  row_index_t *get_index(const char *name) const UNIV_NOTHROW;

  /** Get the number of rows in the index.
  @param name index name
  @return number of rows (doesn't include delete marked rows). */
  ulint get_n_rows(const char *name) const UNIV_NOTHROW;

  /** Find the ordinal value of the column name in the cfg table columns.
  @param name of column to look for.
  @return ULINT_UNDEFINED if not found. */
  ulint find_col(const char *name) const UNIV_NOTHROW;

  /** Get the number of rows for which purge failed during the
  convert phase.
  @param name index name
  @return number of rows for which purge failed. */
  ulint get_n_purge_failed(const char *name) const UNIV_NOTHROW;

  /** Check if the index is clean. ie. no delete-marked records
  @param name index name
  @return true if index needs to be purged. */
  bool requires_purge(const char *name) const UNIV_NOTHROW {
    return (get_n_purge_failed(name) > 0);
  }

  /** Set the index root <space, pageno> using the index name */
  void set_root_by_name() UNIV_NOTHROW;

  /** Set the index root <space, pageno> using a heuristic
  @return DB_SUCCESS or error code */
  dberr_t set_root_by_heuristic() UNIV_NOTHROW;

  /** Check if the index schema that was read from the .cfg file
  matches the in memory index definition.
  Note: It will update row_import_t::m_srv_index to map the meta-data
  read from the .cfg file to the server index instance.
  @return DB_SUCCESS or error code. */
  dberr_t match_index_columns(THD *thd, const dict_index_t *index) UNIV_NOTHROW;

  /** Check if the column default values of table schema that was
  read from the .cfg file matches the in memory column definition.
  @param[in]	thd		MySQL session variable
  @param[in]	dd_table	dd::Table
  @return	DB_SUCCESS or error code. */
  dberr_t match_col_default_values(THD *thd,
                                   const dd::Table *dd_table) UNIV_NOTHROW;

  /** Check if the table schema that was read from the .cfg file
  matches the in memory table definition.
  @param thd MySQL session variable
  @return DB_SUCCESS or error code. */
  dberr_t match_table_columns(THD *thd) UNIV_NOTHROW;

  /** Check if the table (and index) schema that was read from the
  .cfg file matches the in memory table definition.
  @param[in]	thd		MySQL session variable
  @param[in]	dd_table	dd::Table
  @return DB_SUCCESS or error code. */
  dberr_t match_schema(THD *thd, const dd::Table *dd_table) UNIV_NOTHROW;

 private:
  /** Set the instant ADD COLUMN information to the table */
  dberr_t set_instant_info(THD *thd) UNIV_NOTHROW;

 public:
  dict_table_t *m_table; /*!< Table instance */

  ulint m_version; /*!< Version of config file */

  byte *m_hostname;   /*!< Hostname where the
                      tablespace was exported */
  byte *m_table_name; /*!< Exporting instance table
                      name */

  mem_heap_t *m_heap; /*!< Memory heap for default
                      value of instant columns */

  ib_uint64_t m_autoinc; /*!< Next autoinc value */

  page_size_t m_page_size; /*!< Tablespace page size */

  uint32_t m_flags; /*!< Table flags */

  ulint m_n_cols; /*!< Number of columns in the
                  meta-data file */

  uint16_t m_n_instant_cols; /*!< Number of columns before
                             first instant ADD COLUMN in
                             the meta-data file */

  dict_col_t *m_cols; /*!< Column data */

  byte **m_col_names; /*!< Column names, we store the
                      column naems separately becuase
                      there is no field to store the
                      value in dict_col_t */

  ulint m_n_indexes; /*!< Number of indexes,
                     including clustered index */

  row_index_t *m_indexes; /*!< Index meta data */

  bool m_missing; /*!< true if a .cfg file was
                  found and was readable */
  bool m_has_sdi; /*!< true if tablespace has
                  SDI */

  bool m_cfp_missing; /*!< true if a .cfp file was
                      found and was readable */
};

/** Use the page cursor to iterate over records in a block. */
class RecIterator {
 public:
  /** Default constructor */
  RecIterator() UNIV_NOTHROW {}

  /** Position the cursor on the first user record. */
  void open(buf_block_t *block) UNIV_NOTHROW {
    page_cur_set_before_first(block, &m_cur);

    if (!end()) {
      next();
    }
  }

  /** Move to the next record. */
  void next() UNIV_NOTHROW { page_cur_move_to_next(&m_cur); }

  /**
  @return the current record */
  rec_t *current() UNIV_NOTHROW {
    ut_ad(!end());
    return (page_cur_get_rec(&m_cur));
  }

  /**
  @return true if cursor is at the end */
  bool end() UNIV_NOTHROW { return (page_cur_is_after_last(&m_cur) == TRUE); }

  /** Remove the current record
  @return true on success */
  bool remove(const dict_index_t *index, page_zip_des_t *page_zip,
              ulint *offsets) UNIV_NOTHROW {
    /* We can't end up with an empty page unless it is root. */
    if (page_get_n_recs(m_cur.block->frame) <= 1) {
      return (false);
    }

    return (page_delete_rec(index, &m_cur, page_zip, offsets));
  }

 private:
  page_cur_t m_cur;
};

/** Class that purges delete marked reocords from indexes, both secondary
and cluster. It does a pessimistic delete. This should only be done if we
couldn't purge the delete marked reocrds during Phase I. */
class IndexPurge {
 public:
  /** Constructor
  @param trx the user transaction covering the import tablespace
  @param index to be imported. */
  IndexPurge(trx_t *trx, dict_index_t *index) UNIV_NOTHROW : m_trx(trx),
                                                             m_index(index),
                                                             m_n_rows(0) {
    ib::info(ER_IB_MSG_934)
        << "Phase II - Purge records from index " << index->name;
  }

  /** Descructor */
  ~IndexPurge() UNIV_NOTHROW {}

  /** Purge delete marked records.
  @return DB_SUCCESS or error code. */
  dberr_t garbage_collect() UNIV_NOTHROW;

  /** The number of records that are not delete marked.
  @return total records in the index after purge */
  ulint get_n_rows() const UNIV_NOTHROW { return (m_n_rows); }

 private:
  /** Begin import, position the cursor on the first record. */
  void open() UNIV_NOTHROW;

  /** Close the persistent curosr and commit the mini-transaction. */
  void close() UNIV_NOTHROW;

  /** Position the cursor on the next record.
  @return DB_SUCCESS or error code */
  dberr_t next() UNIV_NOTHROW;

  /** Store the persistent cursor position and reopen the
  B-tree cursor in BTR_MODIFY_TREE mode, because the
  tree structure may be changed during a pessimistic delete. */
  void purge_pessimistic_delete() UNIV_NOTHROW;

  /** Purge delete-marked records. */
  void purge() UNIV_NOTHROW;

 protected:
  // Disable copying
  IndexPurge();
  IndexPurge(const IndexPurge &);
  IndexPurge &operator=(const IndexPurge &);

 private:
  trx_t *m_trx;          /*!< User transaction */
  mtr_t m_mtr;           /*!< Mini-transaction */
  btr_pcur_t m_pcur;     /*!< Persistent cursor */
  dict_index_t *m_index; /*!< Index to be processed */
  ulint m_n_rows;        /*!< Records in index */
};

/** Functor that is called for each physical page that is read from the
tablespace file.  */
class AbstractCallback : public PageCallback {
 public:
  /** Constructor
  @param trx covering transaction */
  AbstractCallback(trx_t *trx)
      : m_trx(trx),
        m_space(SPACE_UNKNOWN),
        m_xdes(),
        m_xdes_page_no(FIL_NULL),
        m_space_flags(UINT32_UNDEFINED),
        m_table_flags(UINT32_UNDEFINED) UNIV_NOTHROW {}

  /** Free any extent descriptor instance */
  virtual ~AbstractCallback() { UT_DELETE_ARRAY(m_xdes); }

  /** Determine the page size to use for traversing the tablespace
  @param file_size size of the tablespace file in bytes
  @param block contents of the first page in the tablespace file.
  @retval DB_SUCCESS or error code. */
  virtual dberr_t init(os_offset_t file_size,
                       const buf_block_t *block) UNIV_NOTHROW;

  /** @return true if compressed table. */
  bool is_compressed_table() const UNIV_NOTHROW {
    return (get_page_size().is_compressed());
  }

 protected:
  /** Get the data page depending on the table type, compressed or not.
  @param block block read from disk
  @retval the buffer frame */
  buf_frame_t *get_frame(buf_block_t *block) const UNIV_NOTHROW {
    if (is_compressed_table()) {
      return (block->page.zip.data);
    }

    return (buf_block_get_frame(block));
  }

  /** Check for session interrupt. If required we could
  even flush to disk here every N pages.
  @retval DB_SUCCESS or error code */
  dberr_t periodic_check() UNIV_NOTHROW {
    if (trx_is_interrupted(m_trx)) {
      return (DB_INTERRUPTED);
    }

    return (DB_SUCCESS);
  }

  /** Get the physical offset of the extent descriptor within the page.
  @param page_no page number of the extent descriptor
  @param page contents of the page containing the extent descriptor.
  @return the start of the xdes array in a page */
  const xdes_t *xdes(ulint page_no, const page_t *page) const UNIV_NOTHROW {
    ulint offset;

    offset = xdes_calc_descriptor_index(get_page_size(), page_no);

    return (page + XDES_ARR_OFFSET + XDES_SIZE * offset);
  }

  /** Set the current page directory (xdes). If the extent descriptor is
  marked as free then free the current extent descriptor and set it to
  0. This implies that all pages that are covered by this extent
  descriptor are also freed.

  @param page_no offset of page within the file
  @param page page contents
  @return DB_SUCCESS or error code. */
  dberr_t set_current_xdes(page_no_t page_no, const page_t *page) UNIV_NOTHROW {
    m_xdes_page_no = page_no;

    UT_DELETE_ARRAY(m_xdes);
    m_xdes = NULL;

    ulint state;
    const xdes_t *xdesc = page + XDES_ARR_OFFSET;

    state = mach_read_ulint(xdesc + XDES_STATE, MLOG_4BYTES);

    if (state != XDES_FREE) {
      m_xdes = UT_NEW_ARRAY_NOKEY(xdes_t, m_page_size.physical());

      /* Trigger OOM */
      DBUG_EXECUTE_IF("ib_import_OOM_13", UT_DELETE_ARRAY(m_xdes);
                      m_xdes = NULL;);

      if (m_xdes == NULL) {
        return (DB_OUT_OF_MEMORY);
      }

      memcpy(m_xdes, page, m_page_size.physical());
    }

    return (DB_SUCCESS);
  }

  /**
  @return true if it is a root page */
  bool is_root_page(const page_t *page) const UNIV_NOTHROW {
    ut_ad(fil_page_index_page_check(page));

    return (mach_read_from_4(page + FIL_PAGE_NEXT) == FIL_NULL &&
            mach_read_from_4(page + FIL_PAGE_PREV) == FIL_NULL);
  }

  /** Check if the page is marked as free in the extent descriptor.
  @param page_no page number to check in the extent descriptor.
  @return true if the page is marked as free */
  bool is_free(page_no_t page_no) const UNIV_NOTHROW {
    ut_a(xdes_calc_descriptor_page(get_page_size(), page_no) == m_xdes_page_no);

    if (m_xdes != 0) {
      const xdes_t *xdesc = xdes(page_no, m_xdes);
      page_no_t pos = page_no % FSP_EXTENT_SIZE;

      return (xdes_get_bit(xdesc, XDES_FREE_BIT, pos));
    }

    /* If the current xdes was free, the page must be free. */
    return (true);
  }

 protected:
  /** Covering transaction. */
  trx_t *m_trx;

  /** Space id of the file being iterated over. */
  space_id_t m_space;

  /** Minimum page number for which the free list has not been
  initialized: the pages >= this limit are, by definition, free;
  note that in a single-table tablespace where size < 64 pages,
  this number is 64, i.e., we have initialized the space about
  the first extent, but have not physically allocted those pages
  to the file. @see FSP_LIMIT. */
  page_no_t m_free_limit;

  /** Current size of the space in pages */
  page_no_t m_size;

  /** Current extent descriptor page */
  xdes_t *m_xdes;

  /** Physical page offset in the file of the extent descriptor */
  page_no_t m_xdes_page_no;

  /** Flags value read from the header page */
  uint32_t m_space_flags;

  /** Derived from m_space_flags and row format type, the row format
  type is determined from the page header. */
  uint32_t m_table_flags;
};

/** Determine the page size to use for traversing the tablespace
@param file_size size of the tablespace file in bytes
@param block contents of the first page in the tablespace file.
@retval DB_SUCCESS or error code. */
dberr_t AbstractCallback::init(os_offset_t file_size,
                               const buf_block_t *block) UNIV_NOTHROW {
  const page_t *page = block->frame;

  m_space_flags = fsp_header_get_flags(page);

  /* Since we don't know whether it is a compressed table
  or not, the data is always read into the block->frame. */

  set_page_size(block->frame);

  /* Set the page size used to traverse the tablespace. */

  if (!is_compressed_table() && !m_page_size.equals_to(univ_page_size)) {
    ib::error(ER_IB_MSG_935)
        << "Page size " << m_page_size.physical()
        << " of ibd file is not the same as the server page"
           " size "
        << univ_page_size.physical();

    return (DB_CORRUPTION);

  } else if (file_size % m_page_size.physical() != 0) {
    ib::error(ER_IB_MSG_936) << "File size " << file_size
                             << " is not a"
                                " multiple of the page size "
                             << m_page_size.physical();

    return (DB_CORRUPTION);
  }

  ut_a(m_space == SPACE_UNKNOWN);

  m_size = mach_read_from_4(page + FSP_SIZE);
  m_free_limit = mach_read_from_4(page + FSP_FREE_LIMIT);
  m_space = mach_read_from_4(page + FSP_HEADER_OFFSET + FSP_SPACE_ID);
  dberr_t err = set_current_xdes(0, page);

  return (err);
}

/**
Try and determine the index root pages by checking if the next/prev
pointers are both FIL_NULL. We need to ensure that skip deleted pages. */
struct FetchIndexRootPages : public AbstractCallback {
  /** Index information gathered from the .ibd file. */
  struct Index {
    Index(space_index_t id, page_no_t page_no) : m_id(id), m_page_no(page_no) {}

    space_index_t m_id;  /*!< Index id */
    page_no_t m_page_no; /*!< Root page number */
  };

  typedef std::vector<Index, ut_allocator<Index>> Indexes;

  /** Constructor
  @param trx covering (user) transaction
  @param table table definition in server .*/
  FetchIndexRootPages(const dict_table_t *table, trx_t *trx)
      : AbstractCallback(trx), m_table(table) UNIV_NOTHROW {}

  /** Destructor */
  virtual ~FetchIndexRootPages() UNIV_NOTHROW {}

  /**
  @retval the space id of the tablespace being iterated over */
  virtual space_id_t get_space_id() const UNIV_NOTHROW { return (m_space); }

  /**
  @retval the space flags of the tablespace being iterated over */
  virtual ulint get_space_flags() const UNIV_NOTHROW { return (m_space_flags); }

  /** Check if the .ibd file row format is the same as the table's.
  @param ibd_table_flags determined from space and page.
  @return DB_SUCCESS or error code. */
  dberr_t check_row_format(uint32_t ibd_table_flags) UNIV_NOTHROW {
    dberr_t err;
    rec_format_t ibd_rec_format;
    rec_format_t table_rec_format;

    if (!dict_tf_is_valid(ibd_table_flags)) {
      ib_errf(m_trx->mysql_thd, IB_LOG_LEVEL_ERROR, ER_TABLE_SCHEMA_MISMATCH,
              ".ibd file has invalid table flags: %x", ibd_table_flags);

      return (DB_CORRUPTION);
    }

    ibd_rec_format = dict_tf_get_rec_format(ibd_table_flags);
    table_rec_format = dict_tf_get_rec_format(m_table->flags);

    if (table_rec_format != ibd_rec_format) {
      ib_errf(m_trx->mysql_thd, IB_LOG_LEVEL_ERROR, ER_TABLE_SCHEMA_MISMATCH,
              "Table has %s row format, .ibd"
              " file has %s row format.",
              dict_tf_to_row_format_string(m_table->flags),
              dict_tf_to_row_format_string(ibd_table_flags));

      err = DB_CORRUPTION;
    } else {
      err = DB_SUCCESS;
    }

    return (err);
  }

  /** Called for each block as it is read from the file.
  @param offset physical offset in the file
  @param block block to convert, it is not from the buffer pool.
  @retval DB_SUCCESS or error code. */
  virtual dberr_t operator()(os_offset_t offset,
                             buf_block_t *block) UNIV_NOTHROW;

  /** Update the import configuration that will be used to import
  the tablespace. */
  dberr_t build_row_import(row_import *cfg) const UNIV_NOTHROW;

  /** Table definition in server. */
  const dict_table_t *m_table;

  /** Index information */
  Indexes m_indexes;
};

/** Called for each block as it is read from the file. Check index pages to
determine the exact row format. We can't get that from the tablespace
header flags alone.

@param offset physical offset in the file
@param block block to convert, it is not from the buffer pool.
@retval DB_SUCCESS or error code. */
dberr_t FetchIndexRootPages::operator()(os_offset_t offset,
                                        buf_block_t *block) UNIV_NOTHROW {
  dberr_t err;

  if ((err = periodic_check()) != DB_SUCCESS) {
    return (err);
  }

  const page_t *page = get_frame(block);

  ulint page_type = fil_page_get_type(page);

  if (block->page.id.page_no() * m_page_size.physical() != offset) {
    ib::error(ER_IB_MSG_937)
        << "Page offset doesn't match file offset:"
           " page offset: "
        << block->page.id.page_no()
        << ", file offset: " << (offset / m_page_size.physical());

    err = DB_CORRUPTION;
  } else if (page_type == FIL_PAGE_TYPE_XDES) {
    err = set_current_xdes(block->page.id.page_no(), page);
  } else if (fil_page_index_page_check(page) &&
             !is_free(block->page.id.page_no()) && is_root_page(page)) {
    space_index_t id = btr_page_get_index_id(page);

    m_indexes.push_back(Index(id, block->page.id.page_no()));

    /* Since there are SDI Indexes before normal indexes, we
    check for FIL_PAGE_INDEX type. */
    if (page_type == FIL_PAGE_INDEX) {
      m_table_flags = fsp_flags_to_dict_tf(m_space_flags,
                                           page_is_comp(page) ? true : false);

      err = check_row_format(m_table_flags);
    }
  }

  return (err);
}

/**
Update the import configuration that will be used to import the tablespace.
@return error code or DB_SUCCESS */
dberr_t FetchIndexRootPages::build_row_import(row_import *cfg) const
    UNIV_NOTHROW {
  Indexes::const_iterator end = m_indexes.end();

  ut_a(cfg->m_table == m_table);
  cfg->m_page_size.copy_from(m_page_size);
  cfg->m_n_indexes = m_indexes.size();
  cfg->m_has_sdi = FSP_FLAGS_HAS_SDI(m_space_flags);

  if (cfg->m_n_indexes == 0) {
    ib::error(ER_IB_MSG_938) << "No B+Tree found in tablespace";

    return (DB_CORRUPTION);
  }

  cfg->m_indexes = UT_NEW_ARRAY_NOKEY(row_index_t, cfg->m_n_indexes);

  /* Trigger OOM */
  DBUG_EXECUTE_IF("ib_import_OOM_11", UT_DELETE_ARRAY(cfg->m_indexes);
                  cfg->m_indexes = NULL;);

  if (cfg->m_indexes == NULL) {
    return (DB_OUT_OF_MEMORY);
  }

  memset(cfg->m_indexes, 0x0, sizeof(*cfg->m_indexes) * cfg->m_n_indexes);

  row_index_t *cfg_index = cfg->m_indexes;

  for (Indexes::const_iterator it = m_indexes.begin(); it != end;
       ++it, ++cfg_index) {
    char name[BUFSIZ];

    snprintf(name, sizeof(name), "index" IB_ID_FMT, it->m_id);

    ulint len = strlen(name) + 1;

    cfg_index->m_name = UT_NEW_ARRAY_NOKEY(byte, len);

    /* Trigger OOM */
    DBUG_EXECUTE_IF("ib_import_OOM_12", UT_DELETE_ARRAY(cfg_index->m_name);
                    cfg_index->m_name = NULL;);

    if (cfg_index->m_name == NULL) {
      return (DB_OUT_OF_MEMORY);
    }

    memcpy(cfg_index->m_name, name, len);

    cfg_index->m_id = it->m_id;

    cfg_index->m_space = m_space;

    cfg_index->m_page_no = it->m_page_no;
  }

  return (DB_SUCCESS);
}

/* Functor that is called for each physical page that is read from the
tablespace file.

  1. Check each page for corruption.

  2. Update the space id and LSN on every page
     * For the header page
       - Validate the flags
       - Update the LSN

  3. On Btree pages
     * Set the index id
     * Update the max trx id
     * In a cluster index, update the system columns
     * In a cluster index, update the BLOB ptr, set the space id
     * Purge delete marked records, but only if they can be easily
       removed from the page
     * Keep a counter of number of rows, ie. non-delete-marked rows
     * Keep a counter of number of delete marked rows
     * Keep a counter of number of purge failure
     * If a page is stamped with an index id that isn't in the .cfg file
       we assume it is deleted and the page can be ignored.

   4. Set the page state to dirty so that it will be written to disk.
*/
class PageConverter : public AbstractCallback {
 public:
  /** Constructor
  @param cfg config of table being imported.
  @param trx transaction covering the import */
  PageConverter(row_import *cfg, trx_t *trx) UNIV_NOTHROW;

  virtual ~PageConverter() UNIV_NOTHROW {
    if (m_heap != 0) {
      mem_heap_free(m_heap);
    }
  }

  /**
  @retval the server space id of the tablespace being iterated over */
  virtual space_id_t get_space_id() const UNIV_NOTHROW {
    return (m_cfg->m_table->space);
  }

  /**
  @retval the space flags of the tablespace being iterated over */
  virtual ulint get_space_flags() const UNIV_NOTHROW { return (m_space_flags); }

  /** Called for each block as it is read from the file.
  @param offset physical offset in the file
  @param block block to convert, it is not from the buffer pool.
  @retval DB_SUCCESS or error code. */
  virtual dberr_t operator()(os_offset_t offset,
                             buf_block_t *block) UNIV_NOTHROW;

 private:
  /** Status returned by PageConverter::validate() */
  enum import_page_status_t {
    IMPORT_PAGE_STATUS_OK,       /*!< Page is OK */
    IMPORT_PAGE_STATUS_ALL_ZERO, /*!< Page is all zeros */
    IMPORT_PAGE_STATUS_CORRUPTED /*!< Page is corrupted */
  };

  /** Update the page, set the space id, max trx id and index id.
  @param block block read from file
  @param page_type type of the page
  @retval DB_SUCCESS or error code */
  dberr_t update_page(buf_block_t *block, ulint &page_type) UNIV_NOTHROW;

#ifdef UNIV_DEBUG
  /**
  @return true error condition is enabled. */
  bool trigger_corruption() UNIV_NOTHROW { return (false); }
#else
#define trigger_corruption() (false)
#endif /* UNIV_DEBUG */

  /** Update the space, index id, trx id.
  @param block block to convert
  @return DB_SUCCESS or error code */
  dberr_t update_index_page(buf_block_t *block) UNIV_NOTHROW;

  /** Update the BLOB refrences and write UNDO log entries for
  rows that can't be purged optimistically.
  @param block block to update
  @retval DB_SUCCESS or error code */
  dberr_t update_records(buf_block_t *block) UNIV_NOTHROW;

  /** Validate the page, check for corruption.
  @param	offset	physical offset within file.
  @param	block	page read from file.
  @return 0 on success, 1 if all zero, 2 if corrupted */
  import_page_status_t validate(os_offset_t offset,
                                buf_block_t *block) UNIV_NOTHROW;

  /** Validate the space flags and update tablespace header page.
  @param block block read from file, not from the buffer pool.
  @retval DB_SUCCESS or error code */
  dberr_t update_header(buf_block_t *block) UNIV_NOTHROW;

  /** Adjust the BLOB reference for a single column that is externally stored
  @param rec record to update
  @param offsets column offsets for the record
  @param i column ordinal value
  @return DB_SUCCESS or error code */
  dberr_t adjust_cluster_index_blob_column(rec_t *rec, const ulint *offsets,
                                           ulint i) UNIV_NOTHROW;

  /** Adjusts the BLOB reference in the clustered index row for all
  externally stored columns.
  @param rec record to update
  @param offsets column offsets for the record
  @return DB_SUCCESS or error code */
  dberr_t adjust_cluster_index_blob_columns(rec_t *rec,
                                            const ulint *offsets) UNIV_NOTHROW;

  /** In the clustered index, adjist the BLOB pointers as needed.
  Also update the BLOB reference, write the new space id.
  @param rec record to update
  @param offsets column offsets for the record
  @return DB_SUCCESS or error code */
  dberr_t adjust_cluster_index_blob_ref(rec_t *rec,
                                        const ulint *offsets) UNIV_NOTHROW;

  /** Purge delete-marked records, only if it is possible to do
  so without re-organising the B+tree.
  @param offsets current row offsets.
  @retval true if purged */
  bool purge(const ulint *offsets) UNIV_NOTHROW;

  /** Adjust the BLOB references and sys fields for the current record.
  @param index the index being converted
  @param rec record to update
  @param offsets column offsets for the record
  @param deleted true if row is delete marked
  @return DB_SUCCESS or error code. */
  dberr_t adjust_cluster_record(const dict_index_t *index, rec_t *rec,
                                const ulint *offsets,
                                bool deleted) UNIV_NOTHROW;

  /** Find an index with the matching id.
  @return row_index_t* instance or 0 */
  row_index_t *find_index(space_index_t id) UNIV_NOTHROW {
    row_index_t *index = &m_cfg->m_indexes[0];

    for (ulint i = 0; i < m_cfg->m_n_indexes; ++i, ++index) {
      if (id == index->m_id) {
        return (index);
      }
    }

    return (0);
  }

 private:
  /** Config for table that is being imported. */
  row_import *m_cfg;

  /** Current index whose pages are being imported */
  row_index_t *m_index;

  /** Current system LSN */
  lsn_t m_current_lsn;

  /** Alias for m_page_zip, only set for compressed pages. */
  page_zip_des_t *m_page_zip_ptr;

  /** Iterator over records in a block */
  RecIterator m_rec_iter;

  /** Record offset */
  ulint m_offsets_[REC_OFFS_NORMAL_SIZE];

  /** Pointer to m_offsets_ */
  ulint *m_offsets;

  /** Memory heap for the record offsets */
  mem_heap_t *m_heap;

  /** Cluster index instance */
  dict_index_t *m_cluster_index;
};

/**
row_import destructor. */
row_import::~row_import() UNIV_NOTHROW {
  for (ulint i = 0; m_indexes != 0 && i < m_n_indexes; ++i) {
    UT_DELETE_ARRAY(m_indexes[i].m_name);

    if (m_indexes[i].m_fields == NULL) {
      continue;
    }

    dict_field_t *fields = m_indexes[i].m_fields;
    ulint n_fields = m_indexes[i].m_n_fields;

    for (ulint j = 0; j < n_fields; ++j) {
      UT_DELETE_ARRAY(const_cast<char *>(fields[j].name()));
    }

    UT_DELETE_ARRAY(fields);
  }

  for (ulint i = 0; m_col_names != 0 && i < m_n_cols; ++i) {
    UT_DELETE_ARRAY(m_col_names[i]);
  }

  UT_DELETE_ARRAY(m_cols);
  UT_DELETE_ARRAY(m_indexes);
  UT_DELETE_ARRAY(m_col_names);
  UT_DELETE_ARRAY(m_table_name);
  UT_DELETE_ARRAY(m_hostname);

  if (m_heap != nullptr) {
    mem_heap_free(m_heap);
  }
}

/** Find the index entry in in the indexes array.
@param name index name
@return instance if found else 0. */
row_index_t *row_import::get_index(const char *name) const UNIV_NOTHROW {
  for (ulint i = 0; i < m_n_indexes; ++i) {
    const char *index_name;
    row_index_t *index = &m_indexes[i];

    index_name = reinterpret_cast<const char *>(index->m_name);

    if (strcmp(index_name, name) == 0) {
      return (index);
    }
  }

  return (0);
}

/** Get the number of rows in the index.
@param name index name
@return number of rows (doesn't include delete marked rows). */
ulint row_import::get_n_rows(const char *name) const UNIV_NOTHROW {
  const row_index_t *index = get_index(name);

  ut_a(name != 0);

  return (index->m_stats.m_n_rows);
}

/** Get the number of rows for which purge failed uding the convert phase.
@param name index name
@return number of rows for which purge failed. */
ulint row_import::get_n_purge_failed(const char *name) const UNIV_NOTHROW {
  const row_index_t *index = get_index(name);

  ut_a(name != 0);

  return (index->m_stats.m_n_purge_failed);
}

/** Find the ordinal value of the column name in the cfg table columns.
@param name of column to look for.
@return ULINT_UNDEFINED if not found. */
ulint row_import::find_col(const char *name) const UNIV_NOTHROW {
  for (ulint i = 0; i < m_n_cols; ++i) {
    const char *col_name;

    col_name = reinterpret_cast<const char *>(m_col_names[i]);

    if (strcmp(col_name, name) == 0) {
      return (i);
    }
  }

  return (ULINT_UNDEFINED);
}

/**
Check if the index schema that was read from the .cfg file matches the
in memory index definition.
@return DB_SUCCESS or error code. */
dberr_t row_import::match_index_columns(THD *thd, const dict_index_t *index)
    UNIV_NOTHROW {
  row_index_t *cfg_index;
  dberr_t err = DB_SUCCESS;

  cfg_index = get_index(index->name);

  if (cfg_index == 0) {
    ib_errf(thd, IB_LOG_LEVEL_ERROR, ER_TABLE_SCHEMA_MISMATCH,
            "Index %s not found in tablespace meta-data file.", index->name());

    return (DB_ERROR);
  }

  if (cfg_index->m_n_fields != index->n_fields) {
    ib_errf(thd, IB_LOG_LEVEL_ERROR, ER_TABLE_SCHEMA_MISMATCH,
            "Index field count %lu doesn't match"
            " tablespace metadata file value %lu",
            (ulong)index->n_fields, (ulong)cfg_index->m_n_fields);

    return (DB_ERROR);
  }

  cfg_index->m_srv_index = index;

  const dict_field_t *field = index->fields;
  const dict_field_t *cfg_field = cfg_index->m_fields;

  for (ulint i = 0; i < index->n_fields; ++i, ++field, ++cfg_field) {
    if (strcmp(field->name(), cfg_field->name()) != 0) {
      ib_errf(thd, IB_LOG_LEVEL_ERROR, ER_TABLE_SCHEMA_MISMATCH,
              "Index field name %s doesn't match"
              " tablespace metadata field name %s"
              " for field position %lu",
              field->name(), cfg_field->name(), (ulong)i);

      err = DB_ERROR;
    }

    if (cfg_field->prefix_len != field->prefix_len) {
      ib_errf(thd, IB_LOG_LEVEL_ERROR, ER_TABLE_SCHEMA_MISMATCH,
              "Index %s field %s prefix len %lu"
              " doesn't match metadata file value"
              " %lu",
              index->name(), field->name(), (ulong)field->prefix_len,
              (ulong)cfg_field->prefix_len);

      err = DB_ERROR;
    }

    if (cfg_field->fixed_len != field->fixed_len) {
      ib_errf(thd, IB_LOG_LEVEL_ERROR, ER_TABLE_SCHEMA_MISMATCH,
              "Index %s field %s fixed len %lu"
              " doesn't match metadata file value"
              " %lu",
              index->name(), field->name(), (ulong)field->fixed_len,
              (ulong)cfg_field->fixed_len);

      err = DB_ERROR;
    }
  }

  return (err);
}

/** Check if the column default values of table schema that was
read from the .cfg file matches the in memory column definition.
@param[in]	thd		MySQL session variable
@param[in]	dd_table	dd::Table
@return DB_SUCCESS or error code. */
dberr_t row_import::match_col_default_values(
    THD *thd, const dd::Table *dd_table) UNIV_NOTHROW {
  dberr_t err = DB_SUCCESS;

  ut_ad(dd_table_is_partitioned(*dd_table) == dict_table_is_partition(m_table));

  err = set_instant_info(thd);

  if (err != DB_SUCCESS) {
    return (err);
  }

  /* Only check instant partitioned table. Because different partitions
  may have different number of default values, make sure the default
  values of this imported table match the default values which are
  already remembered in server.
  Also if the table in server is not instant, then all fine, just
  store the new default values */
  if (!m_table->has_instant_cols() || !dict_table_is_partition(m_table) ||
      !dd_table_has_instant_cols(*dd_table)) {
    return (err);
  }

  for (uint16_t i = 0; i < m_table->get_n_user_cols(); ++i) {
    dict_col_t *col = m_table->get_col(i);
    if (col->instant_default == nullptr) {
      continue;
    }

    const dd::Column *dd_col =
        dd_find_column(dd_table, m_table->get_col_name(i));

    if (!dd_match_default_value(dd_col, col)) {
      ib_errf(thd, IB_LOG_LEVEL_ERROR, ER_TABLE_SCHEMA_MISMATCH,
              "Default values of instant column %s mismatch",
              dd_col->name().c_str());

      err = DB_ERROR;
      break;
    }
  }

  return (err);
}

/** Check if the table schema that was read from the .cfg file matches the
in memory table definition.
@param thd MySQL session variable
@return DB_SUCCESS or error code. */
dberr_t row_import::match_table_columns(THD *thd) UNIV_NOTHROW {
  dberr_t err = DB_SUCCESS;
  const dict_col_t *col = m_table->cols;

  for (ulint i = 0; i < m_table->n_cols; ++i, ++col) {
    const char *col_name;
    ulint cfg_col_index;

    col_name = m_table->get_col_name(dict_col_get_no(col));

    cfg_col_index = find_col(col_name);

    if (cfg_col_index == ULINT_UNDEFINED) {
      ib_errf(thd, IB_LOG_LEVEL_ERROR, ER_TABLE_SCHEMA_MISMATCH,
              "Column %s not found in tablespace.", col_name);

      err = DB_ERROR;
    } else if (cfg_col_index != col->ind) {
      ib_errf(thd, IB_LOG_LEVEL_ERROR, ER_TABLE_SCHEMA_MISMATCH,
              "Column %s ordinal value mismatch, it's at"
              " %lu in the table and %lu in the tablespace"
              " meta-data file",
              col_name, (ulong)col->ind, (ulong)cfg_col_index);

      err = DB_ERROR;
    } else {
      const dict_col_t *cfg_col;

      cfg_col = &m_cols[cfg_col_index];
      ut_a(cfg_col->ind == cfg_col_index);

      if (cfg_col->prtype != col->prtype) {
        ib_errf(thd, IB_LOG_LEVEL_ERROR, ER_TABLE_SCHEMA_MISMATCH,
                "Column %s precise type mismatch.", col_name);
        err = DB_ERROR;
      }

      if (cfg_col->mtype != col->mtype) {
        ib_errf(thd, IB_LOG_LEVEL_ERROR, ER_TABLE_SCHEMA_MISMATCH,
                "Column %s main type mismatch.", col_name);
        err = DB_ERROR;
      }

      if (cfg_col->len != col->len) {
        ib_errf(thd, IB_LOG_LEVEL_ERROR, ER_TABLE_SCHEMA_MISMATCH,
                "Column %s length mismatch.", col_name);
        err = DB_ERROR;
      }

      if (cfg_col->mbminmaxlen != col->mbminmaxlen) {
        ib_errf(thd, IB_LOG_LEVEL_ERROR, ER_TABLE_SCHEMA_MISMATCH,
                "Column %s multi-byte len mismatch.", col_name);
        err = DB_ERROR;
      }

      if (cfg_col->ind != col->ind) {
        err = DB_ERROR;
      }

      if (cfg_col->ord_part != col->ord_part) {
        ib_errf(thd, IB_LOG_LEVEL_ERROR, ER_TABLE_SCHEMA_MISMATCH,
                "Column %s ordering mismatch.", col_name);
        err = DB_ERROR;
      }

      if (cfg_col->max_prefix != col->max_prefix) {
        ib_errf(thd, IB_LOG_LEVEL_ERROR, ER_TABLE_SCHEMA_MISMATCH,
                "Column %s max prefix mismatch.", col_name);
        err = DB_ERROR;
      }
    }
  }

  return (err);
}

/** Check if the table (and index) schema that was read from the .cfg file
matches the in memory table definition.
@param[in]	thd		MySQL session variable
@param[in]	dd_table	dd::Table
@return DB_SUCCESS or error code. */
dberr_t row_import::match_schema(THD *thd,
                                 const dd::Table *dd_table) UNIV_NOTHROW {
  /* Do some simple checks. */

  if (m_flags != m_table->flags) {
    if (dict_tf_to_row_format_string(m_flags) !=
        dict_tf_to_row_format_string(m_table->flags)) {
      ib_errf(thd, IB_LOG_LEVEL_ERROR, ER_TABLE_SCHEMA_MISMATCH,
              "Table flags don't match, server table has %s"
              " and the meta-data file has %s",
              (const char *)dict_tf_to_row_format_string(m_table->flags),
              (const char *)dict_tf_to_row_format_string(m_flags));
    } else {
      ib_errf(thd, IB_LOG_LEVEL_ERROR, ER_TABLE_SCHEMA_MISMATCH,
              "Table flags don't match");
    }
    return (DB_ERROR);
  } else if (m_table->n_cols != m_n_cols) {
    ib_errf(thd, IB_LOG_LEVEL_ERROR, ER_TABLE_SCHEMA_MISMATCH,
            "Number of columns don't match, table has %lu"
            " columns but the tablespace meta-data file has"
            " %lu columns",
            (ulong)m_table->n_cols, (ulong)m_n_cols);

    return (DB_ERROR);
  } else if (UT_LIST_GET_LEN(m_table->indexes) + (m_has_sdi ? 1 : 0) !=
             m_n_indexes) {
    /* If the number of indexes don't match then it is better
    to abort the IMPORT. It is easy for the user to create a
    table matching the IMPORT definition. */

    ib_errf(thd, IB_LOG_LEVEL_ERROR, ER_TABLE_SCHEMA_MISMATCH,
            "Number of indexes don't match, table has %lu"
            " indexes but the tablespace meta-data file has"
            " %lu indexes",
            (ulong)UT_LIST_GET_LEN(m_table->indexes), (ulong)m_n_indexes);

    return (DB_ERROR);
  }

  dberr_t err = match_table_columns(thd);

  if (err != DB_SUCCESS) {
    return (err);
  }

  err = match_col_default_values(thd, dd_table);

  if (err != DB_SUCCESS) {
    return (err);
  }

  /* Check if the SDI index definitions match */
  const dict_index_t *index;

  if (m_has_sdi) {
    dict_mutex_enter_for_mysql();

    index = dict_sdi_get_index(m_table->space);

    if (index == nullptr) {
      dict_sdi_create_idx_in_mem(m_table->space, true,
                                 dict_tf_to_fsp_flags(m_flags), false);

      index = dict_sdi_get_index(m_table->space);
    }

    dict_mutex_exit_for_mysql();

    ut_ad(index != nullptr);

    dberr_t index_err = match_index_columns(thd, index);

    if (index_err != DB_SUCCESS) {
      err = index_err;
    }
  }

  if (err != DB_SUCCESS) {
    return (err);
  }

  /* Check if the index definitions match. */
  for (index = UT_LIST_GET_FIRST(m_table->indexes); index != NULL;
       index = UT_LIST_GET_NEXT(indexes, index)) {
    dberr_t index_err;

    index_err = match_index_columns(thd, index);

    if (index_err != DB_SUCCESS) {
      err = index_err;
    }
  }

  return (err);
}

/**
Set the index root <space, pageno>, using index name. */
void row_import::set_root_by_name() UNIV_NOTHROW {
  row_index_t *cfg_index = m_indexes;
  dict_index_t *index;
  ulint normal_indexes_count = m_has_sdi ? (m_n_indexes - 1) : m_n_indexes;

  if (m_has_sdi) {
    dict_mutex_enter_for_mysql();
    index = dict_sdi_get_index(m_table->space);
    dict_mutex_exit_for_mysql();

    ut_ad(index != nullptr);
    index->space = m_table->space;
    index->page = cfg_index->m_page_no;
    ++cfg_index;
  }

  for (uint32_t i = 0; i < normal_indexes_count; ++i, ++cfg_index) {
    const char *index_name;

    index_name = reinterpret_cast<const char *>(cfg_index->m_name);

    index = dict_table_get_index_on_name(m_table, index_name);

    /* We've already checked that it exists. */
    ut_a(index != 0);

    /* Set the root page number and space id. */
    index->space = m_table->space;
    index->page = cfg_index->m_page_no;
  }
}

/**
Set the index root <space, pageno>, using a heuristic.
@return DB_SUCCESS or error code */
dberr_t row_import::set_root_by_heuristic() UNIV_NOTHROW {
  row_index_t *cfg_index = m_indexes;

  ut_a(m_n_indexes > 0);

  // TODO: For now use brute force, based on ordinality

  ulint num_indexes = UT_LIST_GET_LEN(m_table->indexes) + (m_has_sdi ? 1 : 0);
  if (num_indexes != m_n_indexes) {
    ib::warn(ER_IB_MSG_939)
        << "Table " << m_table->name << " should have " << num_indexes
        << " indexes but"
           " the tablespace has "
        << m_n_indexes << " indexes";
  }

  dict_mutex_enter_for_mysql();

  ulint i = 0;
  dberr_t err = DB_SUCCESS;

  if (m_has_sdi) {
    dict_index_t *index = dict_sdi_get_index(m_table->space);
    if (index == nullptr) {
      dict_sdi_create_idx_in_mem(m_table->space, true,
                                 dict_tf_to_fsp_flags(m_flags), false);

      index = dict_sdi_get_index(m_table->space);
    }

    ut_ad(index != nullptr);
    UT_DELETE_ARRAY(cfg_index[i].m_name);

    ulint len = strlen(index->name) + 1;

    cfg_index[i].m_name = UT_NEW_ARRAY_NOKEY(byte, len);

    if (cfg_index[i].m_name == nullptr) {
      err = DB_OUT_OF_MEMORY;
      dict_mutex_exit_for_mysql();
      return (err);
    }

    memcpy(cfg_index[i].m_name, index->name, len);

    cfg_index[i].m_srv_index = index;

    index->space = m_table->space;
    index->page = cfg_index[i].m_page_no;
    ++i;
  }

  for (dict_index_t *index = UT_LIST_GET_FIRST(m_table->indexes); index != 0;
       index = UT_LIST_GET_NEXT(indexes, index)) {
    if (index->type & DICT_FTS) {
      dict_set_corrupted(index);
      ib::warn(ER_IB_MSG_940) << "Skipping FTS index: " << index->name;
    } else if (i < m_n_indexes) {
      UT_DELETE_ARRAY(cfg_index[i].m_name);

      ulint len = strlen(index->name) + 1;

      cfg_index[i].m_name = UT_NEW_ARRAY_NOKEY(byte, len);

      /* Trigger OOM */
      DBUG_EXECUTE_IF("ib_import_OOM_14", UT_DELETE_ARRAY(cfg_index[i].m_name);
                      cfg_index[i].m_name = NULL;);

      if (cfg_index[i].m_name == NULL) {
        err = DB_OUT_OF_MEMORY;
        break;
      }

      memcpy(cfg_index[i].m_name, index->name, len);

      cfg_index[i].m_srv_index = index;

      index->space = m_table->space;
      index->page = cfg_index[i].m_page_no;
      ++i;
    }
  }

  dict_mutex_exit_for_mysql();

  return (err);
}

/** Set the instant ADD COLUMN information to the table.
@return DB_SUCCESS if all instant columns are trailing columns, or error code */
dberr_t row_import::set_instant_info(THD *thd) UNIV_NOTHROW {
  dberr_t error = DB_SUCCESS;
  dict_col_t *col = m_table->cols;
  uint16_t instants = 0;
  uint64_t old_size;
  uint64_t new_size;

  if (m_n_instant_cols == 0) {
    m_table->set_instant_cols(m_table->get_n_user_cols());
    ut_ad(!m_table->has_instant_cols());
    return (error);
  }

  old_size = mem_heap_get_size(m_table->heap);

  for (ulint i = 0; i < m_table->get_n_user_cols(); ++i, ++col) {
    const char *col_name;
    ulint cfg_col_index;

    col_name = m_table->get_col_name(dict_col_get_no(col));

    cfg_col_index = find_col(col_name);
    ut_ad(cfg_col_index != ULINT_UNDEFINED);

    const dict_col_t *cfg_col = &m_cols[cfg_col_index];

    if (cfg_col->instant_default == nullptr) {
      if (instants > 0) {
        ib_errf(thd, IB_LOG_LEVEL_ERROR, ER_TABLE_SCHEMA_MISMATCH,
                "Instant columns read from meta-data"
                " file mismatch, because there are"
                " some columns which were not instantly"
                " added after columns which were"
                " instantly added");

        error = DB_ERROR;
        break;
      }

      continue;
    }

    ++instants;

    if (col->instant_default != nullptr) {
      ib_errf(thd, IB_LOG_LEVEL_ERROR, ER_TABLE_SCHEMA_MISMATCH,
              "Instant columns read from meta-data file"
              " mismatch, the column %s in server table"
              " has already been an instant column with"
              " default value",
              col_name);

      error = DB_ERROR;
      break;
    }

    col->set_default(cfg_col->instant_default->value,
                     cfg_col->instant_default->len, m_table->heap);
  }

  new_size = mem_heap_get_size(m_table->heap);
  if (new_size > old_size) {
    mutex_enter(&dict_sys->mutex);
    dict_sys->size += new_size - old_size;
    mutex_exit(&dict_sys->mutex);
  }

  if (error == DB_SUCCESS && instants != m_n_instant_cols) {
    ib_errf(thd, IB_LOG_LEVEL_ERROR, ER_TABLE_SCHEMA_MISMATCH,
            "Number of instant columns don't match, table has"
            " %lu instant columns record in meta-data file but"
            " there are %lu columns with default value",
            static_cast<ulong>(m_n_instant_cols), static_cast<ulong>(instants));

    error = DB_ERROR;
  }

  if (error != DB_SUCCESS) {
    return (error);
  }

  m_table->set_instant_cols(m_table->get_n_user_cols() - m_n_instant_cols);
  ut_ad(m_table->has_instant_cols());
  m_table->first_index()->instant_cols = true;
  /* FIXME: Force to discard the table, in case of any rollback later. */
  //	m_table->discard_after_ddl = true;

  return (DB_SUCCESS);
}

/**
Purge delete marked records.
@return DB_SUCCESS or error code. */
dberr_t IndexPurge::garbage_collect() UNIV_NOTHROW {
  dberr_t err;
  ibool comp = dict_table_is_comp(m_index->table);

<<<<<<< HEAD
  /* Open the persistent cursor and start the mini-transaction. */
=======
	open();
	import_ctx_t import_ctx = {false};
	m_pcur.import_ctx = &import_ctx;
>>>>>>> 48de4d74

  open();

  while ((err = next()) == DB_SUCCESS) {
    rec_t *rec = btr_pcur_get_rec(&m_pcur);
    ibool deleted = rec_get_deleted_flag(rec, comp);

    if (!deleted) {
      ++m_n_rows;
    } else {
      purge();
    }
  }

  /* Close the persistent cursor and commit the mini-transaction. */

<<<<<<< HEAD
  close();
=======
	close();
	if (m_pcur.import_ctx->is_error == true) {
		m_pcur.import_ctx = NULL;
		return DB_TABLE_CORRUPT;
	}

	m_pcur.import_ctx = NULL;
>>>>>>> 48de4d74

  return (err == DB_END_OF_INDEX ? DB_SUCCESS : err);
}

/**
Begin import, position the cursor on the first record. */
void IndexPurge::open() UNIV_NOTHROW {
  mtr_start(&m_mtr);
  mtr_set_log_mode(&m_mtr, MTR_LOG_NO_REDO);

  btr_pcur_open_at_index_side(true, m_index, BTR_MODIFY_LEAF, &m_pcur, true, 0,
                              &m_mtr);
}

/**
Close the persistent curosr and commit the mini-transaction. */
void IndexPurge::close() UNIV_NOTHROW {
  btr_pcur_close(&m_pcur);
  mtr_commit(&m_mtr);
}

/**
Position the cursor on the next record.
@return DB_SUCCESS or error code */
dberr_t IndexPurge::next() UNIV_NOTHROW {
  btr_pcur_move_to_next_on_page(&m_pcur);

  /* When switching pages, commit the mini-transaction
  in order to release the latch on the old page. */

  if (!btr_pcur_is_after_last_on_page(&m_pcur)) {
    return (DB_SUCCESS);
  } else if (trx_is_interrupted(m_trx)) {
    /* Check after every page because the check
    is expensive. */
    return (DB_INTERRUPTED);
  }

  btr_pcur_store_position(&m_pcur, &m_mtr);

  mtr_commit(&m_mtr);

  mtr_start(&m_mtr);
  mtr_set_log_mode(&m_mtr, MTR_LOG_NO_REDO);

  btr_pcur_restore_position(BTR_MODIFY_LEAF, &m_pcur, &m_mtr);

  if (!btr_pcur_move_to_next_user_rec(&m_pcur, &m_mtr)) {
    return (DB_END_OF_INDEX);
  }

<<<<<<< HEAD
  return (DB_SUCCESS);
=======
		return(DB_END_OF_INDEX);
	}

	return (DB_SUCCESS);
>>>>>>> 48de4d74
}

/**
Store the persistent cursor position and reopen the
B-tree cursor in BTR_MODIFY_TREE mode, because the
tree structure may be changed during a pessimistic delete. */
void IndexPurge::purge_pessimistic_delete() UNIV_NOTHROW {
  dberr_t err;

  btr_pcur_restore_position(BTR_MODIFY_TREE | BTR_LATCH_FOR_DELETE, &m_pcur,
                            &m_mtr);

  ut_ad(rec_get_deleted_flag(btr_pcur_get_rec(&m_pcur),
                             dict_table_is_comp(m_index->table)));

  btr_cur_pessimistic_delete(&err, FALSE, btr_pcur_get_btr_cur(&m_pcur), 0,
                             false, 0, 0, 0, &m_mtr);

  ut_a(err == DB_SUCCESS);

  /* Reopen the B-tree cursor in BTR_MODIFY_LEAF mode */
  mtr_commit(&m_mtr);
}

/**
Purge delete-marked records. */
void IndexPurge::purge() UNIV_NOTHROW {
  btr_pcur_store_position(&m_pcur, &m_mtr);

  purge_pessimistic_delete();

  mtr_start(&m_mtr);
  mtr_set_log_mode(&m_mtr, MTR_LOG_NO_REDO);

  btr_pcur_restore_position(BTR_MODIFY_LEAF, &m_pcur, &m_mtr);
}

/** Constructor
@param cfg config of table being imported.
@param trx transaction covering the import */
PageConverter::PageConverter(row_import *cfg, trx_t *trx)
    : AbstractCallback(trx),
      m_cfg(cfg),
      m_page_zip_ptr(0),
      m_heap(0) UNIV_NOTHROW {
  m_index = m_cfg->m_indexes;

  m_current_lsn = log_sys->flushed_to_disk_lsn;
  ut_a(m_current_lsn > 0);

  m_offsets = m_offsets_;
  rec_offs_init(m_offsets_);

  m_cluster_index = m_cfg->m_table->first_index();
}

/** Adjust the BLOB reference for a single column that is externally stored
@param rec record to update
@param offsets column offsets for the record
@param i column ordinal value
@return DB_SUCCESS or error code */
dberr_t PageConverter::adjust_cluster_index_blob_column(rec_t *rec,
                                                        const ulint *offsets,
                                                        ulint i) UNIV_NOTHROW {
  ulint len;
  byte *field;

  field = rec_get_nth_field(rec, offsets, i, &len);

  DBUG_EXECUTE_IF("ib_import_trigger_corruption_2",
                  len = BTR_EXTERN_FIELD_REF_SIZE - 1;);

  if (len < BTR_EXTERN_FIELD_REF_SIZE) {
    ib_errf(m_trx->mysql_thd, IB_LOG_LEVEL_ERROR, ER_INNODB_INDEX_CORRUPT,
            "Externally stored column(%lu) has a reference"
            " length of %lu in the cluster index %s",
            (ulong)i, (ulong)len, m_cluster_index->name());

    return (DB_CORRUPTION);
  }

  field += lob::BTR_EXTERN_SPACE_ID - BTR_EXTERN_FIELD_REF_SIZE + len;

  if (is_compressed_table()) {
    mach_write_to_4(field, get_space_id());

    ut_ad(m_index->m_srv_index != nullptr);
    ut_ad(m_index->m_srv_index->is_clustered());

    page_zip_write_blob_ptr(m_page_zip_ptr, rec, m_index->m_srv_index, offsets,
                            i, 0);

  } else {
    mlog_write_ulint(field, get_space_id(), MLOG_4BYTES, 0);
  }

  return (DB_SUCCESS);
}

/** Adjusts the BLOB reference in the clustered index row for all externally
stored columns.
@param rec record to update
@param offsets column offsets for the record
@return DB_SUCCESS or error code */
dberr_t PageConverter::adjust_cluster_index_blob_columns(
    rec_t *rec, const ulint *offsets) UNIV_NOTHROW {
  ut_ad(rec_offs_any_extern(offsets));

  /* Adjust the space_id in the BLOB pointers. */

  for (ulint i = 0; i < rec_offs_n_fields(offsets); ++i) {
    /* Only if the column is stored "externally". */

    if (rec_offs_nth_extern(offsets, i)) {
      dberr_t err;

      err = adjust_cluster_index_blob_column(rec, offsets, i);

      if (err != DB_SUCCESS) {
        return (err);
      }
    }
  }

  return (DB_SUCCESS);
}

/** In the clustered index, adjust BLOB pointers as needed. Also update the
BLOB reference, write the new space id.
@param rec record to update
@param offsets column offsets for the record
@return DB_SUCCESS or error code */
dberr_t PageConverter::adjust_cluster_index_blob_ref(
    rec_t *rec, const ulint *offsets) UNIV_NOTHROW {
  if (rec_offs_any_extern(offsets)) {
    dberr_t err;

    err = adjust_cluster_index_blob_columns(rec, offsets);

    if (err != DB_SUCCESS) {
      return (err);
    }
  }

  return (DB_SUCCESS);
}

/** Purge delete-marked records, only if it is possible to do so without
re-organising the B+tree.
@param offsets current row offsets.
@return true if purge succeeded */
bool PageConverter::purge(const ulint *offsets) UNIV_NOTHROW {
  const dict_index_t *index = m_index->m_srv_index;

  /* We can't have a page that is empty and not root. */
  if (m_rec_iter.remove(index, m_page_zip_ptr, m_offsets)) {
    ++m_index->m_stats.m_n_purged;

    return (true);
  } else {
    ++m_index->m_stats.m_n_purge_failed;
  }

  return (false);
}

/** Adjust the BLOB references and sys fields for the current record.
@param rec record to update
@param offsets column offsets for the record
@param deleted true if row is delete marked
@return DB_SUCCESS or error code. */
dberr_t PageConverter::adjust_cluster_record(const dict_index_t *index,
                                             rec_t *rec, const ulint *offsets,
                                             bool deleted) UNIV_NOTHROW {
  dberr_t err;

  ut_ad(index->is_clustered());

  if ((err = adjust_cluster_index_blob_ref(rec, offsets)) == DB_SUCCESS) {
    /* Reset DB_TRX_ID and DB_ROLL_PTR.  Normally, these fields
    are only written in conjunction with other changes to the
    record. */

    row_upd_rec_sys_fields(rec, m_page_zip_ptr, index, m_offsets, m_trx, 0);
  }

  return (err);
}

/** Update the BLOB refrences and write UNDO log entries for
rows that can't be purged optimistically.
@param block block to update
@retval DB_SUCCESS or error code */
dberr_t PageConverter::update_records(buf_block_t *block) UNIV_NOTHROW {
  ibool comp = dict_table_is_comp(m_cfg->m_table);
  bool clust_index = (m_index->m_srv_index == m_cluster_index) ||
                     dict_index_is_sdi(m_index->m_srv_index);

  /* This will also position the cursor on the first user record. */

  m_rec_iter.open(block);

  while (!m_rec_iter.end()) {
    rec_t *rec = m_rec_iter.current();

    ibool deleted = rec_get_deleted_flag(rec, comp);

    /* For the clustered index we have to adjust the BLOB
    reference and the system fields irrespective of the
    delete marked flag. The adjustment of delete marked
    cluster records is required for purge to work later. */

    if (deleted || clust_index) {
      m_offsets = rec_get_offsets(rec, m_index->m_srv_index, m_offsets,
                                  ULINT_UNDEFINED, &m_heap);
    }

    if (clust_index) {
      dberr_t err =
          adjust_cluster_record(m_index->m_srv_index, rec, m_offsets, deleted);

      if (err != DB_SUCCESS) {
        return (err);
      }
    }

    /* If it is a delete marked record then try an
    optimistic delete. */

    if (deleted) {
      /* A successful purge will move the cursor to the
      next record. */

      if (!purge(m_offsets)) {
        m_rec_iter.next();
      }

      ++m_index->m_stats.m_n_deleted;
    } else {
      ++m_index->m_stats.m_n_rows;
      m_rec_iter.next();
    }
  }

  return (DB_SUCCESS);
}

/** Update the space, index id, trx id.
@return DB_SUCCESS or error code */
dberr_t PageConverter::update_index_page(buf_block_t *block) UNIV_NOTHROW {
  space_index_t id;
  buf_frame_t *page = block->frame;

  if (is_free(block->page.id.page_no())) {
    return (DB_SUCCESS);
  } else if ((id = btr_page_get_index_id(page)) != m_index->m_id) {
    row_index_t *index = find_index(id);

    if (index == 0) {
      m_index = 0;
      return (DB_CORRUPTION);
    }

    /* Update current index */
    m_index = index;
  }

  /* If the .cfg file is missing and there is an index mismatch
  then ignore the error. */
  if (m_cfg->m_missing && (m_index == 0 || m_index->m_srv_index == 0)) {
    return (DB_SUCCESS);
  }

#ifdef UNIV_ZIP_DEBUG
  ut_a(!is_compressed_table() ||
       page_zip_validate(m_page_zip_ptr, page, m_index->m_srv_index));
#endif /* UNIV_ZIP_DEBUG */

  /* This has to be written to uncompressed index header. Set it to
  the current index id. */
  btr_page_set_index_id(page, m_page_zip_ptr, m_index->m_srv_index->id, 0);

  page_set_max_trx_id(block, m_page_zip_ptr, m_trx->id, 0);

  if (page_is_empty(block->frame)) {
    /* Only a root page can be empty. */
    if (!is_root_page(block->frame)) {
      // TODO: We should relax this and skip secondary
      // indexes. Mark them as corrupt because they can
      // always be rebuilt.
      return (DB_CORRUPTION);
    }

    return (DB_SUCCESS);
  }

  if (!page_is_leaf(block->frame)) {
    return (DB_SUCCESS);
  }

  return (update_records(block));
}

/** Validate the space flags and update tablespace header page.
@param block block read from file, not from the buffer pool.
@retval DB_SUCCESS or error code */
dberr_t PageConverter::update_header(buf_block_t *block) UNIV_NOTHROW {
  /* Check for valid header */
  switch (fsp_header_get_space_id(get_frame(block))) {
    case 0:
      return (DB_CORRUPTION);
    case SPACE_UNKNOWN:
      ib::warn(ER_IB_MSG_941) << "Space id check in the header failed: ignored";
  }

  ulint space_flags = fsp_header_get_flags(get_frame(block));

  if (!fsp_flags_is_valid(space_flags)) {
    ib::error(ER_IB_MSG_942) << "Unsupported tablespace format " << space_flags;

    return (DB_UNSUPPORTED);
  }

  /* Write space_id to the tablespace header, page 0. */
  mach_write_to_4(get_frame(block) + FSP_HEADER_OFFSET + FSP_SPACE_ID,
                  get_space_id());

  /* This is on every page in the tablespace. */
  mach_write_to_4(get_frame(block) + FIL_PAGE_ARCH_LOG_NO_OR_SPACE_ID,
                  get_space_id());

  return (DB_SUCCESS);
}

/** Update the page, set the space id, max trx id and index id.
@param block block read from file
@retval DB_SUCCESS or error code */
dberr_t PageConverter::update_page(buf_block_t *block,
                                   ulint &page_type) UNIV_NOTHROW {
  dberr_t err = DB_SUCCESS;

  switch (page_type = fil_page_get_type(get_frame(block))) {
    case FIL_PAGE_TYPE_FSP_HDR:
      /* Work directly on the uncompressed page headers. */
      ut_a(block->page.id.page_no() == 0);
      return (update_header(block));

    case FIL_PAGE_INDEX:
    case FIL_PAGE_RTREE:
    case FIL_PAGE_SDI:
      /* We need to decompress the contents into block->frame
      before we can do any thing with Btree pages. */

      if (is_compressed_table() && !buf_zip_decompress(block, TRUE)) {
        return (DB_CORRUPTION);
      }

      /* This is on every page in the tablespace. */
      mach_write_to_4(get_frame(block) + FIL_PAGE_ARCH_LOG_NO_OR_SPACE_ID,
                      get_space_id());

      /* Only update the Btree nodes. */
      return (update_index_page(block));

    case FIL_PAGE_TYPE_SYS:
      /* This is page 0 in the system tablespace. */
      return (DB_CORRUPTION);

    case FIL_PAGE_TYPE_LOB_FIRST: {
      lob::first_page_t first_page(block);
      first_page.import(m_trx->id);
      first_page.set_space_id_no_redo(get_space_id());
      return (err);
    }

    case FIL_PAGE_TYPE_LOB_INDEX: {
      lob::node_page_t node_page(block);
      node_page.import(m_trx->id);
      node_page.set_space_id_no_redo(get_space_id());
      return (err);
    }

    case FIL_PAGE_TYPE_LOB_DATA: {
      lob::data_page_t data_page(block);
      data_page.set_trx_id_no_redo(m_trx->id);
      data_page.set_space_id_no_redo(get_space_id());
      return (err);
    }

    case FIL_PAGE_TYPE_ZLOB_FIRST: {
      dict_index_t *index = const_cast<dict_index_t *>(m_index->m_srv_index);
      lob::z_first_page_t first_page(block, nullptr, index);
      first_page.import(m_trx->id);
      byte *ptr = get_frame(block) + FIL_PAGE_SPACE_ID;
      mach_write_to_4(ptr, get_space_id());
      return (err);
    }

    case FIL_PAGE_TYPE_ZLOB_DATA: {
      lob::z_data_page_t dpage(block);
      dpage.set_trx_id_no_redo(m_trx->id);
      byte *ptr = get_frame(block) + FIL_PAGE_SPACE_ID;
      mach_write_to_4(ptr, get_space_id());
      return (err);
    }

    case FIL_PAGE_TYPE_ZLOB_INDEX: {
      lob::z_index_page_t ipage(block);
      ipage.import(m_trx->id);
      byte *ptr = get_frame(block) + FIL_PAGE_SPACE_ID;
      mach_write_to_4(ptr, get_space_id());
      return (err);
    }

    case FIL_PAGE_TYPE_ZLOB_FRAG: {
      byte *ptr = get_frame(block) + FIL_PAGE_SPACE_ID;
      mach_write_to_4(ptr, get_space_id());
      return (err);
    }

    case FIL_PAGE_TYPE_ZLOB_FRAG_ENTRY: {
      byte *ptr = get_frame(block) + FIL_PAGE_SPACE_ID;
      mach_write_to_4(ptr, get_space_id());
      return (err);
    }

    case FIL_PAGE_TYPE_XDES:
      err = set_current_xdes(block->page.id.page_no(), get_frame(block));
      /* Fall through. */
    case FIL_PAGE_INODE:
    case FIL_PAGE_TYPE_TRX_SYS:
    case FIL_PAGE_IBUF_FREE_LIST:
    case FIL_PAGE_TYPE_ALLOCATED:
    case FIL_PAGE_IBUF_BITMAP:
    case FIL_PAGE_TYPE_BLOB:
    case FIL_PAGE_TYPE_ZBLOB:
    case FIL_PAGE_TYPE_ZBLOB2:
    case FIL_PAGE_SDI_BLOB:
    case FIL_PAGE_SDI_ZBLOB:
    case FIL_PAGE_TYPE_RSEG_ARRAY:

      /* Work directly on the uncompressed page headers. */
      /* This is on every page in the tablespace. */
      mach_write_to_4(get_frame(block) + FIL_PAGE_ARCH_LOG_NO_OR_SPACE_ID,
                      get_space_id());

      return (err);
  }

  ib::warn(ER_IB_MSG_943) << "Unknown page type (" << page_type << ")";

  return (DB_CORRUPTION);
}

/** Validate the page
@param	offset	physical offset within file.
@param	block	page read from file.
@return status */
PageConverter::import_page_status_t PageConverter::validate(
    os_offset_t offset, buf_block_t *block) UNIV_NOTHROW {
  buf_frame_t *page = get_frame(block);

  /* Check that the page number corresponds to the offset in
  the file. Flag as corrupt if it doesn't. Disable the check
  for LSN in buf_page_is_corrupted() */

  BlockReporter reporter(false, page, get_page_size(),
                         fsp_is_checksum_disabled(block->page.id.space()));

  if (reporter.is_corrupted() ||
      (page_get_page_no(page) != offset / m_page_size.physical() &&
       page_get_page_no(page) != 0)) {
    return (IMPORT_PAGE_STATUS_CORRUPTED);

  } else if (offset > 0 && page_get_page_no(page) == 0) {
    /* The page is all zero: do nothing. We already checked
    for all NULs in buf_page_is_corrupted() */
    return (IMPORT_PAGE_STATUS_ALL_ZERO);
  }

  return (IMPORT_PAGE_STATUS_OK);
}

/** Called for every page in the tablespace. If the page was not
updated then its state must be set to BUF_PAGE_NOT_USED.
@param offset physical offset within the file
@param block block read from file, note it is not from the buffer pool
@retval DB_SUCCESS or error code. */
dberr_t PageConverter::operator()(os_offset_t offset,
                                  buf_block_t *block) UNIV_NOTHROW {
  ulint page_type;
  dberr_t err = DB_SUCCESS;

  if ((err = periodic_check()) != DB_SUCCESS) {
    return (err);
  }

  if (is_compressed_table()) {
    m_page_zip_ptr = &block->page.zip;
  } else {
    ut_ad(m_page_zip_ptr == 0);
  }

  switch (validate(offset, block)) {
    case IMPORT_PAGE_STATUS_OK:

      /* We have to decompress the compressed pages before
      we can work on them */

      if ((err = update_page(block, page_type)) != DB_SUCCESS) {
        return (err);
      }

      /* Note: For compressed pages this function will write to the
      zip descriptor and for uncompressed pages it will write to
      page (ie. the block->frame). Therefore the caller should write
      out the descriptor contents and not block->frame for compressed
      pages. */

      if (!is_compressed_table() || fil_page_type_is_index(page_type)) {
        buf_flush_init_for_writing(
            !is_compressed_table() ? block : NULL,
            !is_compressed_table() ? block->frame : block->page.zip.data,
            !is_compressed_table() ? 0 : m_page_zip_ptr, m_current_lsn,
            fsp_is_checksum_disabled(block->page.id.space()),
            true /* skip_lsn_check */);
      } else {
        /* Calculate and update the checksum of non-btree
        pages for compressed tables explicitly here. */

        buf_flush_update_zip_checksum(get_frame(block),
                                      get_page_size().physical(), m_current_lsn,
                                      true /* skip_lsn_check */);
      }

      break;

    case IMPORT_PAGE_STATUS_ALL_ZERO:
      /* The page is all zero: leave it as is. */
      break;

    case IMPORT_PAGE_STATUS_CORRUPTED:

      ib::warn(ER_IB_MSG_944)
          << "Page " << (offset / m_page_size.physical()) << " at offset "
          << offset << " looks corrupted in file " << m_filepath;

      return (DB_CORRUPTION);
  }

  return (err);
}

/** Clean up after import tablespace failure, this function will acquire
 the dictionary latches on behalf of the transaction if the transaction
 hasn't already acquired them. */
static void row_import_discard_changes(
    row_prebuilt_t *prebuilt, /*!< in/out: prebuilt from handler */
    trx_t *trx,               /*!< in/out: transaction for import */
    dberr_t err)              /*!< in: error code */
{
  dict_table_t *table = prebuilt->table;

  ut_a(err != DB_SUCCESS);

  prebuilt->trx->error_index = NULL;

  ib::info(ER_IB_MSG_945) << "Discarding tablespace of table "
                          << prebuilt->table->name << ": " << ut_strerr(err);

  if (trx->dict_operation_lock_mode != RW_X_LATCH) {
    ut_a(trx->dict_operation_lock_mode == 0);
    row_mysql_lock_data_dictionary(trx);
  }

  ut_a(trx->dict_operation_lock_mode == RW_X_LATCH);

  /* Since we update the index root page numbers on disk after
  we've done a successful import. The table will not be loadable.
  However, we need to ensure that the in memory root page numbers
  are reset to "NULL". */

  for (dict_index_t *index = UT_LIST_GET_FIRST(table->indexes); index != 0;
       index = UT_LIST_GET_NEXT(indexes, index)) {
    index->page = FIL_NULL;
    index->space = FIL_NULL;
  }

  table->ibd_file_missing = TRUE;

  err = fil_close_tablespace(trx, table->space);
  ut_a(err == DB_SUCCESS || err == DB_TABLESPACE_NOT_FOUND);
}

/** Clean up after import tablespace. */
static MY_ATTRIBUTE((warn_unused_result)) dberr_t row_import_cleanup(
    row_prebuilt_t *prebuilt, /*!< in/out: prebuilt from handler */
    trx_t *trx,               /*!< in/out: transaction for import */
    dberr_t err)              /*!< in: error code */
{
  ut_a(prebuilt->trx != trx);

  if (err != DB_SUCCESS) {
    row_import_discard_changes(prebuilt, trx, err);
  }

  ut_a(trx->dict_operation_lock_mode == RW_X_LATCH);

  DBUG_EXECUTE_IF("ib_import_before_commit_crash", DBUG_SUICIDE(););

  trx_commit_for_mysql(trx);

  prebuilt->table->encryption_key = NULL;
  prebuilt->table->encryption_iv = NULL;

  row_mysql_unlock_data_dictionary(trx);

  trx_free_for_mysql(trx);

  prebuilt->trx->op_info = "";

  DBUG_EXECUTE_IF("ib_import_before_checkpoint_crash", DBUG_SUICIDE(););

  log_make_latest_checkpoint();

  return (err);
}

/** Report error during tablespace import. */
static MY_ATTRIBUTE((warn_unused_result)) dberr_t row_import_error(
    row_prebuilt_t *prebuilt, /*!< in/out: prebuilt from handler */
    trx_t *trx,               /*!< in/out: transaction for import */
    dberr_t err)              /*!< in: error code */
{
  if (!trx_is_interrupted(trx)) {
    char table_name[MAX_FULL_NAME_LEN + 1];

    innobase_format_name(table_name, sizeof(table_name),
                         prebuilt->table->name.m_name);

    ib_senderrf(trx->mysql_thd, IB_LOG_LEVEL_WARN, ER_INNODB_IMPORT_ERROR,
                table_name, (ulong)err, ut_strerr(err));
  }

  return (row_import_cleanup(prebuilt, trx, err));
}

/** Adjust the root page index node and leaf node segment headers, update
 with the new space id. For all the table's secondary indexes.
 @return error code */
static MY_ATTRIBUTE((warn_unused_result)) dberr_t
    row_import_adjust_root_pages_of_secondary_indexes(
        row_prebuilt_t *prebuilt, /*!< in/out: prebuilt from
                                  handler */
        trx_t *trx,               /*!< in: transaction used for
                                  the import */
        dict_table_t *table,      /*!< in: table the indexes
                                  belong to */
        const row_import &cfg)    /*!< Import context */
{
  dict_index_t *index;
  ulint n_rows_in_table;
  dberr_t err = DB_SUCCESS;

  /* Skip the clustered index. */
  index = table->first_index();

  n_rows_in_table = cfg.get_n_rows(index->name);

  DBUG_EXECUTE_IF("ib_import_sec_rec_count_mismatch_failure",
                  n_rows_in_table++;);

  /* Adjust the root pages of the secondary indexes only. */
  while ((index = index->next()) != NULL) {
    ut_a(!index->is_clustered());

    if (!index->is_corrupted() && index->space != FIL_NULL &&
        index->page != FIL_NULL) {
      /* Update the Btree segment headers for index node and
      leaf nodes in the root page. Set the new space id. */

      err = btr_root_adjust_on_import(index);
    } else {
      ib::warn(ER_IB_MSG_946) << "Skip adjustment of root pages for"
                                 " index "
                              << index->name << ".";

      err = DB_CORRUPTION;
    }

    if (err != DB_SUCCESS) {
      if (index->type & DICT_CLUSTERED) {
        break;
      }

      ib_errf(trx->mysql_thd, IB_LOG_LEVEL_WARN, ER_INNODB_INDEX_CORRUPT,
              "Index %s not found or corrupt,"
              " you should recreate this index.",
              index->name());

      /* Do not bail out, so that the data
      can be recovered. */

      err = DB_SUCCESS;
      dict_set_corrupted(index);
      continue;
    }

    /* If we failed to purge any records in the index then
    do it the hard way.

    TODO: We can do this in the first pass by generating UNDO log
    records for the failed rows. */

    if (!cfg.requires_purge(index->name)) {
      continue;
    }

    IndexPurge purge(trx, index);

    trx->op_info = "secondary: purge delete marked records";

    err = purge.garbage_collect();

    trx->op_info = "";

    if (err != DB_SUCCESS) {
      break;
    } else if (purge.get_n_rows() != n_rows_in_table) {
      ib_errf(trx->mysql_thd, IB_LOG_LEVEL_WARN, ER_INNODB_INDEX_CORRUPT,
              "Index %s contains %lu entries,"
              " should be %lu, you should recreate"
              " this index.",
              index->name(), (ulong)purge.get_n_rows(), (ulong)n_rows_in_table);

      dict_set_corrupted(index);

      /* Do not bail out, so that the data
      can be recovered. */

      err = DB_SUCCESS;
    }
  }

  return (err);
}

/** Ensure that dict_sys->row_id exceeds SELECT MAX(DB_ROW_ID).
 @return error code */
static MY_ATTRIBUTE((warn_unused_result)) dberr_t row_import_set_sys_max_row_id(
    row_prebuilt_t *prebuilt, /*!< in/out: prebuilt from
                              handler */
    dict_table_t *table)      /*!< in: table to import */
{
  dberr_t err;
  const rec_t *rec;
  mtr_t mtr;
  btr_pcur_t pcur;
  row_id_t row_id = 0;
  dict_index_t *index;

  index = table->first_index();
  ut_a(index->is_clustered());

  mtr_start(&mtr);

  mtr_set_log_mode(&mtr, MTR_LOG_NO_REDO);

  btr_pcur_open_at_index_side(false,  // High end
                              index, BTR_SEARCH_LEAF, &pcur,
                              true,  // Init cursor
                              0,     // Leaf level
                              &mtr);

  btr_pcur_move_to_prev_on_page(&pcur);
  rec = btr_pcur_get_rec(&pcur);

  /* Check for empty table. */
  if (!page_rec_is_infimum(rec)) {
    ulint len;
    const byte *field;
    mem_heap_t *heap = NULL;
    ulint offsets_[1 + REC_OFFS_HEADER_SIZE];
    ulint *offsets;

    rec_offs_init(offsets_);

    offsets = rec_get_offsets(rec, index, offsets_, ULINT_UNDEFINED, &heap);

    field = rec_get_nth_field(rec, offsets, index->get_sys_col_pos(DATA_ROW_ID),
                              &len);

    if (len == DATA_ROW_ID_LEN) {
      row_id = mach_read_from_6(field);
      err = DB_SUCCESS;
    } else {
      err = DB_CORRUPTION;
    }

    if (heap != NULL) {
      mem_heap_free(heap);
    }
  } else {
    /* The table is empty. */
    err = DB_SUCCESS;
  }

  btr_pcur_close(&pcur);
  mtr_commit(&mtr);

  DBUG_EXECUTE_IF("ib_import_set_max_rowid_failure", err = DB_CORRUPTION;);

  if (err != DB_SUCCESS) {
    ib_errf(prebuilt->trx->mysql_thd, IB_LOG_LEVEL_WARN,
            ER_INNODB_INDEX_CORRUPT,
            "Index `%s` corruption detected, invalid DB_ROW_ID"
            " in index.",
            index->name());

    return (err);

  } else if (row_id > 0) {
    /* Update the system row id if the imported index row id is
    greater than the max system row id. */

    mutex_enter(&dict_sys->mutex);

    if (row_id >= dict_sys->row_id) {
      dict_sys->row_id = row_id + 1;
      dict_hdr_flush_row_id();
    }

    mutex_exit(&dict_sys->mutex);
  }

  return (DB_SUCCESS);
}

/** Read the a string from the meta data file.
 @return DB_SUCCESS or error code. */
static dberr_t row_import_cfg_read_string(
    FILE *file,    /*!< in/out: File to read from */
    byte *ptr,     /*!< out: string to read */
    ulint max_len) /*!< in: maximum length of the output
                   buffer in bytes */
{
  DBUG_EXECUTE_IF("ib_import_string_read_error", errno = EINVAL;
                  return (DB_IO_ERROR););

  ulint len = 0;

  while (!feof(file)) {
    int ch = fgetc(file);

    if (ch == EOF) {
      break;
    } else if (ch != 0) {
      if (len < max_len) {
        ptr[len++] = ch;
      } else {
        break;
      }
      /* max_len includes the NUL byte */
    } else if (len != max_len - 1) {
      break;
    } else {
      ptr[len] = 0;
      return (DB_SUCCESS);
    }
  }

  errno = EINVAL;

  return (DB_IO_ERROR);
}

/** Write the meta data (index user fields) config file.
 @return DB_SUCCESS or error code. */
static MY_ATTRIBUTE((warn_unused_result)) dberr_t
    row_import_cfg_read_index_fields(
        FILE *file,         /*!< in: file to write to */
        THD *thd,           /*!< in/out: session */
        row_index_t *index, /*!< Index being read in */
        row_import *cfg)    /*!< in/out: meta-data read */
{
  byte row[sizeof(ib_uint32_t) * 3];
  ulint n_fields = index->m_n_fields;

  index->m_fields = UT_NEW_ARRAY_NOKEY(dict_field_t, n_fields);

  /* Trigger OOM */
  DBUG_EXECUTE_IF("ib_import_OOM_4", UT_DELETE_ARRAY(index->m_fields);
                  index->m_fields = NULL;);

  if (index->m_fields == NULL) {
    return (DB_OUT_OF_MEMORY);
  }

  dict_field_t *field = index->m_fields;

  std::uninitialized_fill_n(field, n_fields, dict_field_t());

  for (ulint i = 0; i < n_fields; ++i, ++field) {
    byte *ptr = row;

    /* Trigger EOF */
    DBUG_EXECUTE_IF("ib_import_io_read_error_1",
                    (void)fseek(file, 0L, SEEK_END););

    if (fread(row, 1, sizeof(row), file) != sizeof(row)) {
      ib_senderrf(thd, IB_LOG_LEVEL_ERROR, ER_IO_READ_ERROR, errno,
                  strerror(errno), "while reading index fields.");

      return (DB_IO_ERROR);
    }

    field->prefix_len = mach_read_from_4(ptr);
    ptr += sizeof(ib_uint32_t);

    field->fixed_len = mach_read_from_4(ptr);
    ptr += sizeof(ib_uint32_t);

    /* Include the NUL byte in the length. */
    ulint len = mach_read_from_4(ptr);

    byte *name = UT_NEW_ARRAY_NOKEY(byte, len);

    /* Trigger OOM */
    DBUG_EXECUTE_IF("ib_import_OOM_5", UT_DELETE_ARRAY(name); name = NULL;);

    if (name == NULL) {
      return (DB_OUT_OF_MEMORY);
    }

    field->name = reinterpret_cast<const char *>(name);

    dberr_t err = row_import_cfg_read_string(file, name, len);

    if (err != DB_SUCCESS) {
      ib_senderrf(thd, IB_LOG_LEVEL_ERROR, ER_IO_READ_ERROR, errno,
                  strerror(errno), "while parsing table name.");

      return (err);
    }
  }

  return (DB_SUCCESS);
}

/** Read the index names and root page numbers of the indexes and set the
 values. Row format [root_page_no, len of str, str ... ]
 @return DB_SUCCESS or error code. */
static MY_ATTRIBUTE((warn_unused_result)) dberr_t
    row_import_read_index_data(FILE *file,      /*!< in: File to read from */
                               THD *thd,        /*!< in: session */
                               row_import *cfg) /*!< in/out: meta-data read */
{
  byte *ptr;
  row_index_t *cfg_index;
  byte row[sizeof(space_index_t) + sizeof(ib_uint32_t) * 9];

  /* FIXME: What is the max value? */
  ut_a(cfg->m_n_indexes > 0);
  ut_a(cfg->m_n_indexes < 1024);

  cfg->m_indexes = UT_NEW_ARRAY_NOKEY(row_index_t, cfg->m_n_indexes);

  /* Trigger OOM */
  DBUG_EXECUTE_IF("ib_import_OOM_6", UT_DELETE_ARRAY(cfg->m_indexes);
                  cfg->m_indexes = NULL;);

  if (cfg->m_indexes == NULL) {
    return (DB_OUT_OF_MEMORY);
  }

  memset(cfg->m_indexes, 0x0, sizeof(*cfg->m_indexes) * cfg->m_n_indexes);

  cfg_index = cfg->m_indexes;

  for (ulint i = 0; i < cfg->m_n_indexes; ++i, ++cfg_index) {
    /* Trigger EOF */
    DBUG_EXECUTE_IF("ib_import_io_read_error_2",
                    (void)fseek(file, 0L, SEEK_END););

    /* Read the index data. */
    size_t n_bytes = fread(row, 1, sizeof(row), file);

    /* Trigger EOF */
    DBUG_EXECUTE_IF("ib_import_io_read_error",
                    (void)fseek(file, 0L, SEEK_END););

    if (n_bytes != sizeof(row)) {
      char msg[BUFSIZ];

      snprintf(msg, sizeof(msg),
               "while reading index meta-data, expected"
               " to read %lu bytes but read only %lu"
               " bytes",
               (ulong)sizeof(row), (ulong)n_bytes);

      ib_senderrf(thd, IB_LOG_LEVEL_ERROR, ER_IO_READ_ERROR, errno,
                  strerror(errno), msg);

      ib::error(ER_IB_MSG_947) << "IO Error: " << msg;

      return (DB_IO_ERROR);
    }

    ptr = row;

    cfg_index->m_id = mach_read_from_8(ptr);
    ptr += sizeof(space_index_t);

    cfg_index->m_space = mach_read_from_4(ptr);
    ptr += sizeof(ib_uint32_t);

    cfg_index->m_page_no = mach_read_from_4(ptr);
    ptr += sizeof(ib_uint32_t);

    cfg_index->m_type = mach_read_from_4(ptr);
    ptr += sizeof(ib_uint32_t);

    cfg_index->m_trx_id_offset = mach_read_from_4(ptr);
    if (cfg_index->m_trx_id_offset != mach_read_from_4(ptr)) {
      ut_ad(0);
      /* Overflow. Pretend that the clustered index
      has a variable-length PRIMARY KEY. */
      cfg_index->m_trx_id_offset = 0;
    }
    ptr += sizeof(ib_uint32_t);

    cfg_index->m_n_user_defined_cols = mach_read_from_4(ptr);
    ptr += sizeof(ib_uint32_t);

    cfg_index->m_n_uniq = mach_read_from_4(ptr);
    ptr += sizeof(ib_uint32_t);

    cfg_index->m_n_nullable = mach_read_from_4(ptr);
    ptr += sizeof(ib_uint32_t);

    cfg_index->m_n_fields = mach_read_from_4(ptr);
    ptr += sizeof(ib_uint32_t);

    /* The NUL byte is included in the name length. */
    ulint len = mach_read_from_4(ptr);

    if (len > OS_FILE_MAX_PATH) {
      ib_errf(thd, IB_LOG_LEVEL_ERROR, ER_INNODB_INDEX_CORRUPT,
              "Index name length (%lu) is too long,"
              " the meta-data is corrupt",
              len);

      return (DB_CORRUPTION);
    }

    cfg_index->m_name = UT_NEW_ARRAY_NOKEY(byte, len);

    /* Trigger OOM */
    DBUG_EXECUTE_IF("ib_import_OOM_7", UT_DELETE_ARRAY(cfg_index->m_name);
                    cfg_index->m_name = NULL;);

    if (cfg_index->m_name == NULL) {
      return (DB_OUT_OF_MEMORY);
    }

    dberr_t err;

    err = row_import_cfg_read_string(file, cfg_index->m_name, len);

    if (err != DB_SUCCESS) {
      ib_senderrf(thd, IB_LOG_LEVEL_ERROR, ER_IO_READ_ERROR, errno,
                  strerror(errno), "while parsing index name.");

      return (err);
    }

    err = row_import_cfg_read_index_fields(file, thd, cfg_index, cfg);

    if (err != DB_SUCCESS) {
      return (err);
    }
  }

  return (DB_SUCCESS);
}

/** Set the index root page number for v1 format.
 @return DB_SUCCESS or error code. */
static dberr_t row_import_read_indexes(
    FILE *file,      /*!< in: File to read from */
    THD *thd,        /*!< in: session */
    row_import *cfg) /*!< in/out: meta-data read */
{
  byte row[sizeof(ib_uint32_t)];

  /* Trigger EOF */
  DBUG_EXECUTE_IF("ib_import_io_read_error_3",
                  (void)fseek(file, 0L, SEEK_END););

  /* Read the number of indexes. */
  if (fread(row, 1, sizeof(row), file) != sizeof(row)) {
    ib_senderrf(thd, IB_LOG_LEVEL_ERROR, ER_IO_READ_ERROR, errno,
                strerror(errno), "while reading number of indexes.");

    return (DB_IO_ERROR);
  }

  cfg->m_n_indexes = mach_read_from_4(row);

  if (cfg->m_n_indexes == 0) {
    ib_errf(thd, IB_LOG_LEVEL_ERROR, ER_IO_READ_ERROR,
            "Number of indexes in meta-data file is 0");

    return (DB_CORRUPTION);

  } else if (cfg->m_n_indexes > 1024) {
    // FIXME: What is the upper limit? */
    ib_errf(thd, IB_LOG_LEVEL_ERROR, ER_IO_READ_ERROR,
            "Number of indexes in meta-data file is too high: %lu",
            (ulong)cfg->m_n_indexes);
    cfg->m_n_indexes = 0;

    return (DB_CORRUPTION);
  }

  return (row_import_read_index_data(file, thd, cfg));
}

/** Read specified bytes from the meta data file.
@param[in]	file	file to read from
@param[in]	length	length of bytes to read
@return	the bytes stream, caller has to free the memory if not nullptr */
static MY_ATTRIBUTE((warn_unused_result)) byte *row_import_read_bytes(
    FILE *file, size_t length) {
  size_t read = 0;
  byte *r = UT_NEW_ARRAY_NOKEY(byte, length);

  if (length == 0) {
    return (r);
  }

  while (!feof(file)) {
    int ch = fgetc(file);

    if (ch == EOF) {
      break;
    }

    r[read++] = ch;
    if (read == length) {
      return (r);
    }
  }

  errno = EINVAL;

  UT_DELETE_ARRAY(r);

  return (nullptr);
}

/** Read the metadata config file. Deserialise the contents of
dict_col_t::instant_default if exists.
Refer to row_quiesce_write_default_value() for the format details.
@param[in]	file	file to read from
@param[in,out]	col	column whose default value to read
@param[in,out]  heap    memory heap to store default value
@param[in,out]	read	true if default value read */
static MY_ATTRIBUTE((warn_unused_result)) dberr_t
    row_import_read_default_values(FILE *file, dict_col_t *col,
                                   mem_heap_t **heap, bool *read) {
  byte *str;

  /* Instant or not byte */
  if ((str = row_import_read_bytes(file, 1)) == nullptr) {
    return (DB_IO_ERROR);
  }

  if (str[0] == 0) {
    UT_DELETE_ARRAY(str);
    *read = false;
    return (DB_SUCCESS);
  }

  *read = true;

  UT_DELETE_ARRAY(str);

  /* Null byte */
  if ((str = row_import_read_bytes(file, 1)) == nullptr) {
    return (DB_IO_ERROR);
  }

  if (*heap == nullptr) {
    *heap = mem_heap_create(100);
  }

  if (str[0] == 1) {
    UT_DELETE_ARRAY(str);
    col->set_default(nullptr, UNIV_SQL_NULL, *heap);
    return (DB_SUCCESS);
  } else {
    UT_DELETE_ARRAY(str);

    /* Legnth bytes */
    if ((str = row_import_read_bytes(file, 4)) == nullptr) {
      return (DB_IO_ERROR);
    }

    size_t length = mach_read_from_4(str);

    UT_DELETE_ARRAY(str);

    /* Value bytes */
    if ((str = row_import_read_bytes(file, length)) == nullptr) {
      return (DB_IO_ERROR);
    }

    col->set_default(str, length, *heap);

    UT_DELETE_ARRAY(str);

    return (DB_SUCCESS);
  }
}

/** Read the meta data (table columns) config file. Deserialise the contents of
 dict_col_t structure, along with the column name. */
static MY_ATTRIBUTE((warn_unused_result)) dberr_t
    row_import_read_columns(FILE *file,      /*!< in: file to write to */
                            THD *thd,        /*!< in/out: session */
                            row_import *cfg) /*!< in/out: meta-data read */
{
  dict_col_t *col;
  byte row[sizeof(ib_uint32_t) * 8];

  /* FIXME: What should the upper limit be? */
  ut_a(cfg->m_n_cols > 0);
  ut_a(cfg->m_n_cols < 1024);

  cfg->m_cols = UT_NEW_ARRAY_NOKEY(dict_col_t, cfg->m_n_cols);

  /* Trigger OOM */
  DBUG_EXECUTE_IF("ib_import_OOM_8", UT_DELETE_ARRAY(cfg->m_cols);
                  cfg->m_cols = NULL;);

  if (cfg->m_cols == NULL) {
    return (DB_OUT_OF_MEMORY);
  }

  memset(cfg->m_cols, 0x0, sizeof(*cfg->m_cols) * cfg->m_n_cols);

  cfg->m_col_names = UT_NEW_ARRAY_NOKEY(byte *, cfg->m_n_cols);

  /* Trigger OOM */
  DBUG_EXECUTE_IF("ib_import_OOM_9", UT_DELETE_ARRAY(cfg->m_col_names);
                  cfg->m_col_names = NULL;);

  if (cfg->m_col_names == NULL) {
    return (DB_OUT_OF_MEMORY);
  }

  memset(cfg->m_col_names, 0x0, sizeof(cfg->m_col_names) * cfg->m_n_cols);

  col = cfg->m_cols;

  for (ulint i = 0; i < cfg->m_n_cols; ++i, ++col) {
    byte *ptr = row;

    /* Trigger EOF */
    DBUG_EXECUTE_IF("ib_import_io_read_error_4",
                    (void)fseek(file, 0L, SEEK_END););

    if (fread(row, 1, sizeof(row), file) != sizeof(row)) {
      ib_senderrf(thd, IB_LOG_LEVEL_ERROR, ER_IO_READ_ERROR, errno,
                  strerror(errno), "while reading table column meta-data.");

      return (DB_IO_ERROR);
    }

    col->prtype = mach_read_from_4(ptr);
    ptr += sizeof(ib_uint32_t);

    col->mtype = mach_read_from_4(ptr);
    ptr += sizeof(ib_uint32_t);

    col->len = mach_read_from_4(ptr);
    ptr += sizeof(ib_uint32_t);

    col->mbminmaxlen = mach_read_from_4(ptr);
    ptr += sizeof(ib_uint32_t);

    col->ind = mach_read_from_4(ptr);
    ptr += sizeof(ib_uint32_t);

    col->ord_part = mach_read_from_4(ptr);
    ptr += sizeof(ib_uint32_t);

    col->max_prefix = mach_read_from_4(ptr);
    ptr += sizeof(ib_uint32_t);

    /* Read in the column name as [len, byte array]. The len
    includes the NUL byte. */

    ulint len = mach_read_from_4(ptr);

    /* FIXME: What is the maximum column name length? */
    if (len == 0 || len > 128) {
      ib_errf(thd, IB_LOG_LEVEL_ERROR, ER_IO_READ_ERROR,
              "Column name length %lu, is invalid", (ulong)len);

      return (DB_CORRUPTION);
    }

    cfg->m_col_names[i] = UT_NEW_ARRAY_NOKEY(byte, len);

    /* Trigger OOM */
    DBUG_EXECUTE_IF("ib_import_OOM_10", UT_DELETE_ARRAY(cfg->m_col_names[i]);
                    cfg->m_col_names[i] = NULL;);

    if (cfg->m_col_names[i] == NULL) {
      return (DB_OUT_OF_MEMORY);
    }

    dberr_t err;

    err = row_import_cfg_read_string(file, cfg->m_col_names[i], len);

    if (err != DB_SUCCESS) {
      ib_senderrf(thd, IB_LOG_LEVEL_ERROR, ER_IO_READ_ERROR, errno,
                  strerror(errno), "while parsing table column name.");

      return (err);
    }

    if (cfg->m_version >= IB_EXPORT_CFG_VERSION_V3) {
      bool read = false;
      dberr_t err;

      err = row_import_read_default_values(file, col, &cfg->m_heap, &read);

      if (err != DB_SUCCESS) {
        ib_errf(thd, IB_LOG_LEVEL_ERROR, ER_IO_READ_ERROR,
                "while reading table column"
                " default value.");
        return (err);
      }

      if (read) {
        ++cfg->m_n_instant_cols;
      }
    }
  }

  return (DB_SUCCESS);
}

/** Read the contents of the @<tablespace@>.cfg file.
 @return DB_SUCCESS or error code. */
static MY_ATTRIBUTE((warn_unused_result)) dberr_t
    row_import_read_v1(FILE *file,      /*!< in: File to read from */
                       THD *thd,        /*!< in: session */
                       row_import *cfg) /*!< out: meta data */
{
  byte value[sizeof(ib_uint32_t)];

  /* Trigger EOF */
  DBUG_EXECUTE_IF("ib_import_io_read_error_5",
                  (void)fseek(file, 0L, SEEK_END););

  /* Read the hostname where the tablespace was exported. */
  if (fread(value, 1, sizeof(value), file) != sizeof(value)) {
    ib_senderrf(thd, IB_LOG_LEVEL_ERROR, ER_IO_READ_ERROR, errno,
                strerror(errno),
                "while reading meta-data export hostname length.");

    return (DB_IO_ERROR);
  }

  ulint len = mach_read_from_4(value);

  /* NUL byte is part of name length. */
  cfg->m_hostname = UT_NEW_ARRAY_NOKEY(byte, len);

  /* Trigger OOM */
  DBUG_EXECUTE_IF("ib_import_OOM_1", UT_DELETE_ARRAY(cfg->m_hostname);
                  cfg->m_hostname = NULL;);

  if (cfg->m_hostname == NULL) {
    return (DB_OUT_OF_MEMORY);
  }

  dberr_t err = row_import_cfg_read_string(file, cfg->m_hostname, len);

  if (err != DB_SUCCESS) {
    ib_senderrf(thd, IB_LOG_LEVEL_ERROR, ER_IO_READ_ERROR, errno,
                strerror(errno), "while parsing export hostname.");

    return (err);
  }

  /* Trigger EOF */
  DBUG_EXECUTE_IF("ib_import_io_read_error_6",
                  (void)fseek(file, 0L, SEEK_END););

  /* Read the table name of tablespace that was exported. */
  if (fread(value, 1, sizeof(value), file) != sizeof(value)) {
    ib_senderrf(thd, IB_LOG_LEVEL_ERROR, ER_IO_READ_ERROR, errno,
                strerror(errno), "while reading meta-data table name length.");

    return (DB_IO_ERROR);
  }

  len = mach_read_from_4(value);

  /* NUL byte is part of name length. */
  cfg->m_table_name = UT_NEW_ARRAY_NOKEY(byte, len);

  /* Trigger OOM */
  DBUG_EXECUTE_IF("ib_import_OOM_2", UT_DELETE_ARRAY(cfg->m_table_name);
                  cfg->m_table_name = NULL;);

  if (cfg->m_table_name == NULL) {
    return (DB_OUT_OF_MEMORY);
  }

  err = row_import_cfg_read_string(file, cfg->m_table_name, len);

  if (err != DB_SUCCESS) {
    ib_senderrf(thd, IB_LOG_LEVEL_ERROR, ER_IO_READ_ERROR, errno,
                strerror(errno), "while parsing table name.");

    return (err);
  }

  ib::info(ER_IB_MSG_948) << "Importing tablespace for table '"
                          << cfg->m_table_name
                          << "' that was exported from host '"
                          << cfg->m_hostname << "'";

  byte row[sizeof(ib_uint32_t) * 3];

  /* Trigger EOF */
  DBUG_EXECUTE_IF("ib_import_io_read_error_7",
                  (void)fseek(file, 0L, SEEK_END););

  /* Read the autoinc value. */
  if (fread(row, 1, sizeof(ib_uint64_t), file) != sizeof(ib_uint64_t)) {
    ib_senderrf(thd, IB_LOG_LEVEL_ERROR, ER_IO_READ_ERROR, errno,
                strerror(errno), "while reading autoinc value.");

    return (DB_IO_ERROR);
  }

  cfg->m_autoinc = mach_read_from_8(row);

  /* Trigger EOF */
  DBUG_EXECUTE_IF("ib_import_io_read_error_8",
                  (void)fseek(file, 0L, SEEK_END););

  /* Read the tablespace page size. */
  if (fread(row, 1, sizeof(row), file) != sizeof(row)) {
    ib_senderrf(thd, IB_LOG_LEVEL_ERROR, ER_IO_READ_ERROR, errno,
                strerror(errno), "while reading meta-data header.");

    return (DB_IO_ERROR);
  }

  byte *ptr = row;

  const ulint logical_page_size = mach_read_from_4(ptr);
  ptr += sizeof(ib_uint32_t);

  if (logical_page_size != univ_page_size.logical()) {
    ib_errf(thd, IB_LOG_LEVEL_ERROR, ER_TABLE_SCHEMA_MISMATCH,
            "Tablespace to be imported has a different"
            " page size than this server. Server page size"
            " is %u, whereas tablespace page size"
            " is " ULINTPF,
            univ_page_size.logical(), logical_page_size);

    return (DB_ERROR);
  }

  cfg->m_flags = mach_read_from_4(ptr);
  ptr += sizeof(ib_uint32_t);

  cfg->m_page_size.copy_from(dict_tf_get_page_size(cfg->m_flags));

  ut_a(logical_page_size == cfg->m_page_size.logical());

  cfg->m_n_cols = mach_read_from_4(ptr);

  if (!dict_tf_is_valid(cfg->m_flags)) {
    return (DB_CORRUPTION);
  }

  return (err);
}

/** Read tablespace flags from @<tablespace@>.cfg file
@param[in]	file	File to read from
@param[in]	thd	session
@param[in,out]	cfg	meta data
@return DB_SUCCESS or error code. */
static MY_ATTRIBUTE((nonnull, warn_unused_result)) dberr_t
    row_import_read_v2(FILE *file, THD *thd, row_import *cfg) {
  byte value[sizeof(uint32_t)];

  /* Read the tablespace flags */
  if (fread(value, 1, sizeof(value), file) != sizeof(value)) {
    ib_senderrf(thd, IB_LOG_LEVEL_ERROR, ER_IO_READ_ERROR, errno,
                strerror(errno), "while reading meta-data tablespace flags.");

    return (DB_IO_ERROR);
  }

  ulint space_flags = mach_read_from_4(value);
  ut_ad(space_flags != UINT32_UNDEFINED);
  cfg->m_has_sdi = FSP_FLAGS_HAS_SDI(space_flags);

  return (DB_SUCCESS);
}

/** Read the contents of the @<tablespace@>.cfg file
@param[in]	file	File to read from
@param[in]	thd	session
@param[in,out]	cfg	meta data
@return DB_SUCCESS or error code. */
static MY_ATTRIBUTE((nonnull, warn_unused_result)) dberr_t
    row_import_read_common(FILE *file, THD *thd, row_import *cfg) {
  dberr_t err;
  if ((err = row_import_read_columns(file, thd, cfg)) != DB_SUCCESS) {
    return (err);

  } else if ((err = row_import_read_indexes(file, thd, cfg)) != DB_SUCCESS) {
    return (err);
  }

  ut_a(err == DB_SUCCESS);
  return (err);
}

/**
Read the contents of the @<tablespace@>.cfg file.
@return DB_SUCCESS or error code. */
static MY_ATTRIBUTE((warn_unused_result)) dberr_t row_import_read_meta_data(
    dict_table_t *table, /*!< in: table */
    FILE *file,          /*!< in: File to read from */
    THD *thd,            /*!< in: session */
    row_import &cfg)     /*!< out: contents of the .cfg file */
{
  byte row[sizeof(ib_uint32_t)];

  /* Trigger EOF */
  DBUG_EXECUTE_IF("ib_import_io_read_error_9",
                  (void)fseek(file, 0L, SEEK_END););

  if (fread(&row, 1, sizeof(row), file) != sizeof(row)) {
    ib_senderrf(thd, IB_LOG_LEVEL_ERROR, ER_IO_READ_ERROR, errno,
                strerror(errno), "while reading meta-data version.");

    return (DB_IO_ERROR);
  }

  cfg.m_version = mach_read_from_4(row);

  /* Check the version number. */
  switch (cfg.m_version) {
    dberr_t err;
    case IB_EXPORT_CFG_VERSION_V1:
      err = row_import_read_v1(file, thd, &cfg);
      if (err == DB_SUCCESS) {
        err = row_import_read_common(file, thd, &cfg);
      }
      return (err);

    case IB_EXPORT_CFG_VERSION_V2:
    case IB_EXPORT_CFG_VERSION_V3:
      err = row_import_read_v1(file, thd, &cfg);

      if (err == DB_SUCCESS) {
        err = row_import_read_v2(file, thd, &cfg);
      }

      if (err == DB_SUCCESS) {
        err = row_import_read_common(file, thd, &cfg);
      }
      return (err);
    default:
      ib_errf(thd, IB_LOG_LEVEL_ERROR, ER_IO_READ_ERROR,
              "Unsupported meta-data version number (%lu),"
              " file ignored",
              (ulong)cfg.m_version);
  }

  return (DB_ERROR);
}

/** It is possible that the import is coming from the versions 8.0.14-16 where
partition ibd/cfg/cfp names are in lower case. Rename the ibd/cfg/cfp file name
according to the table name in the dictionary
@param[in]	table	InnoDB table object
@param[in]	suffix  suffix of the file */
static void rename_disk_filename_if_necessary(dict_table_t *table,
                                              const ib_file_suffix suffix) {
  ut_ad(suffix == IBD || suffix == CFP || suffix == CFG);

  /* Rename is required only in specific scenario */
  if (!dict_table_is_partition(table) ||
      !(innobase_get_lower_case_table_names() == 1) || lower_case_file_system) {
    return;
  }

  char existing_cfp_file_path[OS_FILE_MAX_PATH];
  char new_cfp_file_path[OS_FILE_MAX_PATH];
  char *dict_file_path = nullptr;

  os_file_type_t type;
  bool exists = false;
  std::string datadir_path = dict_table_get_datadir(table);

  /* Get the file name from the dictionary. */
  if (suffix != CFP) {
    dict_file_path =
        Fil_path::make(datadir_path, table->name.m_name, suffix, true);
  } else {
    srv_get_encryption_data_filename(table, existing_cfp_file_path,
                                     sizeof(existing_cfp_file_path));
    dict_file_path = existing_cfp_file_path;
  }

  /* If file doesn't exists, check if file exists in lower case. */
  if (!os_file_status(dict_file_path, &exists, &type) || !exists) {
    exists = false;
    char *disk_file_path = nullptr;

    if (suffix != CFP) {
      char lower_case_table_name[OS_FILE_MAX_PATH];
      strcpy(lower_case_table_name, table->name.m_name);
      innobase_casedn_str(lower_case_table_name);
      disk_file_path =
          Fil_path::make(datadir_path, lower_case_table_name, suffix, true);
    } else {
      srv_get_encryption_data_filename(table, new_cfp_file_path,
                                       sizeof(new_cfp_file_path), true);
      disk_file_path = new_cfp_file_path;
    }

    /* Check and rename the file according to dictionary name */
    if (os_file_status(disk_file_path, &exists, &type) && exists) {
      if (!os_file_rename_func(disk_file_path, dict_file_path)) {
        /* Rename failed . Do nothing */
      }
    }

    if (suffix != CFP) {
      ut_free(disk_file_path);
    }
  }

  if (suffix != CFP) {
    ut_free(dict_file_path);
  }
}

/**
Read the contents of the @<tablename@>.cfg file.
@param[in]	table		table
@param[in]	table_def	dd table
@param[in]	thd		session
@param[in,out]	cfg		contents of the .cfg file
@return DB_SUCCESS or error code. */
static MY_ATTRIBUTE((warn_unused_result)) dberr_t
    row_import_read_cfg(dict_table_t *table, dd::Table *table_def, THD *thd,
                        row_import &cfg) {
  dberr_t err;
  char name[OS_FILE_MAX_PATH];

  cfg.m_table = table;

  dd_get_meta_data_filename(table, table_def, name, sizeof(name));

  FILE *file = fopen(name, "rb");

  if (file == nullptr) {
    rename_disk_filename_if_necessary(table, CFG);
    file = fopen(name, "rb");
  }

  if (file == NULL) {
    char msg[BUFSIZ];

    snprintf(msg, sizeof(msg),
             "Error opening '%s', will attempt to import"
             " without schema verification",
             name);

    ib_senderrf(thd, IB_LOG_LEVEL_WARN, ER_IO_READ_ERROR, errno,
                strerror(errno), msg);

    cfg.m_missing = true;

    err = DB_FAIL;
  } else {
    cfg.m_missing = false;

    err = row_import_read_meta_data(table, file, thd, cfg);
    fclose(file);
  }

  return (err);
}

/** Read the contents of the .cfp file.
@param[in]	table		table
@param[in]	file		file to read from
@param[in]	thd		session
@return DB_SUCCESS or error code. */
static dberr_t row_import_read_encryption_data(dict_table_t *table, FILE *file,
                                               THD *thd) {
  byte row[sizeof(ib_uint32_t)];
  ulint key_size;
  byte transfer_key[ENCRYPTION_KEY_LEN];
  byte encryption_key[ENCRYPTION_KEY_LEN];
  byte encryption_iv[ENCRYPTION_KEY_LEN];
  lint elen;

  if (fread(&row, 1, sizeof(row), file) != sizeof(row)) {
    ib_senderrf(thd, IB_LOG_LEVEL_ERROR, ER_IO_READ_ERROR, errno,
                strerror(errno), "while reading encrypton key size.");

    return (DB_IO_ERROR);
  }

  key_size = mach_read_from_4(row);
  if (key_size != ENCRYPTION_KEY_LEN) {
    ib_senderrf(thd, IB_LOG_LEVEL_ERROR, ER_IO_READ_ERROR, errno,
                strerror(errno), "while parsing encryption key size.");

    return (DB_IO_ERROR);
  }

  /* Read the transfer key. */
  if (fread(transfer_key, 1, ENCRYPTION_KEY_LEN, file) != ENCRYPTION_KEY_LEN) {
    ib_senderrf(thd, IB_LOG_LEVEL_WARN, ER_IO_WRITE_ERROR, errno,
                strerror(errno), "while reading tranfer key.");

    return (DB_IO_ERROR);
  }

  /* Read the encrypted key. */
  if (fread(encryption_key, 1, ENCRYPTION_KEY_LEN, file) !=
      ENCRYPTION_KEY_LEN) {
    ib_senderrf(thd, IB_LOG_LEVEL_WARN, ER_IO_WRITE_ERROR, errno,
                strerror(errno), "while reading encryption key.");

    return (DB_IO_ERROR);
  }

  /* Read the encrypted iv. */
  if (fread(encryption_iv, 1, ENCRYPTION_KEY_LEN, file) != ENCRYPTION_KEY_LEN) {
    ib_senderrf(thd, IB_LOG_LEVEL_WARN, ER_IO_WRITE_ERROR, errno,
                strerror(errno), "while reading encryption iv.");

    return (DB_IO_ERROR);
  }

  lint old_size = mem_heap_get_size(table->heap);

  table->encryption_key =
      static_cast<byte *>(mem_heap_alloc(table->heap, ENCRYPTION_KEY_LEN));

  table->encryption_iv =
      static_cast<byte *>(mem_heap_alloc(table->heap, ENCRYPTION_KEY_LEN));

  lint new_size = mem_heap_get_size(table->heap);
  dict_sys->size += new_size - old_size;

  /* Decrypt tablespace key and iv. */
  elen = my_aes_decrypt(encryption_key, ENCRYPTION_KEY_LEN,
                        table->encryption_key, transfer_key, ENCRYPTION_KEY_LEN,
                        my_aes_256_ecb, NULL, false);

  if (elen == MY_AES_BAD_DATA) {
    ib_senderrf(thd, IB_LOG_LEVEL_ERROR, ER_IO_READ_ERROR, errno,
                strerror(errno), "while decrypt encryption key.");

    return (DB_IO_ERROR);
  }

  elen = my_aes_decrypt(encryption_iv, ENCRYPTION_KEY_LEN, table->encryption_iv,
                        transfer_key, ENCRYPTION_KEY_LEN, my_aes_256_ecb, NULL,
                        false);

  if (elen == MY_AES_BAD_DATA) {
    ib_senderrf(thd, IB_LOG_LEVEL_ERROR, ER_IO_READ_ERROR, errno,
                strerror(errno), "while decrypt encryption iv.");

    return (DB_IO_ERROR);
  }

  return (DB_SUCCESS);
}

/** Read the contents of the .cfp file.
@param[in]	table		table
@param[in]	thd		session
@param[in,out]	import		meta data
@return DB_SUCCESS or error code. */
static dberr_t row_import_read_cfp(dict_table_t *table, THD *thd,
                                   row_import &import) {
  dberr_t err;
  char name[OS_FILE_MAX_PATH];

  /* Clear table encryption information. */
  table->encryption_key = NULL;
  table->encryption_iv = NULL;

  srv_get_encryption_data_filename(table, name, sizeof(name));

  FILE *file = fopen(name, "rb");

  if (file == nullptr) {
    rename_disk_filename_if_necessary(table, CFP);
    file = fopen(name, "rb");
  }

  if (file != NULL) {
    import.m_cfp_missing = false;
    err = row_import_read_encryption_data(table, file, thd);
    fclose(file);
  } else {
    /* If there's no cfp file, we assume it's not an
    encrpyted table. return directly. */
    import.m_cfp_missing = true;
    err = DB_SUCCESS;
  }
  return (err);
}

/** Check the correctness of clustered index of imported table.
Once there is corruption found, the IMPORT would be refused. This can
help to detect the missing .cfg file for a table with instant added columns.
@param[in,out]	table		InnoDB table object
@param[in,out]	thd		MySQL session variable
@param[in]	missing		true if .cfg file is missing
@return DB_SUCCESS or error code. */
dberr_t row_import_check_corruption(dict_table_t *table, THD *thd,
                                    bool missing) {
  dberr_t err = DB_SUCCESS;
  if (!btr_validate_index(table->first_index(), nullptr, false)) {
    err = DB_CORRUPTION;
    if (missing) {
      ib_errf(thd, IB_LOG_LEVEL_ERROR, ER_TABLE_SCHEMA_MISMATCH,
              "Clustered index validation failed. Because"
              " the .cfg file is missing, table definition"
              " of the IBD file could be different. Or"
              " the data file itself is already corrupted.");
    } else {
      ib_errf(thd, IB_LOG_LEVEL_ERROR, ER_INNODB_INDEX_CORRUPT,
              "Clustered index validation failed, due to"
              " data file corruption.");
    }
  }

  return (err);
}

/** Imports a tablespace. The space id in the .ibd file must match the space id
of the table in the data dictionary.
@param[in]	table		table
@param[in]	table_def	dd table
@param[in]	prebuilt	prebuilt struct in MySQL
@return error code or DB_SUCCESS */
dberr_t row_import_for_mysql(dict_table_t *table, dd::Table *table_def,
                             row_prebuilt_t *prebuilt) {
  dberr_t err;
  trx_t *trx;
  ib_uint64_t autoinc = 0;
  char *filepath = NULL;

  /* The caller assured that this is not read_only_mode and that no
  temorary tablespace is being imported. */
  ut_ad(!srv_read_only_mode);
  ut_ad(!table->is_temporary());

  ut_a(table->space);
  ut_ad(prebuilt->trx);
  ut_a(table->ibd_file_missing);

  ibuf_delete_for_discarded_space(table->space);

  trx_start_if_not_started(prebuilt->trx, true);

  trx = trx_allocate_for_mysql();

  /* So that the table is not DROPped during recovery. */
  trx_set_dict_operation(trx, TRX_DICT_OP_INDEX);

  trx_start_if_not_started(trx, true);

  /* So that we can send error messages to the user. */
  trx->mysql_thd = prebuilt->trx->mysql_thd;

  /* Assign an undo segment for the transaction, so that the
  transaction will be recovered after a crash. */

  mutex_enter(&trx->undo_mutex);

  /* IMPORT tablespace is blocked for temp-tables and so we don't
  need to assign temporary rollback segment for this trx. */
  err = trx_undo_assign_undo(trx, &trx->rsegs.m_redo, TRX_UNDO_UPDATE);

  mutex_exit(&trx->undo_mutex);

  DBUG_EXECUTE_IF("ib_import_undo_assign_failure",
                  err = DB_TOO_MANY_CONCURRENT_TRXS;);

  if (err != DB_SUCCESS) {
    return (row_import_cleanup(prebuilt, trx, err));

  } else if (trx->rsegs.m_redo.update_undo == 0) {
    err = DB_TOO_MANY_CONCURRENT_TRXS;
    return (row_import_cleanup(prebuilt, trx, err));
  }

  prebuilt->trx->op_info = "read meta-data file";

  /* Prevent DDL operations while we are checking. */
  rw_lock_s_lock_func(dict_operation_lock, 0, __FILE__, __LINE__);

  row_import cfg;

  /* Read CFP file */
  if (dd_is_table_in_encrypted_tablespace(table)) {
    /* First try to read CFP file here. */
    err = row_import_read_cfp(table, trx->mysql_thd, cfg);
    ut_ad(cfg.m_cfp_missing || err == DB_SUCCESS);

    if (err != DB_SUCCESS) {
      rw_lock_s_unlock_gen(dict_operation_lock, 0);
      return (row_import_error(prebuilt, trx, err));
    }

    /* If table is encrypted, but can't find cfp file, return error. */
    if (cfg.m_cfp_missing) {
      ib_errf(trx->mysql_thd, IB_LOG_LEVEL_ERROR, ER_TABLE_SCHEMA_MISMATCH,
              "Table is in an encrypted tablespace, but the encryption"
              " meta-data file cannot be found while importing.");
      err = DB_ERROR;
      rw_lock_s_unlock_gen(dict_operation_lock, 0);
      return (row_import_error(prebuilt, trx, err));
    } else {
      /* If CFP file is read, encryption_key must have been populted. */
      ut_ad(table->encryption_key != nullptr &&
            table->encryption_iv != nullptr);
    }
  }

  /* Check and rename ibd file if necessary */
  rename_disk_filename_if_necessary(table, IBD);

  /* Read CFG file */
  err = row_import_read_cfg(table, table_def, trx->mysql_thd, cfg);

  /* Check if the table column definitions match the contents
  of the config file. */

  if (err == DB_SUCCESS) {
    /* We have a schema file, try and match it with our
    data dictionary. */

    if (err == DB_SUCCESS) {
      err = cfg.match_schema(trx->mysql_thd, table_def);
    }

    /* Update index->page and SYS_INDEXES.PAGE_NO to match the
    B-tree root page numbers in the tablespace. Use the index
    name from the .cfg file to find match. */

    if (err == DB_SUCCESS) {
      cfg.set_root_by_name();
      autoinc = cfg.m_autoinc;
    }

    rw_lock_s_unlock_gen(dict_operation_lock, 0);

    DBUG_EXECUTE_IF("ib_import_set_index_root_failure",
                    err = DB_TOO_MANY_CONCURRENT_TRXS;);

  } else if (cfg.m_missing) {
    rw_lock_s_unlock_gen(dict_operation_lock, 0);

    /* We don't have a schema file, we will have to discover
    the index root pages from the .ibd file and skip the schema
    matching step. */

    ut_a(err == DB_FAIL);

    cfg.m_page_size.copy_from(univ_page_size);

    FetchIndexRootPages fetchIndexRootPages(table, trx);

    err = fil_tablespace_iterate(
        table,
        IO_BUFFER_SIZE(cfg.m_page_size.physical(), cfg.m_page_size.physical()),
        fetchIndexRootPages);

    if (err == DB_SUCCESS) {
      err = fetchIndexRootPages.build_row_import(&cfg);

      /* Update index->page and SYS_INDEXES.PAGE_NO
      to match the B-tree root page numbers in the
      tablespace. */

      if (err == DB_SUCCESS) {
        err = cfg.set_root_by_heuristic();
      }
    }
  } else {
    rw_lock_s_unlock_gen(dict_operation_lock, 0);
  }

  if (err != DB_SUCCESS) {
    if (err == DB_IO_NO_ENCRYPT_TABLESPACE) {
      ib_errf(
          trx->mysql_thd, IB_LOG_LEVEL_ERROR, ER_TABLE_SCHEMA_MISMATCH,
          "Encryption attribute in the file does not match the dictionary.");

      return (row_import_cleanup(prebuilt, trx, err));
    }
    return (row_import_error(prebuilt, trx, err));
  }

  /* At this point, all required information has been collected for IMPORT. */

  prebuilt->trx->op_info = "importing tablespace";

  ib::info(ER_IB_MSG_949) << "Phase I - Update all pages";

  /* Iterate over all the pages and do the sanity checking and
  the conversion required to import the tablespace. */

  PageConverter converter(&cfg, trx);

  /* Set the IO buffer size in pages. */

  err = fil_tablespace_iterate(
      table,
      IO_BUFFER_SIZE(cfg.m_page_size.physical(), cfg.m_page_size.physical()),
      converter);

  DBUG_EXECUTE_IF("ib_import_reset_space_and_lsn_failure",
                  err = DB_TOO_MANY_CONCURRENT_TRXS;);

  if (err == DB_IO_NO_ENCRYPT_TABLESPACE) {
    ib_errf(trx->mysql_thd, IB_LOG_LEVEL_ERROR, ER_TABLE_SCHEMA_MISMATCH,
            "Encryption attribute in the file does not match the dictionary.");

    return (row_import_cleanup(prebuilt, trx, err));
  }

  if (err != DB_SUCCESS) {
    char table_name[MAX_FULL_NAME_LEN + 1];

    innobase_format_name(table_name, sizeof(table_name), table->name.m_name);

    ib_errf(trx->mysql_thd, IB_LOG_LEVEL_ERROR, ER_INTERNAL_ERROR,
            "Cannot reset LSNs in table %s : %s", table_name, ut_strerr(err));

    return (row_import_cleanup(prebuilt, trx, err));
  }

  row_mysql_lock_data_dictionary(trx);

  if (table->has_instant_cols()) {
    dd_import_instant_add_columns(table, table_def);
  }

  /* If the table is stored in a remote tablespace, we need to
  determine that filepath from the link file and system tables.
  Find the space ID in SYS_TABLES since this is an ALTER TABLE. */
  dd_get_and_save_data_dir_path(table, table_def, true);

  if (DICT_TF_HAS_DATA_DIR(table->flags)) {
    ut_a(table->data_dir_path != nullptr);

    const auto dir = table->data_dir_path;

    filepath = Fil_path::make(dir, table->name.m_name, IBD, true);
  } else {
    filepath = Fil_path::make_ibd_from_table_name(table->name.m_name);
  }

  DBUG_EXECUTE_IF("ib_import_OOM_15", ut_free(filepath); filepath = NULL;);

  if (filepath == NULL) {
    row_mysql_unlock_data_dictionary(trx);
    return (row_import_cleanup(prebuilt, trx, DB_OUT_OF_MEMORY));
  }

  /* Open the tablespace so that we can access via the buffer pool.
  The tablespace is initially opened as a temporary one, because
  we will not be writing any redo log for it before we have invoked
  fil_space_set_imported() to declare it a persistent tablespace. */

  uint32_t fsp_flags = dict_tf_to_fsp_flags(table->flags);
  if (table->encryption_key != NULL) {
    fsp_flags_set_encryption(fsp_flags);
  }

  std::string tablespace_name;
  dd_filename_to_spacename(table->name.m_name, &tablespace_name);

  err = fil_ibd_open(true, FIL_TYPE_IMPORT, table->space, fsp_flags,
                     tablespace_name.c_str(), table->name.m_name, filepath,
                     true, false);

  DBUG_EXECUTE_IF("ib_import_open_tablespace_failure",
                  err = DB_TABLESPACE_NOT_FOUND;);

  if (err != DB_SUCCESS) {
    row_mysql_unlock_data_dictionary(trx);

    ib_senderrf(trx->mysql_thd, IB_LOG_LEVEL_ERROR, ER_FILE_NOT_FOUND, filepath,
                err, ut_strerr(err));

    ut_free(filepath);

    return (row_import_cleanup(prebuilt, trx, err));
  }

  /* For encrypted tablespace, set encryption information. */
  if (FSP_FLAGS_GET_ENCRYPTION(fsp_flags)) {
    err = fil_set_encryption(table->space, Encryption::AES,
                             table->encryption_key, table->encryption_iv);
  }

  row_mysql_unlock_data_dictionary(trx);

  ut_free(filepath);

  err = ibuf_check_bitmap_on_import(trx, table->space);

  DBUG_EXECUTE_IF("ib_import_check_bitmap_failure", err = DB_CORRUPTION;);

  if (err != DB_SUCCESS) {
    return (row_import_cleanup(prebuilt, trx, err));
  }

  /* The first index must always be the clustered index. */

  dict_index_t *index = table->first_index();

  if (!index->is_clustered()) {
    return (row_import_error(prebuilt, trx, DB_CORRUPTION));
  }

  /* Update the Btree segment headers for index node and
  leaf nodes in the root page. Set the new space id. */

  err = btr_root_adjust_on_import(index);

  DBUG_EXECUTE_IF("ib_import_cluster_root_adjust_failure",
                  err = DB_CORRUPTION;);

  if (err != DB_SUCCESS) {
    return (row_import_error(prebuilt, trx, err));
  }

  if (err != DB_SUCCESS) {
    return (row_import_error(prebuilt, trx, err));
  } else if (cfg.requires_purge(index->name)) {
    /* Purge any delete-marked records that couldn't be
    purged during the page conversion phase from the
    cluster index. */

    IndexPurge purge(trx, index);

    trx->op_info = "cluster: purging delete marked records";

    err = purge.garbage_collect();

    trx->op_info = "";
  }

  DBUG_EXECUTE_IF("ib_import_cluster_failure", err = DB_CORRUPTION;);

  if (err != DB_SUCCESS) {
    return (row_import_error(prebuilt, trx, err));
  }

<<<<<<< HEAD
  /* For secondary indexes, purge any records that couldn't be purged
  during the page conversion phase. */

  err = row_import_adjust_root_pages_of_secondary_indexes(prebuilt, trx, table,
                                                          cfg);
=======
	if (err != DB_SUCCESS) {
		return(row_import_error(prebuilt, trx, err));
	}
	DBUG_EXECUTE_IF("ib_import_page_corrupt",
			row_index_t* i_index = cfg.get_index(index->name);
			++i_index->m_stats.m_n_purge_failed;);
	if (err != DB_SUCCESS) {
		return(row_import_error(prebuilt, trx, err));
	} else if (cfg.requires_purge(index->name)) {
>>>>>>> 48de4d74

  DBUG_EXECUTE_IF("ib_import_sec_root_adjust_failure", err = DB_CORRUPTION;);

  if (err != DB_SUCCESS) {
    return (row_import_error(prebuilt, trx, err));
  }

  /* Ensure that the next available DB_ROW_ID is not smaller than
  any DB_ROW_ID stored in the table. */

  if (prebuilt->clust_index_was_generated) {
    err = row_import_set_sys_max_row_id(prebuilt, table);

    if (err != DB_SUCCESS) {
      return (row_import_error(prebuilt, trx, err));
    }
  }

  fil_space_t *space = fil_space_acquire(table->space);

  /* Update Btree segment headers for SDI Index */
  if (FSP_FLAGS_HAS_SDI(space->flags)) {
    dict_mutex_enter_for_mysql();
    dict_index_t *sdi_index = dict_sdi_get_index(table->space);
    dict_mutex_exit_for_mysql();

    err = btr_root_adjust_on_import(sdi_index);

    if (err != DB_SUCCESS) {
      fil_space_release(space);
      return (row_import_error(prebuilt, trx, err));
    }
  }
  fil_space_release(space);

  ib::info(ER_IB_MSG_950) << "Phase III - Flush changes to disk";

  /* Ensure that all pages dirtied during the IMPORT make it to disk.
  The only dirty pages generated should be from the pessimistic purge
  of delete marked records that couldn't be purged in Phase I. */

  buf_LRU_flush_or_remove_pages(prebuilt->table->space, BUF_REMOVE_FLUSH_WRITE,
                                trx);

  if (trx_is_interrupted(trx)) {
    ib::info(ER_IB_MSG_951) << "Phase III - Flush interrupted";
    return (row_import_error(prebuilt, trx, DB_INTERRUPTED));
  }

  ib::info(ER_IB_MSG_952) << "Phase IV - Flush complete";
  fil_space_set_imported(prebuilt->table->space);

  /* Check if the on-disk .ibd file doesn't have SDI index.
  If it doesn't exist, create SDI Index page now. */
  mtr_t mtr;
  mtr.start();
  buf_block_t *block =
      buf_page_get(page_id_t(table->space, 0), dict_table_page_size(table),
                   RW_SX_LATCH, &mtr);

  buf_block_dbg_add_level(block, SYNC_FSP_PAGE);

  page_t *page = buf_block_get_frame(block);

  ulint space_flags_from_disk =
      mach_read_from_4(page + FSP_HEADER_OFFSET + FSP_SPACE_FLAGS);
  mtr.commit();

  if (!FSP_FLAGS_HAS_SDI(space_flags_from_disk)) {
    /* This is IMPORT from 5.7 .ibd file or pre 8.0.1 */
    dict_mutex_enter_for_mysql();
    dict_sdi_remove_from_cache(table->space, NULL, true);
    btr_sdi_create_index(table->space, true);
    dict_mutex_exit_for_mysql();
    /* Update server and space version number in the page 0 of tablespace */
    if (upgrade_space_version(table->space, false)) {
      return (row_import_error(prebuilt, trx, DB_TABLESPACE_NOT_FOUND));
    }
  } else {
    ut_ad(space->flags == space_flags_from_disk);
  }

  if (dd_is_table_in_encrypted_tablespace(table)) {
    mtr_t mtr;
    byte encrypt_info[ENCRYPTION_INFO_SIZE];

    fil_space_t *space = fil_space_get(table->space);

    mtr_start(&mtr);

    mtr_x_lock_space(space, &mtr);

    memset(encrypt_info, 0, ENCRYPTION_INFO_SIZE);

    if (!fsp_header_rotate_encryption(space, encrypt_info, &mtr)) {
      mtr_commit(&mtr);
      return (row_import_cleanup(prebuilt, trx, DB_ERROR));
    }

    mtr_commit(&mtr);
  }

  /* The dictionary latches will be released in in row_import_cleanup()
  after the transaction commit, for both success and error. */

  row_mysql_lock_data_dictionary(trx);

  DBUG_EXECUTE_IF("ib_import_internal_error", trx->error_state = DB_ERROR;
                  err = DB_ERROR;
                  ib_errf(trx->mysql_thd, IB_LOG_LEVEL_ERROR, ER_INTERNAL_ERROR,
                          "While importing table %s", table->name.m_name);
                  return (row_import_error(prebuilt, trx, err)););

  table->ibd_file_missing = false;
  table->flags2 &= ~DICT_TF2_DISCARDED;

  /* Set autoinc value read from cfg file. The value is set to zero
  if the cfg file is missing and is initialized later from table
  column value. */
  ib::info(ER_IB_MSG_953) << table->name << " autoinc value set to " << autoinc;

  dict_table_autoinc_lock(table);
  dict_table_autoinc_initialize(table, autoinc);
  dict_table_autoinc_unlock(table);
  /* This should be set later in handler level, where we know the
  autoinc counter field index */
  table->autoinc_field_no = ULINT_UNDEFINED;

  ut_a(err == DB_SUCCESS);

  /* After discard, sdi_table->ibd_file_missing is set to true.
  This is avoid to purge on SDI tables after discard.
  At the end of successful import, set sdi_table->ibd_file_missing to
  false, indicating that .ibd of SDI table is available */
  dict_table_t *sdi_table = dict_sdi_get_table(space->id, true, false);
  sdi_table->ibd_file_missing = false;
  dict_sdi_close_table(sdi_table);

  row_mysql_unlock_data_dictionary(trx);

  err = row_import_check_corruption(table, trx->mysql_thd, cfg.m_missing);

  row_mysql_lock_data_dictionary(trx);

  return (row_import_cleanup(prebuilt, trx, err));
}<|MERGE_RESOLUTION|>--- conflicted
+++ resolved
@@ -1558,15 +1558,11 @@
   dberr_t err;
   ibool comp = dict_table_is_comp(m_index->table);
 
-<<<<<<< HEAD
   /* Open the persistent cursor and start the mini-transaction. */
-=======
-	open();
-	import_ctx_t import_ctx = {false};
-	m_pcur.import_ctx = &import_ctx;
->>>>>>> 48de4d74
 
   open();
+  import_ctx_t import_ctx = {false};
+  m_pcur.import_ctx = &import_ctx;
 
   while ((err = next()) == DB_SUCCESS) {
     rec_t *rec = btr_pcur_get_rec(&m_pcur);
@@ -1581,17 +1577,13 @@
 
   /* Close the persistent cursor and commit the mini-transaction. */
 
-<<<<<<< HEAD
   close();
-=======
-	close();
-	if (m_pcur.import_ctx->is_error == true) {
-		m_pcur.import_ctx = NULL;
-		return DB_TABLE_CORRUPT;
-	}
-
-	m_pcur.import_ctx = NULL;
->>>>>>> 48de4d74
+  if (m_pcur.import_ctx->is_error == true) {
+    m_pcur.import_ctx = nullptr;
+    return DB_TABLE_CORRUPT;
+  }
+
+  m_pcur.import_ctx = nullptr;
 
   return (err == DB_END_OF_INDEX ? DB_SUCCESS : err);
 }
@@ -1643,14 +1635,7 @@
     return (DB_END_OF_INDEX);
   }
 
-<<<<<<< HEAD
   return (DB_SUCCESS);
-=======
-		return(DB_END_OF_INDEX);
-	}
-
-	return (DB_SUCCESS);
->>>>>>> 48de4d74
 }
 
 /**
@@ -3822,6 +3807,10 @@
     return (row_import_error(prebuilt, trx, err));
   }
 
+  DBUG_EXECUTE_IF("ib_import_page_corrupt",
+                  row_index_t *i_index = cfg.get_index(index->name);
+                  ++i_index->m_stats.m_n_purge_failed;);
+
   if (err != DB_SUCCESS) {
     return (row_import_error(prebuilt, trx, err));
   } else if (cfg.requires_purge(index->name)) {
@@ -3844,23 +3833,11 @@
     return (row_import_error(prebuilt, trx, err));
   }
 
-<<<<<<< HEAD
   /* For secondary indexes, purge any records that couldn't be purged
   during the page conversion phase. */
 
   err = row_import_adjust_root_pages_of_secondary_indexes(prebuilt, trx, table,
                                                           cfg);
-=======
-	if (err != DB_SUCCESS) {
-		return(row_import_error(prebuilt, trx, err));
-	}
-	DBUG_EXECUTE_IF("ib_import_page_corrupt",
-			row_index_t* i_index = cfg.get_index(index->name);
-			++i_index->m_stats.m_n_purge_failed;);
-	if (err != DB_SUCCESS) {
-		return(row_import_error(prebuilt, trx, err));
-	} else if (cfg.requires_purge(index->name)) {
->>>>>>> 48de4d74
 
   DBUG_EXECUTE_IF("ib_import_sec_root_adjust_failure", err = DB_CORRUPTION;);
 
