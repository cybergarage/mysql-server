/*****************************************************************************

Copyright (c) 1996, 2024, Oracle and/or its affiliates.

This program is free software; you can redistribute it and/or modify it under
the terms of the GNU General Public License, version 2.0, as published by the
Free Software Foundation.

This program is designed to work with certain software (including
but not limited to OpenSSL) that is licensed under separate terms,
as designated in a particular file or component or in included license
documentation.  The authors of MySQL hereby grant you an additional
permission to link the program and your derivative works with the
separately licensed software that they have either included with
the program or referenced in the documentation.

This program is distributed in the hope that it will be useful, but WITHOUT
ANY WARRANTY; without even the implied warranty of MERCHANTABILITY or FITNESS
FOR A PARTICULAR PURPOSE. See the GNU General Public License, version 2.0,
for more details.

You should have received a copy of the GNU General Public License along with
this program; if not, write to the Free Software Foundation, Inc.,
51 Franklin St, Fifth Floor, Boston, MA 02110-1301  USA

*****************************************************************************/

/** @file row/row0ins.cc
 Insert into a table

 Created 4/20/1996 Heikki Tuuri
 *******************************************************/

#include <sys/types.h>

#include "btr0btr.h"
#include "btr0cur.h"
#include "buf0lru.h"
#include "current_thd.h"
#include "data0data.h"
#include "dict0boot.h"
#include "dict0dd.h"
#include "dict0dict.h"
#include "eval0eval.h"
#include "fts0fts.h"
#include "fts0types.h"
#include "gis0geo.h"
#include "ha_prototypes.h"
#include "lob0lob.h"
#include "lock0lock.h"
#include "log0chkp.h"
#include "m_string.h"
#include "mach0data.h"
#include "que0que.h"
#include "rem0cmp.h"
#include "row0ins.h"
#include "row0log.h"
#include "row0row.h"
#include "row0sel.h"
#include "row0upd.h"
#include "trx0rec.h"
#include "trx0undo.h"
#include "usr0sess.h"

#include <debug_sync.h>
#include "my_dbug.h"

/*************************************************************************
IMPORTANT NOTE: Any operation that generates redo MUST check that there
is enough space in the redo log before for that operation. This is
done by calling log_free_check(). The reason for checking the
availability of the redo log space before the start of the operation is
that we MUST not hold any synchronization objects when performing the
check.
If you make a change in this module make sure that no codepath is
introduced where a call to log_free_check() is bypassed. */

/** Creates an insert node struct.
 @return own: insert node struct */
ins_node_t *ins_node_create(
    ulint ins_type,      /*!< in: INS_VALUES, ... */
    dict_table_t *table, /*!< in: table where to insert */
    mem_heap_t *heap)    /*!< in: mem heap where created */
{
  ins_node_t *node;

  node = static_cast<ins_node_t *>(mem_heap_alloc(heap, sizeof(ins_node_t)));

  node->common.type = QUE_NODE_INSERT;

  node->ins_type = ins_type;

  node->state = INS_NODE_SET_IX_LOCK;
  node->table = table;
  node->index = nullptr;
  node->entry = nullptr;

  node->select = nullptr;

  node->trx_id = 0;

  node->entry_sys_heap = mem_heap_create(128, UT_LOCATION_HERE);

  node->magic_n = INS_NODE_MAGIC_N;

  node->ins_multi_val_pos = 0;

  return (node);
}

/** Creates an entry template for each index of a table. */
static void ins_node_create_entry_list(
    ins_node_t *node) /*!< in: row insert node */
{
  dict_index_t *index;
  dtuple_t *entry;

  ut_ad(node->entry_sys_heap);

  UT_LIST_INIT(node->entry_list);

  /* We will include all indexes (include those corrupted
  secondary indexes) in the entry list. Filteration of
  these corrupted index will be done in row_ins() */

  for (index = node->table->first_index(); index != nullptr;
       index = index->next()) {
    entry = row_build_index_entry_low(
        node->row, nullptr, index, node->entry_sys_heap, ROW_BUILD_FOR_INSERT);

    UT_LIST_ADD_LAST(node->entry_list, entry);
  }
}

/** Adds system field buffers to a row. */
static void row_ins_alloc_sys_fields(ins_node_t *node) /*!< in: insert node */
{
  dtuple_t *row;
  dict_table_t *table;
  mem_heap_t *heap;
  const dict_col_t *col;
  dfield_t *dfield;
  byte *ptr;

  row = node->row;
  table = node->table;
  heap = node->entry_sys_heap;

  ut_ad(row && table && heap);
  ut_ad(dtuple_get_n_fields(row) == table->get_n_cols());

  /* allocate buffer to hold the needed system created hidden columns. */
  uint len = DATA_ROW_ID_LEN + DATA_TRX_ID_LEN;
  if (!table->is_intrinsic()) {
    len += DATA_ROLL_PTR_LEN;
  }
  ptr = static_cast<byte *>(mem_heap_zalloc(heap, len));

  /* 1. Populate row-id */
  col = table->get_sys_col(DATA_ROW_ID);

  dfield = dtuple_get_nth_field(row, dict_col_get_no(col));

  dfield_set_data(dfield, ptr, DATA_ROW_ID_LEN);

  node->row_id_buf = ptr;

  ptr += DATA_ROW_ID_LEN;

  /* 2. Populate trx id */
  col = table->get_sys_col(DATA_TRX_ID);

  dfield = dtuple_get_nth_field(row, dict_col_get_no(col));

  dfield_set_data(dfield, ptr, DATA_TRX_ID_LEN);

  node->trx_id_buf = ptr;

  ptr += DATA_TRX_ID_LEN;

  if (!table->is_intrinsic()) {
    col = table->get_sys_col(DATA_ROLL_PTR);

    dfield = dtuple_get_nth_field(row, dict_col_get_no(col));

    dfield_set_data(dfield, ptr, DATA_ROLL_PTR_LEN);
  }
}

/** Sets a new row to insert for an INS_DIRECT node. This function is only used
 if we have constructed the row separately, which is a rare case; this
 function is quite slow. */
void ins_node_set_new_row(
    ins_node_t *node, /*!< in: insert node */
    dtuple_t *row)    /*!< in: new row (or first row) for the node */
{
  node->state = INS_NODE_SET_IX_LOCK;
  node->index = nullptr;
  node->entry = nullptr;

  node->row = row;

  mem_heap_empty(node->entry_sys_heap);

  /* Create templates for index entries */

  ins_node_create_entry_list(node);

  /* Allocate from entry_sys_heap buffers for sys fields */

  row_ins_alloc_sys_fields(node);

  /* As we allocated a new trx id buf, the trx id should be written
  there again: */

  node->trx_id = 0;
}

/** Does an insert operation by updating a delete-marked existing record
 in the index. This situation can occur if the delete-marked record is
 kept in the index for consistent reads.
 @return DB_SUCCESS or error code */
[[nodiscard]] static dberr_t row_ins_sec_index_entry_by_modify(
    ulint flags,       /*!< in: undo logging and locking flags */
    ulint mode,        /*!< in: BTR_MODIFY_LEAF or BTR_MODIFY_TREE,
                       depending on whether mtr holds just a leaf
                       latch or also a tree latch */
    btr_cur_t *cursor, /*!< in: B-tree cursor */
    ulint **offsets,   /*!< in/out: offsets on cursor->page_cur.rec */
    mem_heap_t *offsets_heap,
    /*!< in/out: memory heap that can be emptied */
    mem_heap_t *heap,      /*!< in/out: memory heap */
    const dtuple_t *entry, /*!< in: index entry to insert */
    que_thr_t *thr,        /*!< in: query thread */
    mtr_t *mtr)            /*!< in: mtr; must be committed before
                           latching any further pages */
{
  big_rec_t *dummy_big_rec;
  upd_t *update;
  rec_t *rec;
  dberr_t err;

  rec = btr_cur_get_rec(cursor);

  ut_ad(!cursor->index->is_clustered());
  ut_ad(rec_offs_validate(rec, cursor->index, *offsets));
  ut_ad(!entry->info_bits);

  /* We know that in the alphabetical ordering, entry and rec are
  identified. But in their binary form there may be differences if
  there are char fields in them. Therefore we have to calculate the
  difference. */

  update = row_upd_build_sec_rec_difference_binary(rec, cursor->index, *offsets,
                                                   entry, heap);

  if (!rec_get_deleted_flag(rec, rec_offs_comp(*offsets))) {
    /* We should never insert in place of a record that
    has not been delete-marked. The only exception is when
    online CREATE INDEX copied the changes that we already
    made to the clustered index, and completed the
    secondary index creation before we got here. In this
    case, the change would already be there. The CREATE
    INDEX should be waiting for a MySQL meta-data lock
    upgrade at least until this INSERT or UPDATE
    returns. After that point, set_committed(true)
    would be invoked in commit_inplace_alter_table(). */
    ut_a(update->n_fields == 0);
    ut_a(!cursor->index->is_committed());
    ut_ad(!dict_index_is_online_ddl(cursor->index));
    return (DB_SUCCESS);
  }

  if (mode == BTR_MODIFY_LEAF) {
    /* Try an optimistic updating of the record, keeping changes
    within the page */

    /* TODO: pass only *offsets */
    err = btr_cur_optimistic_update(flags | BTR_KEEP_SYS_FLAG, cursor, offsets,
                                    &offsets_heap, update, 0, thr,
                                    thr_get_trx(thr)->id, mtr);
    switch (err) {
      case DB_OVERFLOW:
      case DB_UNDERFLOW:
      case DB_ZIP_OVERFLOW:
        err = DB_FAIL;
      default:
        break;
    }
  } else {
    ut_a(mode == BTR_MODIFY_TREE);
    if (buf_LRU_buf_pool_running_out()) {
      return (DB_LOCK_TABLE_FULL);
    }

    trx_t *trx = thr_get_trx(thr);
    err = btr_cur_pessimistic_update(
        flags | BTR_KEEP_SYS_FLAG, cursor, offsets, &offsets_heap, heap,
        &dummy_big_rec, update, 0, thr, trx->id, trx->undo_no, mtr);
    ut_ad(!dummy_big_rec);
  }

  return (err);
}

/** Does an insert operation by delete unmarking and updating a delete marked
 existing record in the index. This situation can occur if the delete marked
 record is kept in the index for consistent reads.
 @return DB_SUCCESS, DB_FAIL, or error code */
[[nodiscard]] static dberr_t row_ins_clust_index_entry_by_modify(
    btr_pcur_t *pcur, /*!< in/out: a persistent cursor pointing
                      to the clust_rec that is being modified. */
    ulint flags,      /*!< in: undo logging and locking flags */
    ulint mode,       /*!< in: BTR_MODIFY_LEAF or BTR_MODIFY_TREE,
                      depending on whether mtr holds just a leaf
                      latch or also a tree latch */
    ulint **offsets,  /*!< out: offsets on cursor->page_cur.rec */
    mem_heap_t **offsets_heap,
    /*!< in/out: pointer to memory heap that can
    be emptied, or NULL */
    mem_heap_t *heap,      /*!< in/out: memory heap */
    const dtuple_t *entry, /*!< in: index entry to insert */
    que_thr_t *thr,        /*!< in: query thread */
    mtr_t *mtr)            /*!< in: mtr; must be committed before
                           latching any further pages */
{
  const rec_t *rec;
  upd_t *update;
  dberr_t err = DB_SUCCESS;
  btr_cur_t *cursor = pcur->get_btr_cur();
  TABLE *mysql_table = nullptr;
  ut_ad(cursor->index->is_clustered());

  rec = btr_cur_get_rec(cursor);

  ut_ad(rec_get_deleted_flag(rec, dict_table_is_comp(cursor->index->table)));

  /* Build an update vector containing all the fields to be modified;
  NOTE that this vector may NOT contain system columns trx_id or
  roll_ptr */
  if (thr->prebuilt != nullptr) {
    mysql_table = thr->prebuilt->m_mysql_table;
    ut_ad(thr->prebuilt->trx == thr_get_trx(thr));
  }

  update = row_upd_build_difference_binary(cursor->index, entry, rec, nullptr,
                                           true, thr_get_trx(thr), heap,
                                           mysql_table, &err);
  if (err != DB_SUCCESS) {
    return (err);
  }
  if (mode != BTR_MODIFY_TREE) {
    ut_ad((mode & ~BTR_ALREADY_S_LATCHED) == BTR_MODIFY_LEAF);

    /* Try optimistic updating of the record, keeping changes
    within the page */

    err = btr_cur_optimistic_update(flags, cursor, offsets, offsets_heap,
                                    update, 0, thr, thr_get_trx(thr)->id, mtr);
    switch (err) {
      case DB_OVERFLOW:
      case DB_UNDERFLOW:
      case DB_ZIP_OVERFLOW:
        err = DB_FAIL;
      default:
        break;
    }
  } else {
    if (buf_LRU_buf_pool_running_out()) {
      return (DB_LOCK_TABLE_FULL);
    }

    big_rec_t *big_rec = nullptr;
    trx_t *trx = thr_get_trx(thr);
    trx_id_t trx_id = thr_get_trx(thr)->id;

    DEBUG_SYNC_C("before_row_ins_upd_pessimistic");

    err = btr_cur_pessimistic_update(flags | BTR_KEEP_POS_FLAG, cursor, offsets,
                                     offsets_heap, heap, &big_rec, update, 0,
                                     thr, trx_id, trx->undo_no, mtr);

    if (big_rec) {
      ut_a(err == DB_SUCCESS);

      DEBUG_SYNC_C("before_row_ins_upd_extern");
      err = lob::btr_store_big_rec_extern_fields(
          trx, pcur, update, *offsets, big_rec, mtr, lob::OPCODE_INSERT_UPDATE);
      DEBUG_SYNC_C("after_row_ins_upd_extern");
      dtuple_big_rec_free(big_rec);
    }
  }

  return (err);
}

/** Returns true if in a cascaded update/delete an ancestor node of node
 updates (not DELETE, but UPDATE) table.
 @return true if an ancestor updates table */
static bool row_ins_cascade_ancestor_updates_table(
    que_node_t *node,    /*!< in: node in a query graph */
    dict_table_t *table) /*!< in: table */
{
  que_node_t *parent;

  for (parent = que_node_get_parent(node);
       que_node_get_type(parent) == QUE_NODE_UPDATE;
       parent = que_node_get_parent(parent)) {
    upd_node_t *upd_node;

    upd_node = static_cast<upd_node_t *>(parent);

    if (upd_node->table == table && upd_node->is_delete == false) {
      return true;
    }
  }

  return false;
}

/** Returns the number of ancestor UPDATE or DELETE nodes of a
 cascaded update/delete node.
 @return number of ancestors */
[[nodiscard]] static ulint row_ins_cascade_n_ancestors(
    que_node_t *node) /*!< in: node in a query graph */
{
  que_node_t *parent;
  ulint n_ancestors = 0;

  for (parent = que_node_get_parent(node);
       que_node_get_type(parent) == QUE_NODE_UPDATE;
       parent = que_node_get_parent(parent)) {
    n_ancestors++;
  }

  return (n_ancestors);
}

/** Calculates the update vector node->cascade->update for a child table in
 a cascaded update.
 @return number of fields in the calculated update vector; the value
 can also be 0 if no foreign key fields changed; the returned value is
 ULINT_UNDEFINED if the column type in the child table is too short to
 fit the new value in the parent table: that means the update fails */
[[nodiscard]] static ulint row_ins_cascade_calc_update_vec(
    upd_node_t *node,        /*!< in: update node of the parent
                             table */
    dict_foreign_t *foreign, /*!< in: foreign key constraint whose
                             type is != 0 */
    mem_heap_t *heap,        /*!< in: memory heap to use as
                             temporary storage */
    trx_t *trx,              /*!< in: update transaction */
    bool *fts_col_affected)
/*!< out: is FTS column affected */
{
  upd_node_t *cascade = node->cascade_node;
  dict_table_t *table = foreign->foreign_table;
  dict_index_t *index = foreign->foreign_index;
  upd_t *update;
  dict_table_t *parent_table;
  dict_index_t *parent_index;
  upd_t *parent_update;
  ulint n_fields_updated;
  ulint parent_field_no;
  ulint i;
  ulint j;
  bool doc_id_updated = false;
  ulint doc_id_pos = 0;
  doc_id_t new_doc_id = FTS_NULL_DOC_ID;

  ut_a(node);
  ut_a(foreign);
  ut_a(cascade);
  ut_a(table);
  ut_a(index);

  /* Calculate the appropriate update vector which will set the fields
  in the child index record to the same value (possibly padded with
  spaces if the column is a fixed length CHAR or FIXBINARY column) as
  the referenced index record will get in the update. */

  parent_table = node->table;
  ut_a(parent_table == foreign->referenced_table);
  parent_index = foreign->referenced_index;
  parent_update = node->update;

  update = cascade->update;

  update->info_bits = 0;

  n_fields_updated = 0;

  *fts_col_affected = false;

  if (table->fts) {
    doc_id_pos = dict_table_get_nth_col_pos(table, table->fts->doc_col);
  }

  for (i = 0; i < foreign->n_fields; i++) {
    parent_field_no =
        dict_table_get_nth_col_pos(parent_table, parent_index->get_col_no(i));

    for (j = 0; j < parent_update->n_fields; j++) {
      const upd_field_t *parent_ufield = &parent_update->fields[j];

<<<<<<< HEAD
      if (parent_ufield->field_no == parent_field_no) {
        ulint min_size;
        const dict_col_t *col;
        ulint ufield_len;
        upd_field_t *ufield;

        col = index->get_col(i);

        /* A field in the parent index record is
        updated. Let us make the update vector
        field for the child table. */

        ufield = update->fields + n_fields_updated;

        ufield->field_no =
            dict_table_get_nth_col_pos(table, dict_col_get_no(col));
        IF_DEBUG(ufield->field_phy_pos = col->get_col_phy_pos());

        ufield->orig_len = 0;
        ufield->exp = nullptr;

        ufield->new_val = parent_ufield->new_val;
        ufield_len = dfield_get_len(&ufield->new_val);

        /* Clear the "external storage" flag */
        dfield_set_len(&ufield->new_val, ufield_len);

        /* Do not allow a NOT NULL column to be
        updated as NULL */

        if (dfield_is_null(&ufield->new_val) && (col->prtype & DATA_NOT_NULL)) {
          return (ULINT_UNDEFINED);
        }

        /* If the new value would not fit in the
        column, do not allow the update */

        if (!dfield_is_null(&ufield->new_val) &&
            dtype_get_at_most_n_mbchars(
                col->prtype, col->mbminmaxlen, col->len, ufield_len,
                static_cast<char *>(dfield_get_data(&ufield->new_val))) <
                ufield_len) {
          return (ULINT_UNDEFINED);
        }

        /* If the parent column type has a different
        length than the child column type, we may
        need to pad with spaces the new value of the
        child column */

        min_size = col->get_min_size();

        /* Because UNIV_SQL_NULL (the marker
        of SQL NULL values) exceeds all possible
        values of min_size, the test below will
        not hold for SQL NULL columns. */

        if (min_size > ufield_len) {
          byte *pad;
          ulint pad_len;
          byte *padded_data;
          ulint mbminlen;

          padded_data = static_cast<byte *>(mem_heap_alloc(heap, min_size));

          pad = padded_data + ufield_len;
          pad_len = min_size - ufield_len;

          memcpy(padded_data, dfield_get_data(&ufield->new_val), ufield_len);

          mbminlen = col->get_mbminlen();

          ut_ad(!(ufield_len % mbminlen));
          ut_ad(!(min_size % mbminlen));

          if (mbminlen == 1 && dtype_get_charset_coll(col->prtype) ==
                                   DATA_MYSQL_BINARY_CHARSET_COLL) {
            /* Do not pad BINARY columns */
            return (ULINT_UNDEFINED);
          }

          row_mysql_pad_col(mbminlen, pad, pad_len);
          dfield_set_data(&ufield->new_val, padded_data, min_size);
        }

        /* Check whether the current column has
        FTS index on it */
        if (table->fts &&
            dict_table_is_fts_column(table->fts->indexes, dict_col_get_no(col),
                                     col->is_virtual()) != ULINT_UNDEFINED) {
          *fts_col_affected = true;
        }

        /* If Doc ID is updated, check whether the
        Doc ID is valid */
        if (table->fts && ufield->field_no == doc_id_pos) {
          doc_id_t n_doc_id;

          n_doc_id = table->fts->cache->next_doc_id;

          new_doc_id = fts_read_doc_id(
              static_cast<const byte *>(dfield_get_data(&ufield->new_val)));

          if (new_doc_id <= 0) {
            ib::error(ER_IB_MSG_954) << "FTS Doc ID"
                                        " must be larger than"
                                        " 0";
            return (ULINT_UNDEFINED);
          }

          if (new_doc_id < n_doc_id) {
            ib::error(ER_IB_MSG_955)
                << "FTS Doc ID"
                   " must be larger than "
                << n_doc_id - 1 << " for table " << table->name;

            return (ULINT_UNDEFINED);
          }

          *fts_col_affected = true;
          doc_id_updated = true;
        }

        n_fields_updated++;
      }
    }
  }

  /* Generate a new Doc ID if FTS index columns get updated */
  if (table->fts && *fts_col_affected) {
    if (DICT_TF2_FLAG_IS_SET(table, DICT_TF2_FTS_HAS_DOC_ID)) {
      doc_id_t doc_id;
      doc_id_t *next_doc_id;
      upd_field_t *ufield;

      next_doc_id =
          static_cast<doc_id_t *>(mem_heap_alloc(heap, sizeof(doc_id_t)));

      ut_ad(!doc_id_updated);
      ufield = update->fields + n_fields_updated;
      fts_get_next_doc_id(table, next_doc_id);
      doc_id = fts_update_doc_id(table, ufield, next_doc_id);
      n_fields_updated++;
      fts_trx_add_op(trx, table, doc_id, FTS_INSERT, nullptr);
    } else {
      if (doc_id_updated) {
        ut_ad(new_doc_id);
        fts_trx_add_op(trx, table, new_doc_id, FTS_INSERT, nullptr);
      } else {
        ib::error(ER_IB_MSG_956) << "FTS Doc ID must be updated"
                                    " along with FTS indexed column for"
                                    " table "
                                 << table->name;
        return (ULINT_UNDEFINED);
      }
    }
  }

  update->n_fields = n_fields_updated;

  return (n_fields_updated);
=======
		for (j = 0; j < parent_update->n_fields; j++) {
			const upd_field_t*	parent_ufield
				= &parent_update->fields[j];

			/* Skip if the updated field is virtual */
			if (parent_ufield->is_virtual()) {
				continue;
			}

			if (parent_ufield->field_no == parent_field_no) {

				ulint			min_size;
				const dict_col_t*	col;
				ulint			ufield_len;
				upd_field_t*		ufield;

				col = dict_index_get_nth_col(index, i);

				/* A field in the parent index record is
				updated. Let us make the update vector
				field for the child table. */

				ufield = update->fields + n_fields_updated;

				ufield->field_no
					= dict_table_get_nth_col_pos(
					table, dict_col_get_no(col));

				ufield->orig_len = 0;
				ufield->exp = NULL;

				ufield->new_val = parent_ufield->new_val;
				ufield_len = dfield_get_len(&ufield->new_val);

				/* Clear the "external storage" flag */
				dfield_set_len(&ufield->new_val, ufield_len);

				/* Do not allow a NOT NULL column to be
				updated as NULL */

				if (dfield_is_null(&ufield->new_val)
				    && (col->prtype & DATA_NOT_NULL)) {

					return(ULINT_UNDEFINED);
				}

				/* If the new value would not fit in the
				column, do not allow the update */

				if (!dfield_is_null(&ufield->new_val)
				    && dtype_get_at_most_n_mbchars(
					col->prtype, col->mbminmaxlen,
					col->len,
					ufield_len,
					static_cast<char*>(
						dfield_get_data(
							&ufield->new_val)))
				    < ufield_len) {

					return(ULINT_UNDEFINED);
				}

				/* If the parent column type has a different
				length than the child column type, we may
				need to pad with spaces the new value of the
				child column */

				min_size = dict_col_get_min_size(col);

				/* Because UNIV_SQL_NULL (the marker
				of SQL NULL values) exceeds all possible
				values of min_size, the test below will
				not hold for SQL NULL columns. */

				if (min_size > ufield_len) {

					byte*	pad;
					ulint	pad_len;
					byte*	padded_data;
					ulint	mbminlen;

					padded_data = static_cast<byte*>(
						mem_heap_alloc(
							heap, min_size));

					pad = padded_data + ufield_len;
					pad_len = min_size - ufield_len;

					memcpy(padded_data,
					       dfield_get_data(&ufield
							       ->new_val),
					       ufield_len);

					mbminlen = dict_col_get_mbminlen(col);

					ut_ad(!(ufield_len % mbminlen));
					ut_ad(!(min_size % mbminlen));

					if (mbminlen == 1
					    && dtype_get_charset_coll(
						    col->prtype)
					    == DATA_MYSQL_BINARY_CHARSET_COLL) {
						/* Do not pad BINARY columns */
						return(ULINT_UNDEFINED);
					}

					row_mysql_pad_col(mbminlen,
							  pad, pad_len);
					dfield_set_data(&ufield->new_val,
							padded_data, min_size);
				}

				/* Check whether the current column has
				FTS index on it */
				if (table->fts
				    && dict_table_is_fts_column(
					table->fts->indexes,
					dict_col_get_no(col),
					dict_col_is_virtual(col))
					!= ULINT_UNDEFINED) {
					*fts_col_affected = TRUE;
				}

				/* If Doc ID is updated, check whether the
				Doc ID is valid */
				if (table->fts
				    && ufield->field_no == doc_id_pos) {
					doc_id_t	n_doc_id;

					n_doc_id =
						table->fts->cache->next_doc_id;

					new_doc_id = fts_read_doc_id(
						static_cast<const byte*>(
							dfield_get_data(
							&ufield->new_val)));

					if (new_doc_id <= 0) {
						ib::error() << "FTS Doc ID"
							" must be larger than"
							" 0";
						return(ULINT_UNDEFINED);
					}

					if (new_doc_id < n_doc_id) {
						ib::error() << "FTS Doc ID"
							" must be larger than "
							<< n_doc_id - 1
							<< " for table "
							<< table->name;

						return(ULINT_UNDEFINED);
					}

					*fts_col_affected = TRUE;
					doc_id_updated = TRUE;
				}

				n_fields_updated++;
			}
		}
	}

	/* Generate a new Doc ID if FTS index columns get updated */
	if (table->fts && *fts_col_affected) {
		if (DICT_TF2_FLAG_IS_SET(table, DICT_TF2_FTS_HAS_DOC_ID)) {
			doc_id_t	doc_id;
			doc_id_t*	next_doc_id;
			upd_field_t*	ufield;

			next_doc_id = static_cast<doc_id_t*>(mem_heap_alloc(
				heap, sizeof(doc_id_t)));

			ut_ad(!doc_id_updated);
			ufield = update->fields + n_fields_updated;
			fts_get_next_doc_id(table, next_doc_id);
			doc_id = fts_update_doc_id(table, ufield, next_doc_id);
			n_fields_updated++;
			fts_trx_add_op(trx, table, doc_id, FTS_INSERT, NULL);
		} else  {
			if (doc_id_updated) {
				ut_ad(new_doc_id);
				fts_trx_add_op(trx, table, new_doc_id,
					       FTS_INSERT, NULL);
			} else {
				ib::error() << "FTS Doc ID must be updated"
					" along with FTS indexed column for"
					" table " << table->name;
				return(ULINT_UNDEFINED);
			}
		}
	}

	update->n_fields = n_fields_updated;

	return(n_fields_updated);
>>>>>>> 0ac17645
}

/** Set detailed error message associated with foreign key errors for
 the given transaction. */
static void row_ins_set_detailed(
    trx_t *trx,              /*!< in: transaction */
    dict_foreign_t *foreign) /*!< in: foreign key constraint */
{
  ut_ad(!srv_read_only_mode);

  mutex_enter(&srv_misc_tmpfile_mutex);
  rewind(srv_misc_tmpfile);

  if (os_file_set_eof(srv_misc_tmpfile)) {
    ut_print_name(srv_misc_tmpfile, trx, foreign->foreign_table_name);
    dict_print_info_on_foreign_key_in_create_format(srv_misc_tmpfile, trx,
                                                    foreign, false);
    trx_set_detailed_error_from_file(trx, srv_misc_tmpfile);
  } else {
    trx_set_detailed_error(trx, "temp file operation failed");
  }

  mutex_exit(&srv_misc_tmpfile_mutex);
}

/** Acquires dict_foreign_err_mutex, rewinds dict_foreign_err_file
 and displays information about the given transaction.
 The caller must release dict_foreign_err_mutex. */
static void row_ins_foreign_trx_print(trx_t *trx) /*!< in: transaction */
{
  ulint n_rec_locks;
  ulint n_trx_locks;
  ulint heap_size;

  if (srv_read_only_mode) {
    return;
  }

  {
    /** lock_number_of_rows_locked() requires global exclusive latch, and so
    does accessing trx_locks with trx->mutex */
    locksys::Global_exclusive_latch_guard guard{UT_LOCATION_HERE};
    n_rec_locks = lock_number_of_rows_locked(&trx->lock);
    n_trx_locks = UT_LIST_GET_LEN(trx->lock.trx_locks);
    heap_size = mem_heap_get_size(trx->lock.lock_heap);
  }

  trx_sys_mutex_enter();

  mutex_enter(&dict_foreign_err_mutex);
  rewind(dict_foreign_err_file);
  ut_print_timestamp(dict_foreign_err_file);
  fputs(" Transaction:\n", dict_foreign_err_file);

  trx_print_low(dict_foreign_err_file, trx, 600, n_rec_locks, n_trx_locks,
                heap_size);

  trx_sys_mutex_exit();

  ut_ad(mutex_own(&dict_foreign_err_mutex));
}

/** Reports a foreign key error associated with an update or a delete of a
 parent table index entry. */
static void row_ins_foreign_report_err(
    const char *errstr,      /*!< in: error string from the viewpoint
                             of the parent table */
    que_thr_t *thr,          /*!< in: query thread whose run_node
                             is an update node */
    dict_foreign_t *foreign, /*!< in: foreign key constraint */
    const rec_t *rec,        /*!< in: a matching index record in the
                             child table */
    const dtuple_t *entry)   /*!< in: index entry in the parent
                             table */
{
  if (srv_read_only_mode) {
    return;
  }

  FILE *ef = dict_foreign_err_file;
  trx_t *trx = thr_get_trx(thr);

  row_ins_set_detailed(trx, foreign);

  row_ins_foreign_trx_print(trx);

  fputs("Foreign key constraint fails for table ", ef);
  ut_print_name(ef, trx, foreign->foreign_table_name);
  fputs(":\n", ef);
  dict_print_info_on_foreign_key_in_create_format(ef, trx, foreign, true);
  putc('\n', ef);
  fputs(errstr, ef);
  fprintf(ef, " in parent table, in index %s",
          foreign->referenced_index->name());
  if (entry) {
    fputs(" tuple:\n", ef);
    dtuple_print(ef, entry);
  }
  fputs("\nBut in child table ", ef);
  ut_print_name(ef, trx, foreign->foreign_table_name);
  fprintf(ef, ", in index %s", foreign->foreign_index->name());
  if (rec) {
    fputs(", there is a record:\n", ef);
    rec_print(ef, rec, foreign->foreign_index);
  } else {
    fputs(", the record is not available\n", ef);
  }
  putc('\n', ef);

  mutex_exit(&dict_foreign_err_mutex);
}

/** Reports a foreign key error to dict_foreign_err_file when we are trying
 to add an index entry to a child table. Note that the adding may be the result
 of an update, too. */
static void row_ins_foreign_report_add_err(
    trx_t *trx,              /*!< in: transaction */
    dict_foreign_t *foreign, /*!< in: foreign key constraint */
    const rec_t *rec,        /*!< in: a record in the parent table:
                             it does not match entry because we
                             have an error! */
    const dtuple_t *entry)   /*!< in: index entry to insert in the
                             child table */
{
  if (srv_read_only_mode) {
    return;
  }

  FILE *ef = dict_foreign_err_file;

  row_ins_set_detailed(trx, foreign);

  row_ins_foreign_trx_print(trx);

  fputs("Foreign key constraint fails for table ", ef);
  ut_print_name(ef, trx, foreign->foreign_table_name);
  fputs(":\n", ef);
  dict_print_info_on_foreign_key_in_create_format(ef, trx, foreign, true);
  fprintf(ef, "\nTrying to add in child table, in index %s",
          foreign->foreign_index->name());
  if (entry) {
    fputs(" tuple:\n", ef);
    /* TODO: DB_TRX_ID and DB_ROLL_PTR may be uninitialized.
    It would be better to only display the user columns. */
    dtuple_print(ef, entry);
  }
  fputs("\nBut in parent table ", ef);
  ut_print_name(ef, trx, foreign->referenced_table_name);
  fprintf(ef,
          ", in index %s,\n"
          "the closest match we can find is record:\n",
          foreign->referenced_index->name());
  if (rec && page_rec_is_supremum(rec)) {
    /* If the cursor ended on a supremum record, it is better
    to report the previous record in the error message, so that
    the user gets a more descriptive error message. */
    rec = page_rec_get_prev_const(rec);
  }

  if (rec) {
    rec_print(ef, rec, foreign->referenced_index);
  }
  putc('\n', ef);

  mutex_exit(&dict_foreign_err_mutex);
}

/** Fill virtual column information in cascade node for the child table.
@param[out]     cascade         child update node
@param[in]      rec             clustered rec of child table
@param[in]      index           clustered index of child table
@param[in]      node            parent update node
@param[in]      foreign         foreign key information.
@param[out]     err             error code. */
static void row_ins_foreign_fill_virtual(upd_node_t *cascade, const rec_t *rec,
                                         dict_index_t *index, upd_node_t *node,
                                         dict_foreign_t *foreign,
                                         dberr_t *err) {
  row_ext_t *ext;
  THD *thd = current_thd;
  ulint offsets_[REC_OFFS_NORMAL_SIZE];
  mem_heap_t *v_heap = nullptr;
  upd_t *update = cascade->update;
  rec_offs_init(offsets_);
  const ulint *offsets = rec_get_offsets(rec, index, offsets_, ULINT_UNDEFINED,
                                         UT_LOCATION_HERE, &update->heap);
  ulint n_v_fld = index->table->n_v_def;
  ulint n_diff;
  upd_field_t *upd_field;
  dict_vcol_set *v_cols = foreign->v_cols;

  update->old_vrow =
      row_build(ROW_COPY_POINTERS, index, rec, offsets, index->table, nullptr,
                nullptr, &ext, update->heap);

  n_diff = update->n_fields;

  update->n_fields += n_v_fld;

  if (index->table->vc_templ == nullptr) {
    /** This can occur when there is a cascading
    delete or update after restart. */
    innobase_init_vc_templ(index->table);
  }

  for (ulint i = 0; i < n_v_fld; i++) {
    dict_v_col_t *col = dict_table_get_nth_v_col(index->table, i);
    auto it = v_cols->find(col);

    if (it == v_cols->end()) {
      continue;
    }

    dfield_t *vfield = innobase_get_computed_value(
        update->old_vrow, col, index, &v_heap, update->heap, nullptr, thd,
        nullptr, nullptr, nullptr, nullptr);

    if (vfield == nullptr) {
      *err = DB_COMPUTE_VALUE_FAILED;
      goto func_exit;
    }

    upd_field = upd_get_nth_field(update, n_diff);

    upd_field->old_v_val = static_cast<dfield_t *>(
        mem_heap_alloc(update->heap, sizeof *upd_field->old_v_val));

    dfield_copy(upd_field->old_v_val, vfield);

    upd_field_set_v_field_no(upd_field, i, index);

    if (node->is_delete ? (foreign->type & DICT_FOREIGN_ON_DELETE_SET_NULL)
                        : (foreign->type & DICT_FOREIGN_ON_UPDATE_SET_NULL)) {
      uint32_t col_match_count = dict_vcol_base_is_foreign_key(col, foreign);
      if (col_match_count == col->num_base) {
        /* If all base columns of virtual col are in FK */
        dfield_set_null(&upd_field->new_val);
      } else if (col_match_count == 0) {
        /* If no base column of virtual col is in FK */
        dfield_copy(&(upd_field->new_val), vfield);
      } else {
        /* If at least one base column of virtual col is in FK */
        for (uint32_t j = 0; j < col->num_base; j++) {
          dict_col_t *base_col = col->base_col[j];
          uint32_t col_no = base_col->ind;
          dfield_t *row_field = innobase_get_field_from_update_vector(
              foreign, node->update, col_no);
          if (row_field != nullptr) {
            dfield_set_null(row_field);
          }
        }
        dfield_t *new_vfield = innobase_get_computed_value(
            update->old_vrow, col, index, &v_heap, update->heap, nullptr, thd,
            nullptr, nullptr, node->update, foreign);
        dfield_copy(&(upd_field->new_val), new_vfield);
      }
    }

    if (!node->is_delete && (foreign->type & DICT_FOREIGN_ON_UPDATE_CASCADE)) {
      dfield_t *new_vfield = innobase_get_computed_value(
          update->old_vrow, col, index, &v_heap, update->heap, nullptr, thd,
          nullptr, nullptr, node->update, foreign);

      if (new_vfield == nullptr) {
        *err = DB_COMPUTE_VALUE_FAILED;
        goto func_exit;
      }

      dfield_copy(&(upd_field->new_val), new_vfield);
    }

    n_diff++;
  }

  update->n_fields = n_diff;
  *err = DB_SUCCESS;

func_exit:
  if (v_heap) {
    mem_heap_free(v_heap);
  }
}

/** Perform referential actions or checks when a parent row is deleted or
 updated and the constraint had an ON DELETE or ON UPDATE condition which was
 not RESTRICT.
 @return DB_SUCCESS, DB_LOCK_WAIT, or error code
 Disable inlining because of a bug in gcc8 which may lead to stack exhaustion.
*/
[[nodiscard]] static NO_INLINE dberr_t row_ins_foreign_check_on_constraint(
    que_thr_t *thr,          /*!< in: query thread whose run_node
                             is an update node */
    dict_foreign_t *foreign, /*!< in: foreign key constraint whose
                             type is != 0 */
    btr_pcur_t *pcur,        /*!< in: cursor placed on a matching
                             index record in the child table */
    dtuple_t *entry,         /*!< in: index entry in the parent
                             table */
    mtr_t *mtr)              /*!< in: mtr holding the latch of pcur
                             page */
{
  upd_node_t *node;
  upd_node_t *cascade;
  dict_table_t *table = foreign->foreign_table;
  dict_index_t *index;
  dict_index_t *clust_index;
  dtuple_t *ref;
  const rec_t *rec;
  const rec_t *clust_rec;
  const buf_block_t *clust_block;
  upd_t *update;
  ulint n_to_update;
  dberr_t err;
  ulint i;
  trx_t *trx;
  mem_heap_t *tmp_heap = nullptr;
  doc_id_t doc_id = FTS_NULL_DOC_ID;
  bool fts_col_affacted = false;

  DBUG_TRACE;
  ut_a(thr);
  ut_a(foreign);
  ut_a(pcur);
  ut_a(mtr);

  trx = thr_get_trx(thr);

  node = static_cast<upd_node_t *>(thr->run_node);

  if (node->is_delete &&
      0 == (foreign->type & (DICT_FOREIGN_ON_DELETE_CASCADE |
                             DICT_FOREIGN_ON_DELETE_SET_NULL))) {
    row_ins_foreign_report_err("Trying to delete", thr, foreign,
                               pcur->get_rec(), entry);

    return DB_ROW_IS_REFERENCED;
  }

  if (!node->is_delete &&
      0 == (foreign->type & (DICT_FOREIGN_ON_UPDATE_CASCADE |
                             DICT_FOREIGN_ON_UPDATE_SET_NULL))) {
    /* This is an UPDATE */

    row_ins_foreign_report_err("Trying to update", thr, foreign,
                               pcur->get_rec(), entry);

    return DB_ROW_IS_REFERENCED;
  }

  if (node->cascade_node == nullptr) {
    node->cascade_heap = mem_heap_create(128, UT_LOCATION_HERE);
    node->cascade_node =
        row_create_update_node_for_mysql(table, node->cascade_heap);
    que_node_set_parent(node->cascade_node, node);
  }
  cascade = node->cascade_node;
  cascade->table = table;
  cascade->foreign = foreign;

  if (node->is_delete && (foreign->type & DICT_FOREIGN_ON_DELETE_CASCADE)) {
    cascade->is_delete = true;
  } else {
    cascade->is_delete = false;

    if (foreign->n_fields > cascade->update_n_fields) {
      /* We have to make the update vector longer */

      cascade->update = upd_create(foreign->n_fields, node->cascade_heap);
      cascade->update_n_fields = foreign->n_fields;
    }
  }

  /* We do not allow cyclic cascaded updating (DELETE is allowed,
  but not UPDATE) of the same table, as this can lead to an infinite
  cycle. Check that we are not updating the same table which is
  already being modified in this cascade chain. We have to check
  this also because the modification of the indexes of a 'parent'
  table may still be incomplete, and we must avoid seeing the indexes
  of the parent table in an inconsistent state! */

  if (!cascade->is_delete &&
      row_ins_cascade_ancestor_updates_table(cascade, table)) {
    /* We do not know if this would break foreign key
    constraints, but play safe and return an error */

    err = DB_ROW_IS_REFERENCED;

    row_ins_foreign_report_err(
        "Trying an update, possibly causing a cyclic"
        " cascaded update\n"
        "in the child table,",
        thr, foreign, pcur->get_rec(), entry);

    goto nonstandard_exit_func;
  }

  if (row_ins_cascade_n_ancestors(cascade) >= FK_MAX_CASCADE_DEL) {
    err = DB_FOREIGN_EXCEED_MAX_CASCADE;

    row_ins_foreign_report_err("Trying a too deep cascaded delete or update\n",
                               thr, foreign, pcur->get_rec(), entry);

    goto nonstandard_exit_func;
  }

  index = pcur->get_btr_cur()->index;

  ut_a(index == foreign->foreign_index);

  rec = pcur->get_rec();

  tmp_heap = mem_heap_create(256, UT_LOCATION_HERE);

  if (index->is_clustered()) {
    /* pcur is already positioned in the clustered index of
    the child table */

    clust_index = index;
    clust_rec = rec;
    clust_block = pcur->get_block();
  } else {
    /* We have to look for the record in the clustered index
    in the child table */

    clust_index = table->first_index();

    ref = row_build_row_ref(ROW_COPY_POINTERS, index, rec, tmp_heap);
    cascade->pcur->open_no_init(clust_index, ref, PAGE_CUR_LE, BTR_SEARCH_LEAF,
                                0, mtr, UT_LOCATION_HERE);

    clust_rec = cascade->pcur->get_rec();
    clust_block = cascade->pcur->get_block();

    if (!page_rec_is_user_rec(clust_rec) ||
        cascade->pcur->get_low_match() < dict_index_get_n_unique(clust_index)) {
      ib::error(ER_IB_MSG_957)
          << "In cascade of a foreign key op index " << index->name
          << " of table " << index->table->name;

      fputs("InnoDB: record ", stderr);
      rec_print(stderr, rec, index);
      fputs(
          "\n"
          "InnoDB: clustered record ",
          stderr);
      rec_print(stderr, clust_rec, clust_index);
      fputs(
          "\n"
          "InnoDB: Submit a detailed bug report to"
          " http://bugs.mysql.com\n",
          stderr);
      err = DB_SUCCESS;
      ut_d(ut_error);

      ut_o(goto nonstandard_exit_func);
    }
  }

  /* Set an X-lock on the row to delete or update in the child table */

  err = lock_table(0, table, LOCK_IX, thr);

  if (err == DB_SUCCESS) {
    /* Here it suffices to use a LOCK_REC_NOT_GAP type lock;
    we already have a normal shared lock on the appropriate
    gap if the search criterion was not unique */

    err = lock_clust_rec_read_check_and_lock_alt(
        clust_block, clust_rec, clust_index, LOCK_X, LOCK_REC_NOT_GAP, thr);
  }

  if (err != DB_SUCCESS) {
    goto nonstandard_exit_func;
  }

  if (rec_get_deleted_flag(clust_rec, dict_table_is_comp(table))) {
    /* This can happen if there is a circular reference of
    rows such that cascading delete comes to delete a row
    already in the process of being delete marked */
    err = DB_SUCCESS;

    goto nonstandard_exit_func;
  }

  if (table->fts) {
    doc_id = fts_get_doc_id_from_rec(table, clust_rec, clust_index, tmp_heap);
  }
  if (cascade->is_delete && foreign->v_cols != nullptr &&
      foreign->v_cols->size() > 0 && table->vc_templ == nullptr) {
    innobase_init_vc_templ(table);
  }

  if (node->is_delete ? (foreign->type & DICT_FOREIGN_ON_DELETE_SET_NULL)
                      : (foreign->type & DICT_FOREIGN_ON_UPDATE_SET_NULL)) {
    /* Build the appropriate update vector which sets
    foreign->n_fields first fields in rec to SQL NULL */

    update = cascade->update;

    update->info_bits = 0;
    update->n_fields = foreign->n_fields;
    UNIV_MEM_INVALID(update->fields, update->n_fields * sizeof *update->fields);

    for (i = 0; i < foreign->n_fields; i++) {
      upd_field_t *ufield = &update->fields[i];
      ulint col_no = index->get_col_no(i);

      ufield->field_no = dict_table_get_nth_col_pos(table, col_no);
      dict_col_t *col = table->get_col(col_no);
      IF_DEBUG(ufield->field_phy_pos = col->get_col_phy_pos();)
      col->copy_type(dfield_get_type(&ufield->new_val));

      ufield->orig_len = 0;
      ufield->exp = nullptr;
      dfield_set_null(&ufield->new_val);

      if (table->fts &&
          dict_table_is_fts_column(table->fts->indexes, index->get_col_no(i),
                                   index->get_col(i)->is_virtual()) !=
              ULINT_UNDEFINED) {
        fts_col_affacted = true;
      }
    }

    if (fts_col_affacted) {
      fts_trx_add_op(trx, table, doc_id, FTS_DELETE, nullptr);
    }

    if (foreign->v_cols != nullptr && foreign->v_cols->size() > 0) {
      row_ins_foreign_fill_virtual(cascade, clust_rec, clust_index, node,
                                   foreign, &err);

      if (err != DB_SUCCESS) {
        goto nonstandard_exit_func;
      }
    }

  } else if (table->fts && cascade->is_delete) {
    /* DICT_FOREIGN_ON_DELETE_CASCADE case */
    for (i = 0; i < foreign->n_fields; i++) {
      if (table->fts &&
          dict_table_is_fts_column(table->fts->indexes, index->get_col_no(i),
                                   index->get_col(i)->is_virtual()) !=
              ULINT_UNDEFINED) {
        fts_col_affacted = true;
      }
    }

    if (fts_col_affacted) {
      fts_trx_add_op(trx, table, doc_id, FTS_DELETE, nullptr);
    }
  }

  if (!node->is_delete && (foreign->type & DICT_FOREIGN_ON_UPDATE_CASCADE)) {
    /* Build the appropriate update vector which sets changing
    foreign->n_fields first fields in rec to new values */

    n_to_update = row_ins_cascade_calc_update_vec(node, foreign, tmp_heap, trx,
                                                  &fts_col_affacted);

    if (foreign->v_cols != nullptr && foreign->v_cols->size() > 0) {
      row_ins_foreign_fill_virtual(cascade, clust_rec, clust_index, node,
                                   foreign, &err);

      if (err != DB_SUCCESS) {
        goto nonstandard_exit_func;
      }
    }

    if (n_to_update == ULINT_UNDEFINED) {
      err = DB_ROW_IS_REFERENCED;

      row_ins_foreign_report_err(
          "Trying a cascaded update where the"
          " updated value in the child\n"
          "table would not fit in the length"
          " of the column, or the value would\n"
          "be NULL and the column is"
          " declared as not NULL in the child table,",
          thr, foreign, pcur->get_rec(), entry);

      goto nonstandard_exit_func;
    }

    if (cascade->update->n_fields == 0) {
      /* The update does not change any columns referred
      to in this foreign key constraint: no need to do
      anything */

      err = DB_SUCCESS;

      goto nonstandard_exit_func;
    }

    /* Mark the old Doc ID as deleted */
    if (fts_col_affacted) {
      ut_ad(table->fts);
      fts_trx_add_op(trx, table, doc_id, FTS_DELETE, nullptr);
    }
  }

  /* Store pcur position and initialize or store the cascade node
  pcur stored position */

  pcur->store_position(mtr);

  if (index == clust_index) {
    btr_pcur_t::copy_stored_position(cascade->pcur, pcur);
  } else {
    cascade->pcur->store_position(mtr);
  }

  mtr_commit(mtr);

  ut_a(cascade->pcur->m_rel_pos == BTR_PCUR_ON);

  cascade->state = UPD_NODE_UPDATE_CLUSTERED;

  err = row_update_cascade_for_mysql(thr, cascade, foreign->foreign_table);

  /* Release the data dictionary latch for a while, so that we do not
  starve other threads from doing CREATE TABLE etc. if we have a huge
  cascaded operation running. The counter n_foreign_key_checks_running
  will prevent other users from dropping or ALTERing the table when we
  release the latch. */

  DEBUG_SYNC_C("innodb_dml_cascade_dict_unfreeze");

  mtr_start(mtr);

  /* Restore pcur position */

  pcur->restore_position(BTR_SEARCH_LEAF, mtr, UT_LOCATION_HERE);

  if (tmp_heap) {
    mem_heap_free(tmp_heap);
  }

  return err;

nonstandard_exit_func:

  if (tmp_heap) {
    mem_heap_free(tmp_heap);
  }

  pcur->store_position(mtr);

  mtr_commit(mtr);
  mtr_start(mtr);

  pcur->restore_position(BTR_SEARCH_LEAF, mtr, UT_LOCATION_HERE);

  return err;
}

/** Sets a lock on a record. Used in locking possible duplicate key
 records and also in checking foreign key constraints.
@param[in]      mode    requested lock type: LOCK_S or LOCK_X mode
@param[in]      type    LOCK_ORDINARY, LOCK_GAP, or LOCK_REC_NOT_GAP type lock
@param[in]      block   buffer block of rec
@param[in]      rec     record
@param[in]      index   index
@param[in]      offsets rec_get_offsets(rec, index)
@param[in]      thr     query thread
@return DB_SUCCESS, DB_SUCCESS_LOCKED_REC, or error code */
static dberr_t row_ins_set_rec_lock(lock_mode mode, ulint type,
                                    const buf_block_t *block, const rec_t *rec,
                                    dict_index_t *index, const ulint *offsets,
                                    que_thr_t *thr) {
  dberr_t err;

  ut_ad(rec_offs_validate(rec, index, offsets));

  if (index->is_clustered()) {
    err = lock_clust_rec_read_check_and_lock(
        lock_duration_t::AT_LEAST_STATEMENT, block, rec, index, offsets,
        SELECT_ORDINARY, mode, type, thr);
  } else {
    err = lock_sec_rec_read_check_and_lock(lock_duration_t::AT_LEAST_STATEMENT,
                                           block, rec, index, offsets,
                                           SELECT_ORDINARY, mode, type, thr);
  }

  return (err);
}

/* Decrement a counter in the destructor. */
class ib_dec_in_dtor {
 public:
  ib_dec_in_dtor(std::atomic<ulint> &c) : counter(c) {}
  ~ib_dec_in_dtor() { counter.fetch_sub(1); }

 private:
  std::atomic<ulint> &counter;
};

/** Checks if foreign key constraint fails for an index entry. Sets shared locks
 which lock either the success or the failure of the constraint. NOTE that
 the caller must have a shared latch on dict_operation_lock.
 @return DB_SUCCESS, DB_NO_REFERENCED_ROW, or DB_ROW_IS_REFERENCED */
dberr_t row_ins_check_foreign_constraint(
    bool check_ref,          /*!< in: true if we want to check that
                            the referenced table is ok, false if we
                            want to check the foreign key table */
    dict_foreign_t *foreign, /*!< in: foreign constraint; NOTE that the
                             tables mentioned in it must be in the
                             dictionary cache if they exist at all */
    dict_table_t *table,     /*!< in: if check_ref is true, then the foreign
                             table, else the referenced table */
    dtuple_t *entry,         /*!< in: index entry for index */
    que_thr_t *thr)          /*!< in: query thread */
{
  dberr_t err;
  upd_node_t *upd_node;
  dict_table_t *check_table = nullptr;
  dict_index_t *check_index = nullptr;
  ulint n_fields_cmp;
  btr_pcur_t pcur;
  int cmp;
  mtr_t mtr;
  trx_t *trx = thr_get_trx(thr);
  mem_heap_t *heap = nullptr;
  ulint offsets_[REC_OFFS_NORMAL_SIZE];
  ulint *offsets = offsets_;

  bool skip_gap_lock;
  MDL_ticket *mdl = nullptr;
  THD *thd = current_thd;
  bool tmp_open = false;
  dict_foreign_t *tmp_foreign = nullptr;

  /* GAP locks are not needed on DD tables because serializability between
  different DDL statements is achieved using metadata locks. So no concurrent
  changes to DD tables when MDL is taken. */
  skip_gap_lock = (trx->isolation_level <= TRX_ISO_READ_COMMITTED) ||
                  table->skip_gap_locks();

  DBUG_TRACE;

  if (dict_sys_t::is_dd_table_id(table->id)) {
    return DB_SUCCESS;
  }

  rec_offs_init(offsets_);

  err = DB_SUCCESS;

  if (trx->check_foreigns == false) {
    /* The user has suppressed foreign key checks currently for
    this session */
    goto exit_func;
  }

  /* If any of the foreign key fields in entry is SQL NULL, we
  suppress the foreign key check: this is compatible with Oracle,
  for example */
  for (ulint i = 0; i < foreign->n_fields; i++) {
    if (dfield_is_null(dtuple_get_nth_field(entry, i))) {
      goto exit_func;
    }
  }

  if (que_node_get_type(thr->run_node) == QUE_NODE_UPDATE) {
    upd_node = static_cast<upd_node_t *>(thr->run_node);

    if (!(upd_node->is_delete) && upd_node->foreign == foreign) {
      /* If a cascaded update is done as defined by a
      foreign key constraint, do not check that
      constraint for the child row. In ON UPDATE CASCADE
      the update of the parent row is only half done when
      we come here: if we would check the constraint here
      for the child row it would fail.

      A QUESTION remains: if in the child table there are
      several constraints which refer to the same parent
      table, we should merge all updates to the child as
      one update? And the updates can be contradictory!
      Currently we just perform the update associated
      with each foreign key constraint, one after
      another, and the user has problems predicting in
      which order they are performed. */

      goto exit_func;
    }
  }

  if (check_ref) {
    check_table = foreign->referenced_table;
    check_index = foreign->referenced_index;

    /* TODO: NewDD: Need to wait for WL#6049, as current
    referenced table does have has any info of any FK
    referencing to it */
    if (check_table == nullptr && foreign->referenced_table_name_lookup) {
      ut_ad(check_index == nullptr);

      dict_sys_mutex_enter();
      check_table = dd_table_open_on_name(thd, &mdl,
                                          foreign->referenced_table_name_lookup,
                                          true, DICT_ERR_IGNORE_NONE);

      if (check_table) {
        check_index = dict_foreign_find_index(
            check_table, nullptr, foreign->referenced_col_names,
            foreign->n_fields, foreign->foreign_index, false, false);

        if (!check_index) {
          dd_table_close(check_table, thd, &mdl, true);
          check_table = nullptr;
        }
      }

      if (check_table && check_index) {
        tmp_foreign = static_cast<dict_foreign_t *>(ut::malloc_withkey(
            UT_NEW_THIS_FILE_PSI_KEY, sizeof(dict_foreign_t)));

        memcpy(tmp_foreign, foreign, sizeof(*foreign));

        foreign = tmp_foreign;
        foreign->referenced_table = check_table;
        foreign->referenced_index = check_index;
        tmp_open = true;
      }
      dict_sys_mutex_exit();
    }
  } else {
    check_table = foreign->foreign_table;
    check_index = foreign->foreign_index;
  }

  if (check_table == nullptr || check_table->ibd_file_missing ||
      check_index == nullptr) {
    if (!srv_read_only_mode && check_ref) {
      FILE *ef = dict_foreign_err_file;

      row_ins_set_detailed(trx, foreign);

      row_ins_foreign_trx_print(trx);

      fputs("Foreign key constraint fails for table ", ef);
      ut_print_name(ef, trx, foreign->foreign_table_name);
      fputs(":\n", ef);
      dict_print_info_on_foreign_key_in_create_format(ef, trx, foreign, true);
      fprintf(ef, "\nTrying to add to index %s tuple:\n",
              foreign->foreign_index->name());
      dtuple_print(ef, entry);
      fputs("\nBut the parent table ", ef);
      ut_print_name(ef, trx, foreign->referenced_table_name);
      fputs(
          "\nor its .ibd file does"
          " not currently exist!\n",
          ef);
      mutex_exit(&dict_foreign_err_mutex);

      err = DB_NO_REFERENCED_ROW;
    }

    goto exit_func;
  }

  if (check_table != table) {
    /* We already have a LOCK_IX on table, but not necessarily
    on check_table */

    err = lock_table(0, check_table, LOCK_IS, thr);

    if (err != DB_SUCCESS) {
      goto do_possible_lock_wait;
    }
  }

  mtr_start(&mtr);

  /* Store old value on n_fields_cmp */

  n_fields_cmp = dtuple_get_n_fields_cmp(entry);

  dtuple_set_n_fields_cmp(entry, foreign->n_fields);

  pcur.open(check_index, 0, entry, PAGE_CUR_GE, BTR_SEARCH_LEAF, &mtr,
            UT_LOCATION_HERE);

  /* Scan index records and check if there is a matching record */

  do {
    const rec_t *rec = pcur.get_rec();
    const buf_block_t *block = pcur.get_block();

    if (page_rec_is_infimum(rec)) {
      continue;
    }

    offsets = rec_get_offsets(rec, check_index, offsets, ULINT_UNDEFINED,
                              UT_LOCATION_HERE, &heap);

    if (page_rec_is_supremum(rec)) {
      if (skip_gap_lock) {
        continue;
      }

      err = row_ins_set_rec_lock(LOCK_S, LOCK_ORDINARY, block, rec, check_index,
                                 offsets, thr);
      switch (err) {
        case DB_SUCCESS_LOCKED_REC:
        case DB_SUCCESS:
          continue;
        default:
          goto end_scan;
      }
    }

    cmp = cmp_dtuple_rec(entry, rec, check_index, offsets);

    if (cmp == 0) {
      ulint lock_type;

      lock_type = skip_gap_lock ? LOCK_REC_NOT_GAP : LOCK_ORDINARY;

      if (rec_get_deleted_flag(rec, rec_offs_comp(offsets))) {
        err = row_ins_set_rec_lock(LOCK_S, lock_type, block, rec, check_index,
                                   offsets, thr);
        switch (err) {
          case DB_SUCCESS_LOCKED_REC:
          case DB_SUCCESS:
            break;
          default:
            goto end_scan;
        }
      } else {
        /* Found a matching record. Lock only
        a record because we can allow inserts
        into gaps */

        err = row_ins_set_rec_lock(LOCK_S, LOCK_REC_NOT_GAP, block, rec,
                                   check_index, offsets, thr);

        switch (err) {
          case DB_SUCCESS_LOCKED_REC:
          case DB_SUCCESS:
            break;
          default:
            goto end_scan;
        }

        if (check_ref) {
          err = DB_SUCCESS;

          goto end_scan;
        } else if (foreign->type != 0) {
          /* There is an ON UPDATE or ON DELETE
          condition: check them in a separate
          function */

          err = row_ins_foreign_check_on_constraint(thr, foreign, &pcur, entry,
                                                    &mtr);
          if (err != DB_SUCCESS) {
            /* Since reporting a plain
            "duplicate key" error
            message to the user in
            cases where a long CASCADE
            operation would lead to a
            duplicate key in some
            other table is very
            confusing, map duplicate
            key errors resulting from
            FK constraints to a
            separate error code. */

            if (err == DB_DUPLICATE_KEY) {
              err = DB_FOREIGN_DUPLICATE_KEY;
            }

            goto end_scan;
          }

          /* row_ins_foreign_check_on_constraint
          may have repositioned pcur on a
          different block */
          block = pcur.get_block();
        } else {
          row_ins_foreign_report_err("Trying to delete or update", thr, foreign,
                                     rec, entry);

          err = DB_ROW_IS_REFERENCED;
          goto end_scan;
        }
      }
    } else {
      ut_a(cmp < 0);

      err = DB_SUCCESS;

      if (!skip_gap_lock) {
        err = row_ins_set_rec_lock(LOCK_S, LOCK_GAP, block, rec, check_index,
                                   offsets, thr);
      }

      switch (err) {
        case DB_SUCCESS_LOCKED_REC:
        case DB_SUCCESS:
          if (check_ref) {
            err = DB_NO_REFERENCED_ROW;
            row_ins_foreign_report_add_err(trx, foreign, rec, entry);
          } else {
            err = DB_SUCCESS;
          }
        default:
          break;
      }

      goto end_scan;
    }
  } while (pcur.move_to_next(&mtr));

  if (check_ref) {
    row_ins_foreign_report_add_err(trx, foreign, pcur.get_rec(), entry);
    err = DB_NO_REFERENCED_ROW;
  } else {
    err = DB_SUCCESS;
  }

end_scan:
  pcur.close();

  mtr_commit(&mtr);

  /* Restore old value */
  dtuple_set_n_fields_cmp(entry, n_fields_cmp);

do_possible_lock_wait:
  if (err == DB_LOCK_WAIT) {
    /* An object that will correctly decrement the FK check counter
    when it goes out of this scope. */
    ib_dec_in_dtor dec(check_table->n_foreign_key_checks_running);

    trx->error_state = err;

    que_thr_stop_for_mysql(thr);

    thr->lock_state = QUE_THR_LOCK_ROW;

    /* To avoid check_table being dropped, increment counter */
    check_table->n_foreign_key_checks_running.fetch_add(1);

    trx_kill_blocking(trx);

    lock_wait_suspend_thread(thr);

    if (trx->error_state != DB_SUCCESS) {
      err = trx->error_state;
      goto exit_func;
    }

    thr->lock_state = QUE_THR_LOCK_NOLOCK;

    DBUG_PRINT("to_be_dropped", ("table: %s", check_table->name.m_name));
    if (check_table->to_be_dropped) {
      /* The table is being dropped. We shall timeout
      this operation */
      err = DB_LOCK_WAIT_TIMEOUT;

      goto exit_func;
    }
  }

exit_func:
  if (heap != nullptr) {
    mem_heap_free(heap);
  }

  /* TODO: NewDD: Remove this after WL#6049 */
  if (tmp_open) {
    dict_sys_mutex_enter();
    dd_table_close(check_table, thd, &mdl, true);
    ut::free(tmp_foreign);
    dict_sys_mutex_exit();
  }

  return err;
}

/** Checks if foreign key constraints fail for an index entry. If index
 is not mentioned in any constraint, this function does nothing,
 Otherwise does searches to the indexes of referenced tables and
 sets shared locks which lock either the success or the failure of
 a constraint.
 @return DB_SUCCESS or error code */
[[nodiscard]] static dberr_t row_ins_check_foreign_constraints(
    dict_table_t *table, /*!< in: table */
    dict_index_t *index, /*!< in: index */
    dtuple_t *entry,     /*!< in: index entry for index */
    que_thr_t *thr)      /*!< in: query thread */
{
  dict_foreign_t *foreign;
  dberr_t err;
  trx_t *trx;

  /* Temporarily skip the FK check for DD tables */
  if (dict_sys_t::is_dd_table_id(table->id)) {
    return (DB_SUCCESS);
  }

  trx = thr_get_trx(thr);

  if (trx->check_foreigns == false) {
    return (DB_SUCCESS);
  }
  DEBUG_SYNC(thr_get_trx(thr)->mysql_thd, "foreign_constraint_check_for_ins");

  for (dict_foreign_set::iterator it = table->foreign_set.begin();
       it != table->foreign_set.end(); ++it) {
    foreign = *it;

    if (foreign->foreign_index == index) {
      dict_table_t *ref_table = nullptr;
      dict_table_t *foreign_table = foreign->foreign_table;
      dict_table_t *referenced_table = foreign->referenced_table;
      MDL_ticket *mdl = nullptr;

      if (referenced_table == nullptr) {
        ref_table = dd_table_open_on_name(trx->mysql_thd, &mdl,
                                          foreign->referenced_table_name_lookup,
                                          false, DICT_ERR_IGNORE_NONE);
      }

      if (referenced_table) {
        foreign_table->n_foreign_key_checks_running.fetch_add(1);
      }

      /* NOTE that if the thread ends up waiting for a lock
      we will release dict_operation_lock temporarily!
      But the counter on the table protects the referenced
      table from being dropped while the check is running. */

      err = row_ins_check_foreign_constraint(true, foreign, table, entry, thr);

      if (referenced_table) {
        foreign_table->n_foreign_key_checks_running.fetch_sub(1);
      }
      if (ref_table != nullptr) {
        dd_table_close(ref_table, trx->mysql_thd, &mdl, false);
      }

      if (err != DB_SUCCESS) {
        return (err);
      }
    }
  }

  return (DB_SUCCESS);
}

/** Checks if a unique key violation to rec would occur at the index entry
 insert.
 @return true if error */
static bool row_ins_dupl_error_with_rec(
    const rec_t *rec,      /*!< in: user record; NOTE that we assume
                           that the caller already has a record lock on
                           the record! */
    const dtuple_t *entry, /*!< in: entry to insert */
    dict_index_t *index,   /*!< in: index */
    const ulint *offsets)  /*!< in: rec_get_offsets(rec, index) */
{
  ulint matched_fields;
  ulint n_unique;
  ulint i;

  ut_ad(rec_offs_validate(rec, index, offsets));

  n_unique = dict_index_get_n_unique(index);

  matched_fields = 0;

  entry->compare(rec, index, offsets, &matched_fields);

  if (matched_fields < n_unique) {
    return false;
  }

  /* In a unique secondary index we allow equal key values if they
  contain SQL NULLs */

  if (!index->is_clustered() && !index->nulls_equal) {
    for (i = 0; i < n_unique; i++) {
      if (dfield_is_null(dtuple_get_nth_field(entry, i))) {
        return false;
      }
    }
  }

  return rec_get_deleted_flag(rec, rec_offs_comp(offsets)) == 0;
}

/** Determines if the query is REPLACE or ON DUPLICATE KEY UPDATE in which case
duplicate values should be allowed (and further processed) instead of causing
an error
@param thr The query thread running the query
@return true iff duplicated values should be allowed */
static bool row_allow_duplicates(que_thr_t *thr) {
  return (thr->prebuilt && thr->prebuilt->allow_duplicates());
}

/** Scans a unique non-clustered index at a given index entry to determine
 whether a uniqueness violation has occurred for the key value of the entry.
 Set shared locks on possible duplicate records.
 @return DB_SUCCESS, DB_DUPLICATE_KEY, or DB_LOCK_WAIT */
[[nodiscard]] static dberr_t row_ins_scan_sec_index_for_duplicate(
    ulint flags,         /*!< in: undo logging and locking flags */
    dict_index_t *index, /*!< in: non-clustered unique index */
    dtuple_t *entry,     /*!< in: index entry */
    que_thr_t *thr,      /*!< in: query thread */
    bool s_latch,        /*!< in: whether index->lock is being held */
    mtr_t *mtr,          /*!< in/out: mini-transaction */
    mem_heap_t *offsets_heap)
/*!< in/out: memory heap that can be emptied */
{
  ulint n_unique;
  ulint n_fields_cmp;
  btr_pcur_t pcur;
  dberr_t err = DB_SUCCESS;
  ulint allow_duplicates;
  ulint *offsets = nullptr;
  DBUG_TRACE;

  ut_ad(s_latch ==
        rw_lock_own_flagged(&index->lock, RW_LOCK_FLAG_S | RW_LOCK_FLAG_SX));

  n_unique = dict_index_get_n_unique(index);

  /* If the secondary index is unique, but one of the fields in the
  n_unique first fields is NULL, a unique key violation cannot occur,
  since we define NULL != NULL in this case */

  if (!index->nulls_equal) {
    for (ulint i = 0; i < n_unique; i++) {
      if (UNIV_SQL_NULL == dfield_get_len(dtuple_get_nth_field(entry, i))) {
        return DB_SUCCESS;
      }
    }
  }

  /* Store old value on n_fields_cmp */

  n_fields_cmp = dtuple_get_n_fields_cmp(entry);

  dtuple_set_n_fields_cmp(entry, n_unique);

  pcur.open(index, 0, entry, PAGE_CUR_GE,
            s_latch ? BTR_SEARCH_LEAF | BTR_ALREADY_S_LATCHED : BTR_SEARCH_LEAF,
            mtr, UT_LOCATION_HERE);
  allow_duplicates = row_allow_duplicates(thr);

  const bool skip_gap_locks = index->table->skip_gap_locks();
  /* Scan index records and check if there is a duplicate */

  do {
    const rec_t *rec = pcur.get_rec();
    const buf_block_t *block = pcur.get_block();

    /* For DD tables, We don't use next-key locking for duplicates
    found. This means it is possible for another transaction to
    insert a duplicate key value but MDL protection on DD tables
    will prevent insertion of duplicates into unique secondary indexes*/
    ulint lock_type = skip_gap_locks ? LOCK_REC_NOT_GAP : LOCK_ORDINARY;

    if (page_rec_is_infimum(rec)) {
      continue;
    }

    offsets = rec_get_offsets(rec, index, offsets, ULINT_UNDEFINED,
                              UT_LOCATION_HERE, &offsets_heap);

    const bool is_supremum = page_rec_is_supremum(rec);
    const bool is_next =
        !is_supremum && (cmp_dtuple_rec(entry, rec, index, offsets) < 0);
    if (flags & BTR_NO_LOCKING_FLAG) {
      /* Set no locks when applying log
      in online table rebuild. */
    } else if (allow_duplicates) {
#if 0  // TODO: Enable this assert after WL#9509. REPLACE will not be allowed on
       // DD tables
                        /* This assert means DD tables should not use REPLACE
                        or INSERT INTO table.. ON DUPLICATE KEY */
                        ut_ad(!index->table->is_dd_table);
#endif

#if 1  // TODO: Remove this code after WL#9509. REPLACE will not be allowed on
       // DD tables
      if (skip_gap_locks) {
        /* Only GAP lock is possible on supremum. */
        if (is_supremum) {
          continue;
        }
      }
#endif

      /* If the SQL-query will update or replace duplicate key we will take
      X-lock for duplicates ( REPLACE, LOAD DATAFILE REPLACE, INSERT ON
      DUPLICATE KEY UPDATE). */
      err = row_ins_set_rec_lock(LOCK_X, lock_type, block, rec, index, offsets,
                                 thr);
    } else {
      if (skip_gap_locks) {
        /* Skip GAP lock on supremum */
        if (is_supremum) {
          continue;
        }
        /* Skip gap lock on next record. */
        if (is_next) {
          goto end_scan;
        }
        lock_type = LOCK_REC_NOT_GAP;
      } else if (is_supremum) {
        /* We use next key lock to possibly combine the locks in bitmap.
        Equivalent to LOCK_GAP. */
        lock_type = LOCK_ORDINARY;
      } else if (is_next) {
        /* Only gap lock is required on next record. */
        lock_type = LOCK_GAP;
      } else {
        /* Next key lock for all equal keys. */
        lock_type = LOCK_ORDINARY;
      }
      /* We only need to lock locations where duplicates could occur, which
      means rows which are equal, gaps between them, and gaps on both
      sides of them. We don't need to lock the first unequal record after the
      gap, just the gap before it.
      Note: This function will not be even called, and thus will not lock
      anything at all in case there wasn't any matching record, which is fine,
      because the B-tree page latch will be released only after inserting the
      implicitly locked record, so no protection is needed.*/
      err = row_ins_set_rec_lock(LOCK_S, lock_type, block, rec, index, offsets,
                                 thr);
    }

    switch (err) {
      case DB_SUCCESS_LOCKED_REC:
        err = DB_SUCCESS;
      case DB_SUCCESS:
        break;
      default:
        goto end_scan;
    }

    if (is_supremum) {
      continue;
    }

    if (!is_next && !index->allow_duplicates) {
      if (row_ins_dupl_error_with_rec(rec, entry, index, offsets)) {
        err = DB_DUPLICATE_KEY;

        thr_get_trx(thr)->error_index = index;

        /* If the duplicate is on hidden FTS_DOC_ID,
        state so in the error log */
        if (index == index->table->fts_doc_id_index &&
            DICT_TF2_FLAG_IS_SET(index->table, DICT_TF2_FTS_HAS_DOC_ID)) {
          ib::error(ER_IB_MSG_958) << "Duplicate FTS_DOC_ID"
                                      " value on table "
                                   << index->table->name;
        }

        goto end_scan;
      }
    } else {
      ut_a(is_next || index->allow_duplicates);
      goto end_scan;
    }
  } while (pcur.move_to_next(mtr));

end_scan:
  /* Restore old value */
  dtuple_set_n_fields_cmp(entry, n_fields_cmp);

  return err;
}

/** Checks for a duplicate when the table is being rebuilt online.
@param[in]      n_uniq  offset of DB_TRX_ID
@param[in]      entry   entry being inserted
@param[in]      rec     clustered index record at insert position
@param[in]      index   clustered index
@param[in,out]  offsets rec_get_offsets(rec)
@retval DB_SUCCESS when no duplicate is detected
@retval DB_SUCCESS_LOCKED_REC when rec is an exact match of entry or
a newer version of entry (the entry should not be inserted)
@retval DB_DUPLICATE_KEY when entry is a duplicate of rec */
[[nodiscard]] static dberr_t row_ins_duplicate_online(ulint n_uniq,
                                                      const dtuple_t *entry,
                                                      const rec_t *rec,
                                                      const dict_index_t *index,
                                                      ulint *offsets) {
  ulint fields = 0;

  /* During rebuild, there should not be any delete-marked rows
  in the new table. */
  ut_ad(!rec_get_deleted_flag(rec, rec_offs_comp(offsets)));
  ut_ad(dtuple_get_n_fields_cmp(entry) == n_uniq);

  /* Compare the PRIMARY KEY fields and the
  DB_TRX_ID, DB_ROLL_PTR. */
  cmp_dtuple_rec_with_match_low(entry, rec, index, offsets, n_uniq + 2,
                                &fields);

  if (fields < n_uniq) {
    /* Not a duplicate. */
    return (DB_SUCCESS);
  }

  if (fields == n_uniq + 2) {
    /* rec is an exact match of entry. */
    return (DB_SUCCESS_LOCKED_REC);
  }

  return (DB_DUPLICATE_KEY);
}

/** Checks for a duplicate when the table is being rebuilt online.
@retval DB_SUCCESS when no duplicate is detected
@retval DB_SUCCESS_LOCKED_REC when rec is an exact match of entry or
a newer version of entry (the entry should not be inserted)
@retval DB_DUPLICATE_KEY when entry is a duplicate of rec */
[[nodiscard]] static dberr_t row_ins_duplicate_error_in_clust_online(
    ulint n_uniq,            /*!< in: offset of DB_TRX_ID */
    const dtuple_t *entry,   /*!< in: entry that is being inserted */
    const btr_cur_t *cursor, /*!< in: cursor on insert position */
    ulint **offsets,         /*!< in/out: rec_get_offsets(rec) */
    mem_heap_t **heap)       /*!< in/out: heap for offsets */
{
  dberr_t err = DB_SUCCESS;
  const rec_t *rec = btr_cur_get_rec(cursor);

  if (cursor->low_match >= n_uniq && !page_rec_is_infimum(rec)) {
    *offsets = rec_get_offsets(rec, cursor->index, *offsets, ULINT_UNDEFINED,
                               UT_LOCATION_HERE, heap);
    err = row_ins_duplicate_online(n_uniq, entry, rec, cursor->index, *offsets);
    if (err != DB_SUCCESS) {
      return (err);
    }
  }

  rec = page_rec_get_next_const(btr_cur_get_rec(cursor));

  if (cursor->up_match >= n_uniq && !page_rec_is_supremum(rec)) {
    *offsets = rec_get_offsets(rec, cursor->index, *offsets, ULINT_UNDEFINED,
                               UT_LOCATION_HERE, heap);
    err = row_ins_duplicate_online(n_uniq, entry, rec, cursor->index, *offsets);
  }

  return (err);
}

/** Checks if a unique key violation error would occur at an index entry
 insert. Sets shared locks on possible duplicate records. Works only
 for a clustered index!
 @retval DB_SUCCESS if no error
 @retval DB_DUPLICATE_KEY if error,
 @retval DB_LOCK_WAIT if we have to wait for a lock on a possible duplicate
 record
 @retval DB_SUCCESS_LOCKED_REC if an exact match of the record was found
 in online table rebuild (flags & (BTR_KEEP_SYS_FLAG | BTR_NO_LOCKING_FLAG)) */
[[nodiscard]] static dberr_t row_ins_duplicate_error_in_clust(
    ulint flags,           /*!< in: undo logging and locking flags */
    btr_cur_t *cursor,     /*!< in: B-tree cursor */
    const dtuple_t *entry, /*!< in: entry to insert */
    que_thr_t *thr,        /*!< in: query thread */
    mtr_t *mtr)            /*!< in: mtr */
{
  dberr_t err;
  rec_t *rec;
  ulint n_unique;
  trx_t *trx = thr_get_trx(thr);
  mem_heap_t *heap = nullptr;
  ulint offsets_[REC_OFFS_NORMAL_SIZE];
  ulint *offsets = offsets_;
  rec_offs_init(offsets_);

  UT_NOT_USED(mtr);

  ut_ad(cursor->index->is_clustered());

  /* NOTE: For unique non-clustered indexes there may be any number
  of delete marked records with the same value for the non-clustered
  index key (remember multiversioning), and which differ only in
  the row reference part of the index record, containing the
  clustered index key fields. For such a secondary index record,
  to avoid race condition, we must FIRST do the insertion and after
  that check that the uniqueness condition is not breached! */

  /* NOTE: A problem is that in the B-tree node pointers on an
  upper level may match more to the entry than the actual existing
  user records on the leaf level. So, even if low_match would suggest
  that a duplicate key violation may occur, this may not be the case. */

  n_unique = dict_index_get_n_unique(cursor->index);

  if (cursor->low_match >= n_unique) {
    rec = btr_cur_get_rec(cursor);

    if (!page_rec_is_infimum(rec)) {
      offsets = rec_get_offsets(rec, cursor->index, offsets, ULINT_UNDEFINED,
                                UT_LOCATION_HERE, &heap);

      /* We set a lock on the possible duplicate: this
      is needed in logical logging of MySQL to make
      sure that in roll-forward we get the same duplicate
      errors as in original execution */

      if (flags & BTR_NO_LOCKING_FLAG) {
        /* Do nothing if no-locking is set */
        err = DB_SUCCESS;
      } else {
        /* If the SQL-query will update or replace
        duplicate key we will take X-lock for
        duplicates ( REPLACE, LOAD DATAFILE REPLACE,
        INSERT ON DUPLICATE KEY UPDATE). */

        err = row_ins_set_rec_lock(row_allow_duplicates(thr) ? LOCK_X : LOCK_S,
                                   LOCK_REC_NOT_GAP, btr_cur_get_block(cursor),
                                   rec, cursor->index, offsets, thr);
      }

      switch (err) {
        case DB_SUCCESS_LOCKED_REC:
        case DB_SUCCESS:
          break;
        default:
          goto func_exit;
      }

      if (row_ins_dupl_error_with_rec(rec, entry, cursor->index, offsets)) {
      duplicate:
        trx->error_index = cursor->index;
        err = DB_DUPLICATE_KEY;
        goto func_exit;
      }
    }
  }

  if (cursor->up_match >= n_unique) {
    rec = page_rec_get_next(btr_cur_get_rec(cursor));

    if (!page_rec_is_supremum(rec)) {
      offsets = rec_get_offsets(rec, cursor->index, offsets, ULINT_UNDEFINED,
                                UT_LOCATION_HERE, &heap);

      /* If the SQL-query will update or replace
      duplicate key we will take X-lock for
      duplicates ( REPLACE, LOAD DATAFILE REPLACE,
      INSERT ON DUPLICATE KEY UPDATE). */

      err = row_ins_set_rec_lock(row_allow_duplicates(thr) ? LOCK_X : LOCK_S,
                                 LOCK_REC_NOT_GAP, btr_cur_get_block(cursor),
                                 rec, cursor->index, offsets, thr);

      switch (err) {
        case DB_SUCCESS_LOCKED_REC:
        case DB_SUCCESS:
          break;
        default:
          goto func_exit;
      }

      if (row_ins_dupl_error_with_rec(rec, entry, cursor->index, offsets)) {
        goto duplicate;
      }
    }

    /* This should never happen */
    ut_error;
  }

  err = DB_SUCCESS;
func_exit:
  if (UNIV_LIKELY_NULL(heap)) {
    mem_heap_free(heap);
  }
  return (err);
}

/** Checks if an index entry has long enough common prefix with an
 existing record so that the intended insert of the entry must be
 changed to a modify of the existing record. In the case of a clustered
 index, the prefix must be n_unique fields long. In the case of a
 secondary index, all fields must be equal.  InnoDB never updates
 secondary index records in place, other than clearing or setting the
 delete-mark flag. We could be able to update the non-unique fields
 of a unique secondary index record by checking the cursor->up_match,
 but we do not do so, because it could have some locking implications.
 @return true if the existing record should be updated; false if not */
static inline bool row_ins_must_modify_rec(
    const btr_cur_t *cursor) /*!< in: B-tree cursor */
{
  /* NOTE: (compare to the note in row_ins_duplicate_error_in_clust)
  Because node pointers on upper levels of the B-tree may match more
  to entry than to actual user records on the leaf level, we
  have to check if the candidate record is actually a user record.
  A clustered index node pointer contains index->n_unique first fields,
  and a secondary index node pointer contains all index fields. */

  return (cursor->low_match >= dict_index_get_n_unique_in_tree(cursor->index) &&
          !page_rec_is_infimum(btr_cur_get_rec(cursor)));
}

/** Insert the externally stored fields (off-page columns)
of a clustered index entry.
@param[in]      trx     current transaction
@param[in]      entry   index entry to insert
@param[in]      big_rec externally stored fields
@param[in,out]  offsets rec_get_offsets()
@param[in,out]  heap    memory heap
@param[in]      thd     client connection, or NULL
@param[in]      index   clustered index
@return error code
@retval DB_SUCCESS
@retval DB_OUT_OF_FILE_SPACE */
static dberr_t row_ins_index_entry_big_rec_func(
    trx_t *trx, const dtuple_t *entry, const big_rec_t *big_rec, ulint *offsets,
    mem_heap_t **heap, IF_DEBUG(const THD *thd, ) dict_index_t *index) {
  mtr_t mtr;
  btr_pcur_t pcur;
  rec_t *rec;
  dberr_t error;

  ut_ad(index->is_clustered());

  DEBUG_SYNC_C_IF_THD(thd, "before_row_ins_extern_latch");
  DEBUG_SYNC_C("before_insertion_of_blob");

  mtr_start(&mtr);

  dict_disable_redo_if_temporary(index->table, &mtr);

  pcur.open(index, 0, entry, PAGE_CUR_LE, BTR_MODIFY_TREE, &mtr,
            UT_LOCATION_HERE);
  rec = pcur.get_rec();
  offsets = rec_get_offsets(rec, index, offsets, ULINT_UNDEFINED,
                            UT_LOCATION_HERE, heap);

  DEBUG_SYNC_C_IF_THD(thd, "before_row_ins_extern");
  error = lob::btr_store_big_rec_extern_fields(
      trx, &pcur, nullptr, offsets, big_rec, &mtr, lob::OPCODE_INSERT);
  DEBUG_SYNC_C_IF_THD(thd, "after_row_ins_extern");

  if (error == DB_SUCCESS && dict_index_is_online_ddl(index)) {
    row_log_table_insert(pcur.get_rec(), entry, index, offsets);
  }

  mtr_commit(&mtr);

  pcur.close();

  return (error);
}

static inline dberr_t row_ins_index_entry_big_rec(
    trx_t *trx, const dtuple_t *e, const big_rec_t *big, ulint *ofs,
    mem_heap_t **heap, dict_index_t *index, const THD *thd [[maybe_unused]]) {
  return row_ins_index_entry_big_rec_func(trx, e, big, ofs, heap,
                                          IF_DEBUG(thd, ) index);
}

/** Update all the prebuilts working on this temporary table
@param[in,out]  table   dict_table_t for the table */
static void row_ins_temp_prebuilt_tree_modified(dict_table_t *table) {
  if (table->temp_prebuilt == nullptr) {
    return;
  }

  std::vector<row_prebuilt_t *>::const_iterator it;

  for (it = table->temp_prebuilt->begin(); it != table->temp_prebuilt->end();
       ++it) {
    if ((*it)->m_temp_read_shared) {
      (*it)->m_temp_tree_modified = true;
    }
  }
}

dberr_t row_ins_clust_index_entry_low(uint32_t flags, ulint mode,
                                      dict_index_t *index, ulint n_uniq,
                                      dtuple_t *entry, que_thr_t *thr,
                                      bool dup_chk_only) {
  btr_pcur_t pcur;
  btr_cur_t *cursor;
  dberr_t err = DB_SUCCESS;
  big_rec_t *big_rec = nullptr;
  mtr_t mtr;
  mem_heap_t *offsets_heap = nullptr;
  ulint offsets_[REC_OFFS_NORMAL_SIZE];
  ulint *offsets = offsets_;
  rec_offs_init(offsets_);

  DBUG_TRACE;

#ifdef UNIV_DEBUG
  mtr_t temp_mtr;
  temp_mtr.start();
  mtr_s_lock(dict_index_get_lock(index), &temp_mtr, UT_LOCATION_HERE);

  if (btr_height_get(index, &temp_mtr) >= BTR_MAX_NODE_LEVEL &&
      btr_cur_limit_optimistic_insert_debug > 1 &&
      btr_cur_limit_optimistic_insert_debug < 5) {
    ib::error(ER_IB_MSG_BTREE_LEVEL_LIMIT_EXCEEDED, index->name());
    temp_mtr.commit();
    return (DB_BTREE_LEVEL_LIMIT_EXCEEDED);
  }

  temp_mtr.commit();
#endif

  ut_ad(index->is_clustered());
  ut_ad(!dict_index_is_unique(index) ||
        n_uniq == dict_index_get_n_unique(index));
  ut_ad(!n_uniq || n_uniq == dict_index_get_n_unique(index));
  ut_ad((flags & (BTR_NO_LOCKING_FLAG | BTR_NO_UNDO_LOG_FLAG)) ||
        !thr_get_trx(thr)->in_rollback);
  ut_ad(thr != nullptr || !dup_chk_only);

  mtr.start();

  if (index->table->is_temporary()) {
    /* Disable REDO logging as the lifetime of temp-tables is
    limited to server or connection lifetime and so REDO
    information is not needed on restart for recovery.
    Disable locking as temp-tables are local to a connection. */

    ut_ad(flags & BTR_NO_LOCKING_FLAG);
    ut_ad(!index->table->is_intrinsic() || (flags & BTR_NO_UNDO_LOG_FLAG));

    mtr.set_log_mode(MTR_LOG_NO_REDO);
  }

  if (mode == BTR_MODIFY_LEAF && dict_index_is_online_ddl(index)) {
    mode = BTR_MODIFY_LEAF | BTR_ALREADY_S_LATCHED;
    mtr_s_lock(dict_index_get_lock(index), &mtr, UT_LOCATION_HERE);
  }

  /* Note that we use PAGE_CUR_LE as the search mode, because then
  the function will return in both low_match and up_match of the
  cursor sensible values */
  pcur.open(index, 0, entry, PAGE_CUR_LE, mode, &mtr, UT_LOCATION_HERE);
  cursor = pcur.get_btr_cur();
  cursor->thr = thr;

  ut_ad(!index->table->is_intrinsic() ||
        cursor->page_cur.block->made_dirty_with_no_latch);

#ifdef UNIV_DEBUG
  {
    page_t *page = btr_cur_get_page(cursor);
    rec_t *first_rec = page_rec_get_next(page_get_infimum_rec(page));
    /* After INSTANT ADD/DROP, # of fields might differ from other records. */
    ut_ad(page_rec_is_supremum(first_rec) || index->has_row_versions() ||
          rec_n_fields_is_sane(index, first_rec, entry));
  }
#endif /* UNIV_DEBUG */

  bool persist_autoinc = false;

  /* Write logs for AUTOINC right after index lock has been got and
  before any further resource acquisitions to prevent deadlock.
  No need to log for temporary tables */
  if (!index->table->is_temporary() &&
      dict_table_has_autoinc_col(index->table)) {
    ut_ad(!index->table->is_intrinsic());
    uint64_t counter =
        row_get_autoinc_counter(entry, index->table->autoinc_field_no);

    if (counter != 0) {
      /* Always log the counter change first, so it won't
      be affected by any follow-up failure. */
      persist_autoinc = dict_table_autoinc_log(index->table, counter, &mtr);
    }
  }

  DBUG_EXECUTE_IF("crash_create_after_autoinc_persisted_update",
                  DBUG_SUICIDE(););

  /* Allowing duplicates in clustered index is currently enabled
  only for intrinsic table and caller understand the limited
  operation that can be done in this case. */
  ut_ad(!index->allow_duplicates ||
        (index->allow_duplicates && index->table->is_intrinsic()));

  if (!index->allow_duplicates && n_uniq &&
      (cursor->up_match >= n_uniq || cursor->low_match >= n_uniq)) {
    if (flags == (BTR_CREATE_FLAG | BTR_NO_LOCKING_FLAG | BTR_NO_UNDO_LOG_FLAG |
                  BTR_KEEP_SYS_FLAG)) {
      /* Set no locks when applying log
      in online table rebuild. Only check for duplicates. */
      err = row_ins_duplicate_error_in_clust_online(n_uniq, entry, cursor,
                                                    &offsets, &offsets_heap);

      switch (err) {
        case DB_SUCCESS:
          break;
        default:
          ut_d(ut_error);
          [[fallthrough]];
        case DB_SUCCESS_LOCKED_REC:
        case DB_DUPLICATE_KEY:
          if (thr != nullptr) {
            thr_get_trx(thr)->error_index = cursor->index;
          }
      }
    } else {
      /* Note that the following may return also
      DB_LOCK_WAIT */

      err = row_ins_duplicate_error_in_clust(flags, cursor, entry, thr, &mtr);
    }

    if (err != DB_SUCCESS) {
    err_exit:
      mtr.commit();
      goto func_exit;
    }
  }

  if (dup_chk_only) {
    mtr.commit();
    goto func_exit;
  }
  /* Note: Allowing duplicates would qualify for modification of
  an existing record as the new entry is exactly same as old entry.
  Avoid this check if allow duplicates is enabled. */
  if (!index->allow_duplicates && row_ins_must_modify_rec(cursor)) {
    /* There is already an index entry with a long enough common
    prefix, we must convert the insert into a modify of an
    existing record */
    mem_heap_t *entry_heap = mem_heap_create(1024, UT_LOCATION_HERE);

    /* If the existing record is being modified and the new record
    doesn't fit the provided slot then existing record is added
    to free list and new record is inserted. This also means
    cursor that we have cached for SELECT is now invalid. */
    if (index->last_sel_cur) {
      index->last_sel_cur->invalid = true;
    }

    ut_ad(thr != nullptr);
    err = row_ins_clust_index_entry_by_modify(&pcur, flags, mode, &offsets,
                                              &offsets_heap, entry_heap, entry,
                                              thr, &mtr);

    if (err == DB_SUCCESS && dict_index_is_online_ddl(index)) {
      row_log_table_insert(btr_cur_get_rec(cursor), entry, index, offsets);
    }

    mtr.commit();
    mem_heap_free(entry_heap);
  } else {
    rec_t *insert_rec;

    if (mode != BTR_MODIFY_TREE) {
      ut_ad((mode & ~BTR_ALREADY_S_LATCHED) == BTR_MODIFY_LEAF);
      err = btr_cur_optimistic_insert(flags, cursor, &offsets, &offsets_heap,
                                      entry, &insert_rec, &big_rec, thr, &mtr);
    } else {
      if (buf_LRU_buf_pool_running_out()) {
        err = DB_LOCK_TABLE_FULL;
        goto err_exit;
      }

      DEBUG_SYNC_C("before_insert_pessimitic_row_ins_clust");

      err = btr_cur_optimistic_insert(flags, cursor, &offsets, &offsets_heap,
                                      entry, &insert_rec, &big_rec, thr, &mtr);

      if (err == DB_FAIL) {
        err =
            btr_cur_pessimistic_insert(flags, cursor, &offsets, &offsets_heap,
                                       entry, &insert_rec, &big_rec, thr, &mtr);

        if (index->table->is_intrinsic() && err == DB_SUCCESS) {
          row_ins_temp_prebuilt_tree_modified(index->table);
        }
      }
    }

    if (big_rec != nullptr) {
      mtr.commit();

      /* Online table rebuild could read (and
      ignore) the incomplete record at this point.
      If online rebuild is in progress, the
      row_ins_index_entry_big_rec() will write log. */

      DBUG_EXECUTE_IF("row_ins_extern_checkpoint",
                      log_make_latest_checkpoint(););
      err = row_ins_index_entry_big_rec(thr_get_trx(thr), entry, big_rec,
                                        offsets, &offsets_heap, index,
                                        thr_get_trx(thr)->mysql_thd);
      dtuple_convert_back_big_rec(entry, big_rec);
    } else {
      if (err == DB_SUCCESS && dict_index_is_online_ddl(index)) {
        row_log_table_insert(insert_rec, entry, index, offsets);
      }

      mtr.commit();
    }
  }

func_exit:
  if (offsets_heap != nullptr) {
    mem_heap_free(offsets_heap);
  }

  pcur.close();

  DBUG_EXECUTE_IF(
      "ib_sdi", if (dict_table_is_sdi(index->table->id)) {
        ib::info(ER_IB_MSG_959)
            << "ib_sdi: row_ins_clust_index_entry_low: " << index->name << " "
            << index->table->name << " return status: " << err;
      });

  /* Persist auto increment value to DD buffer table if requested. Do it after
  closing the mini transaction and releasing latches. */
  if (persist_autoinc) {
    dict_table_persist_to_dd_table_buffer(index->table);
  }

  return err;
}

/** This is a specialized function meant for direct insertion to auto-generated
clustered index based on cached position from last successful insert. To be
used when data is sorted.
@param[in]      mode    BTR_MODIFY_LEAF or BTR_MODIFY_TREE.
                        depending on whether we wish optimistic or pessimistic
                        descent down the index tree
@param[in,out]  index   clustered index
@param[in,out]  entry   index entry to insert
@param[in]      thr     query thread
@return error code */
static dberr_t row_ins_sorted_clust_index_entry(ulint mode, dict_index_t *index,
                                                dtuple_t *entry,
                                                que_thr_t *thr) {
  dberr_t err;
  mtr_t *mtr;
  const bool commit_mtr = mode == BTR_MODIFY_TREE;

  mem_heap_t *offsets_heap = nullptr;
  ulint offsets_[REC_OFFS_NORMAL_SIZE];
  ulint *offsets = offsets_;
  rec_offs_init(offsets_);

  DBUG_TRACE;

  ut_ad(index->last_ins_cur != nullptr);
  ut_ad(index->is_clustered());
  ut_ad(index->table->is_intrinsic());
  ut_ad(dict_index_is_auto_gen_clust(index));

  btr_cur_t cursor;
  cursor.thr = thr;
  mtr = &index->last_ins_cur->mtr;

  /* Search for position if tree needs to be split or if last position
  is not cached. */
  if (mode == BTR_MODIFY_TREE || index->last_ins_cur->rec == nullptr ||
      index->last_ins_cur->disable_caching) {
    /* Commit the previous mtr. */
    index->last_ins_cur->release();

    mtr_start(mtr);
    mtr_set_log_mode(mtr, MTR_LOG_NO_REDO);

    btr_cur_search_to_nth_level_with_no_latch(index, 0, entry, PAGE_CUR_LE,
                                              &cursor, __FILE__, __LINE__, mtr);
    ut_ad(cursor.page_cur.block != nullptr);
    ut_ad(cursor.page_cur.block->made_dirty_with_no_latch);
  } else {
    cursor.index = index;

    cursor.page_cur.index = index;

    cursor.page_cur.rec = index->last_ins_cur->rec;

    cursor.page_cur.block = index->last_ins_cur->block;
  }

  const ulint flags = BTR_NO_LOCKING_FLAG | BTR_NO_UNDO_LOG_FLAG;

  for (;;) {
    rec_t *insert_rec;
    big_rec_t *big_rec = nullptr;

    if (mode != BTR_MODIFY_TREE) {
      ut_ad((mode & ~BTR_ALREADY_S_LATCHED) == BTR_MODIFY_LEAF);

      err = btr_cur_optimistic_insert(flags, &cursor, &offsets, &offsets_heap,
                                      entry, &insert_rec, &big_rec, thr, mtr);
      if (err != DB_SUCCESS) {
        break;
      }
    } else {
      /* TODO: Check if this is needed for intrinsic table. */
      if (buf_LRU_buf_pool_running_out()) {
        err = DB_LOCK_TABLE_FULL;
        break;
      }

      err = btr_cur_optimistic_insert(flags, &cursor, &offsets, &offsets_heap,
                                      entry, &insert_rec, &big_rec, thr, mtr);

      if (err == DB_FAIL) {
        err =
            btr_cur_pessimistic_insert(flags, &cursor, &offsets, &offsets_heap,
                                       entry, &insert_rec, &big_rec, thr, mtr);
        if (index->table->is_intrinsic() && err == DB_SUCCESS) {
          row_ins_temp_prebuilt_tree_modified(index->table);
        }
      }
    }

    if (big_rec != nullptr) {
      /* If index involves big-record optimization is
      turned-off. */
      index->last_ins_cur->release();
      index->last_ins_cur->disable_caching = true;

      err = row_ins_index_entry_big_rec(thr_get_trx(thr), entry, big_rec,
                                        offsets, &offsets_heap, index,
                                        thr_get_trx(thr)->mysql_thd);

      dtuple_convert_back_big_rec(entry, big_rec);

    } else if (err == DB_SUCCESS) {
      if (!commit_mtr && !index->last_ins_cur->disable_caching) {
        index->last_ins_cur->rec = insert_rec;

        index->last_ins_cur->block = cursor.page_cur.block;
      } else {
        index->last_ins_cur->release();
      }
    }

    break;
  }

  if (err != DB_SUCCESS) {
    index->last_ins_cur->release();
  }

  if (offsets_heap != nullptr) {
    mem_heap_free(offsets_heap);
  }

  return err;
}

/** Start a mini-transaction and check if the index will be dropped.
@param[in,out]  mtr             Mini-transaction
@param[in,out]  index           Secondary index
@param[in]      check           Whether to check
@param[in]      search_mode     Flags
@return true if the index is to be dropped */
[[nodiscard]] static bool row_ins_sec_mtr_start_and_check_if_aborted(
    mtr_t *mtr, dict_index_t *index, bool check, ulint search_mode) {
  ut_ad(!index->is_clustered());

  const mtr_log_t log_mode = mtr->get_log_mode();

  mtr_start(mtr);

  mtr->set_log_mode(log_mode);

  if (!check) {
    return (false);
  }

  if (search_mode & BTR_ALREADY_S_LATCHED) {
    mtr_s_lock(dict_index_get_lock(index), mtr, UT_LOCATION_HERE);
  } else {
    mtr_sx_lock(dict_index_get_lock(index), mtr, UT_LOCATION_HERE);
  }

  switch (index->online_status) {
    case ONLINE_INDEX_ABORTED:
    case ONLINE_INDEX_ABORTED_DROPPED:
      ut_ad(!index->is_committed());
      return (true);
    case ONLINE_INDEX_COMPLETE:
      return (false);
    case ONLINE_INDEX_CREATION:
      break;
  }

  ut_error;
}

/** Tries to insert an entry into a secondary index. If a record with exactly
the same fields is found, the other record is necessarily marked deleted.
It is then unmarked. Otherwise, the entry is just inserted to the index.
@param[in]      flags           undo logging and locking flags
@param[in]      mode            BTR_MODIFY_LEAF or BTR_MODIFY_TREE,
                                depending on whether we wish optimistic or
                                pessimistic descent down the index tree
@param[in]      index           secondary index
@param[in,out]  offsets_heap    memory heap that can be emptied
@param[in,out]  heap            memory heap
@param[in,out]  entry           index entry to insert
@param[in]      trx_id          PAGE_MAX_TRX_ID during row_log_table_apply(),
                                or trx_id when undo log is disabled during
                                alter copy operation or 0
@param[in]      thr             query thread
@param[in]      dup_chk_only    true, just do duplicate check and return.
                                don't execute actual insert
@retval DB_SUCCESS on success
@retval DB_LOCK_WAIT on lock wait when !(flags & BTR_NO_LOCKING_FLAG)
@retval DB_FAIL if retry with BTR_MODIFY_TREE is needed
@return error code */
dberr_t row_ins_sec_index_entry_low(uint32_t flags, ulint mode,
                                    dict_index_t *index,
                                    mem_heap_t *offsets_heap, mem_heap_t *heap,
                                    dtuple_t *entry, trx_id_t trx_id,
                                    que_thr_t *thr, bool dup_chk_only) {
  DBUG_TRACE;

  btr_cur_t cursor;
  ulint search_mode = mode;
  dberr_t err = DB_SUCCESS;
  ulint n_unique;
  mtr_t mtr;
  ulint offsets_[REC_OFFS_NORMAL_SIZE];
  ulint *offsets = offsets_;
  rec_offs_init(offsets_);
  rtr_info_t rtr_info;

  ut_ad(!index->is_clustered());
  ut_ad(mode == BTR_MODIFY_LEAF || mode == BTR_MODIFY_TREE);

  cursor.thr = thr;
  cursor.rtr_info = nullptr;
  ut_ad(thr_get_trx(thr)->id != 0 || index->table->is_intrinsic());

  mtr_start(&mtr);

  if (index->table->is_temporary()) {
    /* Disable REDO logging as the lifetime of temp-tables is
    limited to server or connection lifetime and so REDO
    information is not needed on restart for recovery.
    Disable locking as temp-tables are local to a connection. */

    ut_ad(flags & BTR_NO_LOCKING_FLAG);
    ut_ad(!index->table->is_intrinsic() || (flags & BTR_NO_UNDO_LOG_FLAG));

    mtr.set_log_mode(MTR_LOG_NO_REDO);
  } else if (!dict_index_is_spatial(index)) {
    /* Enable insert buffering if it's neither temp-table
    nor spatial index. */
    search_mode |= BTR_INSERT;
  }

  /* Ensure that we acquire index->lock when inserting into an
  index with index->online_status == ONLINE_INDEX_COMPLETE, but
  could still be subject to rollback_inplace_alter_table().
  This prevents a concurrent change of index->online_status.
  The memory object cannot be freed as long as we have an open
  reference to the table, or index->table->n_ref_count > 0. */
  bool check = !index->is_committed();

  DBUG_EXECUTE_IF("idx_mimic_not_committed", {
    check = true;
    mode = BTR_MODIFY_TREE;
  });

  if (check) {
    DEBUG_SYNC(thr_get_trx(thr)->mysql_thd, "row_ins_sec_index_enter");
    if (mode == BTR_MODIFY_LEAF) {
      search_mode |= BTR_ALREADY_S_LATCHED;
      mtr_s_lock(dict_index_get_lock(index), &mtr, UT_LOCATION_HERE);
    } else {
      mtr_sx_lock(dict_index_get_lock(index), &mtr, UT_LOCATION_HERE);
    }

    if (row_log_online_op_try(index, entry, thr_get_trx(thr)->id)) {
      goto func_exit;
    }
  }

  /* Note that we use PAGE_CUR_LE as the search mode, because then
  the function will return in both low_match and up_match of the
  cursor sensible values */

  if (!thr_get_trx(thr)->check_unique_secondary) {
    search_mode |= BTR_IGNORE_SEC_UNIQUE;
  }

  if (dict_index_is_spatial(index)) {
    cursor.index = index;
    rtr_init_rtr_info(&rtr_info, false, &cursor, index, false);
    rtr_info_update_btr(&cursor, &rtr_info);

    btr_cur_search_to_nth_level(index, 0, entry, PAGE_CUR_RTREE_INSERT,
                                search_mode, &cursor, 0, __FILE__, __LINE__,
                                &mtr);

    if (mode == BTR_MODIFY_LEAF && rtr_info.mbr_adj) {
      mtr_commit(&mtr);
      rtr_clean_rtr_info(&rtr_info, true);
      rtr_init_rtr_info(&rtr_info, false, &cursor, index, false);
      rtr_info_update_btr(&cursor, &rtr_info);

      mtr_start(&mtr);

      search_mode &= ~BTR_MODIFY_LEAF;

      search_mode |= BTR_MODIFY_TREE;

      btr_cur_search_to_nth_level(index, 0, entry, PAGE_CUR_RTREE_INSERT,
                                  search_mode, &cursor, 0, __FILE__, __LINE__,
                                  &mtr);
      mode = BTR_MODIFY_TREE;
    }

    DBUG_EXECUTE_IF("rtree_test_check_count", { goto func_exit; });

  } else {
    if (index->table->is_intrinsic()) {
      btr_cur_search_to_nth_level_with_no_latch(
          index, 0, entry, PAGE_CUR_LE, &cursor, __FILE__, __LINE__, &mtr);
      ut_ad(cursor.page_cur.block != nullptr);
      ut_ad(cursor.page_cur.block->made_dirty_with_no_latch);
    } else {
      btr_cur_search_to_nth_level(index, 0, entry, PAGE_CUR_LE, search_mode,
                                  &cursor, 0, __FILE__, __LINE__, &mtr);
    }
  }

  if (cursor.flag == BTR_CUR_INSERT_TO_IBUF) {
    ut_ad(!dict_index_is_spatial(index));
    /* The insert was buffered during the search: we are done */
    goto func_exit;
  }

#ifdef UNIV_DEBUG
  {
    page_t *page = btr_cur_get_page(&cursor);
    rec_t *first_rec = page_rec_get_next(page_get_infimum_rec(page));

    ut_ad(page_rec_is_supremum(first_rec) ||
          rec_n_fields_is_sane(index, first_rec, entry));
  }
#endif /* UNIV_DEBUG */

  n_unique = dict_index_get_n_unique(index);

  if (dict_index_is_unique(index) &&
      (cursor.low_match >= n_unique || cursor.up_match >= n_unique)) {
    mtr_commit(&mtr);

    DEBUG_SYNC_C("row_ins_sec_index_unique");

    if (row_ins_sec_mtr_start_and_check_if_aborted(&mtr, index, check,
                                                   search_mode)) {
      goto func_exit;
    }

    err = row_ins_scan_sec_index_for_duplicate(flags, index, entry, thr, check,
                                               &mtr, offsets_heap);

    mtr_commit(&mtr);

    switch (err) {
      case DB_SUCCESS:
        break;
      case DB_DUPLICATE_KEY:
        if (!index->is_committed()) {
          ut_ad(!thr_get_trx(thr)->dict_operation_lock_mode);

          dict_set_corrupted(index);
          /* Do not return any error to the
          caller. The duplicate will be reported
          by ALTER TABLE or CREATE UNIQUE INDEX.
          Unfortunately we cannot report the
          duplicate key value to the DDL thread,
          because the altered_table object is
          private to its call stack. */
          err = DB_SUCCESS;
        }
        [[fallthrough]];
      default:
        if (dict_index_is_spatial(index)) {
          rtr_clean_rtr_info(&rtr_info, true);
        }
        return err;
    }

    if (row_ins_sec_mtr_start_and_check_if_aborted(&mtr, index, check,
                                                   search_mode)) {
      goto func_exit;
    }

    DEBUG_SYNC_C("row_ins_sec_index_entry_dup_locks_created");

    /* We did not find a duplicate and we have now
    locked with s-locks the necessary records to
    prevent any insertion of a duplicate by another
    transaction. Let us now reposition the cursor and
    continue the insertion. */
    if (index->table->is_intrinsic()) {
      btr_cur_search_to_nth_level_with_no_latch(
          index, 0, entry, PAGE_CUR_LE, &cursor, __FILE__, __LINE__, &mtr);
      ut_ad(cursor.page_cur.block != nullptr);
      ut_ad(cursor.page_cur.block->made_dirty_with_no_latch);
    } else {
      btr_cur_search_to_nth_level(
          index, 0, entry, PAGE_CUR_LE,
          (search_mode & ~(BTR_INSERT | BTR_IGNORE_SEC_UNIQUE)), &cursor, 0,
          __FILE__, __LINE__, &mtr);
    }
  }

  if (dup_chk_only) {
    goto func_exit;
  }

  if (row_ins_must_modify_rec(&cursor)) {
    /* If the existing record is being modified and the new record
    is doesn't fit the provided slot then existing record is added
    to free list and new record is inserted. This also means
    cursor that we have cached for SELECT is now invalid. */
    if (index->last_sel_cur) {
      index->last_sel_cur->invalid = true;
    }

    /* There is already an index entry with a long enough common
    prefix, we must convert the insert into a modify of an
    existing record */
    offsets = rec_get_offsets(btr_cur_get_rec(&cursor), index, offsets,
                              ULINT_UNDEFINED, UT_LOCATION_HERE, &offsets_heap);

    err = row_ins_sec_index_entry_by_modify(
        flags, mode, &cursor, &offsets, offsets_heap, heap, entry, thr, &mtr);

    if (err == DB_SUCCESS && dict_index_is_spatial(index) && rtr_info.mbr_adj) {
      err = rtr_ins_enlarge_mbr(&cursor, &mtr);
    }
  } else {
    rec_t *insert_rec;
    big_rec_t *big_rec;

    if (mode == BTR_MODIFY_LEAF) {
      err = btr_cur_optimistic_insert(flags, &cursor, &offsets, &offsets_heap,
                                      entry, &insert_rec, &big_rec, thr, &mtr);
      if (err == DB_SUCCESS && dict_index_is_spatial(index) &&
          rtr_info.mbr_adj) {
        err = rtr_ins_enlarge_mbr(&cursor, &mtr);
      }
    } else {
      ut_ad(mode == BTR_MODIFY_TREE);
      if (buf_LRU_buf_pool_running_out()) {
        err = DB_LOCK_TABLE_FULL;
        goto func_exit;
      }

      err = btr_cur_optimistic_insert(flags, &cursor, &offsets, &offsets_heap,
                                      entry, &insert_rec, &big_rec, thr, &mtr);
      if (err == DB_FAIL) {
        err =
            btr_cur_pessimistic_insert(flags, &cursor, &offsets, &offsets_heap,
                                       entry, &insert_rec, &big_rec, thr, &mtr);
      }
      if (err == DB_SUCCESS && dict_index_is_spatial(index) &&
          rtr_info.mbr_adj) {
        err = rtr_ins_enlarge_mbr(&cursor, &mtr);
      }
    }

    if (err == DB_SUCCESS && trx_id) {
      page_update_max_trx_id(btr_cur_get_block(&cursor),
                             btr_cur_get_page_zip(&cursor), trx_id, &mtr);
    }

    ut_ad(!big_rec);
  }

func_exit:
  if (dict_index_is_spatial(index)) {
    rtr_clean_rtr_info(&rtr_info, true);
  }

  mtr_commit(&mtr);
  return err;
}

/** Inserts an entry into a clustered index. Tries first optimistic,
 then pessimistic descent down the tree. If the entry matches enough
 to a delete marked record, performs the insert by updating or delete
 unmarking the delete marked record.
 @return DB_SUCCESS, DB_LOCK_WAIT, DB_DUPLICATE_KEY, or some other error code */
dberr_t row_ins_clust_index_entry(
    dict_index_t *index, /*!< in: clustered index */
    dtuple_t *entry,     /*!< in/out: index entry to insert */
    que_thr_t *thr,      /*!< in: query thread */
    bool dup_chk_only)
/*!< in: if true, just do duplicate check
and return. don't execute actual insert. */
{
  dberr_t err;
  ulint n_uniq;

  DBUG_TRACE;

  if (!index->table->foreign_set.empty()) {
    err = row_ins_check_foreign_constraints(index->table, index, entry, thr);
    if (err != DB_SUCCESS) {
      return err;
    }
  }

  n_uniq = dict_index_is_unique(index) ? index->n_uniq : 0;

  /* Try first optimistic descent to the B-tree */
  uint32_t flags;

  if (!index->table->is_intrinsic()) {
    log_free_check();
    flags = index->table->is_temporary() ? BTR_NO_LOCKING_FLAG : 0;

    /* For intermediate table of copy alter operation,
    skip undo logging and record lock checking for
    insertion operation. */
    if (index->table->skip_alter_undo) {
      flags |= BTR_NO_UNDO_LOG_FLAG | BTR_NO_LOCKING_FLAG;
    }

  } else {
    flags = BTR_NO_LOCKING_FLAG | BTR_NO_UNDO_LOG_FLAG;
  }

  if (index->table->is_intrinsic() && dict_index_is_auto_gen_clust(index)) {
    /* Check if the memory allocated for intrinsic cache*/
    if (!index->last_ins_cur) {
      dict_allocate_mem_intrinsic_cache(index);
    }
    err = row_ins_sorted_clust_index_entry(BTR_MODIFY_LEAF, index, entry, thr);
  } else {
    err = row_ins_clust_index_entry_low(flags, BTR_MODIFY_LEAF, index, n_uniq,
                                        entry, thr, dup_chk_only);
  }

  DEBUG_SYNC(thr_get_trx(thr)->mysql_thd,
             "after_row_ins_clust_index_entry_leaf");

  if (err != DB_FAIL) {
    DEBUG_SYNC_C("row_ins_clust_index_entry_leaf_after");
    return err;
  }

  /* Try then pessimistic descent to the B-tree */
  if (!index->table->is_intrinsic()) {
    log_free_check();
  } else if (!index->last_sel_cur) {
    dict_allocate_mem_intrinsic_cache(index);
    index->last_sel_cur->invalid = true;
  } else {
    index->last_sel_cur->invalid = true;
  }

  if (index->table->is_intrinsic() && dict_index_is_auto_gen_clust(index)) {
    err = row_ins_sorted_clust_index_entry(BTR_MODIFY_TREE, index, entry, thr);
  } else {
    err = row_ins_clust_index_entry_low(flags, BTR_MODIFY_TREE, index, n_uniq,
                                        entry, thr, dup_chk_only);
  }

  return err;
}

/** Inserts an entry into a secondary index. Tries first optimistic,
 then pessimistic descent down the tree. If the entry matches enough
 to a delete marked record, performs the insert by updating or delete
 unmarking the delete marked record.
 @return DB_SUCCESS, DB_LOCK_WAIT, DB_DUPLICATE_KEY, or some other error code */
dberr_t row_ins_sec_index_entry(
    dict_index_t *index, /*!< in: secondary index */
    dtuple_t *entry,     /*!< in/out: index entry to insert */
    que_thr_t *thr,      /*!< in: query thread */
    bool dup_chk_only)
/*!< in: if true, just do duplicate check
and return. don't execute actual insert. */
{
  dberr_t err;
  mem_heap_t *offsets_heap;
  mem_heap_t *heap;
  trx_id_t trx_id = 0;

  DBUG_EXECUTE_IF("row_ins_sec_index_entry_timeout", {
    DBUG_SET("-d,row_ins_sec_index_entry_timeout");
    return (DB_LOCK_WAIT);
  });

  DBUG_EXECUTE_IF("row_ins_sec_index_entry_lock_wait", {
    static uint16_t count = 0;
    if (index->is_multi_value()) {
      ++count;
    }
    if (count == 2) {
      count = 0;
      return (DB_LOCK_WAIT);
    }
  });

  if (!index->table->foreign_set.empty()) {
    err = row_ins_check_foreign_constraints(index->table, index, entry, thr);
    if (err != DB_SUCCESS) {
      return (err);
    }
  }

  offsets_heap = mem_heap_create(1024, UT_LOCATION_HERE);
  heap = mem_heap_create(1024, UT_LOCATION_HERE);

  /* Try first optimistic descent to the B-tree */

  uint32_t flags;

  if (!index->table->is_intrinsic()) {
    log_free_check();
    ut_ad(thr_get_trx(thr)->id != 0);

    flags = index->table->is_temporary() ? BTR_NO_LOCKING_FLAG : 0;
    /* For intermediate table during copy alter table,
    skip the undo log and record lock checking for
    insertion operation. */
    if (index->table->skip_alter_undo) {
      trx_id = thr_get_trx(thr)->id;
      flags |= BTR_NO_UNDO_LOG_FLAG | BTR_NO_LOCKING_FLAG;
    }

  } else {
    flags = BTR_NO_LOCKING_FLAG | BTR_NO_UNDO_LOG_FLAG;
  }

  err = row_ins_sec_index_entry_low(flags, BTR_MODIFY_LEAF, index, offsets_heap,
                                    heap, entry, trx_id, thr, dup_chk_only);
  if (err == DB_FAIL) {
    mem_heap_empty(heap);

    /* Try then pessimistic descent to the B-tree */

    if (!index->table->is_intrinsic()) {
      log_free_check();
    } else if (!index->last_sel_cur) {
      dict_allocate_mem_intrinsic_cache(index);
      index->last_sel_cur->invalid = true;
    } else {
      index->last_sel_cur->invalid = true;
    }

    err =
        row_ins_sec_index_entry_low(flags, BTR_MODIFY_TREE, index, offsets_heap,
                                    heap, entry, 0, thr, dup_chk_only);
  }

  mem_heap_free(heap);
  mem_heap_free(offsets_heap);
  return (err);
}

/** Inserts an entry into a secondary index, which is created for
multi-value field. For each value to be inserted, it tries first optimistic,
then pessimistic descent down the tree. If the entry matches enough
to a delete marked record, performs the insert by updating or delete
unmarking the delete marked record.
@param[in]      index           secondary index which is for multi-value field
@param[in,out]  entry           index entry to insert
@param[in,out]  multi_val_pos   the start position to insert next multi-value
                                data, and the returned value should be either
                                0 if all are done, or the position where the
                                insert failed. So return value of 0 could be
                                a bit ambiguous, however the return error
                                can help to see which case it is
@param[in]      thr             query thread
@return DB_SUCCESS, DB_LOCK_WAIT, DB_DUPLICATE_KEY, or some other error code */
static dberr_t row_ins_sec_index_multi_value_entry(dict_index_t *index,
                                                   dtuple_t *entry,
                                                   uint32_t &multi_val_pos,
                                                   que_thr_t *thr) {
  ut_d(trx_t *trx = thr_get_trx(thr));

  ut_ad(trx->id != 0);
  ut_ad(!index->table->is_intrinsic());
  ut_ad(index->is_committed());
  ut_ad(!dict_index_is_online_ddl(index));
  ut_ad(index->is_multi_value());

  dberr_t err = DB_SUCCESS;
  Multi_value_entry_builder_insert mv_entry_builder(index, entry);

  for (dtuple_t *mv_entry = mv_entry_builder.begin(multi_val_pos);
       mv_entry != nullptr; mv_entry = mv_entry_builder.next()) {
    err = row_ins_sec_index_entry(index, mv_entry, thr, false);
    if (err != DB_SUCCESS) {
      multi_val_pos = mv_entry_builder.last_multi_value_position();
      return (err);
    }
  }

  multi_val_pos = 0;

  return (err);
}

/** Inserts an index entry to index. Tries first optimistic, then pessimistic
descent down the tree. If the entry matches enough to a delete marked record,
performs the insert by updating or delete unmarking the delete marked
record.
@param[in]      index           index to insert the entry
@param[in,out]  entry           entry to insert
@param[in,out]  multi_val_pos   if multi-value index, the start position
                                to insert next multi-value data,
                                and the returned value should be either
                                0 if all are done, or the position where the
                                insert failed. So return value of 0 could be
                                a bit ambiguous, however the return error
                                can help to see which case it is
@param[in]      thr             query thread
@return DB_SUCCESS, DB_LOCK_WAIT, DB_DUPLICATE_KEY, or some other error code */
static dberr_t row_ins_index_entry(dict_index_t *index, dtuple_t *entry,
                                   uint32_t &multi_val_pos, que_thr_t *thr) {
  ut_ad(thr_get_trx(thr)->id != 0);

  DBUG_EXECUTE_IF("row_ins_index_entry_timeout", {
    DBUG_SET("-d,row_ins_index_entry_timeout");
    return (DB_LOCK_WAIT);
  });

  if (index->is_clustered()) {
    return (row_ins_clust_index_entry(index, entry, thr, false));
  } else if (index->is_multi_value()) {
    return (
        row_ins_sec_index_multi_value_entry(index, entry, multi_val_pos, thr));
  } else {
    return (row_ins_sec_index_entry(index, entry, thr, false));
  }
}

/** This function generate MBR (Minimum Bounding Box) for spatial objects
 and set it to spatial index field. */
static void row_ins_spatial_index_entry_set_mbr_field(
    dfield_t *field,           /*!< in/out: mbr field */
    const dfield_t *row_field, /*!< in: row field */
    uint32_t *srid,            /*!< in/out: spatial reference id */
    const dd::Spatial_reference_system *srs) /*!< in: SRS of row_field */
{
  uchar *dptr = nullptr;
  ulint dlen = 0;
  double mbr[SPDIMS * 2];

  /* This must be a GEOMETRY datatype */
  ut_ad(DATA_GEOMETRY_MTYPE(field->type.mtype));

  dptr = static_cast<uchar *>(dfield_get_data(row_field));
  dlen = dfield_get_len(row_field);

  /* obtain the MBR */
  get_mbr_from_store(srs, dptr, static_cast<uint>(dlen), SPDIMS, mbr, srid);

  /* Set mbr as index entry data */
  dfield_write_mbr(field, mbr);
}

/** Sets the values of the dtuple fields in entry from the values of appropriate
columns in row.
@param[in]      index   index handler
@param[out]     entry   index entry to make
@param[in]      row     row
@return DB_SUCCESS if the set is successful */
dberr_t row_ins_index_entry_set_vals(const dict_index_t *index, dtuple_t *entry,
                                     const dtuple_t *row) {
  ulint n_fields;
  ulint i;
  ulint num_v = dtuple_get_n_v_fields(entry);

  n_fields = dtuple_get_n_fields(entry);

  for (i = 0; i < n_fields + num_v; i++) {
    dict_field_t *ind_field = nullptr;
    dfield_t *field;
    const dfield_t *row_field;
    ulint len;
    dict_col_t *col;

    if (i >= n_fields) {
      /* This is virtual field */
      field = dtuple_get_nth_v_field(entry, i - n_fields);
      col = &dict_table_get_nth_v_col(index->table, i - n_fields)->m_col;
    } else {
      field = dtuple_get_nth_field(entry, i);
      ind_field = index->get_field(i);
      col = ind_field->col;
      ut_ad(!col->is_instant_dropped());
    }

    if (col->is_virtual()) {
      const dict_v_col_t *v_col = reinterpret_cast<const dict_v_col_t *>(col);
      ut_ad(dtuple_get_n_fields(row) == index->table->get_n_cols());
      row_field = dtuple_get_nth_v_field(row, v_col->v_pos);
    } else {
      row_field = dtuple_get_nth_field(row, ind_field->col->ind);
    }

    len = dfield_get_len(row_field);

    /* Check column prefix indexes */
    if (ind_field != nullptr && ind_field->prefix_len > 0 &&
        dfield_get_len(row_field) != UNIV_SQL_NULL) {
      const dict_col_t *col = ind_field->col;

      len = dtype_get_at_most_n_mbchars(
          col->prtype, col->mbminmaxlen, ind_field->prefix_len, len,
          static_cast<const char *>(dfield_get_data(row_field)));

      ut_ad(!dfield_is_ext(row_field));
    }

    /* Handle spatial index. For the first field, replace
    the data with its MBR (Minimum Bounding Box). */
    if ((i == 0) && dict_index_is_spatial(index)) {
      if (!row_field->data || row_field->len < GEO_DATA_HEADER_SIZE) {
        return (DB_CANT_CREATE_GEOMETRY_OBJECT);
      }

      uint32_t srid;
      row_ins_spatial_index_entry_set_mbr_field(field, row_field, &srid,
                                                index->rtr_srs.get());

      if (index->srid_is_valid && index->srid != srid) {
        return DB_CANT_CREATE_GEOMETRY_OBJECT;
      }

      continue;
    }

    dfield_set_data(field, dfield_get_data(row_field), len);
    if (dfield_is_ext(row_field)) {
      ut_ad(index->is_clustered());
      dfield_set_ext(field);
    }
  }

  return (DB_SUCCESS);
}

/** Inserts a single index entry to the table.
 @return DB_SUCCESS if operation successfully completed, else error
 code or DB_LOCK_WAIT */
[[nodiscard]] static dberr_t row_ins_index_entry_step(
    ins_node_t *node, /*!< in: row insert node */
    que_thr_t *thr)   /*!< in: query thread */
{
  dberr_t err;

  DBUG_TRACE;

  ut_ad(dtuple_check_typed(node->row));

  err = row_ins_index_entry_set_vals(node->index, node->entry, node->row);

  if (err != DB_SUCCESS) {
    return err;
  }

  ut_ad(dtuple_check_typed(node->entry));

  err = row_ins_index_entry(node->index, node->entry, node->ins_multi_val_pos,
                            thr);

  DEBUG_SYNC(thr_get_trx(thr)->mysql_thd, "after_row_ins_index_entry_step");

  return err;
}

/** Allocates a row id for row and inits the node->index field. */
static inline void row_ins_alloc_row_id_step(
    ins_node_t *node) /*!< in: row insert node */
{
  row_id_t row_id;

  ut_ad(node->state == INS_NODE_ALLOC_ROW_ID);

  if (dict_index_is_unique(node->table->first_index())) {
    /* No row id is stored if the clustered index is unique */

    return;
  }

  /* Fill in row id value to row */

  row_id = dict_sys_get_new_row_id();

  dict_sys_write_row_id(node->row_id_buf, row_id);
}

/** Gets a row to insert from the values list. */
static inline void row_ins_get_row_from_values(
    ins_node_t *node) /*!< in: row insert node */
{
  que_node_t *list_node;
  dfield_t *dfield;
  dtuple_t *row;
  ulint i;

  /* The field values are copied in the buffers of the select node and
  it is safe to use them until we fetch from select again: therefore
  we can just copy the pointers */

  row = node->row;

  i = 0;
  list_node = node->values_list;

  while (list_node) {
    eval_exp(list_node);

    dfield = dtuple_get_nth_field(row, i);
    dfield_copy_data(dfield, que_node_get_val(list_node));

    i++;
    list_node = que_node_get_next(list_node);
  }
}

/** Gets a row to insert from the select list. */
static inline void row_ins_get_row_from_query_block(
    ins_node_t *node) /*!< in: row insert node */
{
  que_node_t *list_node;
  dfield_t *dfield;
  dtuple_t *row;
  ulint i;

  /* The field values are copied in the buffers of the select node and
  it is safe to use them until we fetch from select again: therefore
  we can just copy the pointers */

  row = node->row;

  i = 0;
  list_node = node->select->select_list;

  while (list_node) {
    dfield = dtuple_get_nth_field(row, i);
    dfield_copy_data(dfield, que_node_get_val(list_node));

    i++;
    list_node = que_node_get_next(list_node);
  }
}

/** Inserts a row to a table.
 @return DB_SUCCESS if operation successfully completed, else error
 code or DB_LOCK_WAIT */
[[nodiscard]] static dberr_t row_ins(
    ins_node_t *node, /*!< in: row insert node */
    que_thr_t *thr)   /*!< in: query thread */
{
  dberr_t err;

  DBUG_TRACE;

  DBUG_PRINT("row_ins", ("table: %s", node->table->name.m_name));

  if (node->state == INS_NODE_ALLOC_ROW_ID) {
    row_ins_alloc_row_id_step(node);

    node->index = node->table->first_index();
    node->entry = UT_LIST_GET_FIRST(node->entry_list);

    if (node->ins_type == INS_SEARCHED) {
      row_ins_get_row_from_query_block(node);

    } else if (node->ins_type == INS_VALUES) {
      row_ins_get_row_from_values(node);
    }

    node->state = INS_NODE_INSERT_ENTRIES;
  }

  ut_ad(node->state == INS_NODE_INSERT_ENTRIES);

  while (node->index != nullptr) {
    if (node->index->type != DICT_FTS) {
      err = row_ins_index_entry_step(node, thr);

      switch (err) {
        case DB_SUCCESS:
          break;
        case DB_DUPLICATE_KEY:
          thr_get_trx(thr)->error_state = DB_DUPLICATE_KEY;
          thr_get_trx(thr)->error_index = node->index;
          [[fallthrough]];
        default:
          return err;
      }
    }

    node->index = node->index->next();
    node->entry = UT_LIST_GET_NEXT(tuple_list, node->entry);

    DBUG_EXECUTE_IF("row_ins_skip_sec", node->index = nullptr;
                    node->entry = nullptr; break;);

    /* Skip corrupted secondary index and its entry */
    while (node->index && node->index->is_corrupted()) {
      node->index = node->index->next();
      node->entry = UT_LIST_GET_NEXT(tuple_list, node->entry);
    }
  }

  ut_ad(node->entry == nullptr);

  thr_get_trx(thr)->error_index = nullptr;
  node->state = INS_NODE_ALLOC_ROW_ID;

  return DB_SUCCESS;
}

/** Inserts a row to a table. This is a high-level function used in SQL
 execution graphs.
 @return query thread to run next or NULL */
que_thr_t *row_ins_step(que_thr_t *thr) /*!< in: query thread */
{
  ins_node_t *node;
  que_node_t *parent;
  sel_node_t *sel_node;
  trx_t *trx;
  dberr_t err;

  ut_ad(thr);

  DEBUG_SYNC_C("innodb_row_ins_step_enter");

  trx = thr_get_trx(thr);

  trx_start_if_not_started_xa(trx, true, UT_LOCATION_HERE);

  node = static_cast<ins_node_t *>(thr->run_node);

  ut_ad(que_node_get_type(node) == QUE_NODE_INSERT);
  ut_ad(!node->table->is_intrinsic());

  parent = que_node_get_parent(node);
  sel_node = node->select;

  if (thr->prev_node == parent) {
    node->state = INS_NODE_SET_IX_LOCK;
  }

  /* If this is the first time this node is executed (or when
  execution resumes after wait for the table IX lock), set an
  IX lock on the table and reset the possible select node. MySQL's
  partitioned table code may also call an insert within the same
  SQL statement AFTER it has used this table handle to do a search.
  This happens, for example, when a row update moves it to another
  partition. In that case, we have already set the IX lock on the
  table during the search operation, and there is no need to set
  it again here. But we must write trx->id to node->trx_id_buf. */

  memset(node->trx_id_buf, 0, DATA_TRX_ID_LEN);
  trx_write_trx_id(node->trx_id_buf, trx->id);

  if (node->state == INS_NODE_SET_IX_LOCK) {
    node->state = INS_NODE_ALLOC_ROW_ID;

    /* It may be that the current session has not yet started
    its transaction, or it has been committed: */

    if (trx->id == node->trx_id) {
      /* No need to do IX-locking */

      goto same_trx;
    }

    err = lock_table(0, node->table, LOCK_IX, thr);

    DBUG_EXECUTE_IF("ib_row_ins_ix_lock_wait", err = DB_LOCK_WAIT;);

    if (err != DB_SUCCESS) {
      goto error_handling;
    }

    node->trx_id = trx->id;
  same_trx:
    if (node->ins_type == INS_SEARCHED) {
      /* Reset the cursor */
      sel_node->state = SEL_NODE_OPEN;

      /* Fetch a row to insert */

      thr->run_node = sel_node;

      return (thr);
    }
  }

  if ((node->ins_type == INS_SEARCHED) && (sel_node->state != SEL_NODE_FETCH)) {
    ut_ad(sel_node->state == SEL_NODE_NO_MORE_ROWS);

    /* No more rows to insert */
    thr->run_node = parent;

    return (thr);
  }

  /* DO THE CHECKS OF THE CONSISTENCY CONSTRAINTS HERE */

  err = row_ins(node, thr);

error_handling:
  trx->error_state = err;

  if (err != DB_SUCCESS) {
    /* err == DB_LOCK_WAIT or SQL error detected */
    return (nullptr);
  }

  /* DO THE TRIGGER ACTIONS HERE */

  if (node->ins_type == INS_SEARCHED) {
    /* Fetch a row to insert */

    thr->run_node = sel_node;
  } else {
    thr->run_node = que_node_get_parent(node);
  }

  return (thr);
}<|MERGE_RESOLUTION|>--- conflicted
+++ resolved
@@ -503,7 +503,11 @@
     for (j = 0; j < parent_update->n_fields; j++) {
       const upd_field_t *parent_ufield = &parent_update->fields[j];
 
-<<<<<<< HEAD
+      /* Skip if the updated field is virtual */
+      if (parent_ufield->is_virtual()) {
+        continue;
+      }
+
       if (parent_ufield->field_no == parent_field_no) {
         ulint min_size;
         const dict_col_t *col;
@@ -665,204 +669,6 @@
   update->n_fields = n_fields_updated;
 
   return (n_fields_updated);
-=======
-		for (j = 0; j < parent_update->n_fields; j++) {
-			const upd_field_t*	parent_ufield
-				= &parent_update->fields[j];
-
-			/* Skip if the updated field is virtual */
-			if (parent_ufield->is_virtual()) {
-				continue;
-			}
-
-			if (parent_ufield->field_no == parent_field_no) {
-
-				ulint			min_size;
-				const dict_col_t*	col;
-				ulint			ufield_len;
-				upd_field_t*		ufield;
-
-				col = dict_index_get_nth_col(index, i);
-
-				/* A field in the parent index record is
-				updated. Let us make the update vector
-				field for the child table. */
-
-				ufield = update->fields + n_fields_updated;
-
-				ufield->field_no
-					= dict_table_get_nth_col_pos(
-					table, dict_col_get_no(col));
-
-				ufield->orig_len = 0;
-				ufield->exp = NULL;
-
-				ufield->new_val = parent_ufield->new_val;
-				ufield_len = dfield_get_len(&ufield->new_val);
-
-				/* Clear the "external storage" flag */
-				dfield_set_len(&ufield->new_val, ufield_len);
-
-				/* Do not allow a NOT NULL column to be
-				updated as NULL */
-
-				if (dfield_is_null(&ufield->new_val)
-				    && (col->prtype & DATA_NOT_NULL)) {
-
-					return(ULINT_UNDEFINED);
-				}
-
-				/* If the new value would not fit in the
-				column, do not allow the update */
-
-				if (!dfield_is_null(&ufield->new_val)
-				    && dtype_get_at_most_n_mbchars(
-					col->prtype, col->mbminmaxlen,
-					col->len,
-					ufield_len,
-					static_cast<char*>(
-						dfield_get_data(
-							&ufield->new_val)))
-				    < ufield_len) {
-
-					return(ULINT_UNDEFINED);
-				}
-
-				/* If the parent column type has a different
-				length than the child column type, we may
-				need to pad with spaces the new value of the
-				child column */
-
-				min_size = dict_col_get_min_size(col);
-
-				/* Because UNIV_SQL_NULL (the marker
-				of SQL NULL values) exceeds all possible
-				values of min_size, the test below will
-				not hold for SQL NULL columns. */
-
-				if (min_size > ufield_len) {
-
-					byte*	pad;
-					ulint	pad_len;
-					byte*	padded_data;
-					ulint	mbminlen;
-
-					padded_data = static_cast<byte*>(
-						mem_heap_alloc(
-							heap, min_size));
-
-					pad = padded_data + ufield_len;
-					pad_len = min_size - ufield_len;
-
-					memcpy(padded_data,
-					       dfield_get_data(&ufield
-							       ->new_val),
-					       ufield_len);
-
-					mbminlen = dict_col_get_mbminlen(col);
-
-					ut_ad(!(ufield_len % mbminlen));
-					ut_ad(!(min_size % mbminlen));
-
-					if (mbminlen == 1
-					    && dtype_get_charset_coll(
-						    col->prtype)
-					    == DATA_MYSQL_BINARY_CHARSET_COLL) {
-						/* Do not pad BINARY columns */
-						return(ULINT_UNDEFINED);
-					}
-
-					row_mysql_pad_col(mbminlen,
-							  pad, pad_len);
-					dfield_set_data(&ufield->new_val,
-							padded_data, min_size);
-				}
-
-				/* Check whether the current column has
-				FTS index on it */
-				if (table->fts
-				    && dict_table_is_fts_column(
-					table->fts->indexes,
-					dict_col_get_no(col),
-					dict_col_is_virtual(col))
-					!= ULINT_UNDEFINED) {
-					*fts_col_affected = TRUE;
-				}
-
-				/* If Doc ID is updated, check whether the
-				Doc ID is valid */
-				if (table->fts
-				    && ufield->field_no == doc_id_pos) {
-					doc_id_t	n_doc_id;
-
-					n_doc_id =
-						table->fts->cache->next_doc_id;
-
-					new_doc_id = fts_read_doc_id(
-						static_cast<const byte*>(
-							dfield_get_data(
-							&ufield->new_val)));
-
-					if (new_doc_id <= 0) {
-						ib::error() << "FTS Doc ID"
-							" must be larger than"
-							" 0";
-						return(ULINT_UNDEFINED);
-					}
-
-					if (new_doc_id < n_doc_id) {
-						ib::error() << "FTS Doc ID"
-							" must be larger than "
-							<< n_doc_id - 1
-							<< " for table "
-							<< table->name;
-
-						return(ULINT_UNDEFINED);
-					}
-
-					*fts_col_affected = TRUE;
-					doc_id_updated = TRUE;
-				}
-
-				n_fields_updated++;
-			}
-		}
-	}
-
-	/* Generate a new Doc ID if FTS index columns get updated */
-	if (table->fts && *fts_col_affected) {
-		if (DICT_TF2_FLAG_IS_SET(table, DICT_TF2_FTS_HAS_DOC_ID)) {
-			doc_id_t	doc_id;
-			doc_id_t*	next_doc_id;
-			upd_field_t*	ufield;
-
-			next_doc_id = static_cast<doc_id_t*>(mem_heap_alloc(
-				heap, sizeof(doc_id_t)));
-
-			ut_ad(!doc_id_updated);
-			ufield = update->fields + n_fields_updated;
-			fts_get_next_doc_id(table, next_doc_id);
-			doc_id = fts_update_doc_id(table, ufield, next_doc_id);
-			n_fields_updated++;
-			fts_trx_add_op(trx, table, doc_id, FTS_INSERT, NULL);
-		} else  {
-			if (doc_id_updated) {
-				ut_ad(new_doc_id);
-				fts_trx_add_op(trx, table, new_doc_id,
-					       FTS_INSERT, NULL);
-			} else {
-				ib::error() << "FTS Doc ID must be updated"
-					" along with FTS indexed column for"
-					" table " << table->name;
-				return(ULINT_UNDEFINED);
-			}
-		}
-	}
-
-	update->n_fields = n_fields_updated;
-
-	return(n_fields_updated);
->>>>>>> 0ac17645
 }
 
 /** Set detailed error message associated with foreign key errors for
