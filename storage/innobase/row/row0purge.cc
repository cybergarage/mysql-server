/*****************************************************************************

Copyright (c) 1997, 2012, Oracle and/or its affiliates. All Rights Reserved.

This program is free software; you can redistribute it and/or modify it under
the terms of the GNU General Public License as published by the Free Software
Foundation; version 2 of the License.

This program is distributed in the hope that it will be useful, but WITHOUT
ANY WARRANTY; without even the implied warranty of MERCHANTABILITY or FITNESS
FOR A PARTICULAR PURPOSE. See the GNU General Public License for more details.

You should have received a copy of the GNU General Public License along with
this program; if not, write to the Free Software Foundation, Inc.,
51 Franklin Street, Suite 500, Boston, MA 02110-1335 USA

*****************************************************************************/

/**************************************************//**
@file row/row0purge.cc
Purge obsolete records

Created 3/14/1997 Heikki Tuuri
*******************************************************/

#include "row0purge.h"

#ifdef UNIV_NONINL
#include "row0purge.ic"
#endif

#include "fsp0fsp.h"
#include "mach0data.h"
#include "trx0rseg.h"
#include "trx0trx.h"
#include "trx0roll.h"
#include "trx0undo.h"
#include "trx0purge.h"
#include "trx0rec.h"
#include "que0que.h"
#include "row0row.h"
#include "row0upd.h"
#include "row0vers.h"
#include "row0mysql.h"
#include "row0log.h"
#include "log0log.h"
#include "srv0mon.h"
#include "srv0start.h"

/*************************************************************************
IMPORTANT NOTE: Any operation that generates redo MUST check that there
is enough space in the redo log before for that operation. This is
done by calling log_free_check(). The reason for checking the
availability of the redo log space before the start of the operation is
that we MUST not hold any synchonization objects when performing the
check.
If you make a change in this module make sure that no codepath is
introduced where a call to log_free_check() is bypassed. */

/********************************************************************//**
Creates a purge node to a query graph.
@return	own: purge node */
UNIV_INTERN
purge_node_t*
row_purge_node_create(
/*==================*/
	que_thr_t*	parent,		/*!< in: parent node  */
	mem_heap_t*	heap)		/*!< in: memory heap where created */
{
	purge_node_t*	node;

	ut_ad(parent && heap);

	node = static_cast<purge_node_t*>(
		mem_heap_zalloc(heap, sizeof(*node)));

	node->common.type = QUE_NODE_PURGE;
	node->common.parent = parent;
	node->done = TRUE;
	node->heap = mem_heap_create(256);

	return(node);
}

/***********************************************************//**
Repositions the pcur in the purge node on the clustered index record,
if found.
@return	TRUE if the record was found */
static
ibool
row_purge_reposition_pcur(
/*======================*/
	ulint		mode,	/*!< in: latching mode */
	purge_node_t*	node,	/*!< in: row purge node */
	mtr_t*		mtr)	/*!< in: mtr */
{
	if (node->found_clust) {
		ibool	found;

		found = btr_pcur_restore_position(mode, &node->pcur, mtr);

		return(found);
	} else {
		node->found_clust = row_search_on_row_ref(
			&node->pcur, mode, node->table, node->ref, mtr);

		if (node->found_clust) {
			btr_pcur_store_position(&node->pcur, mtr);
		}
	}

	return(node->found_clust);
}

/** Status of row_purge_remove_clust() */
enum row_purge_status {
	ROW_PURGE_DONE,	/*!< The row has been removed. */
	ROW_PURGE_FAIL,	/*!< The purge was not successful. */
	ROW_PURGE_SUSPEND/*!< Cannot purge now, due to online rebuild. */
};

/***********************************************************//**
Removes a delete marked clustered index record if possible.
@retval ROW_PURGE_DONE if the row was not found, or it was successfully removed
@retval ROW_PURGE_FAIL if the row was modified after the delete marking
@retval ROW_PURGE_SUSPEND if the row refers to an off-page column and
an online ALTER TABLE (table rebuild) is in progress. */
static __attribute__((nonnull, warn_unused_result))
enum row_purge_status
row_purge_remove_clust_if_poss_low(
/*===============================*/
	purge_node_t*	node,	/*!< in/out: row purge node */
	ulint		mode)	/*!< in: BTR_MODIFY_LEAF or BTR_MODIFY_TREE */
{
	dict_index_t*		index;
	enum row_purge_status	status		= ROW_PURGE_DONE;
	mtr_t			mtr;
	rec_t*			rec;
	mem_heap_t*		heap		= NULL;
	ulint*			offsets;
	ulint			offsets_[REC_OFFS_NORMAL_SIZE];
	rec_offs_init(offsets_);

#ifdef UNIV_SYNC_DEBUG
	ut_ad(rw_lock_own(&dict_operation_lock, RW_LOCK_SHARED));
#endif /* UNIV_SYNC_DEBUG */

	index = dict_table_get_first_index(node->table);

	log_free_check();
	mtr_start(&mtr);

	if (!row_purge_reposition_pcur(mode, node, &mtr)) {
		/* The record was already removed. */
		goto func_exit;
	}

	rec = btr_pcur_get_rec(&node->pcur);

	offsets = rec_get_offsets(
		rec, index, offsets_, ULINT_UNDEFINED, &heap);

	if (node->roll_ptr != row_get_rec_roll_ptr(rec, index, offsets)) {
		/* Someone else has modified the record later: do not remove */
		goto func_exit;
	}

	if (dict_index_get_online_status(index) == ONLINE_INDEX_CREATION
	    && rec_offs_any_extern(offsets)) {
		status = ROW_PURGE_SUSPEND;
		goto func_exit;
	}

	if (mode == BTR_MODIFY_LEAF) {
		status = btr_cur_optimistic_delete(
			btr_pcur_get_btr_cur(&node->pcur), 0, &mtr)
			? ROW_PURGE_DONE : ROW_PURGE_FAIL;
	} else {
		dberr_t	err;
		ut_ad(mode == BTR_MODIFY_TREE);
		btr_cur_pessimistic_delete(
			&err, FALSE, btr_pcur_get_btr_cur(&node->pcur), 0,
			RB_NONE, &mtr);

		switch (err) {
		case DB_SUCCESS:
			break;
		case DB_OUT_OF_FILE_SPACE:
			status = ROW_PURGE_FAIL;
			break;
		default:
			ut_error;
		}
	}

func_exit:
	if (heap) {
		mem_heap_free(heap);
	}

	btr_pcur_commit_specify_mtr(&node->pcur, &mtr);

	return(status);
}

/***********************************************************//**
Removes a clustered index record if it has not been modified after the delete
marking.
@retval true if the row was not found, or it was successfully removed
@retval false the purge needs to be suspended, either because of
running out of file space or because the row refers to an off-page
column and an online ALTER TABLE (table rebuild) is in progress. */
static __attribute__((nonnull, warn_unused_result))
bool
row_purge_remove_clust_if_poss(
/*===========================*/
	purge_node_t*	node)	/*!< in/out: row purge node */
{
	switch (row_purge_remove_clust_if_poss_low(node, BTR_MODIFY_LEAF)) {
	case ROW_PURGE_DONE:
		return(true);
	case ROW_PURGE_SUSPEND:
		return(false);
	case ROW_PURGE_FAIL:
		break;
	}

	for (ulint n_tries = 0;
	     n_tries < BTR_CUR_RETRY_DELETE_N_TIMES;
	     n_tries++) {
		switch (row_purge_remove_clust_if_poss_low(
				node, BTR_MODIFY_TREE)) {
		case ROW_PURGE_DONE:
			return(true);
		case ROW_PURGE_SUSPEND:
			return(false);
		case ROW_PURGE_FAIL:
			os_thread_sleep(BTR_CUR_RETRY_SLEEP_TIME);
		}
	}

	return(false);
}

/***********************************************************//**
Determines if it is possible to remove a secondary index entry.
Removal is possible if the secondary index entry does not refer to any
not delete marked version of a clustered index record where DB_TRX_ID
is newer than the purge view.

NOTE: This function should only be called by the purge thread, only
while holding a latch on the leaf page of the secondary index entry
(or keeping the buffer pool watch on the page).  It is possible that
this function first returns true and then false, if a user transaction
inserts a record that the secondary index entry would refer to.
However, in that case, the user transaction would also re-insert the
secondary index entry after purge has removed it and released the leaf
page latch.
@return	true if the secondary index record can be purged */
UNIV_INTERN
bool
row_purge_poss_sec(
/*===============*/
	purge_node_t*	node,	/*!< in/out: row purge node */
	dict_index_t*	index,	/*!< in: secondary index */
	const dtuple_t*	entry)	/*!< in: secondary index entry */
{
	bool	can_delete;
	mtr_t	mtr;

	ut_ad(!dict_index_is_clust(index));
	mtr_start(&mtr);

	can_delete = !row_purge_reposition_pcur(BTR_SEARCH_LEAF, node, &mtr)
		|| !row_vers_old_has_index_entry(TRUE,
						 btr_pcur_get_rec(&node->pcur),
						 &mtr, index, entry);

	btr_pcur_commit_specify_mtr(&node->pcur, &mtr);

	return(can_delete);
}

/***************************************************************
Removes a secondary index entry if possible, by modifying the
index tree.  Does not try to buffer the delete.
@return	TRUE if success or if not found */
static __attribute__((nonnull, warn_unused_result))
ibool
row_purge_remove_sec_if_poss_tree(
/*==============================*/
	purge_node_t*	node,	/*!< in: row purge node */
	dict_index_t*	index,	/*!< in: index */
	const dtuple_t*	entry)	/*!< in: index entry */
{
	btr_pcur_t		pcur;
	btr_cur_t*		btr_cur;
	ibool			success	= TRUE;
	dberr_t			err;
	mtr_t			mtr;
	enum row_search_result	search_result;

	log_free_check();
	mtr_start(&mtr);

	if (*index->name == TEMP_INDEX_PREFIX) {
		/* The index->online_status may change if the
		index->name starts with TEMP_INDEX_PREFIX (meaning
		that the index is or was being created online). It is
		protected by index->lock. */
		mtr_x_lock(dict_index_get_lock(index), &mtr);

		if (dict_index_is_online_ddl(index)) {
			/* Online secondary index creation will not
			copy any delete-marked records. Therefore
			there is nothing to be purged. We must also
			skip the purge when a completed index is
			dropped by rollback_inplace_alter_table(). */
			goto func_exit_no_pcur;
		}
	} else {
		/* For secondary indexes,
		index->online_status==ONLINE_INDEX_CREATION unless
		index->name starts with TEMP_INDEX_PREFIX. */
		ut_ad(!dict_index_is_online_ddl(index));
	}

	search_result = row_search_index_entry(index, entry, BTR_MODIFY_TREE,
					       &pcur, &mtr);

	switch (search_result) {
	case ROW_NOT_FOUND:
		/* Not found.  This is a legitimate condition.  In a
		rollback, InnoDB will remove secondary recs that would
		be purged anyway.  Then the actual purge will not find
		the secondary index record.  Also, the purge itself is
		eager: if it comes to consider a secondary index
		record, and notices it does not need to exist in the
		index, it will remove it.  Then if/when the purge
		comes to consider the secondary index record a second
		time, it will not exist any more in the index. */

		/* fputs("PURGE:........sec entry not found\n", stderr); */
		/* dtuple_print(stderr, entry); */
		goto func_exit;
	case ROW_FOUND:
		break;
	case ROW_BUFFERED:
	case ROW_NOT_DELETED_REF:
		/* These are invalid outcomes, because the mode passed
		to row_search_index_entry() did not include any of the
		flags BTR_INSERT, BTR_DELETE, or BTR_DELETE_MARK. */
		ut_error;
	}

	btr_cur = btr_pcur_get_btr_cur(&pcur);

	/* We should remove the index record if no later version of the row,
	which cannot be purged yet, requires its existence. If some requires,
	we should do nothing. */

	if (row_purge_poss_sec(node, index, entry)) {
		/* Remove the index record, which should have been
		marked for deletion. */
		ut_ad(REC_INFO_DELETED_FLAG
		      & rec_get_info_bits(btr_cur_get_rec(btr_cur),
					  dict_table_is_comp(index->table)));

		btr_cur_pessimistic_delete(&err, FALSE, btr_cur, 0,
					   RB_NONE, &mtr);
		switch (UNIV_EXPECT(err, DB_SUCCESS)) {
		case DB_SUCCESS:
			break;
		case DB_OUT_OF_FILE_SPACE:
			success = FALSE;
			break;
		default:
			ut_error;
		}
	}

func_exit:
	btr_pcur_close(&pcur);
func_exit_no_pcur:
	mtr_commit(&mtr);

	return(success);
}

/***************************************************************
Removes a secondary index entry without modifying the index tree,
if possible.
@retval	true if success or if not found
@retval	false if row_purge_remove_sec_if_poss_tree() should be invoked */
static __attribute__((nonnull, warn_unused_result))
bool
row_purge_remove_sec_if_poss_leaf(
/*==============================*/
	purge_node_t*	node,	/*!< in: row purge node */
	dict_index_t*	index,	/*!< in: index */
	const dtuple_t*	entry)	/*!< in: index entry */
{
	mtr_t			mtr;
	btr_pcur_t		pcur;
	ulint			mode;
	enum row_search_result	search_result;
	ulint			search_mode;
	bool			success	= true;

	log_free_check();

	mtr_start(&mtr);

	if (*index->name == TEMP_INDEX_PREFIX) {
		/* The index->online_status may change if the
		index->name starts with TEMP_INDEX_PREFIX (meaning
		that the index is or was being created online). It is
		protected by index->lock. */
		mtr_s_lock(dict_index_get_lock(index), &mtr);

		if (dict_index_is_online_ddl(index)) {
			/* Online secondary index creation will not
			copy any delete-marked records. Therefore
			there is nothing to be purged. We must also
			skip the purge when a completed index is
			dropped by rollback_inplace_alter_table(). */
			goto func_exit_no_pcur;
		}

		mode = BTR_MODIFY_LEAF | BTR_ALREADY_S_LATCHED | BTR_DELETE;
	} else {
		/* For secondary indexes,
		index->online_status==ONLINE_INDEX_CREATION unless
		index->name starts with TEMP_INDEX_PREFIX. */
		ut_ad(!dict_index_is_online_ddl(index));

		mode = BTR_MODIFY_LEAF | BTR_DELETE;
	}

	/* Set the purge node for the call to row_purge_poss_sec(). */
	pcur.btr_cur.purge_node = node;
	/* Set the query thread, so that ibuf_insert_low() will be
	able to invoke thd_get_trx(). */
	pcur.btr_cur.thr = static_cast<que_thr_t*>(que_node_get_parent(node));

	search_mode = BTR_MODIFY_LEAF | BTR_ALREADY_S_LATCHED;
	if(!dict_table_is_temporary(index->table)) {
		search_mode |= BTR_DELETE;
	}

	search_result = row_search_index_entry(
<<<<<<< HEAD
		index, entry, search_mode, &pcur, &mtr);
=======
		index, entry, mode, &pcur, &mtr);
>>>>>>> 5e61b658

	switch (search_result) {
	case ROW_FOUND:
		/* Before attempting to purge a record, check
		if it is safe to do so. */
		if (row_purge_poss_sec(node, index, entry)) {
			btr_cur_t* btr_cur = btr_pcur_get_btr_cur(&pcur);

			/* Only delete-marked records should be purged. */
			ut_ad(REC_INFO_DELETED_FLAG
			      & rec_get_info_bits(
				      btr_cur_get_rec(btr_cur),
				      dict_table_is_comp(index->table)));

			if (!btr_cur_optimistic_delete(btr_cur, 0, &mtr)) {

				/* The index entry could not be deleted. */
				success = false;
			}
		}
		/* fall through (the index entry is still needed,
		or the deletion succeeded) */
	case ROW_NOT_DELETED_REF:
		/* The index entry is still needed. */
	case ROW_BUFFERED:
		/* The deletion was buffered. */
	case ROW_NOT_FOUND:
		/* The index entry does not exist, nothing to do. */
		btr_pcur_close(&pcur);
	func_exit_no_pcur:
		mtr_commit(&mtr);
		return(success);
	}

	ut_error;
	return(FALSE);
}

/***********************************************************//**
Removes a secondary index entry if possible. */
UNIV_INLINE __attribute__((nonnull(1,2)))
void
row_purge_remove_sec_if_poss(
/*=========================*/
	purge_node_t*	node,	/*!< in: row purge node */
	dict_index_t*	index,	/*!< in: index */
	const dtuple_t*	entry)	/*!< in: index entry */
{
	ibool	success;
	ulint	n_tries		= 0;

	/*	fputs("Purge: Removing secondary record\n", stderr); */

	if (!entry) {
		/* The node->row must have lacked some fields of this
		index. This is possible when the undo log record was
		written before this index was created. */
		return;
	}

	if (row_purge_remove_sec_if_poss_leaf(node, index, entry)) {

		return;
	}
retry:
	success = row_purge_remove_sec_if_poss_tree(node, index, entry);
	/* The delete operation may fail if we have little
	file space left: TODO: easiest to crash the database
	and restart with more file space */

	if (!success && n_tries < BTR_CUR_RETRY_DELETE_N_TIMES) {

		n_tries++;

		os_thread_sleep(BTR_CUR_RETRY_SLEEP_TIME);

		goto retry;
	}

	ut_a(success);
}

/***********************************************************//**
Purges a delete marking of a record.
@retval true if the row was not found, or it was successfully removed
@retval false the purge needs to be suspended, either because of
running out of file space or because the row refers to an off-page
column and an online ALTER TABLE (table rebuild) is in progress. */
static __attribute__((nonnull, warn_unused_result))
bool
row_purge_del_mark(
/*===============*/
	purge_node_t*	node)	/*!< in/out: row purge node */
{
	mem_heap_t*	heap;

	heap = mem_heap_create(1024);

	while (node->index != NULL) {
		/* skip corrupted secondary index */
		dict_table_skip_corrupt_index(node->index);

		if (!node->index) {
			break;
		}

		if (node->index->type != DICT_FTS) {
			dtuple_t*	entry = row_build_index_entry_low(
				node->row, NULL, node->index, heap);
			row_purge_remove_sec_if_poss(node, node->index, entry);
			mem_heap_empty(heap);
		}

		node->index = dict_table_get_next_index(node->index);
	}

	mem_heap_free(heap);

	return(row_purge_remove_clust_if_poss(node));
}

/***********************************************************//**
Purges an update of an existing record. Also purges an update of a delete
marked record if that record contained an externally stored field.
@return true if purged, false if skipped */
static __attribute__((nonnull, warn_unused_result))
bool
row_purge_upd_exist_or_extern_func(
/*===============================*/
#ifdef UNIV_DEBUG
	const que_thr_t*thr,		/*!< in: query thread */
#endif /* UNIV_DEBUG */
	purge_node_t*	node,		/*!< in: row purge node */
	trx_undo_rec_t*	undo_rec)	/*!< in: record to purge */
{
	mem_heap_t*	heap;

#ifdef UNIV_SYNC_DEBUG
	ut_ad(rw_lock_own(&dict_operation_lock, RW_LOCK_SHARED));
#endif /* UNIV_SYNC_DEBUG */

	if (dict_index_get_online_status(dict_table_get_first_index(
						 node->table))
	    == ONLINE_INDEX_CREATION) {
		for (ulint i = 0; i < upd_get_n_fields(node->update); i++) {

			const upd_field_t*	ufield
				= upd_get_nth_field(node->update, i);

			if (dfield_is_ext(&ufield->new_val)) {
				return(false);
			}
		}
	}

	if (node->rec_type == TRX_UNDO_UPD_DEL_REC
	    || (node->cmpl_info & UPD_NODE_NO_ORD_CHANGE)) {

		goto skip_secondaries;
	}

	heap = mem_heap_create(1024);

	while (node->index != NULL) {
		dict_table_skip_corrupt_index(node->index);

		if (!node->index) {
			break;
		}

		if (row_upd_changes_ord_field_binary(node->index, node->update,
						     thr, NULL, NULL)) {
			/* Build the older version of the index entry */
			dtuple_t*	entry = row_build_index_entry_low(
				node->row, NULL, node->index, heap);
			row_purge_remove_sec_if_poss(node, node->index, entry);
			mem_heap_empty(heap);
		}

		node->index = dict_table_get_next_index(node->index);
	}

	mem_heap_free(heap);

skip_secondaries:
	/* Free possible externally stored fields */
	for (ulint i = 0; i < upd_get_n_fields(node->update); i++) {

		const upd_field_t*	ufield
			= upd_get_nth_field(node->update, i);

		if (dfield_is_ext(&ufield->new_val)) {
			trx_rseg_t*	rseg;
			buf_block_t*	block;
			ulint		internal_offset;
			byte*		data_field;
			dict_index_t*	index;
			ibool		is_insert;
			ulint		rseg_id;
			ulint		page_no;
			ulint		offset;
			mtr_t		mtr;

			/* We use the fact that new_val points to
			undo_rec and get thus the offset of
			dfield data inside the undo record. Then we
			can calculate from node->roll_ptr the file
			address of the new_val data */

			internal_offset
				= ((const byte*)
				   dfield_get_data(&ufield->new_val))
				- undo_rec;

			ut_a(internal_offset < UNIV_PAGE_SIZE);

			trx_undo_decode_roll_ptr(node->roll_ptr,
						 &is_insert, &rseg_id,
						 &page_no, &offset);

			rseg = trx_sys_get_nth_rseg(trx_sys, rseg_id);
			ut_a(rseg != NULL);
			ut_a(rseg->id == rseg_id);

			mtr_start(&mtr);

			/* We have to acquire an X-latch to the clustered
			index tree */

			index = dict_table_get_first_index(node->table);
			mtr_x_lock(dict_index_get_lock(index), &mtr);
#ifdef UNIV_DEBUG
			switch (dict_index_get_online_status(index)) {
			case ONLINE_INDEX_CREATION:
			case ONLINE_INDEX_ABORTED_DROPPED:
				ut_ad(0);
			case ONLINE_INDEX_COMPLETE:
			case ONLINE_INDEX_ABORTED:
				break;
			}
#endif /* UNIV_DEBUG */
			/* NOTE: we must also acquire an X-latch to the
			root page of the tree. We will need it when we
			free pages from the tree. If the tree is of height 1,
			the tree X-latch does NOT protect the root page,
			because it is also a leaf page. Since we will have a
			latch on an undo log page, we would break the
			latching order if we would only later latch the
			root page of such a tree! */

			btr_root_get(index, &mtr);

			block = buf_page_get(
				rseg->space, 0, page_no, RW_X_LATCH, &mtr);

			buf_block_dbg_add_level(block, SYNC_TRX_UNDO_PAGE);

			data_field = buf_block_get_frame(block)
				+ offset + internal_offset;

			ut_a(dfield_get_len(&ufield->new_val)
			     >= BTR_EXTERN_FIELD_REF_SIZE);
			btr_free_externally_stored_field(
				index,
				data_field + dfield_get_len(&ufield->new_val)
				- BTR_EXTERN_FIELD_REF_SIZE,
				NULL, NULL, NULL, 0, RB_NONE, &mtr);
			mtr_commit(&mtr);
		}
	}

	return(true);
}

#ifdef UNIV_DEBUG
# define row_purge_upd_exist_or_extern(thr,node,undo_rec)	\
	row_purge_upd_exist_or_extern_func(thr,node,undo_rec)
#else /* UNIV_DEBUG */
# define row_purge_upd_exist_or_extern(thr,node,undo_rec)	\
	row_purge_upd_exist_or_extern_func(node,undo_rec)
#endif /* UNIV_DEBUG */

/***********************************************************//**
Parses the row reference and other info in a modify undo log record.
@return true if purge operation required */
static
bool
row_purge_parse_undo_rec(
/*=====================*/
	purge_node_t*		node,		/*!< in: row undo node */
	trx_undo_rec_t*		undo_rec,	/*!< in: record to purge */
	bool*			updated_extern, /*!< out: true if an externally
						stored field was updated */
	que_thr_t*		thr)		/*!< in: query thread */
{
	dict_index_t*	clust_index;
	byte*		ptr;
	trx_t*		trx;
	undo_no_t	undo_no;
	table_id_t	table_id;
	trx_id_t	trx_id;
	roll_ptr_t	roll_ptr;
	ulint		info_bits;
	ulint		type;

	ut_ad(node && thr);

	ptr = trx_undo_rec_get_pars(
		undo_rec, &type, &node->cmpl_info,
		updated_extern, &undo_no, &table_id);

	node->rec_type = type;

	if (type == TRX_UNDO_UPD_DEL_REC && !*updated_extern) {

		return(false);
	}

	ptr = trx_undo_update_rec_get_sys_cols(ptr, &trx_id, &roll_ptr,
					       &info_bits);
	node->table = NULL;

	/* Prevent DROP TABLE etc. from running when we are doing the purge
	for this row */

	rw_lock_s_lock_inline(&dict_operation_lock, 0, __FILE__, __LINE__);

	node->table = dict_table_open_on_id(table_id, FALSE, FALSE);

	if (node->table == NULL) {
		/* The table has been dropped: no need to do purge */
		goto err_exit;
	}

	if (node->table->ibd_file_missing) {
		/* We skip purge of missing .ibd files */

		dict_table_close(node->table, FALSE, FALSE);

		node->table = NULL;

		goto err_exit;
	}

	clust_index = dict_table_get_first_index(node->table);

	if (clust_index == NULL) {
		/* The table was corrupt in the data dictionary.
		dict_set_corrupted() works on an index, and
		we do not have an index to call it with. */
close_exit:
		dict_table_close(node->table, FALSE, FALSE);
err_exit:
		rw_lock_s_unlock(&dict_operation_lock);
		return(false);
	}

	if (type == TRX_UNDO_UPD_EXIST_REC
	    && (node->cmpl_info & UPD_NODE_NO_ORD_CHANGE)
	    && !*updated_extern) {

		/* Purge requires no changes to indexes: we may return */
		goto close_exit;
	}

	ptr = trx_undo_rec_get_row_ref(ptr, clust_index, &(node->ref),
				       node->heap);

	trx = thr_get_trx(thr);

	ptr = trx_undo_update_rec_get_update(ptr, clust_index, type, trx_id,
					     roll_ptr, info_bits, trx,
					     node->heap, &(node->update));

	/* Read to the partial row the fields that occur in indexes */

	if (!(node->cmpl_info & UPD_NODE_NO_ORD_CHANGE)) {
		ptr = trx_undo_rec_get_partial_row(
			ptr, clust_index, &node->row,
			type == TRX_UNDO_UPD_DEL_REC,
			node->heap);
	}

	return(true);
}

/***********************************************************//**
Purges the parsed record.
@return true if purged, false if skipped */
static __attribute__((nonnull, warn_unused_result))
bool
row_purge_record_func(
/*==================*/
	purge_node_t*	node,		/*!< in: row purge node */
	trx_undo_rec_t*	undo_rec,	/*!< in: record to purge */
#ifdef UNIV_DEBUG
	const que_thr_t*thr,		/*!< in: query thread */
#endif /* UNIV_DEBUG */
	bool		updated_extern)	/*!< in: whether external columns
					were updated */
{
	dict_index_t*	clust_index;
	bool		purged		= true;

	clust_index = dict_table_get_first_index(node->table);

	node->index = dict_table_get_next_index(clust_index);

	switch (node->rec_type) {
	case TRX_UNDO_DEL_MARK_REC:
		purged = row_purge_del_mark(node);
		if (!purged) {
			break;
		}
		MONITOR_INC(MONITOR_N_DEL_ROW_PURGE);
		break;
	default:
		if (!updated_extern) {
			break;
		}
		/* fall through */
	case TRX_UNDO_UPD_EXIST_REC:
		purged = row_purge_upd_exist_or_extern(thr, node, undo_rec);
		if (!purged) {
			break;
		}
		MONITOR_INC(MONITOR_N_UPD_EXIST_EXTERN);
		break;
	}

	if (node->found_clust) {
		btr_pcur_close(&node->pcur);
		node->found_clust = FALSE;
	}

	if (node->table != NULL) {
		dict_table_close(node->table, FALSE, FALSE);
		node->table = NULL;
	}

	return(purged);
}

#ifdef UNIV_DEBUG
# define row_purge_record(node,undo_rec,thr,updated_extern)	\
	row_purge_record_func(node,undo_rec,thr,updated_extern)
#else /* UNIV_DEBUG */
# define row_purge_record(node,undo_rec,thr,updated_extern)	\
	row_purge_record_func(node,undo_rec,updated_extern)
#endif /* UNIV_DEBUG */

/***********************************************************//**
Fetches an undo log record and does the purge for the recorded operation.
If none left, or the current purge completed, returns the control to the
parent node, which is always a query thread node. */
static __attribute__((nonnull))
void
row_purge(
/*======*/
	purge_node_t*	node,		/*!< in: row purge node */
	trx_undo_rec_t*	undo_rec,	/*!< in: record to purge */
	que_thr_t*	thr)		/*!< in: query thread */
{
	if (undo_rec != &trx_purge_dummy_rec) {
		bool	updated_extern;

		while (row_purge_parse_undo_rec(
			       node, undo_rec, &updated_extern, thr)) {

			bool purged = row_purge_record(
				node, undo_rec, thr, updated_extern);

			rw_lock_s_unlock(&dict_operation_lock);

			if (purged
			    || srv_shutdown_state != SRV_SHUTDOWN_NONE) {
				return;
			}

			/* Retry the purge in a second. */
			os_thread_sleep(1000000);
		}
	}
}

/***********************************************************//**
Reset the purge query thread. */
UNIV_INLINE
void
row_purge_end(
/*==========*/
	que_thr_t*	thr)	/*!< in: query thread */
{
	purge_node_t*	node;

	ut_ad(thr);

	node = static_cast<purge_node_t*>(thr->run_node);

	ut_ad(que_node_get_type(node) == QUE_NODE_PURGE);

	thr->run_node = que_node_get_parent(node);

	node->undo_recs = NULL;

	node->done = TRUE;

	ut_a(thr->run_node != NULL);

	mem_heap_empty(node->heap);
}

/***********************************************************//**
Does the purge operation for a single undo log record. This is a high-level
function used in an SQL execution graph.
@return	query thread to run next or NULL */
UNIV_INTERN
que_thr_t*
row_purge_step(
/*===========*/
	que_thr_t*	thr)	/*!< in: query thread */
{
	purge_node_t*	node;

	ut_ad(thr);

	node = static_cast<purge_node_t*>(thr->run_node);

	node->table = NULL;
	node->row = NULL;
	node->ref = NULL;
	node->index = NULL;
	node->update = NULL;
	node->found_clust = FALSE;
	node->rec_type = ULINT_UNDEFINED;
	node->cmpl_info = ULINT_UNDEFINED;

	ut_a(!node->done);

	ut_ad(que_node_get_type(node) == QUE_NODE_PURGE);

	if (!(node->undo_recs == NULL || ib_vector_is_empty(node->undo_recs))) {
		trx_purge_rec_t*purge_rec;

		purge_rec = static_cast<trx_purge_rec_t*>(
			ib_vector_pop(node->undo_recs));

		node->roll_ptr = purge_rec->roll_ptr;

		row_purge(node, purge_rec->undo_rec, thr);

		if (ib_vector_is_empty(node->undo_recs)) {
			row_purge_end(thr);
		} else {
			thr->run_node = node;
		}
	} else {
		row_purge_end(thr);
	}

	return(thr);
}<|MERGE_RESOLUTION|>--- conflicted
+++ resolved
@@ -404,7 +404,6 @@
 	btr_pcur_t		pcur;
 	ulint			mode;
 	enum row_search_result	search_result;
-	ulint			search_mode;
 	bool			success	= true;
 
 	log_free_check();
@@ -427,14 +426,19 @@
 			goto func_exit_no_pcur;
 		}
 
-		mode = BTR_MODIFY_LEAF | BTR_ALREADY_S_LATCHED | BTR_DELETE;
+		mode = (dict_table_is_temporary(index->table))
+			? BTR_MODIFY_LEAF | BTR_ALREADY_S_LATCHED
+			: BTR_MODIFY_LEAF | BTR_ALREADY_S_LATCHED
+			| BTR_DELETE;
 	} else {
 		/* For secondary indexes,
 		index->online_status==ONLINE_INDEX_CREATION unless
 		index->name starts with TEMP_INDEX_PREFIX. */
 		ut_ad(!dict_index_is_online_ddl(index));
 
-		mode = BTR_MODIFY_LEAF | BTR_DELETE;
+		mode = (dict_table_is_temporary(index->table))
+			? BTR_MODIFY_LEAF
+			: BTR_MODIFY_LEAF | BTR_DELETE;
 	}
 
 	/* Set the purge node for the call to row_purge_poss_sec(). */
@@ -443,17 +447,8 @@
 	able to invoke thd_get_trx(). */
 	pcur.btr_cur.thr = static_cast<que_thr_t*>(que_node_get_parent(node));
 
-	search_mode = BTR_MODIFY_LEAF | BTR_ALREADY_S_LATCHED;
-	if(!dict_table_is_temporary(index->table)) {
-		search_mode |= BTR_DELETE;
-	}
-
 	search_result = row_search_index_entry(
-<<<<<<< HEAD
-		index, entry, search_mode, &pcur, &mtr);
-=======
 		index, entry, mode, &pcur, &mtr);
->>>>>>> 5e61b658
 
 	switch (search_result) {
 	case ROW_FOUND:
