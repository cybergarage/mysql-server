--- conflicted
+++ resolved
@@ -684,40 +684,6 @@
 
 	ut_a(trx->lock.que_state == TRX_QUE_RUNNING);
 
-<<<<<<< HEAD
-=======
-	if (trx_get_dict_operation(trx) != TRX_DICT_OP_NONE
-	    && trx->table_id != 0) {
-
-		ut_ad(dictionary_locked);
-
-		/* TODO: With Atomic DDL (WL#9536), this should not be
-		happening. Remove the code below */
-
-		/* If the transaction was for a dictionary operation,
-		we drop the relevant table only if it is not flagged
-		as DISCARDED. If it still exists. */
-		MDL_ticket*	mdl;
-
-		table = dd_table_open_on_id(
-			trx->table_id, current_thd, &mdl, false, true);
-
-		if (table && !dict_table_is_discarded(table)) {
-			ib::warn() << "Dropping table '" << table->name
-				<< "', with id " << trx->table_id
-				<< " in recovery";
-
-			dict_table_close_and_drop(trx, table);
-
-			trx_commit_for_mysql(trx);
-		}
-	}
-
-	if (dictionary_locked) {
-		row_mysql_unlock_data_dictionary(trx);
-	}
-
->>>>>>> 24331329
 	ib::info() << "Rollback of trx with id " << trx_id << " completed";
 
 	mem_heap_free(heap);
