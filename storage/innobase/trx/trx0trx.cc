/*****************************************************************************

Copyright (c) 1996, 2013, Oracle and/or its affiliates. All Rights Reserved.

This program is free software; you can redistribute it and/or modify it under
the terms of the GNU General Public License as published by the Free Software
Foundation; version 2 of the License.

This program is distributed in the hope that it will be useful, but WITHOUT
ANY WARRANTY; without even the implied warranty of MERCHANTABILITY or FITNESS
FOR A PARTICULAR PURPOSE. See the GNU General Public License for more details.

You should have received a copy of the GNU General Public License along with
this program; if not, write to the Free Software Foundation, Inc.,
51 Franklin Street, Suite 500, Boston, MA 02110-1335 USA

*****************************************************************************/

/**************************************************//**
@file trx/trx0trx.cc
The transaction

Created 3/26/1996 Heikki Tuuri
*******************************************************/

#include "trx0trx.h"

#ifdef UNIV_NONINL
#include "trx0trx.ic"
#endif

#include "trx0undo.h"
#include "trx0rseg.h"
#include "log0log.h"
#include "que0que.h"
#include "lock0lock.h"
#include "trx0roll.h"
#include "usr0sess.h"
#include "read0read.h"
#include "srv0srv.h"
#include "srv0start.h"
#include "btr0sea.h"
#include "os0proc.h"
#include "trx0xa.h"
#include "trx0rec.h"
#include "trx0purge.h"
#include "ha_prototypes.h"
#include "srv0mon.h"
#include "ut0vec.h"
#include "ut0pool.h"

#include<set>

/** Set of table_id */
typedef std::set<table_id_t>	table_id_set;

/** Dummy session used currently in MySQL interface */
UNIV_INTERN sess_t*		trx_dummy_sess = NULL;

#ifdef UNIV_PFS_MUTEX
/* Key to register the mutex with performance schema */
UNIV_INTERN mysql_pfs_key_t	trx_mutex_key;
UNIV_INTERN mysql_pfs_key_t	trx_pool_mutex_key;
UNIV_INTERN mysql_pfs_key_t	trx_pools_mutex_key;
/* Key to register the mutex with performance schema */
UNIV_INTERN mysql_pfs_key_t	trx_undo_mutex_key;
#endif /* UNIV_PFS_MUTEX */

/*************************************************************//**
Set detailed error message for the transaction. */
UNIV_INTERN
void
trx_set_detailed_error(
/*===================*/
	trx_t*		trx,	/*!< in: transaction struct */
	const char*	msg)	/*!< in: detailed error message */
{
	ut_strlcpy(trx->detailed_error, msg, sizeof(trx->detailed_error));
}

/*************************************************************//**
Set detailed error message for the transaction from a file. Note that the
file is rewinded before reading from it. */
UNIV_INTERN
void
trx_set_detailed_error_from_file(
/*=============================*/
	trx_t*	trx,	/*!< in: transaction struct */
	FILE*	file)	/*!< in: file to read message from */
{
	os_file_read_string(file, trx->detailed_error,
			    sizeof(trx->detailed_error));
}

/** For managing the life-cycle of the trx_t instance that we get
from the pool. */
struct TrxFactory {

	/**
	Initializes a transaction object. It must be explicitly started with
	trx_start_if_not_started() before using it. The default isolation level
	is TRX_ISO_REPEATABLE_READ.
	@param trx_t	Transaction instance to initialise */
	static void init(trx_t* trx)
	{
		trx->magic_n = TRX_MAGIC_N;

		trx->state = TRX_STATE_NOT_STARTED;

		trx->isolation_level = TRX_ISO_REPEATABLE_READ;

		trx->no = TRX_ID_MAX;

		trx->support_xa = TRUE;

		trx->check_foreigns = TRUE;

		trx->check_unique_secondary = TRUE;

		trx->dict_operation = TRX_DICT_OP_NONE;

		trx->error_state = DB_SUCCESS;

		trx->lock.que_state = TRX_QUE_RUNNING;

		trx->search_latch_timeout = BTR_SEA_TIMEOUT;

		trx->xid.formatID = -1;

		trx->op_info = "";

		trx->lock.lock_heap = mem_heap_create_typed(
			256, MEM_HEAP_FOR_LOCK_HEAP);

		trx->read_view_heap = mem_heap_create(256);

		mutex_create(trx_mutex_key, &trx->mutex, SYNC_TRX);

		mutex_create(
			trx_undo_mutex_key,
			&trx->undo_mutex, SYNC_TRX_UNDO);
	}

	/**
	Release resources held by the transaction object.
	@param trx	the transaction for which to release resources */
	static void destroy(trx_t* trx)
	{
		ut_a(trx->magic_n == TRX_MAGIC_N);
		ut_ad(!trx->in_ro_trx_list);
		ut_ad(!trx->in_rw_trx_list);
		ut_ad(!trx->in_mysql_trx_list);

		ut_a(trx->lock.wait_lock == NULL);
		ut_a(trx->lock.wait_thr == NULL);

		ut_a(!trx->has_search_latch);

		ut_a(trx->dict_operation_lock_mode == 0);

		if (trx->lock.lock_heap != NULL) {
			mem_heap_free(trx->lock.lock_heap);
			trx->lock.lock_heap = NULL;
		}

		ut_a(UT_LIST_GET_LEN(trx->lock.trx_locks) == 0);

		mutex_free(&trx->mutex);
		mutex_free(&trx->undo_mutex);
	}

	static bool debug(const trx_t* trx)
	{
		ut_a(trx->magic_n == TRX_MAGIC_N);

		ut_ad(!trx->read_only);

		ut_ad(trx->state == TRX_STATE_NOT_STARTED);

		ut_ad(trx->dict_operation == TRX_DICT_OP_NONE);

		ut_ad(trx->mysql_thd == 0);

		ut_ad(!trx->in_ro_trx_list);
		ut_ad(!trx->in_rw_trx_list);
		ut_ad(!trx->in_mysql_trx_list);

		ut_a(trx->lock.wait_thr == NULL);
		ut_a(trx->lock.wait_lock == NULL);

		ut_a(!trx->has_search_latch);

		ut_a(trx->dict_operation_lock_mode == 0);

		ut_a(UT_LIST_GET_LEN(trx->lock.trx_locks) == 0);

		ut_ad(trx->autoinc_locks == NULL);

		ut_ad(trx->lock.table_locks == NULL);

		return(true);
	}
};

/** The lock strategy for TrxPool */
struct TrxPoolLock {
	TrxPoolLock() { }

	/** Create the mutex */
	void create()
	{
		mutex_create(trx_pool_mutex_key, &m_mutex, SYNC_POOL);
	}

	/** Acquire the mutex */
	void enter() { mutex_enter(&m_mutex); }

	/** Release the mutex */
	void exit() { mutex_exit(&m_mutex); }

	/** Free the mutex */
	void destroy() { mutex_free(&m_mutex); }

	/** Mutex to use */
	ib_mutex_t	m_mutex;
};

/** The lock strategy for the TrxPoolManager */
struct TrxPoolManagerLock {
	TrxPoolManagerLock() { }

	/** Create the mutex */
	void create()
	{
		mutex_create(trx_pools_mutex_key, &m_mutex, SYNC_POOL_MANAGER);
	}

	/** Acquire the mutex */
	void enter() { mutex_enter(&m_mutex); }

	/** Release the mutex */
	void exit() { mutex_exit(&m_mutex); }

	/** Free the mutex */
	void destroy() { mutex_free(&m_mutex); }

	/** Mutex to use */
	ib_mutex_t	m_mutex;
};

/** Use explicit mutexes for the trx_t pool and its manager. */
typedef Pool<trx_t, TrxFactory, TrxPoolLock> trx_pool_t;
typedef PoolManager<trx_pool_t, TrxPoolManagerLock > trx_pools_t;

/** The trx_t pool manager */
static trx_pools_t* trx_pools;

/** Size of on trx_t pool in bytes. */
static const ulint MAX_TRX_BLOCK_SIZE = 1024 * 1024 * 4;

/** Create the trx_t pool */
UNIV_INTERN
void
trx_pool_init()
{
	trx_pools = new (std::nothrow) trx_pools_t(MAX_TRX_BLOCK_SIZE);

	ut_a(trx_pools != 0);
}

/** Destroy the trx_t pool */
UNIV_INTERN
void
trx_pool_close()
{
	delete trx_pools;

	trx_pools = 0;
}

/** @return a trx_t instance from trx_pools.  */
static
trx_t*
trx_create_low()
{
	trx_t*	trx = trx_pools->get();

	ut_a(trx->state == TRX_STATE_NOT_STARTED);

	ut_a(trx->dict_operation == TRX_DICT_OP_NONE);

	ut_a(!trx->read_only);

	trx->isolation_level = TRX_ISO_REPEATABLE_READ;

	trx->no = TRX_ID_MAX;

	trx->support_xa = TRUE;

	trx->check_foreigns = TRUE;

	trx->check_unique_secondary = TRUE;

	trx->dict_operation = TRX_DICT_OP_NONE;

	trx->error_state = DB_SUCCESS;

	trx->lock.que_state = TRX_QUE_RUNNING;

	trx->search_latch_timeout = BTR_SEA_TIMEOUT;

	trx->xid.formatID = -1;

	trx->op_info = "";

	mem_heap_t*	heap;
	ib_alloc_t*	heap_alloc;

	heap = mem_heap_create(sizeof(ib_vector_t) + sizeof(void*) * 8);
	heap_alloc = ib_heap_allocator_create(heap);

	/* Remember to free the vector explicitly in trx_free(). */
	trx->autoinc_locks = ib_vector_create(heap_alloc, sizeof(void**), 4);

	/* Remember to free the vector explicitly in trx_free(). */
	heap = mem_heap_create(sizeof(ib_vector_t) + sizeof(void*) * 32);

	heap_alloc = ib_heap_allocator_create(heap);

	trx->lock.table_locks = ib_vector_create(
		heap_alloc, sizeof(void**), 32);

	return(trx);
}

/**
Release a trx_t instance back to the pool.
@param trx	the instance to release. */
static
void
trx_free(trx_t*& trx)
{
	ut_a(trx->state == TRX_STATE_NOT_STARTED);

	ut_a(trx->dict_operation == TRX_DICT_OP_NONE);

	ut_a(!trx->read_only);

	trx->mysql_thd = 0;

	// FIXME: We need to avoid this heap free/alloc for each commit.
	if (trx->autoinc_locks != NULL) {
		ut_ad(ib_vector_is_empty(trx->autoinc_locks));
		/* We allocated a dedicated heap for the vector. */
		ib_vector_free(trx->autoinc_locks);
		trx->autoinc_locks = NULL;
	}

	if (trx->lock.table_locks != NULL) {
		ut_ad(ib_vector_is_empty(trx->lock.table_locks));
		/* We allocated a dedicated heap for the vector. */
		ib_vector_free(trx->lock.table_locks);
		trx->lock.table_locks = NULL;
	}

	trx_pools->free(trx);

	trx = NULL;
}

/********************************************************************//**
Creates a transaction object for background operations by the master thread.
@return	own: transaction object */
UNIV_INTERN
trx_t*
trx_allocate_for_background(void)
/*=============================*/
{
	trx_t*	trx;

	trx = trx_create_low();

	trx->sess = trx_dummy_sess;

	return(trx);
}

/********************************************************************//**
Creates a transaction object for MySQL.
@return	own: transaction object */
UNIV_INTERN
trx_t*
trx_allocate_for_mysql(void)
/*========================*/
{
	trx_t*	trx;

	trx = trx_allocate_for_background();

	mutex_enter(&trx_sys->mutex);

	ut_d(trx->in_mysql_trx_list = TRUE);
	UT_LIST_ADD_FIRST(mysql_trx_list, trx_sys->mysql_trx_list, trx);

	mutex_exit(&trx_sys->mutex);

	return(trx);
}

/********************************************************************//**
Frees a transaction object of a background operation of the master thread. */
UNIV_INTERN
void
trx_free_for_background(
/*====================*/
	trx_t*	trx)	/*!< in, own: trx object */
{
	if (trx->declared_to_be_inside_innodb) {

		ib_logf(IB_LOG_LEVEL_ERROR,
			"Freeing a trx (%p, " TRX_ID_FMT ") which is declared "
			"to be processing inside InnoDB", trx, trx->id);

		trx_print(stderr, trx, 600);
		putc('\n', stderr);

		/* This is an error but not a fatal error. We must keep
		the counters like srv_conc_n_threads accurate. */
		srv_conc_force_exit_innodb(trx);
	}

	if (trx->n_mysql_tables_in_use != 0
	    || trx->mysql_n_tables_locked != 0) {

		ib_logf(IB_LOG_LEVEL_ERROR,
			"MySQL is freeing a thd though "
			"trx->n_mysql_tables_in_use is %lu and "
			"trx->mysql_n_tables_locked is %lu.",
			(ulong) trx->n_mysql_tables_in_use,
			(ulong) trx->mysql_n_tables_locked);

		trx_print(stderr, trx, 600);
		ut_print_buf(stderr, trx, sizeof(trx_t));
		putc('\n', stderr);
	}

	ut_a(trx->state == TRX_STATE_NOT_STARTED);
	ut_a(trx->insert_undo == NULL);
	ut_a(trx->update_undo == NULL);
	ut_a(trx->read_view == NULL);

	trx->dict_operation = TRX_DICT_OP_NONE;

	trx_free(trx);
}

/********************************************************************//**
At shutdown, frees a transaction object that is in the PREPARED state. */
UNIV_INTERN
void
trx_free_prepared(
/*==============*/
	trx_t*	trx)	/*!< in, own: trx object */
{
	ut_ad(mutex_own(&trx_sys->mutex));

	ut_a(trx_state_eq(trx, TRX_STATE_PREPARED));
	ut_a(trx->magic_n == TRX_MAGIC_N);

	trx_undo_free_prepared(trx);

	assert_trx_in_rw_list(trx);

	ut_a(!trx->read_only);

	UT_LIST_REMOVE(trx_list, trx_sys->rw_trx_list, trx);
	ut_d(trx->in_rw_trx_list = FALSE);

<<<<<<< HEAD
	trx->state = TRX_STATE_NOT_STARTED;
=======
	/* Undo trx_resurrect_table_locks(). */
	UT_LIST_INIT(trx->lock.trx_locks);
>>>>>>> 9a07bb8e

	trx_free(trx);
}

/********************************************************************//**
Frees a transaction object for MySQL. */
UNIV_INTERN
void
trx_free_for_mysql(
/*===============*/
	trx_t*	trx)	/*!< in, own: trx object */
{
	mutex_enter(&trx_sys->mutex);

	ut_ad(trx->in_mysql_trx_list);
	ut_d(trx->in_mysql_trx_list = FALSE);
	UT_LIST_REMOVE(mysql_trx_list, trx_sys->mysql_trx_list, trx);

	ut_ad(trx_sys_validate_trx_list());

	mutex_exit(&trx_sys->mutex);

	trx_free_for_background(trx);
}

/****************************************************************//**
Inserts the trx handle in the trx system trx list in the right position.
The list is sorted on the trx id so that the biggest id is at the list
start. This function is used at the database startup to insert incomplete
transactions to the list. */
static
void
trx_list_rw_insert_ordered(
/*=======================*/
	trx_t*	trx)	/*!< in: trx handle */
{
	trx_t*	trx2;

	ut_ad(!trx->read_only);
	ut_ad(!trx->in_ro_trx_list);
	ut_ad(!trx->in_rw_trx_list);
	ut_ad(trx->state != TRX_STATE_NOT_STARTED);

	for (trx2 = UT_LIST_GET_FIRST(trx_sys->rw_trx_list);
	     trx2 != NULL;
	     trx2 = UT_LIST_GET_NEXT(trx_list, trx2)) {

		assert_trx_in_rw_list(trx2);

		if (trx->id >= trx2->id) {

			ut_ad(trx->id > trx2->id);
			break;
		}
	}

	if (trx2 != NULL) {
		trx2 = UT_LIST_GET_PREV(trx_list, trx2);

		if (trx2 == NULL) {
			UT_LIST_ADD_FIRST(trx_list, trx_sys->rw_trx_list, trx);
			ut_d(trx_sys->rw_max_trx_id = trx->id);
		} else {
			UT_LIST_INSERT_AFTER(
				trx_list, trx_sys->rw_trx_list, trx2, trx);
		}
	} else {
		UT_LIST_ADD_LAST(trx_list, trx_sys->rw_trx_list, trx);
	}

	ut_ad(!trx->in_rw_trx_list);
	ut_d(trx->in_rw_trx_list = TRUE);
}

/****************************************************************//**
Resurrect the table locks for a resurrected transaction. */
static
void
trx_resurrect_table_locks(
/*======================*/
	trx_t*			trx,	/*!< in/out: transaction */
	const trx_undo_t*	undo)	/*!< in: undo log */
{
	mtr_t			mtr;
	page_t*			undo_page;
	trx_undo_rec_t*		undo_rec;
	table_id_set		tables;

	ut_ad(undo == trx->insert_undo || undo == trx->update_undo);

	if (trx_state_eq(trx, TRX_STATE_COMMITTED_IN_MEMORY)
	    || undo->empty) {
		return;
	}

	mtr_start(&mtr);
	/* trx_rseg_mem_create() may have acquired an X-latch on this
	page, so we cannot acquire an S-latch. */
	undo_page = trx_undo_page_get(
		undo->space, undo->zip_size, undo->top_page_no, &mtr);
	undo_rec = undo_page + undo->top_offset;

	do {
		ulint		type;
		ulint		cmpl_info;
		bool		updated_extern;
		undo_no_t	undo_no;
		table_id_t	table_id;

		page_t*		undo_rec_page = page_align(undo_rec);

		if (undo_rec_page != undo_page) {
			if (!mtr_memo_release(&mtr,
					      buf_block_align(undo_page),
					      MTR_MEMO_PAGE_X_FIX)) {
				/* The page of the previous undo_rec
				should have been latched by
				trx_undo_page_get() or
				trx_undo_get_prev_rec(). */
				ut_ad(0);
			}

			undo_page = undo_rec_page;
		}

		trx_undo_rec_get_pars(
			undo_rec, &type, &cmpl_info,
			&updated_extern, &undo_no, &table_id);
		tables.insert(table_id);

		undo_rec = trx_undo_get_prev_rec(
			undo_rec, undo->hdr_page_no,
			undo->hdr_offset, false, &mtr);
	} while (undo_rec);

	mtr_commit(&mtr);

	for (table_id_set::const_iterator i = tables.begin();
	     i != tables.end(); i++) {
		if (dict_table_t* table = dict_table_open_on_id(
			    *i, FALSE, DICT_TABLE_OP_LOAD_TABLESPACE)) {
			lock_table_ix_resurrect(table, trx);

			DBUG_PRINT("ib_trx",
				   ("resurrect" TRX_ID_FMT
				    "  table '%s' IX lock from %s undo",
				    trx->id, table->name,
				    undo == trx->insert_undo
				    ? "insert" : "update"));

			dict_table_close(table, FALSE, FALSE);
		}
	}
}

/****************************************************************//**
Resurrect the transactions that were doing inserts the time of the
crash, they need to be undone.
@return trx_t instance  */
static
trx_t*
trx_resurrect_insert(
/*=================*/
	trx_undo_t*	undo,		/*!< in: entry to UNDO */
	trx_rseg_t*	rseg)		/*!< in: rollback segment */
{
	trx_t*		trx;

	trx = trx_allocate_for_background();

	ut_d(trx->start_file = __FILE__);
	ut_d(trx->start_line = __LINE__);

	trx->rseg = rseg;
	trx->xid = undo->xid;
	trx->id = undo->trx_id;
	trx->insert_undo = undo;
	trx->is_recovered = TRUE;

	/* This is single-threaded startup code, we do not need the
	protection of trx->mutex or trx_sys->mutex here. */

	if (undo->state != TRX_UNDO_ACTIVE) {

		/* Prepared transactions are left in the prepared state
		waiting for a commit or abort decision from MySQL */

		if (undo->state == TRX_UNDO_PREPARED) {

			ib_logf(IB_LOG_LEVEL_INFO,
				"Transaction " TRX_ID_FMT " was in the XA "
				"prepared state.", trx->id);

			if (srv_force_recovery == 0) {

				trx->state = TRX_STATE_PREPARED;
				++trx_sys->n_prepared_trx;
				++trx_sys->n_prepared_recovered_trx;
			} else {

				ib_logf(IB_LOG_LEVEL_INFO,
					"Since innodb_force_recovery > 0, we "
					"will force a rollback.");

				trx->state = TRX_STATE_ACTIVE;
			}
		} else {
			trx->state = TRX_STATE_COMMITTED_IN_MEMORY;
		}

		/* We give a dummy value for the trx no; this should have no
		relevance since purge is not interested in committed
		transaction numbers, unless they are in the history
		list, in which case it looks the number from the disk based
		undo log structure */

		trx->no = trx->id;
	} else {
		trx->state = TRX_STATE_ACTIVE;

		/* A running transaction always has the number
		field inited to TRX_ID_MAX */

		trx->no = TRX_ID_MAX;
	}

	if (undo->dict_operation) {
		trx_set_dict_operation(trx, TRX_DICT_OP_TABLE);
		trx->table_id = undo->table_id;
	}

	if (!undo->empty) {
		trx->undo_no = undo->top_undo_no + 1;
	}

	return(trx);
}

/****************************************************************//**
Prepared transactions are left in the prepared state waiting for a
commit or abort decision from MySQL */
static
void
trx_resurrect_update_in_prepared_state(
/*===================================*/
	trx_t*			trx,	/*!< in,out: transaction */
	const trx_undo_t*	undo)	/*!< in: update UNDO record */
{
	/* This is single-threaded startup code, we do not need the
	protection of trx->mutex or trx_sys->mutex here. */

	if (undo->state == TRX_UNDO_PREPARED) {
		ib_logf(IB_LOG_LEVEL_INFO,
			"Transaction " TRX_ID_FMT " was in the XA "
			"prepared state.", trx->id);

		if (srv_force_recovery == 0) {
			if (trx_state_eq(trx, TRX_STATE_NOT_STARTED)) {
				++trx_sys->n_prepared_trx;
				++trx_sys->n_prepared_recovered_trx;
			} else {
				ut_ad(trx_state_eq(trx, TRX_STATE_PREPARED));
			}

			trx->state = TRX_STATE_PREPARED;
		} else {
			ib_logf(IB_LOG_LEVEL_INFO,
				"Since innodb_force_recovery > 0, we will "
				"rollback it anyway.");

			trx->state = TRX_STATE_ACTIVE;
		}
	} else {
		trx->state = TRX_STATE_COMMITTED_IN_MEMORY;
	}
}

/****************************************************************//**
Resurrect the transactions that were doing updates the time of the
crash, they need to be undone. */
static
void
trx_resurrect_update(
/*=================*/
	trx_t*		trx,	/*!< in/out: transaction */
	trx_undo_t*	undo,	/*!< in/out: update UNDO record */
	trx_rseg_t*	rseg)	/*!< in/out: rollback segment */
{
	trx->rseg = rseg;
	trx->xid = undo->xid;
	trx->id = undo->trx_id;
	trx->update_undo = undo;
	trx->is_recovered = TRUE;

	/* This is single-threaded startup code, we do not need the
	protection of trx->mutex or trx_sys->mutex here. */

	if (undo->state != TRX_UNDO_ACTIVE) {
		trx_resurrect_update_in_prepared_state(trx, undo);

		/* We give a dummy value for the trx number */

		trx->no = trx->id;

	} else {
		trx->state = TRX_STATE_ACTIVE;

		/* A running transaction always has the number field inited to
		TRX_ID_MAX */

		trx->no = TRX_ID_MAX;
	}

	if (undo->dict_operation) {
		trx_set_dict_operation(trx, TRX_DICT_OP_TABLE);
		trx->table_id = undo->table_id;
	}

	if (!undo->empty && undo->top_undo_no >= trx->undo_no) {

		trx->undo_no = undo->top_undo_no + 1;
	}
}

/****************************************************************//**
Creates trx objects for transactions and initializes the trx list of
trx_sys at database start. Rollback segment and undo log lists must
already exist when this function is called, because the lists of
transactions to be rolled back or cleaned up are built based on the
undo log lists. */
UNIV_INTERN
void
trx_lists_init_at_db_start(void)
/*============================*/
{
	ulint		i;

	ut_a(srv_is_being_started);

	UT_LIST_INIT(trx_sys->ro_trx_list);
	UT_LIST_INIT(trx_sys->rw_trx_list);

	/* Look from the rollback segments if there exist undo logs for
	transactions */

	for (i = 0; i < TRX_SYS_N_RSEGS; ++i) {
		trx_undo_t*	undo;
		trx_rseg_t*	rseg;

		rseg = trx_sys->rseg_array[i];

		if (rseg == NULL) {
			continue;
		}

		/* Resurrect transactions that were doing inserts. */
		for (undo = UT_LIST_GET_FIRST(rseg->insert_undo_list);
		     undo != NULL;
		     undo = UT_LIST_GET_NEXT(undo_list, undo)) {
			trx_t*	trx;

			trx = trx_resurrect_insert(undo, rseg);

			trx_list_rw_insert_ordered(trx);

			trx_resurrect_table_locks(trx, undo);
		}

		/* Ressurrect transactions that were doing updates. */
		for (undo = UT_LIST_GET_FIRST(rseg->update_undo_list);
		     undo != NULL;
		     undo = UT_LIST_GET_NEXT(undo_list, undo)) {
			trx_t*	trx;
			ibool	trx_created;

			/* Check the trx_sys->rw_trx_list first. */
			mutex_enter(&trx_sys->mutex);
			trx = trx_get_rw_trx_by_id(undo->trx_id);
			mutex_exit(&trx_sys->mutex);

			if (trx == NULL) {
				trx = trx_allocate_for_background();

				ut_d(trx->start_file = __FILE__);
				ut_d(trx->start_line = __LINE__);

				trx_created = TRUE;
			} else {
				trx_created = FALSE;
			}

			trx_resurrect_update(trx, undo, rseg);

			if (trx_created) {
				trx_list_rw_insert_ordered(trx);
			}

			trx_resurrect_table_locks(trx, undo);
		}
	}
}

/******************************************************************//**
Assigns a rollback segment to a transaction in a round-robin fashion.
@return	assigned rollback segment instance */
static
trx_rseg_t*
trx_assign_rseg_low(
/*================*/
	ulong	max_undo_logs,	/*!< in: maximum number of UNDO logs to use */
	ulint	n_tablespaces)	/*!< in: number of rollback tablespaces */
{
	ulint		i;
	trx_rseg_t*	rseg;
	static ulint	latest_rseg = 0;

	if (srv_force_recovery >= SRV_FORCE_NO_TRX_UNDO || srv_read_only_mode) {
		ut_a(max_undo_logs == ULONG_UNDEFINED);
		return(NULL);
	}

	/* This breaks true round robin but that should be OK. */

	ut_a(max_undo_logs > 0 && max_undo_logs <= TRX_SYS_N_RSEGS);

	i = latest_rseg++;
        i %= max_undo_logs;

	/* Note: The assumption here is that there can't be any gaps in
	the array. Once we implement more flexible rollback segment
	management this may not hold. The assertion checks for that case. */

	ut_a(trx_sys->rseg_array[0] != NULL);

	/* Skip the system tablespace if we have more than one tablespace
	defined for rollback segments. We want all UNDO records to be in
	the non-system tablespaces. */

	do {
		rseg = trx_sys->rseg_array[i];
		ut_a(rseg == NULL || i == rseg->id);

		i = (rseg == NULL) ? 0 : i + 1;

	} while (rseg == NULL
		 || (rseg->space == 0
		     && n_tablespaces > 0
		     && trx_sys->rseg_array[1] != NULL));

	return(rseg);
}

/****************************************************************//**
Assign a read-only transaction a rollback-segment, if it is attempting
to write to a TEMPORARY table. */
UNIV_INTERN
void
trx_assign_rseg(
/*============*/
	trx_t*		trx)		/*!< A read-only transaction that
					needs to be assigned a RBS. */
{
	ut_a(trx->rseg == 0);
	ut_a(trx->read_only);
	ut_a(!srv_read_only_mode);
	ut_a(!trx_is_autocommit_non_locking(trx));

	trx->rseg = trx_assign_rseg_low(srv_undo_logs, srv_undo_tablespaces);

	if (trx->id == 0) {
		mutex_enter(&trx_sys->mutex);

		trx->id = trx_sys_get_new_trx_id();

		mutex_exit(&trx_sys->mutex);
	}
}

/****************************************************************//**
Starts a transaction. */
static
void
trx_start_low(
/*==========*/
	trx_t*	trx,		/*!< in: transaction */
	bool	read_write)	/*!< in: true if read-write transaction */
{
	ut_ad(trx->rseg == NULL);

	ut_ad(trx->start_file != 0);
	ut_ad(trx->start_line != 0);
	ut_ad(!trx->is_recovered);
	ut_ad(trx_state_eq(trx, TRX_STATE_NOT_STARTED));
	ut_ad(UT_LIST_GET_LEN(trx->lock.trx_locks) == 0);
	ut_ad(trx->roll_limit == 0);
	ut_ad(!trx->in_rollback);

	/* Check whether it is an AUTOCOMMIT SELECT */
	trx->auto_commit = thd_trx_is_auto_commit(trx->mysql_thd);

	trx->read_only =
		(!trx->ddl
		 && !trx->internal
		 && thd_trx_is_read_only(trx->mysql_thd))
		|| srv_read_only_mode;

	if (!trx->auto_commit) {
		++trx->will_lock;
	} else if (trx->will_lock == 0) {
		trx->read_only = true;
	}

	/* The initial value for trx->no: TRX_ID_MAX is used in
	read_view_open_now: */

	trx->no = TRX_ID_MAX;

	ut_a(ib_vector_is_empty(trx->autoinc_locks));
	ut_a(ib_vector_is_empty(trx->lock.table_locks));

	/* If this transaction came from trx_allocate_for_mysql(),
	trx->in_mysql_trx_list would hold. In that case, the trx->state
	change must be protected by the trx_sys->mutex, so that
	lock_print_info_all_transactions() will have a consistent view. */

	ut_ad(!trx->in_rw_trx_list);
	ut_ad(!trx->in_ro_trx_list);

	/* We tend to over assert and that complicates the code somewhat.
	e.g., the transaction state can be set earlier but we are forced to
	set it under the protection of the trx_sys_t::mutex because some
	trx list assertions are triggered unnecessarily. */

	/* By default all transactions are in the read-only list unless they
	are non-locking auto-commit read only transactions or background
        (internal) transactions. Note: Transactions marked explicitly as
	read only can write to temporary tables, we put those on the RO
	list too. */

	if (!trx->read_only
	    && (trx->mysql_thd == 0 || read_write || trx->ddl)) {

		trx->rseg = trx_assign_rseg_low(
			srv_undo_logs, srv_undo_tablespaces);

		mutex_enter(&trx_sys->mutex);

		trx->id = trx_sys_get_new_trx_id();

		ut_ad(trx->rseg != 0
		      || srv_force_recovery >= SRV_FORCE_NO_TRX_UNDO);

		UT_LIST_ADD_FIRST(trx_list, trx_sys->rw_trx_list, trx);

		ut_d(trx->in_rw_trx_list = true);
		ut_d(trx_sys->rw_max_trx_id = trx->id);

		trx->state = TRX_STATE_ACTIVE;

		ut_ad(trx_sys_validate_trx_list());

		mutex_exit(&trx_sys->mutex);

	} else {
		trx->id = 0;

		if (!trx_is_autocommit_non_locking(trx)) {

			mutex_enter(&trx_sys->mutex);

			/* If this is a read-only transaction that is writing
			to a temporary table then it needs a transaction id
			to write to the temporary table. */

			if (read_write) {
				ut_ad(!srv_read_only_mode);
				trx->id = trx_sys_get_new_trx_id();
			}

			UT_LIST_ADD_FIRST(trx_list, trx_sys->ro_trx_list, trx);

			trx->state = TRX_STATE_ACTIVE;

			ut_d(trx->in_ro_trx_list = true);
			ut_ad(trx_sys_validate_trx_list());

			mutex_exit(&trx_sys->mutex);
		} else {
			ut_ad(!read_write);
			trx->state = TRX_STATE_ACTIVE;
		}
	}

	trx->start_time = ut_time();

	MONITOR_INC(MONITOR_TRX_ACTIVE);
}

/****************************************************************//**
Set the transaction serialisation number. */
static
void
trx_serialisation_number_get(
/*=========================*/
	trx_t*		trx)	/*!< in: transaction */
{
	trx_rseg_t*	rseg;

	rseg = trx->rseg;

	ut_ad(mutex_own(&rseg->mutex));

	mutex_enter(&trx_sys->mutex);

	trx->no = trx_sys_get_new_trx_id();

	/* If the rollack segment is not empty then the
	new trx_t::no can't be less than any trx_t::no
	already in the rollback segment. User threads only
	produce events when a rollback segment is empty. */

	if (rseg->last_page_no == FIL_NULL) {
		void*		ptr;
		rseg_queue_t	rseg_queue;

		rseg_queue.rseg = rseg;
		rseg_queue.trx_no = trx->no;

		mutex_enter(&purge_sys->bh_mutex);

		/* This is to reduce the pressure on the trx_sys_t::mutex
		though in reality it should make very little (read no)
		difference because this code path is only taken when the
		rbs is empty. */

		mutex_exit(&trx_sys->mutex);

		ptr = ib_bh_push(purge_sys->ib_bh, &rseg_queue);
		ut_a(ptr);

		mutex_exit(&purge_sys->bh_mutex);
	} else {
		mutex_exit(&trx_sys->mutex);
	}
}

/****************************************************************//**
Assign the transaction its history serialisation number and write the
update UNDO log record to the assigned rollback segment. */
static __attribute__((nonnull))
void
trx_write_serialisation_history(
/*============================*/
	trx_t*		trx,	/*!< in/out: transaction */
	mtr_t*		mtr)	/*!< in/out: mini-transaction */
{
	trx_rseg_t*	rseg;

	rseg = trx->rseg;

	/* Change the undo log segment states from TRX_UNDO_ACTIVE
	to some other state: these modifications to the file data
	structure define the transaction as committed in the file
	based domain, at the serialization point of the log sequence
	number lsn obtained below. */

	if (trx->update_undo != NULL) {
		page_t*		undo_hdr_page;
		trx_undo_t*	undo = trx->update_undo;

		/* We have to hold the rseg mutex because update
		log headers have to be put to the history list in the
		(serialisation) order of the UNDO trx number. This is
		required for the purge in-memory data structures too. */

		mutex_enter(&rseg->mutex);

		/* Assign the transaction serialisation number and also
		update the purge min binary heap if this is the first
		UNDO log being written to the assigned rollback segment. */

		trx_serialisation_number_get(trx);

		/* It is not necessary to obtain trx->undo_mutex here
		because only a single OS thread is allowed to do the
		transaction commit for this transaction. */

		undo_hdr_page = trx_undo_set_state_at_finish(undo, mtr);

		trx_undo_update_cleanup(trx, undo_hdr_page, mtr);
	} else {
		mutex_enter(&rseg->mutex);
	}

	if (trx->insert_undo != NULL) {
		trx_undo_set_state_at_finish(trx->insert_undo, mtr);
	}

	mutex_exit(&rseg->mutex);

	MONITOR_INC(MONITOR_TRX_COMMIT_UNDO);

	/* Update the latest MySQL binlog name and offset info
	in trx sys header if MySQL binlogging is on or the database
	server is a MySQL replication slave */

	if (trx->mysql_log_file_name
	    && trx->mysql_log_file_name[0] != '\0') {

		trx_sys_update_mysql_binlog_offset(
			trx->mysql_log_file_name,
			trx->mysql_log_offset,
			TRX_SYS_MYSQL_LOG_INFO, mtr);

		trx->mysql_log_file_name = NULL;
	}
}

/********************************************************************
Finalize a transaction containing updates for a FTS table. */
static __attribute__((nonnull))
void
trx_finalize_for_fts_table(
/*=======================*/
        fts_trx_table_t*        ftt)            /* in: FTS trx table */
{
	fts_t*                  fts = ftt->table->fts;
	fts_doc_ids_t*          doc_ids = ftt->added_doc_ids;

	mutex_enter(&fts->bg_threads_mutex);

	if (fts->fts_status & BG_THREAD_STOP) {
		/* The table is about to be dropped, no use
		adding anything to its work queue. */

		mutex_exit(&fts->bg_threads_mutex);
	} else {
		mem_heap_t*     heap;
		mutex_exit(&fts->bg_threads_mutex);

		ut_a(fts->add_wq);

		heap = static_cast<mem_heap_t*>(doc_ids->self_heap->arg);

		ib_wqueue_add(fts->add_wq, doc_ids, heap);

		/* fts_trx_table_t no longer owns the list. */
		ftt->added_doc_ids = NULL;
	}
}

/******************************************************************//**
Finalize a transaction containing updates to FTS tables. */
static __attribute__((nonnull))
void
trx_finalize_for_fts(
/*=================*/
	trx_t*	trx,		/*!< in/out: transaction */
	bool	is_commit)	/*!< in: true if the transaction was
				committed, false if it was rolled back. */
{
	if (is_commit) {
		const ib_rbt_node_t*	node;
		ib_rbt_t*		tables;
		fts_savepoint_t*	savepoint;

		savepoint = static_cast<fts_savepoint_t*>(
			ib_vector_last(trx->fts_trx->savepoints));

		tables = savepoint->tables;

		for (node = rbt_first(tables);
		     node;
		     node = rbt_next(tables, node)) {
			fts_trx_table_t**	ftt;

			ftt = rbt_value(fts_trx_table_t*, node);

			if ((*ftt)->added_doc_ids) {
				trx_finalize_for_fts_table(*ftt);
			}
		}
	}

	fts_trx_free(trx->fts_trx);
	trx->fts_trx = NULL;
}

/**********************************************************************//**
If required, flushes the log to disk based on the value of
innodb_flush_log_at_trx_commit. */
static
void
trx_flush_log_if_needed_low(
/*========================*/
	lsn_t	lsn)	/*!< in: lsn up to which logs are to be
			flushed. */
{
	switch (srv_flush_log_at_trx_commit) {
	case 0:
		/* Do nothing */
		break;
	case 1:
		/* Write the log and optionally flush it to disk */
		log_write_up_to(lsn, LOG_WAIT_ONE_GROUP,
				srv_unix_file_flush_method != SRV_UNIX_NOSYNC);
		break;
	case 2:
		/* Write the log but do not flush it to disk */
		log_write_up_to(lsn, LOG_WAIT_ONE_GROUP, FALSE);

		break;
	default:
		ut_error;
	}
}

/**********************************************************************//**
If required, flushes the log to disk based on the value of
innodb_flush_log_at_trx_commit. */
static __attribute__((nonnull))
void
trx_flush_log_if_needed(
/*====================*/
	lsn_t	lsn,	/*!< in: lsn up to which logs are to be
			flushed. */
	trx_t*	trx)	/*!< in/out: transaction */
{
	trx->op_info = "flushing log";
	trx_flush_log_if_needed_low(lsn);
	trx->op_info = "";
}

/****************************************************************//**
Commits a transaction in memory. */
static __attribute__((nonnull))
void
trx_commit_in_memory(
/*=================*/
	trx_t*	trx,	/*!< in/out: transaction */
	lsn_t	lsn)	/*!< in: log sequence number of the mini-transaction
			commit of trx_write_serialisation_history(), or 0
			if the transaction did not modify anything */
{
	trx->must_flush_log_later = FALSE;

	if (trx_is_autocommit_non_locking(trx)) {
		ut_ad(trx->read_only);
		ut_a(!trx->is_recovered);
		ut_ad(trx->rseg == NULL);
		ut_ad(!trx->in_ro_trx_list);
		ut_ad(!trx->in_rw_trx_list);

		/* Note: We are asserting without holding the lock mutex. But
		that is OK because this transaction is not waiting and cannot
		be rolled back and no new locks can (or should not) be added
		becuase it is flagged as a non-locking read-only transaction. */

		ut_a(UT_LIST_GET_LEN(trx->lock.trx_locks) == 0);

		/* This state change is not protected by any mutex, therefore
		there is an inherent race here around state transition during
		printouts. We ignore this race for the sake of efficiency.
		However, the trx_sys_t::mutex will protect the trx_t instance
		and it cannot be removed from the mysql_trx_list and freed
		without first acquiring the trx_sys_t::mutex. */

		ut_ad(trx_state_eq(trx, TRX_STATE_ACTIVE));

		trx->state = TRX_STATE_NOT_STARTED;

		read_view_remove(trx->read_view, false);

		MONITOR_INC(MONITOR_TRX_NL_RO_COMMIT);
	} else {
		lock_trx_release_locks(trx);

		/* Remove the transaction from the list of active
		transactions now that it no longer holds any user locks. */

		ut_ad(trx_state_eq(trx, TRX_STATE_COMMITTED_IN_MEMORY));

		mutex_enter(&trx_sys->mutex);

		assert_trx_in_list(trx);

		if (trx->read_only || trx->rseg == 0) {
			ut_ad(!trx->in_rw_trx_list);
			UT_LIST_REMOVE(trx_list, trx_sys->ro_trx_list, trx);
			ut_d(trx->in_ro_trx_list = false);
			MONITOR_INC(MONITOR_TRX_RO_COMMIT);
		} else {
			UT_LIST_REMOVE(trx_list, trx_sys->rw_trx_list, trx);
			ut_d(trx->in_rw_trx_list = false);
			MONITOR_INC(MONITOR_TRX_RW_COMMIT);
		}

		/* If this transaction came from trx_allocate_for_mysql(),
		trx->in_mysql_trx_list would hold. In that case, the
		trx->state change must be protected by trx_sys->mutex, so that
		lock_print_info_all_transactions() will have a consistent
		view. */

		trx->state = TRX_STATE_NOT_STARTED;

		/* We already own the trx_sys_t::mutex, by doing it here we
		avoid a potential context switch later. */
		read_view_remove(trx->read_view, true);

		ut_ad(trx_sys_validate_trx_list());

		mutex_exit(&trx_sys->mutex);
	}

	mem_heap_empty(trx->read_view_heap);
	trx->read_view = NULL;

	if (lsn) {
		if (trx->insert_undo != NULL) {

			trx_undo_insert_cleanup(trx);
		}

		/* NOTE that we could possibly make a group commit more
		efficient here: call os_thread_yield here to allow also other
		trxs to come to commit! */

		/*-------------------------------------*/

		/* Depending on the my.cnf options, we may now write the log
		buffer to the log files, making the transaction durable if
		the OS does not crash. We may also flush the log files to
		disk, making the transaction durable also at an OS crash or a
		power outage.

		The idea in InnoDB's group commit is that a group of
		transactions gather behind a trx doing a physical disk write
		to log files, and when that physical write has been completed,
		one of those transactions does a write which commits the whole
		group. Note that this group commit will only bring benefit if
		there are > 2 users in the database. Then at least 2 users can
		gather behind one doing the physical log write to disk.

		If we are calling trx_commit() under prepare_commit_mutex, we
		will delay possible log write and flush to a separate function
		trx_commit_complete_for_mysql(), which is only called when the
		thread has released the mutex. This is to make the
		group commit algorithm to work. Otherwise, the prepare_commit
		mutex would serialize all commits and prevent a group of
		transactions from gathering. */

		if (trx->flush_log_later) {
			/* Do nothing yet */
			trx->must_flush_log_later = TRUE;
		} else if (srv_flush_log_at_trx_commit == 0
			   || thd_requested_durability(trx->mysql_thd)
			   == HA_IGNORE_DURABILITY) {
			/* Do nothing */
		} else {
			trx_flush_log_if_needed(lsn, trx);
		}

		trx->commit_lsn = lsn;
	}

	/* undo_no is non-zero if we're doing the final commit. */
	bool			not_rollback = trx->undo_no != 0;
	/* Free all savepoints, starting from the first. */
	trx_named_savept_t*	savep = UT_LIST_GET_FIRST(trx->trx_savepoints);
	trx_roll_savepoints_free(trx, savep);

	trx->rseg = NULL;
	trx->undo_no = 0;
	trx->last_sql_stat_start.least_undo_no = 0;

	trx->ddl = false;
	trx->internal = false;
#ifdef UNIV_DEBUG
	ut_ad(trx->start_file != 0);
	ut_ad(trx->start_line != 0);
	trx->start_file = 0;
	trx->start_line = 0;
#endif /* UNIV_DEBUG */

	trx->will_lock = 0;
	trx->read_only = false;
	trx->auto_commit = false;

        if (trx->fts_trx) {
                trx_finalize_for_fts(trx, not_rollback);
        }

	ut_ad(trx->lock.wait_thr == NULL);
	ut_ad(UT_LIST_GET_LEN(trx->lock.trx_locks) == 0);
	ut_ad(!trx->in_ro_trx_list);
	ut_ad(!trx->in_rw_trx_list);

	trx->dict_operation = TRX_DICT_OP_NONE;

	trx->error_state = DB_SUCCESS;

	/* trx->in_mysql_trx_list would hold between
	trx_allocate_for_mysql() and trx_free_for_mysql(). It does not
	hold for recovered transactions or system transactions. */
}

/****************************************************************//**
Commits a transaction and a mini-transaction. */
UNIV_INTERN
void
trx_commit_low(
/*===========*/
	trx_t*	trx,	/*!< in/out: transaction */
	mtr_t*	mtr)	/*!< in/out: mini-transaction (will be committed),
			or NULL if trx made no modifications */
{
	lsn_t	lsn;

	assert_trx_nonlocking_or_in_list(trx);
	ut_ad(!trx_state_eq(trx, TRX_STATE_COMMITTED_IN_MEMORY));
	ut_ad(!mtr || mtr->state == MTR_ACTIVE);
	ut_ad(!mtr == !(trx->insert_undo || trx->update_undo));

	/* undo_no is non-zero if we're doing the final commit. */
	if (trx->fts_trx && trx->undo_no != 0) {
		dberr_t	error;

		ut_a(!trx_is_autocommit_non_locking(trx));

		error = fts_commit(trx);

		/* FTS-FIXME: Temporarily tolerate DB_DUPLICATE_KEY
		instead of dying. This is a possible scenario if there
		is a crash between insert to DELETED table committing
		and transaction committing. The fix would be able to
		return error from this function */
		if (error != DB_SUCCESS && error != DB_DUPLICATE_KEY) {
			/* FTS-FIXME: once we can return values from this
			function, we should do so and signal an error
			instead of just dying. */

			ut_error;
		}
	}

	if (mtr) {
		trx_write_serialisation_history(trx, mtr);
		/* The following call commits the mini-transaction, making the
		whole transaction committed in the file-based world, at this
		log sequence number. The transaction becomes 'durable' when
		we write the log to disk, but in the logical sense the commit
		in the file-based data structures (undo logs etc.) happens
		here.

		NOTE that transaction numbers, which are assigned only to
		transactions with an update undo log, do not necessarily come
		in exactly the same order as commit lsn's, if the transactions
		have different rollback segments. To get exactly the same
		order we should hold the kernel mutex up to this point,
		adding to the contention of the kernel mutex. However, if
		a transaction T2 is able to see modifications made by
		a transaction T1, T2 will always get a bigger transaction
		number and a bigger commit lsn than T1. */

		/*--------------*/
		mtr_commit(mtr);
		/*--------------*/
		lsn = mtr->end_lsn;
	} else {
		lsn = 0;
	}

	trx_commit_in_memory(trx, lsn);
}

/****************************************************************//**
Commits a transaction. */
UNIV_INTERN
void
trx_commit(
/*=======*/
	trx_t*	trx)	/*!< in/out: transaction */
{
	mtr_t	local_mtr;
	mtr_t*	mtr;

	if (trx->insert_undo || trx->update_undo) {
		mtr = &local_mtr;
		mtr_start(mtr);
	} else {
		mtr = NULL;
	}

	trx_commit_low(trx, mtr);
}

/****************************************************************//**
Cleans up a transaction at database startup. The cleanup is needed if
the transaction already got to the middle of a commit when the database
crashed, and we cannot roll it back. */
UNIV_INTERN
void
trx_cleanup_at_db_startup(
/*======================*/
	trx_t*	trx)	/*!< in: transaction */
{
	ut_ad(trx->is_recovered);

	if (trx->insert_undo != NULL) {

		trx_undo_insert_cleanup(trx);
	}

	trx->rseg = NULL;
	trx->undo_no = 0;
	trx->last_sql_stat_start.least_undo_no = 0;

	mutex_enter(&trx_sys->mutex);

	ut_a(!trx->read_only);

	UT_LIST_REMOVE(trx_list, trx_sys->rw_trx_list, trx);

	ut_d(trx->in_rw_trx_list = FALSE);

	mutex_exit(&trx_sys->mutex);

	/* Change the transaction state without mutex protection, now
	that it no longer is in the trx_list. Recovered transactions
	are never placed in the mysql_trx_list. */
	ut_ad(trx->is_recovered);
	ut_ad(!trx->in_ro_trx_list);
	ut_ad(!trx->in_rw_trx_list);
	ut_ad(!trx->in_mysql_trx_list);
	trx->state = TRX_STATE_NOT_STARTED;
}

/********************************************************************//**
Assigns a read view for a consistent read query. All the consistent reads
within the same transaction will get the same read view, which is created
when this function is first called for a new started transaction.
@return	consistent read view */
UNIV_INTERN
read_view_t*
trx_assign_read_view(
/*=================*/
	trx_t*	trx)	/*!< in: active transaction */
{
	ut_ad(trx->state == TRX_STATE_ACTIVE);

	if (srv_read_only_mode) {
		ut_ad(trx->read_view == 0);
		return(NULL);
	} else if (trx->read_view != NULL) {
		return(trx->read_view);
	}

	if (!trx->read_view) {
		trx->read_view = read_view_open_now(
			trx->id, trx->read_view_heap);
	}

	return(trx->read_view);
}

/****************************************************************//**
Prepares a transaction for commit/rollback. */
UNIV_INTERN
void
trx_commit_or_rollback_prepare(
/*===========================*/
	trx_t*	trx)		/*!< in/out: transaction */
{
	/* We are reading trx->state without holding trx_sys->mutex
	here, because the commit or rollback should be invoked for a
	running (or recovered prepared) transaction that is associated
	with the current thread. */

	switch (trx->state) {
	case TRX_STATE_NOT_STARTED:
		trx_start_low(trx, true);
		/* fall through */
	case TRX_STATE_ACTIVE:
	case TRX_STATE_PREPARED:
		/* If the trx is in a lock wait state, moves the waiting
		query thread to the suspended state */

		if (trx->lock.que_state == TRX_QUE_LOCK_WAIT) {

			ut_a(trx->lock.wait_thr != NULL);
			trx->lock.wait_thr->state = QUE_THR_SUSPENDED;
			trx->lock.wait_thr = NULL;

			trx->lock.que_state = TRX_QUE_RUNNING;
		}

		ut_a(trx->lock.n_active_thrs == 1);
		return;
	case TRX_STATE_COMMITTED_IN_MEMORY:
		break;
	}

	ut_error;
}

/*********************************************************************//**
Creates a commit command node struct.
@return	own: commit node struct */
UNIV_INTERN
commit_node_t*
trx_commit_node_create(
/*===================*/
	mem_heap_t*	heap)	/*!< in: mem heap where created */
{
	commit_node_t*	node;

	node = static_cast<commit_node_t*>(mem_heap_alloc(heap, sizeof(*node)));
	node->common.type  = QUE_NODE_COMMIT;
	node->state = COMMIT_NODE_SEND;

	return(node);
}

/***********************************************************//**
Performs an execution step for a commit type node in a query graph.
@return	query thread to run next, or NULL */
UNIV_INTERN
que_thr_t*
trx_commit_step(
/*============*/
	que_thr_t*	thr)	/*!< in: query thread */
{
	commit_node_t*	node;

	node = static_cast<commit_node_t*>(thr->run_node);

	ut_ad(que_node_get_type(node) == QUE_NODE_COMMIT);

	if (thr->prev_node == que_node_get_parent(node)) {
		node->state = COMMIT_NODE_SEND;
	}

	if (node->state == COMMIT_NODE_SEND) {
		trx_t*	trx;

		node->state = COMMIT_NODE_WAIT;

		trx = thr_get_trx(thr);

		ut_a(trx->lock.wait_thr == NULL);
		ut_a(trx->lock.que_state != TRX_QUE_LOCK_WAIT);

		trx_commit_or_rollback_prepare(trx);

		trx->lock.que_state = TRX_QUE_COMMITTING;

		trx_commit(trx);

		ut_ad(trx->lock.wait_thr == NULL);

		trx->lock.que_state = TRX_QUE_RUNNING;

		thr = NULL;
	} else {
		ut_ad(node->state == COMMIT_NODE_WAIT);

		node->state = COMMIT_NODE_SEND;

		thr->run_node = que_node_get_parent(node);
	}

	return(thr);
}

/**********************************************************************//**
Does the transaction commit for MySQL.
@return	DB_SUCCESS or error number */
UNIV_INTERN
dberr_t
trx_commit_for_mysql(
/*=================*/
	trx_t*	trx)	/*!< in/out: transaction */
{
	/* Because we do not do the commit by sending an Innobase
	sig to the transaction, we must here make sure that trx has been
	started. */

	switch (trx->state) {
	case TRX_STATE_NOT_STARTED:
		/* Update the info whether we should skip XA steps that eat
		CPU time.

		For the duration of the transaction trx->support_xa is
		not reread from thd so any changes in the value take
		effect in the next transaction. This is to avoid a
		scenario where some undo log records generated by a
		transaction contain XA information and other undo log
		records generated by the same transaction do not. */
		trx->support_xa = thd_supports_xa(trx->mysql_thd);

		ut_d(trx->start_file = __FILE__);
		ut_d(trx->start_line = __LINE__);

		trx_start_low(trx, true);
		/* fall through */
	case TRX_STATE_ACTIVE:
	case TRX_STATE_PREPARED:
		trx->op_info = "committing";
		trx_commit(trx);
		MONITOR_DEC(MONITOR_TRX_ACTIVE);
		trx->op_info = "";
		return(DB_SUCCESS);
	case TRX_STATE_COMMITTED_IN_MEMORY:
		break;
	}
	ut_error;
	return(DB_CORRUPTION);
}

/**********************************************************************//**
If required, flushes the log to disk if we called trx_commit_for_mysql()
with trx->flush_log_later == TRUE. */
UNIV_INTERN
void
trx_commit_complete_for_mysql(
/*==========================*/
	trx_t*	trx)	/*!< in/out: transaction */
{
	ut_a(trx);

	if (!trx->must_flush_log_later
	    || thd_requested_durability(trx->mysql_thd)
	       == HA_IGNORE_DURABILITY) {
		return;
	}

	trx_flush_log_if_needed(trx->commit_lsn, trx);

	trx->must_flush_log_later = FALSE;
}

/**********************************************************************//**
Marks the latest SQL statement ended. */
UNIV_INTERN
void
trx_mark_sql_stat_end(
/*==================*/
	trx_t*	trx)	/*!< in: trx handle */
{
	ut_a(trx);

	switch (trx->state) {
	case TRX_STATE_PREPARED:
	case TRX_STATE_COMMITTED_IN_MEMORY:
		break;
	case TRX_STATE_NOT_STARTED:
		trx->undo_no = 0;
		/* fall through */
	case TRX_STATE_ACTIVE:
		trx->last_sql_stat_start.least_undo_no = trx->undo_no;

		if (trx->fts_trx) {
			fts_savepoint_laststmt_refresh(trx);
		}

		return;
	}

	ut_error;
}

/**********************************************************************//**
Prints info about a transaction.
Caller must hold trx_sys->mutex. */
UNIV_INTERN
void
trx_print_low(
/*==========*/
	FILE*		f,
			/*!< in: output stream */
	const trx_t*	trx,
			/*!< in: transaction */
	ulint		max_query_len,
			/*!< in: max query length to print,
			or 0 to use the default max length */
	ulint		n_rec_locks,
			/*!< in: lock_number_of_rows_locked(&trx->lock) */
	ulint		n_trx_locks,
			/*!< in: length of trx->lock.trx_locks */
	ulint		heap_size)
			/*!< in: mem_heap_get_size(trx->lock.lock_heap) */
{
	ibool		newline;
	const char*	op_info;

	ut_ad(mutex_own(&trx_sys->mutex));

	fprintf(f, "TRANSACTION " TRX_ID_FMT, trx->id);

	/* trx->state cannot change from or to NOT_STARTED while we
	are holding the trx_sys->mutex. It may change from ACTIVE to
	PREPARED or COMMITTED. */
	switch (trx->state) {
	case TRX_STATE_NOT_STARTED:
		fputs(", not started", f);
		goto state_ok;
	case TRX_STATE_ACTIVE:
		fprintf(f, ", ACTIVE %lu sec",
			(ulong) difftime(time(NULL), trx->start_time));
		goto state_ok;
	case TRX_STATE_PREPARED:
		fprintf(f, ", ACTIVE (PREPARED) %lu sec",
			(ulong) difftime(time(NULL), trx->start_time));
		goto state_ok;
	case TRX_STATE_COMMITTED_IN_MEMORY:
		fputs(", COMMITTED IN MEMORY", f);
		goto state_ok;
	}
	fprintf(f, ", state %lu", (ulong) trx->state);
	ut_ad(0);
state_ok:

	/* prevent a race condition */
	op_info = trx->op_info;

	if (*op_info) {
		putc(' ', f);
		fputs(op_info, f);
	}

	if (trx->is_recovered) {
		fputs(" recovered trx", f);
	}

	if (trx->declared_to_be_inside_innodb) {
		fprintf(f, ", thread declared inside InnoDB %lu",
			(ulong) trx->n_tickets_to_enter_innodb);
	}

	putc('\n', f);

	if (trx->n_mysql_tables_in_use > 0 || trx->mysql_n_tables_locked > 0) {
		fprintf(f, "mysql tables in use %lu, locked %lu\n",
			(ulong) trx->n_mysql_tables_in_use,
			(ulong) trx->mysql_n_tables_locked);
	}

	newline = TRUE;

	/* trx->lock.que_state of an ACTIVE transaction may change
	while we are not holding trx->mutex. We perform a dirty read
	for performance reasons. */

	switch (trx->lock.que_state) {
	case TRX_QUE_RUNNING:
		newline = FALSE; break;
	case TRX_QUE_LOCK_WAIT:
		fputs("LOCK WAIT ", f); break;
	case TRX_QUE_ROLLING_BACK:
		fputs("ROLLING BACK ", f); break;
	case TRX_QUE_COMMITTING:
		fputs("COMMITTING ", f); break;
	default:
		fprintf(f, "que state %lu ", (ulong) trx->lock.que_state);
	}

	if (n_trx_locks > 0 || heap_size > 400) {
		newline = TRUE;

		fprintf(f, "%lu lock struct(s), heap size %lu,"
			" %lu row lock(s)",
			(ulong) n_trx_locks,
			(ulong) heap_size,
			(ulong) n_rec_locks);
	}

	if (trx->has_search_latch) {
		newline = TRUE;
		fputs(", holds adaptive hash latch", f);
	}

	if (trx->undo_no != 0) {
		newline = TRUE;
		fprintf(f, ", undo log entries "TRX_ID_FMT, trx->undo_no);
	}

	if (newline) {
		putc('\n', f);
	}

	if (trx->mysql_thd != NULL) {
		innobase_mysql_print_thd(f, trx->mysql_thd, max_query_len);
	}
}

/**********************************************************************//**
Prints info about a transaction.
The caller must hold lock_sys->mutex and trx_sys->mutex.
When possible, use trx_print() instead. */
UNIV_INTERN
void
trx_print_latched(
/*==============*/
	FILE*		f,		/*!< in: output stream */
	const trx_t*	trx,		/*!< in: transaction */
	ulint		max_query_len)	/*!< in: max query length to print,
					or 0 to use the default max length */
{
	ut_ad(lock_mutex_own());
	ut_ad(mutex_own(&trx_sys->mutex));

	trx_print_low(f, trx, max_query_len,
		      lock_number_of_rows_locked(&trx->lock),
		      UT_LIST_GET_LEN(trx->lock.trx_locks),
		      mem_heap_get_size(trx->lock.lock_heap));
}

/**********************************************************************//**
Prints info about a transaction.
Acquires and releases lock_sys->mutex and trx_sys->mutex. */
UNIV_INTERN
void
trx_print(
/*======*/
	FILE*		f,		/*!< in: output stream */
	const trx_t*	trx,		/*!< in: transaction */
	ulint		max_query_len)	/*!< in: max query length to print,
					or 0 to use the default max length */
{
	ulint	n_rec_locks;
	ulint	n_trx_locks;
	ulint	heap_size;

	lock_mutex_enter();
	n_rec_locks = lock_number_of_rows_locked(&trx->lock);
	n_trx_locks = UT_LIST_GET_LEN(trx->lock.trx_locks);
	heap_size = mem_heap_get_size(trx->lock.lock_heap);
	lock_mutex_exit();

	mutex_enter(&trx_sys->mutex);
	trx_print_low(f, trx, max_query_len,
		      n_rec_locks, n_trx_locks, heap_size);
	mutex_exit(&trx_sys->mutex);
}

#ifdef UNIV_DEBUG
/**********************************************************************//**
Asserts that a transaction has been started.
The caller must hold trx_sys->mutex.
@return TRUE if started */
UNIV_INTERN
ibool
trx_assert_started(
/*===============*/
	const trx_t*	trx)	/*!< in: transaction */
{
	ut_ad(mutex_own(&trx_sys->mutex));

	/* Non-locking autocommits should not hold any locks and this
	function is only called from the locking code. */
	assert_trx_in_list(trx);

	/* trx->state can change from or to NOT_STARTED while we are holding
	trx_sys->mutex for non-locking autocommit selects but not for other
	types of transactions. It may change from ACTIVE to PREPARED. Unless
	we are holding lock_sys->mutex, it may also change to COMMITTED. */

	switch (trx->state) {
	case TRX_STATE_PREPARED:
		return(TRUE);

	case TRX_STATE_ACTIVE:
	case TRX_STATE_COMMITTED_IN_MEMORY:
		return(TRUE);

	case TRX_STATE_NOT_STARTED:
		break;
	}

	ut_error;
	return(FALSE);
}
#endif /* UNIV_DEBUG */

/*******************************************************************//**
Compares the "weight" (or size) of two transactions. Transactions that
have edited non-transactional tables are considered heavier than ones
that have not.
@return	TRUE if weight(a) >= weight(b) */
UNIV_INTERN
ibool
trx_weight_ge(
/*==========*/
	const trx_t*	a,	/*!< in: the first transaction to be compared */
	const trx_t*	b)	/*!< in: the second transaction to be compared */
{
	ibool	a_notrans_edit;
	ibool	b_notrans_edit;

	/* If mysql_thd is NULL for a transaction we assume that it has
	not edited non-transactional tables. */

	a_notrans_edit = a->mysql_thd != NULL
		&& thd_has_edited_nontrans_tables(a->mysql_thd);

	b_notrans_edit = b->mysql_thd != NULL
		&& thd_has_edited_nontrans_tables(b->mysql_thd);

	if (a_notrans_edit != b_notrans_edit) {

		return(a_notrans_edit);
	}

	/* Either both had edited non-transactional tables or both had
	not, we fall back to comparing the number of altered/locked
	rows. */

	return(TRX_WEIGHT(a) >= TRX_WEIGHT(b));
}

/****************************************************************//**
Prepares a transaction. */
static
void
trx_prepare(
/*========*/
	trx_t*	trx)	/*!< in/out: transaction */
{
	trx_rseg_t*	rseg;
	lsn_t		lsn;
	mtr_t		mtr;

	rseg = trx->rseg;
	/* Only fresh user transactions can be prepared.
	Recovered transactions cannot. */
	ut_a(!trx->is_recovered);

	if (trx->insert_undo != NULL || trx->update_undo != NULL) {

		mtr_start(&mtr);

		/* Change the undo log segment states from TRX_UNDO_ACTIVE
		to TRX_UNDO_PREPARED: these modifications to the file data
		structure define the transaction as prepared in the
		file-based world, at the serialization point of lsn. */

		mutex_enter(&rseg->mutex);

		if (trx->insert_undo != NULL) {

			/* It is not necessary to obtain trx->undo_mutex here
			because only a single OS thread is allowed to do the
			transaction prepare for this transaction. */

			trx_undo_set_state_at_prepare(trx, trx->insert_undo,
						      &mtr);
		}

		if (trx->update_undo) {
			trx_undo_set_state_at_prepare(
				trx, trx->update_undo, &mtr);
		}

		mutex_exit(&rseg->mutex);

		/*--------------*/
		mtr_commit(&mtr);	/* This mtr commit makes the
					transaction prepared in the file-based
					world */
		/*--------------*/
		lsn = mtr.end_lsn;
		ut_ad(lsn);
	} else {
		lsn = 0;
	}

	/*--------------------------------------*/
	ut_a(trx->state == TRX_STATE_ACTIVE);
	mutex_enter(&trx_sys->mutex);
	trx->state = TRX_STATE_PREPARED;
	trx_sys->n_prepared_trx++;
	mutex_exit(&trx_sys->mutex);
	/*--------------------------------------*/

	if (lsn) {
		/* Depending on the my.cnf options, we may now write the log
		buffer to the log files, making the prepared state of the
		transaction durable if the OS does not crash. We may also
		flush the log files to disk, making the prepared state of the
		transaction durable also at an OS crash or a power outage.

		The idea in InnoDB's group prepare is that a group of
		transactions gather behind a trx doing a physical disk write
		to log files, and when that physical write has been completed,
		one of those transactions does a write which prepares the whole
		group. Note that this group prepare will only bring benefit if
		there are > 2 users in the database. Then at least 2 users can
		gather behind one doing the physical log write to disk.

		TODO: find out if MySQL holds some mutex when calling this.
		That would spoil our group prepare algorithm. */

		trx_flush_log_if_needed(lsn, trx);
	}
}

/**********************************************************************//**
Does the transaction prepare for MySQL. */
UNIV_INTERN
void
trx_prepare_for_mysql(
/*==================*/
	trx_t*	trx)		/*!< in/out: trx handle */
{
	trx_start_if_not_started_xa(trx, false);

	trx->op_info = "preparing";

	trx_prepare(trx);

	trx->op_info = "";
}

/**********************************************************************//**
This function is used to find number of prepared transactions and
their transaction objects for a recovery.
@return	number of prepared transactions stored in xid_list */
UNIV_INTERN
int
trx_recover_for_mysql(
/*==================*/
	XID*	xid_list,	/*!< in/out: prepared transactions */
	ulint	len)		/*!< in: number of slots in xid_list */
{
	const trx_t*	trx;
	ulint		count = 0;

	ut_ad(xid_list);
	ut_ad(len);

	/* We should set those transactions which are in the prepared state
	to the xid_list */

	mutex_enter(&trx_sys->mutex);

	for (trx = UT_LIST_GET_FIRST(trx_sys->rw_trx_list);
	     trx != NULL;
	     trx = UT_LIST_GET_NEXT(trx_list, trx)) {

		assert_trx_in_rw_list(trx);

		/* The state of a read-write transaction cannot change
		from or to NOT_STARTED while we are holding the
		trx_sys->mutex. It may change to PREPARED, but not if
		trx->is_recovered. It may also change to COMMITTED. */
		if (trx_state_eq(trx, TRX_STATE_PREPARED)) {
			xid_list[count] = trx->xid;

			if (count == 0) {
				ut_print_timestamp(stderr);
				fprintf(stderr,
					"  InnoDB: Starting recovery for"
					" XA transactions...\n");
			}

			ut_print_timestamp(stderr);
			fprintf(stderr,
				"  InnoDB: Transaction " TRX_ID_FMT " in"
				" prepared state after recovery\n",
				trx->id);

			ut_print_timestamp(stderr);
			fprintf(stderr,
				"  InnoDB: Transaction contains changes"
				" to "TRX_ID_FMT" rows\n",
				trx->undo_no);

			count++;

			if (count == len) {
				break;
			}
		}
	}

	mutex_exit(&trx_sys->mutex);

	if (count > 0){
		ut_print_timestamp(stderr);
		fprintf(stderr,
			"  InnoDB: %d transactions in prepared state"
			" after recovery\n",
			int (count));
	}

	return(int (count));
}

/*******************************************************************//**
This function is used to find one X/Open XA distributed transaction
which is in the prepared state
@return	trx on match, the trx->xid will be invalidated;
note that the trx may have been committed, unless the caller is
holding lock_sys->mutex */
static __attribute__((nonnull, warn_unused_result))
trx_t*
trx_get_trx_by_xid_low(
/*===================*/
	const XID*	xid)		/*!< in: X/Open XA transaction
					identifier */
{
	trx_t*		trx;

	ut_ad(mutex_own(&trx_sys->mutex));

	for (trx = UT_LIST_GET_FIRST(trx_sys->rw_trx_list);
	     trx != NULL;
	     trx = UT_LIST_GET_NEXT(trx_list, trx)) {

		assert_trx_in_rw_list(trx);

		/* Compare two X/Open XA transaction id's: their
		length should be the same and binary comparison
		of gtrid_length+bqual_length bytes should be
		the same */

		if (trx->is_recovered
		    && trx_state_eq(trx, TRX_STATE_PREPARED)
		    && xid->gtrid_length == trx->xid.gtrid_length
		    && xid->bqual_length == trx->xid.bqual_length
		    && memcmp(xid->data, trx->xid.data,
			      xid->gtrid_length + xid->bqual_length) == 0) {

			/* Invalidate the XID, so that subsequent calls
			will not find it. */
			memset(&trx->xid, 0, sizeof(trx->xid));
			trx->xid.formatID = -1;
			break;
		}
	}

	return(trx);
}

/*******************************************************************//**
This function is used to find one X/Open XA distributed transaction
which is in the prepared state
@return	trx or NULL; on match, the trx->xid will be invalidated;
note that the trx may have been committed, unless the caller is
holding lock_sys->mutex */
UNIV_INTERN
trx_t*
trx_get_trx_by_xid(
/*===============*/
	const XID*	xid)	/*!< in: X/Open XA transaction identifier */
{
	trx_t*	trx;

	if (xid == NULL) {

		return(NULL);
	}

	mutex_enter(&trx_sys->mutex);

	/* Recovered/Resurrected transactions are always only on the
	trx_sys_t::rw_trx_list. */
	trx = trx_get_trx_by_xid_low(xid);

	mutex_exit(&trx_sys->mutex);

	return(trx);
}

/*************************************************************//**
Starts the transaction if it is not yet started. */
UNIV_INTERN
void
trx_start_if_not_started_xa_low(
/*============================*/
	trx_t*	trx,		/*!< in/out: transaction */
	bool	read_write)	/*!< in: true if read write transaction */
{
	switch (trx->state) {
	case TRX_STATE_NOT_STARTED:

		/* Update the info whether we should skip XA steps
		that eat CPU time.

		For the duration of the transaction trx->support_xa is
		not reread from thd so any changes in the value take
		effect in the next transaction. This is to avoid a
		scenario where some undo generated by a transaction,
		has XA stuff, and other undo, generated by the same
		transaction, doesn't. */
		trx->support_xa = thd_supports_xa(trx->mysql_thd);

		trx_start_low(trx, read_write);
		return;

	case TRX_STATE_ACTIVE:
		if (trx->id == 0 && read_write) {
			/* If the transaction is tagged as read-only then
			it can only write to temp tables and for such
			transactions we don't want to move them to the
			trx_sys_t::rw_trx_list. */
			if (!trx->read_only) {
				trx_set_rw_mode(trx);
			} else if (trx->read_only && !srv_read_only_mode) {
				trx_assign_rseg(trx);
			}
		}
		return;
	case TRX_STATE_PREPARED:
	case TRX_STATE_COMMITTED_IN_MEMORY:
		break;
	}

	ut_error;
}

/*************************************************************//**
Starts the transaction if it is not yet started. */
UNIV_INTERN
void
trx_start_if_not_started_low(
/*==========================*/
	trx_t*	trx,		/*!< in: transaction */
	bool	read_write)	/*!< in: true if read write transaction */
{
	switch (trx->state) {
	case TRX_STATE_NOT_STARTED:
		trx_start_low(trx, read_write);
		return;
	case TRX_STATE_ACTIVE:
		if (read_write && trx->id == 0 && !trx->read_only) {
			trx_set_rw_mode(trx);
		}
		return;
	case TRX_STATE_PREPARED:
	case TRX_STATE_COMMITTED_IN_MEMORY:
		break;
	}

	ut_error;
}

/*************************************************************//**
Starts a transaction for internal processing. */
UNIV_INTERN
void
trx_start_internal_low(
/*===================*/
	trx_t*	trx)		/*!< in/out: transaction */
{
	/* Ensure it is not flagged as an auto-commit-non-locking
	transaction. */

	trx->will_lock = 1;

	trx->internal = true;

	trx_start_low(trx, true);
}

/*************************************************************//**
Starts the transaction for a DDL operation. */
UNIV_INTERN
void
trx_start_for_ddl_low(
/*==================*/
	trx_t*		trx,	/*!< in/out: transaction */
	trx_dict_op_t	op)	/*!< in: dictionary operation type */
{
	switch (trx->state) {
	case TRX_STATE_NOT_STARTED:
		/* Flag this transaction as a dictionary operation, so that
		the data dictionary will be locked in crash recovery. */

		trx_set_dict_operation(trx, op);

		/* Ensure it is not flagged as an auto-commit-non-locking
		transation. */
		trx->will_lock = 1;

		trx->ddl= true;

		trx_start_internal_low(trx);
		return;

	case TRX_STATE_ACTIVE:
		/* We have this start if not started idiom, therefore we
		can't add stronger checks here. */
		trx->ddl = true;

		ut_ad(trx->dict_operation != TRX_DICT_OP_NONE);
		ut_ad(trx->will_lock > 0);
		return;
	case TRX_STATE_PREPARED:
	case TRX_STATE_COMMITTED_IN_MEMORY:
		break;
	}

	ut_error;
}

/*************************************************************//**
Set the transaction as a read-write transaction if it is not already
tagged as such. Read-only transactions that are writing to temporary
tables are assigned an ID and a rollback segment but are not added
to the trx read-write list because their updates should not be visible
to other transactions and therefore their changes can be ignored by
by MVCC. */
UNIV_INTERN
void
trx_set_rw_mode(
/*============*/
	trx_t*		trx)		/*!< in/out: transaction that is RW */
{
	ut_a(trx->rseg == 0);
	ut_ad(trx->in_ro_trx_list);
	ut_ad(!trx->in_rw_trx_list);
	ut_ad(!trx_is_autocommit_non_locking(trx));

	if (srv_force_recovery >= SRV_FORCE_NO_TRX_UNDO) {
		return;
	}

	mutex_enter(&trx_sys->mutex);

	/* From a correctness point of view this can be done
	outside the trx_sys->mutex. However, we have some
	debug assertions that rely on the invariant that if
	!read-only and rseg != 0 then the transaction should be
	on the on the rw-trx-list. It is not an expensive
	function therefore it should do little harm in lumping
	it here for the non-debug case. It can always be moved
	out and the code #ifdefed to handle both variations. */

	trx->rseg = trx_assign_rseg_low(srv_undo_logs, srv_undo_tablespaces);
	ut_a(trx->rseg != 0);

	ut_a(trx->id == 0);
	trx->id = trx_sys_get_new_trx_id();

	/* So that we can see our own changes. */
	if (trx->read_view != 0) {
		ut_ad(trx->read_view->creator_trx_id == 0);
		trx->read_view->creator_trx_id = trx->id;
	}

	ut_ad(trx->in_ro_trx_list == true);

	if (!trx->read_only) {
		UT_LIST_REMOVE(trx_list, trx_sys->ro_trx_list, trx);

		ut_d(trx->in_ro_trx_list = false);

		trx_list_rw_insert_ordered(trx);
	}

	mutex_exit(&trx_sys->mutex);
}<|MERGE_RESOLUTION|>--- conflicted
+++ resolved
@@ -476,12 +476,10 @@
 	UT_LIST_REMOVE(trx_list, trx_sys->rw_trx_list, trx);
 	ut_d(trx->in_rw_trx_list = FALSE);
 
-<<<<<<< HEAD
 	trx->state = TRX_STATE_NOT_STARTED;
-=======
+
 	/* Undo trx_resurrect_table_locks(). */
 	UT_LIST_INIT(trx->lock.trx_locks);
->>>>>>> 9a07bb8e
 
 	trx_free(trx);
 }
