--- conflicted
+++ resolved
@@ -1203,7 +1203,7 @@
 
 		trx_free_prepared(trx);
 
-		UT_LIST_REMOVE(trx_list, trx_sys->rw_trx_list, trx);
+		UT_LIST_REMOVE(trx_sys->rw_trx_list, trx);
 	}
 
 	/* There can't be any active transactions. */
@@ -1225,11 +1225,7 @@
 
 		/* Views are allocated from the trx->read_view_heap.
 		So, we simply remove the element here. */
-<<<<<<< HEAD
-		UT_LIST_REMOVE(view_list, trx_sys->view_list, view);
-=======
-		UT_LIST_REMOVE(trx_sys->view_list, prev_view);
->>>>>>> 597123b6
+		UT_LIST_REMOVE(trx_sys->view_list, view);
 	}
 
 	ut_a(UT_LIST_GET_LEN(trx_sys->view_list) == 0);
