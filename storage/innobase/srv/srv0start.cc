--- conflicted
+++ resolved
@@ -1873,43 +1873,6 @@
 
 		create_log_files_rename(logfilename, dirnamelen,
 					max_flushed_lsn, logfile0);
-<<<<<<< HEAD
-=======
-#ifdef UNIV_LOG_ARCHIVE
-	} else if (srv_archive_recovery) {
-
-		ib_logf(IB_LOG_LEVEL_INFO,
-			" Starting archive recovery from a backup...");
-
-		err = recv_recovery_from_archive_start(
-			min_flushed_lsn, srv_archive_recovery_limit_lsn,
-			min_arch_log_no);
-		if (err != DB_SUCCESS) {
-
-			return(DB_ERROR);
-		}
-		/* Since ibuf init is in dict_boot, and ibuf is needed
-		in any disk i/o, first call dict_boot */
-
-		err = dict_boot();
-
-		if (err != DB_SUCCESS) {
-			return(err);
-		}
-
-		ib_bh = trx_sys_init_at_db_start();
-		n_recovered_trx = UT_LIST_GET_LEN(trx_sys->rw_trx_list);
-
-		/* The purge system needs to create the purge view and
-		therefore requires that the trx_sys is inited. */
-
-		trx_purge_sys_create(srv_n_purge_threads, ib_bh);
-
-		srv_startup_is_before_trx_rollback_phase = FALSE;
-
-		recv_recovery_from_archive_finish();
-#endif /* UNIV_LOG_ARCHIVE */
->>>>>>> 935ba09d
 	} else {
 
 		/* Check if we support the max format that is stamped
