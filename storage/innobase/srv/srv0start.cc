--- conflicted
+++ resolved
@@ -2359,11 +2359,19 @@
 	running in single threaded mode essentially. Only the IO threads
 	should be running at this stage. */
 
-<<<<<<< HEAD
 	ut_a(srv_rollback_segments > 0);
 	ut_a(srv_rollback_segments <= TRX_SYS_N_RSEGS);
 	ut_a(srv_tmp_rollback_segments > 0);
 	ut_a(srv_tmp_rollback_segments <= TRX_SYS_N_RSEGS);
+	ut_a(srv_undo_logs > 0);
+	ut_a(srv_undo_logs <= TRX_SYS_N_RSEGS);
+
+	if (srv_undo_logs < TRX_SYS_N_RSEGS) {
+		ib::warn() << deprecated_undo_logs;
+		if (srv_rollback_segments == TRX_SYS_N_RSEGS) {
+			srv_rollback_segments = srv_undo_logs;
+		}
+	}
 
 	/* Create temporary rollback segments. */
 	if (!srv_read_only_mode) {
@@ -2382,37 +2390,6 @@
 	When srv_undo_tablespaces > 0, we have already created the number
 	of rollback segments specified by srv_rollback_segments. */
 	if (!trx_sys_create_additional_rsegs(recv_needed_recovery)) {
-=======
-	/* Deprecate innodb_undo_logs.  But still use it if it is set to
-	non-default and innodb_rollback_segments is default. */
-	ut_a(srv_rollback_segments > 0);
-	ut_a(srv_rollback_segments <= TRX_SYS_N_RSEGS);
-	ut_a(srv_undo_logs > 0);
-	ut_a(srv_undo_logs <= TRX_SYS_N_RSEGS);
-	if (srv_undo_logs < TRX_SYS_N_RSEGS) {
-		ib::warn() << deprecated_undo_logs;
-		if (srv_rollback_segments == TRX_SYS_N_RSEGS) {
-			srv_rollback_segments = srv_undo_logs;
-		}
-	}
-
-	/* The number of rsegs that exist in InnoDB is given by status
-	variable srv_available_undo_logs. The number of rsegs to use can
-	be set using the dynamic global variable srv_rollback_segments. */
-
-	srv_available_undo_logs = trx_sys_create_rsegs(
-		srv_undo_tablespaces, srv_rollback_segments, srv_tmp_undo_logs);
-
-	if (srv_available_undo_logs == ULINT_UNDEFINED) {
-		/* Can only happen if server is read only. */
-		ut_a(srv_read_only_mode);
-		srv_rollback_segments = ULONG_UNDEFINED;
-	} else if (srv_available_undo_logs < srv_rollback_segments
-		   && !srv_force_recovery && !recv_needed_recovery) {
-		ib::error() << "System or UNDO tablespace is running of out"
-			    << " of space";
-		/* Should due to out of file space. */
->>>>>>> b7697340
 		return(srv_init_abort(DB_ERROR));
 	}
 
