--- conflicted
+++ resolved
@@ -652,8 +652,6 @@
 /** Hard-coded data dictionary entry */
 # define INNODB_DD_TABLE(name, n_indexes) { name, n_indexes }
 
-<<<<<<< HEAD
-=======
 /** Explicitly call the destructor, this is to get around Clang bug#12350.
 @param[in,out]	p		Instance on which to call the destructor */
 template<typename T>
@@ -668,5 +666,4 @@
 {
         return(static_cast<typename std::underlying_type<T>::type>(v));
 }
->>>>>>> 7cecc90f
 #endif