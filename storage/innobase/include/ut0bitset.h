--- conflicted
+++ resolved
@@ -39,11 +39,8 @@
 #include <limits>
 #include "univ.i"
 #include "ut0dbg.h"
-<<<<<<< HEAD
-=======
 #include "ut0math.h"
 
->>>>>>> f8da2390
 /** A simple bitset wrapper class, which lets you access an existing range of
 bytes (not owned by it!) as if it was a <tt>std::bitset</tt> or
 <tt>std::vector<bool></tt>.
@@ -117,21 +114,14 @@
     memcpy(bytes, m_data, m_size_bytes);
     return to_uint64(bytes);
   }
-<<<<<<< HEAD
-=======
   /** Value used by find_set to indicate it could not find a bit set to 1.
   It is guaranteed to be larger than the size of the vector. */
   constexpr static size_t NOT_FOUND = std::numeric_limits<size_t>::max();
->>>>>>> f8da2390
 
   /** Finds the smallest position which is set and is not smaller than start_pos
   @param[in]     start_pos   The position from which to start the search.
   @return Smallest pos for which test(pos)==true and start_pos<=pos. In case
-<<<<<<< HEAD
-  there's no such pos, returns "infinity" */
-=======
   there's no such pos, returns NOT_FOUND */
->>>>>>> f8da2390
   size_t find_set(size_t start_pos) const {
     /* The reason this function is so complicated is because it is meant to be
     fast for long sparse bitsets, so it's main part is to iterate over whole
@@ -139,11 +129,7 @@
     doesn't have to be aligned to word boundary, neither m_bitse + m_size must
     end at word boundary, worse still m_size could be below 8. Thus we consider
     following cases:
-<<<<<<< HEAD
-    a) start_pos out of bounds -> return "infinity"
-=======
     a) start_pos out of bounds -> return NOT_FOUND
->>>>>>> f8da2390
     b) m_size <=8 -> convert the few bytes into uint64_t and use countr_zero
     c) m_bitset aligned -> iter over whole words, handle unfinished word
     recursively (a or b)
@@ -151,11 +137,7 @@
     aligned rest recursively (a, b or c).
     Note that in most important usages of this class m_bitset is aligned. */
     if (m_size_bytes * 8 <= start_pos) {
-<<<<<<< HEAD
-      return std::numeric_limits<size_t>::max();
-=======
       return NOT_FOUND;
->>>>>>> f8da2390
     }
     if (m_size_bytes <= 8) {
       const uint64_t all = to_uint64();
@@ -164,23 +146,14 @@
       if (unseen) {
         return std::countr_zero(unseen);
       }
-<<<<<<< HEAD
-      return std::numeric_limits<size_t>::max();
-=======
       return NOT_FOUND;
->>>>>>> f8da2390
     }
     const auto start_addr = reinterpret_cast<uintptr_t>(m_data);
     const size_t start_word_byte_idx =
         ut::div_ceil(start_addr, uintptr_t{8}) * 8 - start_addr;
     const auto translate_result = [&start_pos, this](size_t offset) {
       auto found = bytes_subspan(offset / 8).find_set(start_pos - offset);
-<<<<<<< HEAD
-      return found == std::numeric_limits<uint64_t>::max() ? found
-                                                           : found + offset;
-=======
       return found == NOT_FOUND ? found : found + offset;
->>>>>>> f8da2390
     };
     if (start_word_byte_idx == 0) {
       // the middle of the m_bitset consists of uint64_t elements
@@ -210,11 +183,7 @@
     if (start_pos < start_word_byte_idx * 8) {
       const auto found =
           bytes_subspan(0, start_word_byte_idx).find_set(start_pos);
-<<<<<<< HEAD
-      if (found < std::numeric_limits<uint64_t>::max()) {
-=======
       if (found < NOT_FOUND) {
->>>>>>> f8da2390
         return found;
       }
       start_pos = start_word_byte_idx * 8;
