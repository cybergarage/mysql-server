--- conflicted
+++ resolved
@@ -203,13 +203,8 @@
 	void print_limits(FILE* file) const
 	{
 		fprintf(file,
-<<<<<<< HEAD
-			"Trx read view will not see trx with "
-			"id >= " TRX_ID_FMT ", sees < " TRX_ID_FMT "\n",
-=======
 			"Trx read view will not see trx with"
 			" id >= " TRX_ID_FMT ", sees < " TRX_ID_FMT "\n",
->>>>>>> a9800d0d
 			m_low_limit_id, m_up_limit_id);
 	}
 
