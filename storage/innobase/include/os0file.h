--- conflicted
+++ resolved
@@ -715,30 +715,12 @@
 bool os_file_scan_directory(const char *path, os_dir_cbk_t scan_cbk,
                             bool is_drop);
 
-<<<<<<< HEAD
-/** NOTE! Use the corresponding macro os_file_create_simple(), not directly
-this function!
-A simple function to open or create a file.
-@param[in]      name            name of the file or path as a null-terminated
-                                string
-@param[in]      create_mode     create mode
-@param[in]      access_type     OS_FILE_READ_ONLY or OS_FILE_READ_WRITE
-@param[in]      read_only       if true, read only checks are enforced
-@param[out]     success         true if succeed, false if error
-@return handle to the file, not defined if error, error number
-        can be retrieved with os_file_get_last_error */
-os_file_t os_file_create_simple_func(const char *name, ulint create_mode,
-                                     ulint access_type, bool read_only,
-                                     bool *success);
-
 /** Clang on Windows warns about umask not found. */
 MY_COMPILER_DIAGNOSTIC_PUSH()
 #ifdef _WIN32
 MY_COMPILER_CLANG_DIAGNOSTIC_IGNORE("-Wdocumentation")
 #endif
 
-=======
->>>>>>> 137bd4fd
 /** NOTE! Use the corresponding macro
 os_file_create_simple_no_error_handling(), not directly this function!
 A simple function to open or create a file.
@@ -1004,33 +986,12 @@
 #define os_file_delete_if_exists(key, name, exist) \
   pfs_os_file_delete_if_exists_func(key, name, exist, UT_LOCATION_HERE)
 
-<<<<<<< HEAD
-/** NOTE! Please use the corresponding macro os_file_create_simple(),
-not directly this function!
-A performance schema instrumented wrapper function for
-os_file_create_simple() which opens or creates a file.
-@param[in]      key             Performance Schema Key
-@param[in]      name            name of the file or path as a null-terminated
-                                string
-@param[in]      create_mode     create mode
-@param[in]      access_type     OS_FILE_READ_ONLY or OS_FILE_READ_WRITE
-@param[in]      read_only       if true read only mode checks are enforced
-@param[out]     success         true if succeeded
-@param[in]      src_location    location where func invoked
-@return own: handle to the file, not defined if error, error number
-        can be retrieved with os_file_get_last_error */
-[[nodiscard]] static inline pfs_os_file_t pfs_os_file_create_simple_func(
-    mysql_pfs_key_t key, const char *name, ulint create_mode, ulint access_type,
-    bool read_only, bool *success, ut::Location src_location);
-
 /** Clang on Windows warns about umask not found. */
 MY_COMPILER_DIAGNOSTIC_PUSH()
 #ifdef _WIN32
 MY_COMPILER_CLANG_DIAGNOSTIC_IGNORE("-Wdocumentation")
 #endif
 
-=======
->>>>>>> 137bd4fd
 /** NOTE! Please use the corresponding macro
 os_file_create_simple_no_error_handling(), not directly this function!
 A performance schema instrumented wrapper function for
