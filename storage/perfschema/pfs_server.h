/* Copyright (c) 2008, 2013, Oracle and/or its affiliates. All rights reserved.

  This program is free software; you can redistribute it and/or modify
  it under the terms of the GNU General Public License as published by
  the Free Software Foundation; version 2 of the License.

  This program is distributed in the hope that it will be useful,
  but WITHOUT ANY WARRANTY; without even the implied warranty of
  MERCHANTABILITY or FITNESS FOR A PARTICULAR PURPOSE.  See the
  GNU General Public License for more details.

  You should have received a copy of the GNU General Public License
  along with this program; if not, write to the Free Software Foundation,
  51 Franklin Street, Suite 500, Boston, MA 02110-1335 USA */

#ifndef PFS_SERVER_H
#define PFS_SERVER_H

/**
  @file storage/perfschema/pfs_server.h
  Private interface for the server (declarations).
*/

#ifndef PFS_MAX_MUTEX_CLASS
  #define PFS_MAX_MUTEX_CLASS 200
#endif
#ifndef PFS_MAX_RWLOCK_CLASS
  #define PFS_MAX_RWLOCK_CLASS 30
#endif
#ifndef PFS_MAX_COND_CLASS
  #define PFS_MAX_COND_CLASS 80
#endif
#ifndef PFS_MAX_THREAD_CLASS
  #define PFS_MAX_THREAD_CLASS 50
#endif
#ifndef PFS_MAX_FILE_CLASS
  #define PFS_MAX_FILE_CLASS 50
#endif
#ifndef PFS_MAX_FILE_HANDLE
  #define PFS_MAX_FILE_HANDLE 32768
#endif
#ifndef PFS_MAX_SOCKET_CLASS
  #define PFS_MAX_SOCKET_CLASS 10
#endif
#ifndef PFS_MAX_SETUP_ACTOR
  #define PFS_MAX_SETUP_ACTOR 100
#endif
#ifndef PFS_MAX_SETUP_OBJECT
  #define PFS_MAX_SETUP_OBJECT 100
#endif
#ifndef PFS_MAX_STAGE_CLASS
  #define PFS_MAX_STAGE_CLASS 150
#endif
#ifndef PFS_STATEMENTS_STACK_SIZE
  #define PFS_STATEMENTS_STACK_SIZE 10
#endif
#ifndef PFS_MAX_MEMORY_CLASS
  #define PFS_MAX_MEMORY_CLASS 250
#endif

/** Sizing hints, from the server configuration. */
struct PFS_sizing_hints
{
  /** Value of @c Sys_table_def_size */
  long m_table_definition_cache;
  /** Value of @c Sys_table_cache_size */
  long m_table_open_cache;
  /** Value of @c Sys_max_connections */
  long m_max_connections;
  /** Value of @c Sys_open_files_limit */
  long m_open_files_limit;
};

/** Performance schema global sizing parameters. */
struct PFS_global_param
{
  /** True if the performance schema is enabled. */
  bool m_enabled;
  /** Default values for SETUP_CONSUMERS. */
  bool m_consumer_events_stages_current_enabled;
  bool m_consumer_events_stages_history_enabled;
  bool m_consumer_events_stages_history_long_enabled;
  bool m_consumer_events_statements_current_enabled;
  bool m_consumer_events_statements_history_enabled;
  bool m_consumer_events_statements_history_long_enabled;
  bool m_consumer_events_waits_current_enabled;
  bool m_consumer_events_waits_history_enabled;
  bool m_consumer_events_waits_history_long_enabled;
  bool m_consumer_global_instrumentation_enabled;
  bool m_consumer_thread_instrumentation_enabled;
  bool m_consumer_statement_digest_enabled;

  /** Default instrument configuration option. */
  char *m_pfs_instrument;

  /**
    Maximum number of instrumented mutex classes.
    @sa mutex_class_lost.
  */
  ulong m_mutex_class_sizing;
  /**
    Maximum number of instrumented rwlock classes.
    @sa rwlock_class_lost.
  */
  ulong m_rwlock_class_sizing;
  /**
    Maximum number of instrumented cond classes.
    @sa cond_class_lost.
  */
  ulong m_cond_class_sizing;
  /**
    Maximum number of instrumented thread classes.
    @sa thread_class_lost.
  */
  ulong m_thread_class_sizing;
  /**
    Maximum number of instrumented table share.
    @sa table_share_lost.
  */
  long m_table_share_sizing;
  /**
    Maximum number of instrumented file classes.
    @sa file_class_lost.
  */
  ulong m_file_class_sizing;
  /**
    Maximum number of instrumented mutex instances.
    @sa mutex_lost.
  */
  long m_mutex_sizing;
  /**
    Maximum number of instrumented rwlock instances.
    @sa rwlock_lost.
  */
  long m_rwlock_sizing;
  /**
    Maximum number of instrumented cond instances.
    @sa cond_lost.
  */
  long m_cond_sizing;
  /**
    Maximum number of instrumented thread instances.
    @sa thread_lost.
  */
  long m_thread_sizing;
  /**
    Maximum number of instrumented table handles.
    @sa table_lost.
  */
  long m_table_sizing;
  /**
    Maximum number of instrumented file instances.
    @sa file_lost.
  */
  long m_file_sizing;
  /**
    Maximum number of instrumented file handles.
    @sa file_handle_lost.
  */
  long m_file_handle_sizing;
  /**
    Maxium number of instrumented socket instances
    @sa socket_lost  
  */
  long m_socket_sizing;
  /**
    Maximum number of instrumented socket classes.
    @sa socket_class_lost.
  */
  ulong m_socket_class_sizing;
  /** Maximum number of rows per thread in table EVENTS_WAITS_HISTORY. */
  long m_events_waits_history_sizing;
  /** Maximum number of rows in table EVENTS_WAITS_HISTORY_LONG. */
  long m_events_waits_history_long_sizing;
  /** Maximum number of rows in table SETUP_ACTORS. */
  ulong m_setup_actor_sizing;
  /** Maximum number of rows in table SETUP_OBJECTS. */
  ulong m_setup_object_sizing;
  /** Maximum number of rows in table HOSTS. */
  long m_host_sizing;
  /** Maximum number of rows in table USERS. */
  long m_user_sizing;
  /** Maximum number of rows in table ACCOUNTS. */
  long m_account_sizing;
  /**
    Maximum number of instrumented stage classes.
    @sa stage_class_lost.
  */
  ulong m_stage_class_sizing;
  /** Maximum number of rows per thread in table EVENTS_STAGES_HISTORY. */
  long m_events_stages_history_sizing;
  /** Maximum number of rows in table EVENTS_STAGES_HISTORY_LONG. */
  long m_events_stages_history_long_sizing;
  /**
    Maximum number of instrumented statement classes.
    @sa statement_class_lost.
  */
  ulong m_statement_class_sizing;
  /** Maximum number of rows per thread in table EVENTS_STATEMENT_HISTORY. */
  long m_events_statements_history_sizing;
  /** Maximum number of rows in table EVENTS_STATEMENTS_HISTORY_LONG. */
  long m_events_statements_history_long_sizing;
  /** Maximum number of digests to be captured */
  long m_digest_sizing;
  /** Maximum number of programs to be captured */
  long m_program_sizing;
  /** Maximum number of session attribute strings per thread */
  long m_session_connect_attrs_sizing;
<<<<<<< HEAD
  /** Maximum size of statement stack */ 
  ulong m_statement_stack_sizing;

=======
  /**
    Maximum number of instrumented memory classes.
    @sa memory_class_lost.
  */
  ulong m_memory_class_sizing;
>>>>>>> 308616d8
  /** Sizing hints, for auto tuning. */
  PFS_sizing_hints m_hints;
};

/**
  Performance schema sizing values for the server.
  This global variable is set when parsing server startup options.
*/
extern PFS_global_param pfs_param;

/**
  Null initialization.
  Disable all instrumentation, size all internal buffers to 0.
  This pre initialization step is needed to ensure that events can be collected
  and discarded, until such time @c initialize_performance_schema() is called.
*/
void pre_initialize_performance_schema();

/**
  Initialize the performance schema.
  @param param Size parameters to use.
  @return A boostrap handle, or NULL.
*/
struct PSI_bootstrap*
initialize_performance_schema(PFS_global_param *param);

void pfs_automated_sizing(PFS_global_param *param);

/**
  Initialize the performance schema ACL.
  ACL is strictly enforced when the server is running in normal mode,
  to enforce that only legal operations are allowed.
  When running in boostrap mode, ACL restrictions are relaxed,
  to allow the boostrap scripts to DROP / CREATE performance schema tables.
  @sa ACL_internal_schema_registry
  @param bootstrap True if the server is starting in bootstrap mode.
*/
void initialize_performance_schema_acl(bool bootstrap);

void check_performance_schema();

/**
  Initialize the dynamic array holding individual instrument settings collected
  from the server configuration options.
*/
void init_pfs_instrument_array();

/**
  Process one PFS_INSTRUMENT configuration string.
*/
int add_pfs_instr_to_array(const char* name, const char* value);

/**
  Shutdown the performance schema.
*/
void shutdown_performance_schema();

#endif<|MERGE_RESOLUTION|>--- conflicted
+++ resolved
@@ -206,17 +206,14 @@
   long m_program_sizing;
   /** Maximum number of session attribute strings per thread */
   long m_session_connect_attrs_sizing;
-<<<<<<< HEAD
   /** Maximum size of statement stack */ 
   ulong m_statement_stack_sizing;
 
-=======
   /**
     Maximum number of instrumented memory classes.
     @sa memory_class_lost.
   */
   ulong m_memory_class_sizing;
->>>>>>> 308616d8
   /** Sizing hints, for auto tuning. */
   PFS_sizing_hints m_hints;
 };
