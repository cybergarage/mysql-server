--- conflicted
+++ resolved
@@ -849,13 +849,10 @@
    */
   void complete_empty_bucket_using_exceptional_event(Uint64 gci, Uint32 type);
 
-<<<<<<< HEAD
   /* Discard the bucket content */
   void discard_events_from_bucket(Gci_container* bucket);
 
-=======
   Uint16 find_sub_data_stream_number(Uint16 sub_data_stream);
->>>>>>> dbd8f972
 public:
   void set_total_buckets(Uint32);
 };
