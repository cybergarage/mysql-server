--- conflicted
+++ resolved
@@ -622,7 +622,6 @@
   { 4273, DMEC, IE, "No blob table in dict cache" },
   { 4274, DMEC, IE, "Corrupted main table PK in blob operation" },
   { 4275, DMEC, AE, "The blob method is incompatible with operation type or lock mode" },
-<<<<<<< HEAD
   { 4276, DMEC, AE, "Missing NULL ptr in end of keyData list" },
   { 4277, DMEC, AE, "Key part len is to small for column" },
   { 4278, DMEC, AE, "Supplied buffer to small" },
@@ -640,8 +639,7 @@
   { 4290, DMEC, AE, "Missing column specification in NdbDictionary::RecordSpecification" },
   { 4291, DMEC, AE, "Duplicate column specification in NdbDictionary::RecordSpecification" },
   { 4292, DMEC, AE, "NdbRecord for tuple access is not an index key NdbRecord" },
-  { 4293, DMEC, AE, "Error returned from application scanIndex() callback" }
-=======
+  { 4293, DMEC, AE, "Error returned from application scanIndex() callback" },
 
   { NO_CONTACT_WITH_PROCESS, DMEC, AE,
     "No contact with the process (dead ?)."},
@@ -669,7 +667,6 @@
    "Operation not allowed while nodes are starting or stopping."},
   { NO_CONTACT_WITH_DB_NODES, DMEC, AE,
     "No contact with database nodes" }
->>>>>>> b2aa8dd4
 };
 
 static
