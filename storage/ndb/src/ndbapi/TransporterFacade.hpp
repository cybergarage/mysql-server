--- conflicted
+++ resolved
@@ -615,17 +615,13 @@
    * In both cases the send thread will be activated to take care
    * of sending the data on these transporters.
    */
-<<<<<<< HEAD
-  NodeBitmask m_has_data_nodes;
+  TrpBitmask m_has_data_trps;
 
   /* TLS Configuration */
   const char * m_tls_search_path;
   int m_tls_node_type;
   bool m_tls_primary_api;
   int m_mgm_tls_level;
-=======
-  TrpBitmask m_has_data_trps;
->>>>>>> d1b0cea0
 };
 
 inline
