/*
   Copyright (c) 2003, 2024, Oracle and/or its affiliates.

   This program is free software; you can redistribute it and/or modify
   it under the terms of the GNU General Public License, version 2.0,
   as published by the Free Software Foundation.

   This program is also distributed with certain software (including
   but not limited to OpenSSL) that is licensed under separate terms,
   as designated in a particular file or component or in included license
   documentation.  The authors of MySQL hereby grant you an additional
   permission to link the program and your derivative works with the
   separately licensed software that they have included with MySQL.

   This program is distributed in the hope that it will be useful,
   but WITHOUT ANY WARRANTY; without even the implied warranty of
   MERCHANTABILITY or FITNESS FOR A PARTICULAR PURPOSE.  See the
   GNU General Public License, version 2.0, for more details.

   You should have received a copy of the GNU General Public License
   along with this program; if not, write to the Free Software
   Foundation, Inc., 51 Franklin St, Fifth Floor, Boston, MA 02110-1301  USA
*/

#include <kernel_types.h>
#include <ndb_global.h>
#include <NdbOut.hpp>
#include <cstring>
#include <vector>
#include "API.hpp"
#include "mysql/strings/m_ctype.h"
#include "util/require.h"

#include <AttributeHeader.hpp>
#include <AttributeList.hpp>
#include <BaseString.hpp>
#include <Bitmask.hpp>
#include <NdbError.hpp>
#include <OutputStream.hpp>
#include <SimpleProperties.hpp>
#include <UtilBuffer.hpp>
#include <signaldata/AlterTable.hpp>
#include <signaldata/CreateEvnt.hpp>
#include <signaldata/SumaImpl.hpp>
#include "ndb_internal.hpp"

#include <EventLogger.hpp>

/**
 * Page allocation of memory (mmap) depends on MAP_ANONYMOUS being available
 * on the platform, else plain malloc will be used (Windows, osx).
 */
#if defined(MAP_ANONYMOUS)
#define USE_MMAP 1
#endif

#define TOTAL_BUCKETS_INIT (1U << 15)

static const Uint32 MEM_BLOCK_SMALL = 128 * 1024;
static const Uint32 MEM_BLOCK_LARGE = 512 * 1024;

const MonotonicEpoch MonotonicEpoch::min(Uint32(0), Uint64(0));
const MonotonicEpoch MonotonicEpoch::max(~Uint32(0), ~Uint64(0));

#define NULL_EPOCH MonotonicEpoch::min
#define MAX_EPOCH MonotonicEpoch::max

#if defined(VM_TRACE) && defined(NOT_USED)
static void print_std(const SubTableData *sdata, LinearSectionPtr ptr[3]) {
  printf("addr=%p gci{hi/lo}hi=%u/%u op=%d\n", (void *)sdata, sdata->gci_hi,
         sdata->gci_lo, SubTableData::getOperation(sdata->requestInfo));
  for (int i = 0; i <= 2; i++) {
    printf("sec=%d addr=%p sz=%d\n", i, (void *)ptr[i].p, ptr[i].sz);
    for (int j = 0; (uint)j < ptr[i].sz; j++) printf("%08x ", ptr[i].p[j]);
    printf("\n");
  }
}
#endif

/*
 * Class NdbEventOperationImpl
 *
 *
 */

// todo handle several ndb objects
// todo free allocated data when closing NdbEventBuffer

NdbEventOperationImpl::NdbEventOperationImpl(NdbEventOperation &f, Ndb *ndb,
                                             const NdbDictionary::Event *event)
    : NdbEventOperation(*this),
      m_facade(&f),
      m_ndb(ndb),
      m_eventImpl(&event->m_impl),
      m_state(EO_ERROR),
      m_oid(~(Uint32)0),
      m_stop_gci(),
      m_allow_empty_update(false) {
  DBUG_TRACE;
  init();
}

NdbEventOperationImpl::NdbEventOperationImpl(Ndb *theNdb, NdbEventImpl *evnt)
    : NdbEventOperation(*this),
      m_facade(this),
      m_ndb(theNdb),
      m_eventImpl(evnt),
      m_state(EO_ERROR),
      m_oid(~(Uint32)0),
      m_stop_gci(),
      m_allow_empty_update(false) {
  DBUG_TRACE;
  init();
}

void NdbEventOperationImpl::init() {
  DBUG_TRACE;
  m_magic_number = 0;
  mi_type = 0;
  m_change_mask = 0;
#ifdef VM_TRACE
  m_data_done_count = 0;
  m_data_count = 0;
#endif
  m_next = nullptr;
  m_prev = nullptr;

  theFirstPkAttrs[0] = nullptr;
  theCurrentPkAttrs[0] = nullptr;
  theFirstPkAttrs[1] = nullptr;
  theCurrentPkAttrs[1] = nullptr;
  theFirstDataAttrs[0] = nullptr;
  theCurrentDataAttrs[0] = nullptr;
  theFirstDataAttrs[1] = nullptr;
  theCurrentDataAttrs[1] = nullptr;

  theBlobList = nullptr;
  theBlobOpList = nullptr;
  theMainOp = nullptr;
  theBlobVersion = 0;

  m_data_item = nullptr;

  m_custom_data = nullptr;

  // we should lookup id in Dictionary, TODO
  // also make sure we only have one listener on each event

  m_oid = m_ndb->theImpl->mapRecipient(this);

  m_state = EO_CREATED;

#ifdef ndb_event_stores_merge_events_flag
  m_mergeEvents = m_eventImpl->m_mergeEvents;
#else
  m_mergeEvents = false;
#endif
  m_ref_count = 0;
  DBUG_PRINT("info", ("m_ref_count = 0 for op: %p", this));
  DBUG_PRINT("exit", ("this: %p  oid: %u", this, m_oid));
}

NdbEventOperationImpl::~NdbEventOperationImpl() {
  DBUG_TRACE;
  m_magic_number = 0;

  if (m_oid == ~(Uint32)0) return;

  stop();

#ifndef NDEBUG
  m_state = (NdbEventOperation::State)0xDead;
#endif

  if (theMainOp == nullptr) {
    NdbEventOperationImpl *tBlobOp = theBlobOpList;
    while (tBlobOp != nullptr) {
      NdbEventOperationImpl *op = tBlobOp;
      tBlobOp = tBlobOp->m_next;
      delete op;
    }
  }

  m_ndb->theImpl->unmapRecipient(m_oid, this);
  DBUG_PRINT("exit", ("this: %p/%p oid: %u main: %p", this, m_facade, m_oid,
                      theMainOp));

  if (m_eventImpl) {
    // NOTE! Destroys the Event which is owned by the NdbEventImpl pointer
    delete m_eventImpl->m_facade;
  }
}

NdbEventOperation::State NdbEventOperationImpl::getState() { return m_state; }

NdbRecAttr *NdbEventOperationImpl::getValue(const char *colName, char *aValue,
                                            int n) {
  DBUG_ENTER("NdbEventOperationImpl::getValue");
  if (m_state != EO_CREATED) {
<<<<<<< HEAD
    g_eventLogger->info(
        "NdbEventOperationImpl::getValue "
        "may only be called between instantiation and execute()");
    DBUG_RETURN(nullptr);
=======
    DBUG_RETURN(NULL);
>>>>>>> a1add163
  }

  NdbColumnImpl *tAttrInfo = m_eventImpl->m_tableImpl->getColumn(colName);

  if (tAttrInfo == nullptr) {
<<<<<<< HEAD
    g_eventLogger->info(
        "NdbEventOperationImpl::getValue attribute %s not found", colName);
    DBUG_RETURN(nullptr);
=======
    DBUG_RETURN(NULL);
>>>>>>> a1add163
  }

  DBUG_RETURN(NdbEventOperationImpl::getValue(tAttrInfo, aValue, n));
}

NdbRecAttr *NdbEventOperationImpl::getValue(const NdbColumnImpl *tAttrInfo,
                                            char *aValue, int n) {
  DBUG_ENTER("NdbEventOperationImpl::getValue");
  // Insert Attribute Id into ATTRINFO part.

  NdbRecAttr **theFirstAttr;
  NdbRecAttr **theCurrentAttr;

  if (tAttrInfo->getPrimaryKey()) {
    theFirstAttr = &theFirstPkAttrs[n];
    theCurrentAttr = &theCurrentPkAttrs[n];
  } else {
    theFirstAttr = &theFirstDataAttrs[n];
    theCurrentAttr = &theCurrentDataAttrs[n];
  }

  /************************************************************************
   *	Get a Receive Attribute object and link it into the operation object.
   ************************************************************************/
  NdbRecAttr *tAttr = m_ndb->getRecAttr();
  if (tAttr == nullptr) {
    exit(-1);
    // setErrorCodeAbort(4000);
    DBUG_RETURN(nullptr);
  }

  /**********************************************************************
   * Now set the attribute identity and the pointer to the data in
   * the RecAttr object
   * Also set attribute size, array size and attribute type
   ********************************************************************/
  if (tAttr->setup(tAttrInfo, aValue)) {
    // setErrorCodeAbort(4000);
    m_ndb->releaseRecAttr(tAttr);
    exit(-1);
    DBUG_RETURN(nullptr);
  }
  // theErrorLine++;

  tAttr->setUNDEFINED();

  // We want to keep the list sorted to make data insertion easier later

  if (*theFirstAttr == nullptr) {
    *theFirstAttr = tAttr;
    *theCurrentAttr = tAttr;
    tAttr->next(nullptr);
  } else {
    Uint32 tAttrId = tAttrInfo->m_attrId;
    if (tAttrId > (*theCurrentAttr)->attrId()) {  // right order
      (*theCurrentAttr)->next(tAttr);
      tAttr->next(nullptr);
      *theCurrentAttr = tAttr;
    } else if ((*theFirstAttr)->next() == nullptr ||   // only one in list
               (*theFirstAttr)->attrId() > tAttrId) {  // or first
      tAttr->next(*theFirstAttr);
      *theFirstAttr = tAttr;
    } else {  // at least 2 in list and not first and not last
      NdbRecAttr *p = *theFirstAttr;
      NdbRecAttr *p_next = p->next();
      while (tAttrId > p_next->attrId()) {
        p = p_next;
        p_next = p->next();
      }
      if (tAttrId == p_next->attrId()) {  // Using same attribute twice
        tAttr->release();                 // do I need to do this?
        m_ndb->releaseRecAttr(tAttr);
        exit(-1);
        DBUG_RETURN(nullptr);
      }
      // this is it, between p and p_next
      p->next(tAttr);
      tAttr->next(p_next);
    }
  }
  DBUG_RETURN(tAttr);
}

NdbBlob *NdbEventOperationImpl::getBlobHandle(const char *colName, int n) {
  DBUG_ENTER("NdbEventOperationImpl::getBlobHandle (colName)");

  assert(m_mergeEvents);

  if (m_state != EO_CREATED) {
<<<<<<< HEAD
    g_eventLogger->info(
        "NdbEventOperationImpl::getBlobHandle "
        "may only be called between instantiation and execute()");
    DBUG_RETURN(nullptr);
=======
    DBUG_RETURN(NULL);
>>>>>>> a1add163
  }

  NdbColumnImpl *tAttrInfo = m_eventImpl->m_tableImpl->getColumn(colName);

  if (tAttrInfo == nullptr) {
<<<<<<< HEAD
    g_eventLogger->info(
        "NdbEventOperationImpl::getBlobHandle attribute %s not found", colName);
    DBUG_RETURN(nullptr);
=======
    DBUG_RETURN(NULL);
>>>>>>> a1add163
  }

  NdbBlob *bh = getBlobHandle(tAttrInfo, n);
  DBUG_RETURN(bh);
}

NdbBlob *NdbEventOperationImpl::getBlobHandle(const NdbColumnImpl *tAttrInfo,
                                              int n) {
  DBUG_ENTER("NdbEventOperationImpl::getBlobHandle");
  DBUG_PRINT("info", ("attr=%s post/pre=%d", tAttrInfo->m_name.c_str(), n));

  // as in NdbOperation, create only one instance
  NdbBlob *tBlob = theBlobList;
  NdbBlob *tLastBlob = nullptr;
  while (tBlob != nullptr) {
    if (tBlob->theColumn == tAttrInfo && tBlob->theEventBlobVersion == n)
      DBUG_RETURN(tBlob);
    tLastBlob = tBlob;
    tBlob = tBlob->theNext;
  }

  NdbEventOperationImpl *tBlobOp = nullptr;

  const bool is_tinyblob = (tAttrInfo->getPartSize() == 0);
  assert(is_tinyblob == (tAttrInfo->m_blobTable == nullptr));

  if (!is_tinyblob) {
    // blob event name
    char bename[MAX_TAB_NAME_SIZE];
    NdbBlob::getBlobEventName(bename, m_eventImpl, tAttrInfo);

    // find blob event op if any (it serves both post and pre handles)
    tBlobOp = theBlobOpList;
    NdbEventOperationImpl *tLastBlopOp = nullptr;
    while (tBlobOp != nullptr) {
      if (strcmp(tBlobOp->m_eventImpl->m_name.c_str(), bename) == 0) {
        break;
      }
      tLastBlopOp = tBlobOp;
      tBlobOp = tBlobOp->m_next;
    }

    DBUG_PRINT("info", ("%s blob event op for %s",
                        tBlobOp ? " reuse" : " create", bename));

    // create blob event op if not found
    if (tBlobOp == nullptr) {
      // get blob event
      NdbDictionaryImpl &dict =
          NdbDictionaryImpl::getImpl(*m_ndb->getDictionary());
      NdbEventImpl *blobEvnt =
          dict.getBlobEvent(*this->m_eventImpl, tAttrInfo->m_column_no);
      if (blobEvnt == nullptr) {
        m_error.code = dict.m_error.code;
        DBUG_RETURN(nullptr);
      }

      // create blob event operation
      tBlobOp =
          m_ndb->theEventBuffer->createEventOperationImpl(blobEvnt, m_error);
      if (tBlobOp == nullptr) DBUG_RETURN(nullptr);

      // pointer to main table op
      tBlobOp->theMainOp = this;
      tBlobOp->m_mergeEvents = m_mergeEvents;
      tBlobOp->theBlobVersion = tAttrInfo->m_blobVersion;

      // to hide blob op it is linked under main op, not under m_ndb
      if (tLastBlopOp == nullptr)
        theBlobOpList = tBlobOp;
      else
        tLastBlopOp->m_next = tBlobOp;
      tBlobOp->m_next = nullptr;
    }
  }

  tBlob = m_ndb->getNdbBlob();
  if (tBlob == nullptr) {
    m_error.code = m_ndb->getNdbError().code;
    DBUG_RETURN(nullptr);
  }

  // calls getValue on inline and blob part
  if (tBlob->atPrepare(this, tBlobOp, tAttrInfo, n) == -1) {
    m_error.code = tBlob->getNdbError().code;
    m_ndb->releaseNdbBlob(tBlob);
    DBUG_RETURN(nullptr);
  }

  // add to list end
  if (tLastBlob == nullptr)
    theBlobList = tBlob;
  else
    tLastBlob->theNext = tBlob;
  tBlob->theNext = nullptr;
  DBUG_RETURN(tBlob);
}

Uint32 NdbEventOperationImpl::get_blob_part_no(bool hasDist) {
  assert(theBlobVersion == 1 || theBlobVersion == 2);
  assert(theMainOp != nullptr);
  const NdbTableImpl *mainTable = theMainOp->m_eventImpl->m_tableImpl;
  assert(m_data_item != nullptr);
  LinearSectionPtr(&ptr)[3] = m_data_item->ptr;

  uint pos = 0;  // PK and possibly DIST to skip

  if (unlikely(theBlobVersion == 1)) {
    pos += AttributeHeader(ptr[0].p[0]).getDataSize();
    assert(hasDist);
    pos += AttributeHeader(ptr[0].p[1]).getDataSize();
  } else {
    uint n = mainTable->m_noOfKeys;
    uint i;
    for (i = 0; i < n; i++) {
      pos += AttributeHeader(ptr[0].p[i]).getDataSize();
    }
    if (hasDist) pos += AttributeHeader(ptr[0].p[n]).getDataSize();
  }

  assert(pos < ptr[1].sz);
  Uint32 no = ptr[1].p[pos];
  return no;
}

/**
   Print information about the blob and the buffers where received event
   data are stored

   @param blob           The blob column to print
   @param event_data_buf Pointer to first event data buffer
   @param hasDist        Some variability for fuziness
   @param part_start     Number of the first blob part requested
   @param part_count     Count of blob parts requested
 */
void NdbEventOperationImpl::print_blob_part_bufs(
    const NdbBlob *blob, const EventBufData *event_data_buf, bool hasDist,
    Uint32 part_start, Uint32 part_count) const {
  g_eventLogger->info("print_blob_part_bufs()");
  g_eventLogger->info(" part_start: %u, part_count: %u", part_start,
                      part_count);
  // Print info about the blob that event buffers belong to
  {
    // The table this blob column is part of
    const NdbTableImpl *tab = blob->theTable;
    g_eventLogger->info(" table: { name: '%s', id: %u, version: %u }",
                        tab->getName(), tab->getTableId(), tab->m_version);

    // The column which is a blob
    const NdbColumnImpl *col = blob->theColumn;
    assert(col->getBlobType());
    g_eventLogger->info(" column: { name: '%s', attrid: %u  }",
                        col->m_name.c_str(), col->m_attrId);

    // The blob parts table storing the parts
    const NdbTableImpl *btab = blob->theBlobTable;
    g_eventLogger->info(
        " blob parts table: { name: '%s', id: %u, version: %u }",
        btab->getName(), btab->getTableId(), btab->m_version);
  }

  // Print the event data buffers
  g_eventLogger->info(" available buffers: {");
  Uint32 count = 0;
  while (event_data_buf != nullptr) {
    // Extract blob part number
    NdbEventOperationImpl *blob_op = blob->theBlobEventOp;
    blob_op->m_data_item = const_cast<EventBufData *>(event_data_buf);
    const Uint32 part_number = blob_op->get_blob_part_no(hasDist);

    // Check if this is a part requested by caller
    const bool part_requested =
        (part_start <= part_number && part_number < part_start + part_count);

    // Extract size of blob part
    Uint32 sz = 0;
    if (blob->theFixedDataFlag) {
      sz = blob->thePartSize;
    } else {
      const uchar *p = (const uchar *)blob->theBlobEventDataBuf.data;
      sz = p[0] + (p[1] << 8);
    }

    // Calculate blob part offset in blob
    const Uint32 offset = part_number * sz;

    g_eventLogger->info("  [%u]%s:  part_number: %u, size: %u, offset: %u\n",
                        count, part_requested ? "*" : " ", part_number, sz,
                        offset);

    // Step to next buffer and increase counter
    event_data_buf = event_data_buf->m_next;
    count++;
  }
  g_eventLogger->info(" }");
}

int NdbEventOperationImpl::readBlobParts(char *buf, NdbBlob *blob, Uint32 part,
                                         Uint32 count, Uint16 *lenLoc) {
  DBUG_ENTER_EVENT("NdbEventOperationImpl::readBlobParts");
  DBUG_PRINT_EVENT("info", ("part=%u count=%u post/pre=%d", part, count,
                            blob->theEventBlobVersion));

  NdbEventOperationImpl *blob_op = blob->theBlobEventOp;
  const bool hasDist = (blob->theStripeSize != 0);

  DBUG_PRINT_EVENT("info", ("m_data_item=%p", m_data_item));
  assert(m_data_item != nullptr);

  // search for blob parts list head
  EventBufData *head;
  assert(m_data_item != nullptr);
  head = m_data_item->m_next_blob;
  while (head != nullptr) {
    if (head->m_event_op == blob_op) {
      DBUG_PRINT_EVENT("info", ("found blob parts head %p", head));
      break;
    }
    head = head->m_next_blob;
  }

  Uint32 nparts = 0;
  Uint32 noutside = 0;
  EventBufData *data = head;
  // XXX optimize using part no ordering
  while (data != nullptr) {
    /*
     * Hack part no directly out of buffer since it is not returned
     * in pre data (PK buglet).  For part data use receive_event().
     * This means extra copy. XXX fix
     */
    blob_op->m_data_item = data;
    int r = blob_op->receive_event();
    require(r > 0);
    // XXX should be: no = blob->theBlobEventPartValue
    Uint32 no = blob_op->get_blob_part_no(hasDist);

    DBUG_PRINT_EVENT("info", ("part_data=%p part no=%u part", data, no));

    if (part <= no && no < part + count) {
      DBUG_PRINT_EVENT("info", ("part within read range"));

      const char *src = blob->theBlobEventDataBuf.data;
      Uint32 sz = 0;
      if (blob->theFixedDataFlag) {
        sz = blob->thePartSize;
      } else {
        const uchar *p = (const uchar *)blob->theBlobEventDataBuf.data;
        sz = p[0] + (p[1] << 8);
        src += 2;
      }
      memcpy(buf + (no - part) * sz, src, sz);
      nparts++;
      if (lenLoc != nullptr) {
        assert(count == 1);
        *lenLoc = sz;
      } else {
        assert(sz == blob->thePartSize);
      }
    } else {
      DBUG_PRINT_EVENT("info", ("part outside read range"));
      noutside++;
    }
    data = data->m_next;
  }

  if (nparts != count ||
      DBUG_EVALUATE_IF("ndb_event_fail_read_blob_parts", true, false)) {
    g_eventLogger->info(
        "NdbEventOperationImpl::readBlobParts() : "
        "Buffer 0x%x %s : Mismatch in parts received : "
        "nparts received : %u expected count: %u nparts outside range : %u",
        m_ndb->getReference(), m_ndb->getNdbObjectName(), nparts, count,
        noutside);
    print_blob_part_bufs(blob, head, hasDist, part, count);
    assert(nparts == count);
    DBUG_RETURN_EVENT(-1);
  }
  DBUG_RETURN_EVENT(0);
}

int NdbEventOperationImpl::execute() {
  DBUG_ENTER("NdbEventOperationImpl::execute");
  m_ndb->theEventBuffer->add_drop_lock();
  int r = execute_nolock();
  m_ndb->theEventBuffer->add_drop_unlock();
  DBUG_RETURN(r);
}

int NdbEventOperationImpl::execute_nolock() {
  DBUG_ENTER("NdbEventOperationImpl::execute_nolock");
  DBUG_PRINT("info", ("this=%p type=%s", this, !theMainOp ? "main" : "blob"));

  NdbDictionary::Dictionary *myDict = m_ndb->getDictionary();
  if (!myDict) {
    m_error.code = m_ndb->getNdbError().code;
    DBUG_RETURN(-1);
  }

  bool schemaTrans = false;
  if (m_ndb->theEventBuffer->m_prevent_nodegroup_change) {
    /*
     * Since total count of sub data streams (Suma buckets)
     * are initially set when the first subscription are setup,
     * a dummy schema transaction are used to stop add or drop
     * node to occur for first subscription.  Otherwise count may
     * change before we are in a state to detect that correctly.
     * This should not be needed since the handling of
     * SUB_GCP_COMPLETE_REP in recevier thread(s) should handle
     * this, but until sure this behaviour is kept.
     */
    int res = NdbDictionaryImpl::getImpl(*myDict).beginSchemaTrans(false);
    if (res != 0) {
      switch (myDict->getNdbError().code) {
        case 711:
        case 763:
          // ignore;
          break;
        default:
          m_error.code = myDict->getNdbError().code;
          DBUG_RETURN(-1);
      }
    } else {
      schemaTrans = true;
    }
  }

  if (theFirstPkAttrs[0] == nullptr &&
      theFirstDataAttrs[0] == nullptr) {  // defaults to get all
  }

  m_magic_number = NDB_EVENT_OP_MAGIC_NUMBER;
  m_state = EO_EXECUTING;
  mi_type = m_eventImpl->mi_type;
  // add kernel reference
  // removed on TE_STOP, TE_CLUSTER_FAILURE, or error below
  m_ref_count++;
  m_stop_gci = MAX_EPOCH;
  DBUG_PRINT("info", ("m_ref_count: %u for op: %p", m_ref_count, this));
  int r = NdbDictionaryImpl::getImpl(*myDict).executeSubscribeEvent(*this);
  if (r == 0) {
    m_ndb->theEventBuffer->m_prevent_nodegroup_change = false;
    if (schemaTrans) {
      schemaTrans = false;
      myDict->endSchemaTrans(1);
    }

    if (theMainOp == nullptr) {
      DBUG_PRINT("info", ("execute blob ops"));
      NdbEventOperationImpl *blob_op = theBlobOpList;
      while (blob_op != nullptr) {
        r = blob_op->execute_nolock();
        if (r != 0) {
          // since main op is running and possibly some blob ops as well
          // we can't just reset the main op.  Instead return with error,
          // main op (and blob ops) will be cleaned up when user calls
          // dropEventOperation
          m_error.code = myDict->getNdbError().code;
          DBUG_RETURN(r);
        }
        blob_op = blob_op->m_next;
      }
    }
    if (r == 0) {
      DBUG_RETURN(0);
    }
  }
  // Error
  // remove kernel reference
  // added above
  m_ref_count--;
  m_stop_gci = NULL_EPOCH;
  DBUG_PRINT("info", ("m_ref_count: %u for op: %p", m_ref_count, this));
  m_state = EO_ERROR;
  mi_type = 0;
  m_magic_number = 0;
  m_error.code = myDict->getNdbError().code;

  if (schemaTrans) {
    schemaTrans = false;
    myDict->endSchemaTrans(1);
  }

  DBUG_RETURN(r);
}

int NdbEventOperationImpl::stop() {
  DBUG_ENTER("NdbEventOperationImpl::stop");
  int i;

  for (i = 0; i < 2; i++) {
    NdbRecAttr *p = theFirstPkAttrs[i];
    while (p) {
      NdbRecAttr *p_next = p->next();
      m_ndb->releaseRecAttr(p);
      p = p_next;
    }
    theFirstPkAttrs[i] = nullptr;
  }
  for (i = 0; i < 2; i++) {
    NdbRecAttr *p = theFirstDataAttrs[i];
    while (p) {
      NdbRecAttr *p_next = p->next();
      m_ndb->releaseRecAttr(p);
      p = p_next;
    }
    theFirstDataAttrs[i] = nullptr;
  }

  if (m_state != EO_EXECUTING) {
    DBUG_RETURN(-1);
  }

  NdbDictionary::Dictionary *myDict = m_ndb->getDictionary();
  if (!myDict) {
    m_error.code = m_ndb->getNdbError().code;
    DBUG_RETURN(-1);
  }

  m_ndb->theEventBuffer->add_drop_lock();
  /**
   * Note, that there is a deadlock risk both in the call to
   * stopSubscribeEvent and the NdbMutex_Lock below, both using
   * the trp_client lock, which could already be taken if this
   * function is called from NdbEventOperationImpl destructor
   * invoked in deleteUsedEventOperations via nextEvents*() and
   * pollEvents*().
   */
  Uint64 stop_gci = 0;
  const int r =
      NdbDictionaryImpl::getImpl(*myDict).stopSubscribeEvent(*this, stop_gci);
  /**
   * remove_op decrements the active event operation counter.
   * This enables later cleanup of obsolete receiver threads data.
   * To guarantee that this is only called once per event
   * operation unsubscription it is called here in client thread.
   */
  NdbMutex_Lock(m_ndb->theEventBuffer->m_mutex);
  m_ndb->theEventBuffer->remove_op();
  NdbMutex_Unlock(m_ndb->theEventBuffer->m_mutex);
  m_state = EO_DROPPED;
  mi_type = 0;
  if (r == 0) {
    if (stop_gci == 0) {
      // response from old kernel
      stop_gci = m_ndb->theEventBuffer->m_highest_sub_gcp_complete_GCI;
      if (stop_gci) {
        // calculate a "safe" gci in the future to remove event op.
        stop_gci += (Uint64(3) << 32);
      } else {
        // set highest value to ensure that operation does not get dropped
        // too early. Note '-1' as ~Uint64(0) indicates active event
        stop_gci = ~Uint64(0) - 1;
      }
    }
    NdbMutex_Lock(m_ndb->theEventBuffer->m_mutex);
    if (m_stop_gci == MAX_EPOCH)  // A CLUSTER_FAILURE could happen in between
    {
      m_stop_gci =
          MonotonicEpoch(m_ndb->theEventBuffer->m_epoch_generation, stop_gci);
    }
    NdbMutex_Unlock(m_ndb->theEventBuffer->m_mutex);
    m_ndb->theEventBuffer->add_drop_unlock();
    DBUG_RETURN(0);
  }
  // Error
  m_error.code = NdbDictionaryImpl::getImpl(*myDict).m_error.code;
  m_state = EO_ERROR;
  m_ndb->theEventBuffer->add_drop_unlock();
  DBUG_RETURN(r);
}

bool NdbEventOperationImpl::tableNameChanged() const {
  return (bool)AlterTableReq::getNameFlag(m_change_mask);
}

bool NdbEventOperationImpl::tableFrmChanged() const {
  return (bool)AlterTableReq::getFrmFlag(m_change_mask);
}

bool NdbEventOperationImpl::tableFragmentationChanged() const {
  return (bool)AlterTableReq::getFragDataFlag(m_change_mask);
}

bool NdbEventOperationImpl::tableRangeListChanged() const {
  return (bool)AlterTableReq::getRangeListFlag(m_change_mask);
}

Uint64 NdbEventOperationImpl::getGCI() const { return m_data_item->getGCI(); }

Uint64 EventBufData::getGCI() const {
  const Uint32 gci_hi = sdata->gci_hi;
  const Uint32 gci_lo = sdata->gci_lo;
  return gci_lo | (Uint64(gci_hi) << 32);
}

bool NdbEventOperationImpl::isErrorEpoch(
    NdbDictionary::Event::TableEvent *error_type) {
  const NdbDictionary::Event::TableEvent type = getEventType2();
  // Error types are defined from TE_INCONSISTENT
  if (type >= NdbDictionary::Event::TE_INCONSISTENT) {
    if (error_type) *error_type = type;
    return true;
  }
  return false;
}

bool NdbEventOperationImpl::isEmptyEpoch() {
  const Uint32 type = getEventType2();
  if (type == NdbDictionary::Event::TE_EMPTY) return true;
  return false;
}

Uint32 NdbEventOperationImpl::getAnyValue() const {
  return m_data_item->sdata->anyValue;
}

Uint64 NdbEventOperationImpl::getLatestGCI() {
  return m_ndb->theEventBuffer->getLatestGCI();
}

Uint64 NdbEventOperationImpl::getTransId() const {
  /* Return 64 bit composite */
  Uint32 transId1 = m_data_item->sdata->transId1;
  Uint32 transId2 = m_data_item->sdata->transId2;
  return Uint64(transId1) << 32 | transId2;
}

bool NdbEventOperationImpl::execSUB_TABLE_DATA(const NdbApiSignal *signal,
                                               const LinearSectionPtr ptr[3]) {
  DBUG_ENTER("NdbEventOperationImpl::execSUB_TABLE_DATA");
  const SubTableData *const sdata =
      CAST_CONSTPTR(SubTableData, signal->getDataPtr());

  if (signal->isFirstFragment()) {
    /*
      Only one buffer for fragmented signal assembly.
      Buffer must be empty for first fragment.
     */
    require(m_buffer.empty());
    m_fragmentId = signal->getFragmentId();
    m_buffer.grow(4 * sdata->totalLen);
  } else {
    if (m_fragmentId != signal->getFragmentId()) {
      abort();
    }
  }

  const Uint32 i = SubTableData::DICT_TAB_INFO;
  DBUG_PRINT("info", ("Accumulated %u bytes for fragment %u", 4 * ptr[i].sz,
                      m_fragmentId));
  m_buffer.append(ptr[i].p, 4 * ptr[i].sz);

  if (!signal->isLastFragment()) {
    DBUG_RETURN(false);
  }

  DBUG_RETURN(true);
}

int NdbEventOperationImpl::receive_event() {
  Uint32 operation =
      SubTableData::getOperation(m_data_item->sdata->requestInfo);
  if (unlikely(operation >= NdbDictionary::Event::_TE_FIRST_NON_DATA_EVENT)) {
    DBUG_ENTER("NdbEventOperationImpl::receive_event");
    DBUG_PRINT("info", ("sdata->operation %u  this: %p", operation, this));
    m_ndb->theImpl->incClientStat(Ndb::NonDataEventsRecvdCount, 1);
    if (operation == NdbDictionary::Event::_TE_ALTER) {
      // Parse the new table definition and
      // create a table object
      NdbDictInterface::Tx tx_unused;
      NdbError error;
      int warn;
      NdbDictInterface dif(tx_unused, error, warn);
      NdbTableImpl *at;
      m_change_mask = m_data_item->sdata->changeMask;
      error.code = dif.parseTableInfo(&at, (Uint32 *)m_buffer.get_data(),
                                      m_buffer.length() / 4, true);
      m_buffer.clear();
      if (unlikely(error.code)) {
        DBUG_PRINT("info",
                   ("Failed to parse DictTabInfo error %u", error.code));
        g_eventLogger->info("Failed to parse DictTabInfo error %u", error.code);
        DBUG_RETURN(1);
      }
      at->buildColumnHash();

      NdbTableImpl *tmp_table_impl = m_eventImpl->m_tableImpl;
      m_eventImpl->m_tableImpl = at;

      DBUG_PRINT("info", ("switching table impl %p -> %p", tmp_table_impl, at));

      // change the rec attrs to refer to the new table object
      int i;
      for (i = 0; i < 2; i++) {
        NdbRecAttr *p = theFirstPkAttrs[i];
        while (p) {
          int no = p->getColumn()->getColumnNo();
          NdbColumnImpl *tAttrInfo = at->getColumn(no);
          DBUG_PRINT("info", ("rec_attr: %p  "
                              "switching column impl %p -> %p",
                              p, p->m_column, tAttrInfo));
          p->m_column = tAttrInfo;
          p = p->next();
        }
      }
      for (i = 0; i < 2; i++) {
        NdbRecAttr *p = theFirstDataAttrs[i];
        while (p) {
          int no = p->getColumn()->getColumnNo();
          NdbColumnImpl *tAttrInfo = at->getColumn(no);
          DBUG_PRINT("info", ("rec_attr: %p  "
                              "switching column impl %p -> %p",
                              p, p->m_column, tAttrInfo));
          p->m_column = tAttrInfo;
          p = p->next();
        }
      }
      // change the blobHandle's to refer to the new table object.
      NdbBlob *p = theBlobList;
      while (p) {
        int no = p->getColumn()->getColumnNo();
        NdbColumnImpl *tAttrInfo = at->getColumn(no);
        DBUG_PRINT("info", ("blob_handle: %p  "
                            "switching column impl %p -> %p",
                            p, p->theColumn, tAttrInfo));
        p->theColumn = tAttrInfo;
        p = p->next();
      }
      if (tmp_table_impl) delete tmp_table_impl;
    }
    DBUG_RETURN(1);
  }

  DBUG_ENTER_EVENT("NdbEventOperationImpl::receive_event");
  DBUG_PRINT_EVENT("info", ("sdata->operation %u  this: %p", operation, this));
  // now move the data into the RecAttrs
  m_ndb->theImpl->incClientStat(Ndb::DataEventsRecvdCount, 1);

  int is_insert = operation == NdbDictionary::Event::_TE_INSERT;

  const Uint32 *aAttrPtr = m_data_item->ptr[0].p;
  const Uint32 *aAttrEndPtr = aAttrPtr + m_data_item->ptr[0].sz;
  const Uint32 *aDataPtr = m_data_item->ptr[1].p;
  const Uint32 *aDataEndPtr = m_data_item->ptr[1].p + m_data_item->ptr[1].sz;

  DBUG_DUMP_EVENT("after", (const char *)m_data_item->ptr[1].p,
                  m_data_item->ptr[1].sz * 4);
  DBUG_DUMP_EVENT("before", (const char *)m_data_item->ptr[2].p,
                  m_data_item->ptr[2].sz * 4);

  // copy data into the RecAttr's
  // we assume that the respective attribute lists are sorted

  // Note:
  // - The attr data in ptr[1] section contain only the attr value.
  //   The header section in ptr[0] contain its header.
  // - In the ptr[2] section, the headers preceed each attr value.
  // - The same PK-attr may be sent twice:
  //   1. Always as part of the PK-value, extracted as first part
  //      of ptr[1] section.
  //   2. Optional as part of the BEFORE value as well if it changed.
  // - Retrieved BEFORE/AFTER-PK values are first set to the *same*
  //   value from the PK-value, then BEFORE-PK is replaced with the
  //   PK-values in BEFORE if found.
  //
  // First the pk's
  {
    NdbRecAttr *tAttr = theFirstPkAttrs[0];
    NdbRecAttr *tAttr1 = theFirstPkAttrs[1];
    while (tAttr) {
      assert(aAttrPtr < aAttrEndPtr);
      unsigned tDataSz = AttributeHeader(*aAttrPtr).getByteSize();
      assert(tAttr->attrId() == AttributeHeader(*aAttrPtr).getAttributeId());
      receive_data(tAttr, aDataPtr, tDataSz);
      if (!is_insert)
        receive_data(tAttr1, aDataPtr, tDataSz);
      else
        tAttr1->setUNDEFINED();  // do not leave unspecified
      tAttr1 = tAttr1->next();
      // next
      aAttrPtr++;
      aDataPtr += (tDataSz + 3) >> 2;
      tAttr = tAttr->next();
    }
  }

  bool hasSomeData = (operation != NdbDictionary::Event::_TE_UPDATE);

  // AFTER values
  {
    NdbRecAttr *dataRecAttr = theFirstDataAttrs[0];
    while ((aAttrPtr < aAttrEndPtr) && (dataRecAttr != nullptr)) {
      Uint32 tRecAttrId = dataRecAttr->attrId();
      const Uint32 tAttrId = AttributeHeader(*aAttrPtr).getAttributeId();
      const Uint32 tDataSz = AttributeHeader(*aAttrPtr).getByteSize();
      assert(m_eventImpl->m_tableImpl->getColumn(tAttrId) ==
                 nullptr ||  // Unknown column
             !m_eventImpl->m_tableImpl->getColumn(tAttrId)->getPrimaryKey());

      while (tAttrId > tRecAttrId) {
        DBUG_PRINT_EVENT("info", ("undef [%u] %u 0x%x [%u] 0x%x", tAttrId,
                                  tDataSz, *aDataPtr, tRecAttrId, aDataPtr));
        dataRecAttr->setUNDEFINED();
        dataRecAttr = dataRecAttr->next();
        if (dataRecAttr == nullptr) break;
        tRecAttrId = dataRecAttr->attrId();
      }
      if (tAttrId == tRecAttrId) {
        hasSomeData = true;
        DBUG_PRINT_EVENT("info", ("set [%u] %u 0x%x [%u] 0x%x", tAttrId,
                                  tDataSz, *aDataPtr, tRecAttrId, aDataPtr));
        receive_data(dataRecAttr, aDataPtr, tDataSz);
        dataRecAttr = dataRecAttr->next();
      }
      aAttrPtr++;
      aDataPtr += (tDataSz + 3) >> 2;
      assert(aDataPtr <= aDataEndPtr);
    }
    while (dataRecAttr != nullptr) {
      dataRecAttr->setUNDEFINED();
      dataRecAttr = dataRecAttr->next();
    }
  }  // end AFTER-value

  // BEFORE values, possibly with PK values as well
  {
    NdbRecAttr *dataRecAttr = theFirstDataAttrs[1];
    NdbRecAttr *pkRecAttr = theFirstPkAttrs[1];
    aDataPtr = m_data_item->ptr[2].p;
    aDataEndPtr = aDataPtr + m_data_item->ptr[2].sz;
    while (aDataPtr < aDataEndPtr) {
      const Uint32 tAttrId = AttributeHeader(*aDataPtr).getAttributeId();
      const Uint32 tDataSz = AttributeHeader(*aDataPtr).getByteSize();
      aDataPtr++;

      // recAttr is either a PK-BEFORE or a DATA-BEFORE-VALUE
      NdbRecAttr **recAttr;
      const NdbColumnImpl *const col =
          m_eventImpl->m_tableImpl->getColumn(tAttrId);
      if (col && col->getPrimaryKey()) {
        recAttr = &pkRecAttr;
      } else {
        recAttr = &dataRecAttr;
      }
      if ((*recAttr) != nullptr) {
        Uint32 tRecAttrId = (*recAttr)->attrId();
        while (tAttrId > tRecAttrId) {
          if (col && !col->getPrimaryKey()) {
            // PK-values already set, do not UNDEFINE
            (*recAttr)->setUNDEFINED();
          }
          (*recAttr) = (*recAttr)->next();
          if ((*recAttr) == nullptr) break;
          tRecAttrId = (*recAttr)->attrId();
        }
        if (tAttrId == tRecAttrId) {
          hasSomeData = 1;
          receive_data((*recAttr), aDataPtr, tDataSz);
          (*recAttr) = (*recAttr)->next();
        }
      }
      aDataPtr += (tDataSz + 3) >> 2;
    }
    while (dataRecAttr != nullptr) {
      dataRecAttr->setUNDEFINED();
      dataRecAttr = dataRecAttr->next();
    }
  }
  DBUG_RETURN_EVENT(hasSomeData || m_allow_empty_update);
}

NdbDictionary::Event::TableEvent NdbEventOperationImpl::getEventType2() {
  return (NdbDictionary::Event::TableEvent)(
      1U << SubTableData::getOperation(m_data_item->sdata->requestInfo));
}

void NdbEventOperationImpl::print() {
  int i;
  ndbout << "EventId " << m_eventImpl->m_eventId << "\n";

  for (i = 0; i < 2; i++) {
    NdbRecAttr *p = theFirstPkAttrs[i];
    ndbout << " %u " << i;
    while (p) {
      ndbout << " : " << p->attrId() << " = " << *p;
      p = p->next();
    }
    ndbout << "\n";
  }
  for (i = 0; i < 2; i++) {
    NdbRecAttr *p = theFirstDataAttrs[i];
    ndbout << " %u " << i;
    while (p) {
      ndbout << " : " << p->attrId() << " = " << *p;
      p = p->next();
    }
    ndbout << "\n";
  }
}

EventBufferManager::EventBufferManager(const Ndb *const ndb)
    : m_ndb(ndb),
      m_pre_gap_epoch(0),  // equivalent to setting state COMPLETELY_BUFFERING
      m_begin_gap_epoch(0),
      m_end_gap_epoch(0),
      m_max_buffered_epoch(0),
      m_max_received_epoch(0),
      m_free_percent(20),
      m_event_buffer_manager_state(EBM_COMPLETELY_BUFFERING) {}

unsigned EventBufferManager::get_eventbuffer_free_percent() {
  return m_free_percent;
}

void EventBufferManager::set_eventbuffer_free_percent(unsigned free) {
  m_free_percent = free;
}

void EventBufferManager::onBufferingEpoch(Uint64 received_epoch) {
  if (m_max_buffered_epoch < received_epoch)
    m_max_buffered_epoch = received_epoch;
}

ReportReason EventBufferManager::onEventDataReceived(
    Uint32 memory_usage_percent, Uint64 received_epoch) {
  ReportReason report_reason = NO_REPORT;

  if (isCompletelyBuffering()) {
    if (memory_usage_percent >= 100) {
      // Transition COMPLETELY_BUFFERING -> PARTIALLY_DISCARDING.
      m_pre_gap_epoch = m_max_buffered_epoch;
      m_event_buffer_manager_state = EBM_PARTIALLY_DISCARDING;
      report_reason = PARTIALLY_DISCARDING;
    }
  } else if (isCompletelyDiscarding()) {
    if (memory_usage_percent < 100 - m_free_percent) {
      // Transition COMPLETELY_DISCARDING -> PARTIALLY_BUFFERING
      m_end_gap_epoch = m_max_received_epoch;
      m_event_buffer_manager_state = EBM_PARTIALLY_BUFFERING;
      report_reason = PARTIALLY_BUFFERING;
    }
  } else if (isPartiallyBuffering()) {
    if (memory_usage_percent >= 100) {
      // New gap is starting before the on-going gap ends.
      report_reason = PARTIALLY_BUFFERING;

      g_eventLogger->warning(
          "Ndb 0x%x %s: Event Buffer: Ending gap epoch %u/%u (%llu) lacks "
          "event buffer memory. Overbuffering.",
          m_ndb->getReference(), m_ndb->getNdbObjectName(),
          Uint32(m_begin_gap_epoch >> 32), Uint32(m_begin_gap_epoch),
          m_begin_gap_epoch);
      g_eventLogger->warning(
          "Check how many epochs the eventbuffer_free_percent memory can "
          "accommodate.\n");
      g_eventLogger->warning(
          "Increase eventbuffer_free_percent, eventbuffer memory or both "
          "accordingly.\n");
    }
  }
  /**
   * else: transition from PARTIALLY_DISCARDING to COMPLETELY_DISCARDING
   * and PARTIALLY_BUFFERING to COMPLETELY_BUFFERING
   * will be handled in execSUB_GCP_COMPLETE()
   */

  // Any new epoch received after memory becomes available will be buffered
  if (m_max_received_epoch < received_epoch)
    m_max_received_epoch = received_epoch;

  return report_reason;
}

bool EventBufferManager::isEventDataToBeDiscarded(Uint64 received_epoch) {
  DBUG_ENTER_EVENT("EventBufferManager::isEventDataToBeDiscarded");
  /* Discard event data received via SUB_TABLE_DATA during gap period,
   * m_pre_gap_epoch > 0 : gap will start at the next epoch
   * m_end_gap_epoch == 0 : gap has not ended
   * received_epoch <= m_end_gap_epoch : gap has ended at m_end_gap_epoch
   */
  if (m_pre_gap_epoch > 0 && received_epoch > m_pre_gap_epoch &&
      (m_end_gap_epoch == 0 || received_epoch <= m_end_gap_epoch)) {
    assert(isInDiscardingState());
    DBUG_PRINT_EVENT("info",
                     ("Discarding SUB_TABLE_DATA for epoch %u/%u (%llu) > "
                      "begin_gap epoch %u/%u (%llu)",
                      Uint32(received_epoch >> 32), Uint32(received_epoch),
                      received_epoch, Uint32(m_pre_gap_epoch >> 32),
                      Uint32(m_pre_gap_epoch), m_pre_gap_epoch));
    if (m_end_gap_epoch > 0) {
      DBUG_PRINT_EVENT("info", (" and <= end_gap epoch %u/%u (%llu)",
                                Uint32(m_end_gap_epoch >> 32),
                                Uint32(m_end_gap_epoch), m_end_gap_epoch));
    }
    DBUG_RETURN_EVENT(true);
  }
  DBUG_RETURN_EVENT(false);
}

ReportReason EventBufferManager::onEpochCompleted(Uint64 completed_epoch,
                                                  bool &gap_begins) {
  ReportReason report_reason = NO_REPORT;

  if (isPartiallyDiscarding() && completed_epoch > m_pre_gap_epoch) {
    /**
     * No on-going gap. This should be the first completed epoch after
     * a transition to PARTIALLY_DISCARDING (the first completed epoch
     * after m_pre_gap_epoch). Mark this as the beginning of a new gap.
     * Transition PARTIALLY_DISCARDING -> COMPLETELY_DISCARDING:
     */
    m_begin_gap_epoch = completed_epoch;
    m_event_buffer_manager_state = EBM_COMPLETELY_DISCARDING;
    gap_begins = true;
    report_reason = COMPLETELY_DISCARDING;
    g_eventLogger->warning(
        "Ndb 0x%x %s: Event Buffer: New gap begins at epoch : %u/%u (%llu)",
        m_ndb->getReference(), m_ndb->getNdbObjectName(),
        (Uint32)(m_begin_gap_epoch >> 32), (Uint32)m_begin_gap_epoch,
        m_begin_gap_epoch);
  } else if (isPartiallyBuffering() && completed_epoch > m_end_gap_epoch) {
    // The completed_epoch marks the first completely buffered post_gap epoch
    // Transition PARTIALLY_BUFFERNG -> COMPLETELY_BUFFERING
    g_eventLogger->warning(
        "Ndb 0x%x %s: Event Buffer : Gap began at epoch : %u/%u (%llu) ends at "
        "epoch %u/%u (%llu)",
        m_ndb->getReference(), m_ndb->getNdbObjectName(),
        (Uint32)(m_begin_gap_epoch >> 32), (Uint32)m_begin_gap_epoch,
        m_begin_gap_epoch, (Uint32)(completed_epoch >> 32),
        (Uint32)completed_epoch, completed_epoch);
    m_pre_gap_epoch = 0;
    m_begin_gap_epoch = 0;
    m_end_gap_epoch = 0;
    m_event_buffer_manager_state = EBM_COMPLETELY_BUFFERING;
    report_reason = COMPLETELY_BUFFERING;
  }
  /**
   * else: transition from COMPLETELY_BUFFERING to PARTIALLY_DISCARDING
   * and COMPLETELY_DISCARDING to PARTIALLY_BUFFERING
   * are handled in insertDataL
   */
  return report_reason;
}

bool EventBufferManager::isEpochInOOMGap(const Uint64 epoch) {
  DBUG_ENTER_EVENT("EventBufferManager::isEpochInOOMGap");
  /* OOM Gap span is after m_pre_gap_epoch to m_end_gap_epoch inclusive.
   * m_pre_gap_epoch is the last pre-gap epoch
   * m_begin_gap_epoch is the first gap epoch
   * m_end_gap_epoch == 0 : gap has not ended
   * m_end_gap_epoch : gap has ended at m_end_gap_epoch
   */
  const bool inGap = (m_pre_gap_epoch > 0 && epoch > m_pre_gap_epoch &&
                      (m_end_gap_epoch == 0 || epoch <= m_end_gap_epoch));

  assert(!inGap || isInDiscardingState());

  if (m_pre_gap_epoch) {
    DBUG_PRINT_EVENT(
        "info",
        ("Epoch %u/%u (%llu) is %s gap (%u/%u (%llu) -> %u/%u (%llu)]",
         Uint32(epoch >> 32), Uint32(epoch), epoch, (inGap ? "in" : "not in"),
         Uint32(m_pre_gap_epoch >> 32), Uint32(m_pre_gap_epoch),
         m_pre_gap_epoch, Uint32(m_end_gap_epoch >> 32),
         Uint32(m_end_gap_epoch), m_end_gap_epoch));
  }
  DBUG_RETURN_EVENT(inGap);
}

/*
 * Class NdbEventBuffer
 * Each Ndb object has a Object.
 */
NdbEventBuffer::NdbEventBuffer(Ndb *ndb)
    : m_total_buckets(TOTAL_BUCKETS_INIT),
      m_min_gci_index(0),
      m_max_gci_index(0),
      m_known_gci(),
      m_active_gci(),
      m_ndb(ndb),
      m_epoch_generation(0),
      m_latestGCI(0),
      m_latest_complete_GCI(0),
      m_highest_sub_gcp_complete_GCI(0),
      m_latest_poll_GCI(),
      m_latest_consumed_epoch(0),
      m_buffered_epochs(0),
      m_failure_detected(false),
      m_prevent_nodegroup_change(true),
      m_mutex(nullptr),
      m_complete_data(),
      m_event_queue(),
      m_current_data(nullptr),
      m_total_alloc(0),
      m_max_alloc(0),
      m_event_buffer_manager(ndb),
      m_free_thresh(0),
      m_min_free_thresh(0),
      m_max_free_thresh(0),
      m_gci_slip_thresh(0),
      m_last_log_time(NdbTick_getCurrentTicks()),
      m_mem_block_head(nullptr),
      m_mem_block_tail(nullptr),
      m_mem_block_free(nullptr),
      m_mem_block_free_sz(0),
      m_queue_empty_epoch(false),
      m_dropped_ev_op(nullptr),
      m_active_op_count(0),
      m_add_drop_mutex(nullptr),
      m_alive_node_bit_mask() {
#ifdef VM_TRACE
  m_latest_command = "NdbEventBuffer::NdbEventBuffer";
  m_flush_gci = 0;
#endif

  // get reference to mutex managed by current connection
  m_add_drop_mutex =
      m_ndb->theImpl->m_ndb_cluster_connection.m_event_add_drop_mutex;

  // initialize lists
  init_gci_containers();
  std::memset(&m_sub_data_streams, 0, sizeof(m_sub_data_streams));
}

NdbEventBuffer::~NdbEventBuffer() {
  // client should not have any active subscriptions
  assert(m_active_op_count == 0);
  // todo lock?  what if receive thread writes here?
  NdbEventOperationImpl *op = m_dropped_ev_op;
  while ((op = m_dropped_ev_op)) {
    m_dropped_ev_op = m_dropped_ev_op->m_next;
    delete op->m_facade;
  }

  EventMemoryBlock *mem_block;
  while ((mem_block = m_mem_block_head) != nullptr) {
    const Uint32 unmap_sz = mem_block->alloced_size();
    m_total_alloc -= unmap_sz;
    m_mem_block_head = mem_block->m_next;
    mem_block->destruct();

#if defined(USE_MMAP)
    require(my_munmap(mem_block, unmap_sz) == 0);
#else
    free(mem_block);
#endif
  }
  while ((mem_block = m_mem_block_free) != nullptr) {
    const Uint32 unmap_sz = mem_block->alloced_size();
    m_total_alloc -= unmap_sz;
    m_mem_block_free = mem_block->m_next;
    m_mem_block_free_sz -= mem_block->get_size();
    mem_block->destruct();

#if defined(USE_MMAP)
    require(my_munmap(mem_block, unmap_sz) == 0);
#else
    free(mem_block);
#endif
  }
  assert(m_mem_block_free_sz == 0);
  assert(m_total_alloc == 0);
}

unsigned NdbEventBuffer::get_eventbuffer_free_percent() {
  return m_event_buffer_manager.get_eventbuffer_free_percent();
}

void NdbEventBuffer::set_eventbuffer_free_percent(unsigned free) {
  m_event_buffer_manager.set_eventbuffer_free_percent(free);
}

void NdbEventBuffer::add_op() {
  /*
   * When m_active_op_count is zero, SUB_GCP_COMPLETE_REP is
   * ignored and no event data will reach application.
   * Positive values will enable event data to reach application.
   */
  m_active_op_count++;
}

void NdbEventBuffer::remove_op() {
  assert(m_active_op_count > 0);
  m_active_op_count--;
}

/**
 * Init the *receiver thread* part of the event buffers.
 *
 * NOTE:
 *  ::consume_all() is the proper way to empty the client
 *  side buffers.
 */
void NdbEventBuffer::init_gci_containers() {
  Gci_container empty_gci_container(this);

  m_startup_hack = true;
  m_active_gci.clear();
  m_active_gci.fill(ACTIVE_GCI_DIRECTORY_SIZE, empty_gci_container);
  m_min_gci_index = m_max_gci_index = 1;
  Uint64 gci = 0;
  m_known_gci.clear();
  m_known_gci.fill(8, gci);
  // No 'out of order' epoch in the containers.
  m_latest_complete_GCI = 0;
}

/**
 * Discard all buffered events in the client thread.
 */
void NdbEventBuffer::consume_all()  // Need m_mutex locked
{
  m_current_data = nullptr;

  // Check the total #buffered epochs is consistent with the queues
  assert(m_buffered_epochs == count_buffered_epochs());

  // Drop all buffered epochs with event data
  m_complete_data.clear();
  m_event_queue.clear();

  m_buffered_epochs = 0;

  /* Clean up deleted event_op and memory blocks which expired.
   * In case we consume across a failure event, include the
   * (now monotonic) GCIs across the restart.
   */
  remove_consumed(MonotonicEpoch(m_epoch_generation, m_latestGCI));
}

int NdbEventBuffer::pollEvents(Uint64 *highestQueuedEpoch) {
  int ret = 1;
#ifdef VM_TRACE
  const char *m_latest_command_save = m_latest_command;
  m_latest_command = "NdbEventBuffer::pollEvents";
#endif

  NdbMutex_Lock(m_mutex);
  EventBufDataHead *ev_data = move_data();
  m_latest_poll_GCI = MonotonicEpoch(m_epoch_generation, m_latestGCI);
#ifdef VM_TRACE
  if (ev_data && ev_data->m_event_op) {
    NdbEventOperationImpl *ev_op = ev_data->m_event_op;
    // m_mutex is locked
    // update event ops data counters
    ev_op->m_data_count -= ev_op->m_data_done_count;
    ev_op->m_data_done_count = 0;
  }
  m_latest_command = m_latest_command_save;
#endif
  if (unlikely(ev_data == nullptr)) {
    ret = 0;  // applicable for both aMillisecondNumber >= 0
    /*
      Events consumed or ignored including m_latest_poll_GCI.
      We can free all event-data, gci_ops, memory-blocks and
      stopped event operations, up to m_latest_poll_GCI inclusive.
    */
    remove_consumed(m_latest_poll_GCI);
    m_current_data = nullptr;
  }
  NdbMutex_Unlock(m_mutex);  // we have moved the data

  if (highestQueuedEpoch) *highestQueuedEpoch = m_latest_poll_GCI.getGCI();

  return ret;
}

int NdbEventBuffer::flushIncompleteEvents(Uint64 gci) {
  /**
   *  Find min complete gci
   */
  Uint64 *array = m_known_gci.getBase();
  Uint32 mask = m_known_gci.size() - 1;
  Uint32 minpos = m_min_gci_index;
  Uint32 maxpos = m_max_gci_index;

  g_eventLogger->info("Ndb 0x%x %s : Flushing incomplete GCI:s < %u/%u",
                      m_ndb->getReference(), m_ndb->getNdbObjectName(),
                      Uint32(gci >> 32), Uint32(gci));
  while (minpos != maxpos && array[minpos] < gci) {
    Gci_container *tmp = find_bucket(array[minpos]);
    assert(tmp);
    assert(maxpos == m_max_gci_index);
    tmp->clear();
    minpos = (minpos + 1) & mask;
  }

  m_min_gci_index = minpos;

#ifdef VM_TRACE
  m_flush_gci = gci;
#endif

  return 0;
}

bool NdbEventBuffer::is_exceptional_epoch(EventBufData *data) {
  Uint32 type = SubTableData::getOperation(data->sdata->requestInfo);

  if (type == NdbDictionary::Event::_TE_EMPTY ||
      type >= NdbDictionary::Event::_TE_INCONSISTENT) {
    if (type != NdbDictionary::Event::_TE_EMPTY) {
      DBUG_PRINT_EVENT(
          "info", ("detected excep. gci %u/%u (%u) 0x%x 0x%x %s",
                   Uint32(gci >> 32), Uint32(gci),
                   data->sdata->gci_lo | (Uint64(data->sdata->gci_hi) << 32),
                   type, m_ndb->getReference(), m_ndb->getNdbObjectName()));
    }
    DBUG_RETURN_EVENT(true);
  }
  DBUG_RETURN_EVENT(false);
}

#ifndef NDEBUG
Uint32 NdbEventBuffer::count_buffered_epochs() const  // Need m_mutex locked
{
  Uint32 total_buffered_epochs = 0;
  EpochData *epoch = m_complete_data.first_epoch();
  while (epoch) {
    total_buffered_epochs++;
    epoch = epoch->m_next;
  }

  epoch = m_event_queue.first_epoch();
  while (epoch) {
    total_buffered_epochs++;
    epoch = epoch->m_next;
  }
  return total_buffered_epochs;
}
#endif

void NdbEventBuffer::remove_consumed_epoch_data(MonotonicEpoch consumedGci) {
  EpochData *epoch = m_event_queue.first_epoch();
  while (epoch && epoch->m_gci <= consumedGci) {
    assert(m_buffered_epochs > 0);
    m_buffered_epochs--;

    epoch = m_event_queue.next_epoch();
  }
}

/**
 * Specified epoch has been completely consumed.
 * Release any resources allocated to it and prepare to start
 * consuming from next epoch.
 */
void NdbEventBuffer::remove_consumed(
    MonotonicEpoch consumedGci)  // Need m_mutex locked
{
  remove_consumed_epoch_data(consumedGci);
  remove_consumed_memory(consumedGci);
  deleteUsedEventOperations(consumedGci);

  assert(consumedGci <= MonotonicEpoch(m_epoch_generation, m_latestGCI));
  m_latest_consumed_epoch = consumedGci.getGCI();
}

/**
 * Return the next EventData deliverable to the client.
 * EpochData belonging to consumed epochs are deleted.
 */
EventBufDataHead *NdbEventBuffer::nextEventData() {
  /**
   * 'current' is now consumed. If that completed an epoch,
   * we do garbage collection of expired data.
   */
  m_current_data = nullptr;

  // Garbage collect when an epoch has been consumed
  if (m_event_queue.m_head != nullptr &&
      m_event_queue.m_head->m_data ==
          nullptr)  // Consumed last EventData in epoch
  {
    const MonotonicEpoch consumedGci = m_event_queue.m_head->m_gci;
    NdbMutex_Lock(m_mutex);
    remove_consumed(consumedGci);
    NdbMutex_Unlock(m_mutex);
  }

  EventBufDataHead *data = m_event_queue.consume_first_event_data();
  m_current_data = data;
  return data;
}

NdbEventOperation *NdbEventBuffer::nextEvent2() {
  DBUG_ENTER_EVENT("NdbEventBuffer::nextEvent2");
#ifdef VM_TRACE
  const char *m_latest_command_save = m_latest_command;
  m_latest_command = "NdbEventBuffer::nextEvent2";
#endif

  while (EventBufDataHead *data = nextEventData()) {
    // assert(data->m_event_count == data->get_count());
    assert(data->m_data_size == data->get_size());
    m_ndb->theImpl->incClientStat(Ndb::EventBytesRecvdCount, data->m_data_size);

    NdbEventOperationImpl *op = data->m_event_op;
    // Check event_op magic state to detect destructed
    assert(!(op && op->m_state == (NdbEventOperation::State)0xDead));

    /*
     * Exceptional events are not yet associated with an event operation,
     * Pick one, which one is not important, to tuck the ex-event onto.
     */
    assert((op == nullptr) == (is_exceptional_epoch(data)));
    if (is_exceptional_epoch(data)) {
      DBUG_PRINT_EVENT("info",
                       ("detected inconsistent gci %u 0x%x %s", data->getGCI(),
                        m_ndb->getReference(), m_ndb->getNdbObjectName()));

      // If all event operations are dropped, ignore exceptional-event
      op = m_ndb->theImpl->m_ev_op;
      while (op && op->m_state != NdbEventOperation::EO_EXECUTING) {
        op = op->m_next;
      }
      if (op == nullptr) continue;

      data->m_event_op = op;
      op->m_data_item = data;
      DBUG_RETURN_EVENT(op->m_facade);
    }

    DBUG_PRINT_EVENT("info",
                     ("available data=%p op=%p 0x%x %s", data, op,
                      m_ndb->getReference(), m_ndb->getNdbObjectName()));

    /*
     * If merge is on, blob part sub-events must not be seen on this level.
     * If merge is not on, there are no blob part sub-events.
     */
    assert(op->theMainOp == nullptr);

    // set NdbEventOperation data
    op->m_data_item = data;

#ifdef VM_TRACE
    op->m_data_done_count++;
#endif

    if (op->m_state == NdbEventOperation::EO_EXECUTING) {
      int r = op->receive_event();
      if (r > 0) {
#ifdef VM_TRACE
        m_latest_command = m_latest_command_save;
#endif
        NdbBlob *tBlob = op->theBlobList;
        while (tBlob != nullptr) {
          (void)tBlob->atNextEvent();
          tBlob = tBlob->theNext;
        }

        // to return TE_NUL it should be made into data event
        if (SubTableData::getOperation(data->sdata->requestInfo) ==
            NdbDictionary::Event::_TE_NUL) {
          DBUG_PRINT_EVENT("info",
                           ("skip _TE_NUL 0x%x %s", m_ndb->getReference(),
                            m_ndb->getNdbObjectName()));
          continue;
        }
        DBUG_RETURN_EVENT(op->m_facade);
      }
      // the next event belonged to an event op that is no
      // longer valid, skip to next
      continue;
    }
#ifdef VM_TRACE
    m_latest_command = m_latest_command_save;
#endif
  }
  m_error.code = 0;
#ifdef VM_TRACE
  m_latest_command = m_latest_command_save;
#endif

  // All available events and its gci_ops should have been consumed
  assert(m_event_queue.is_empty());
  assert(m_current_data == nullptr);

  /*
   * Event consumed up until m_latest_poll_GCI.
   * Free all dropped event operations stopped up until that gci
   */
  if (m_dropped_ev_op) {
    NdbMutex_Lock(m_mutex);
    deleteUsedEventOperations(m_latest_poll_GCI);
    NdbMutex_Unlock(m_mutex);
  }
  DBUG_RETURN_EVENT(nullptr);
}

bool NdbEventBuffer::isConsistent(Uint64 &gci) {
  DBUG_ENTER("NdbEventBuffer::isConsistent");
  EpochData *epoch = m_event_queue.first_epoch();
  while (epoch) {
    if (epoch->m_error == NdbDictionary::Event::_TE_INCONSISTENT) {
      gci = epoch->m_gci.getGCI();
      DBUG_RETURN(false);
    }
    epoch = epoch->m_next;
  }

  DBUG_RETURN(true);
}

bool NdbEventBuffer::isConsistentGCI(Uint64 gci) {
  DBUG_ENTER("NdbEventBuffer::isConsistentGCI");
  EpochData *epoch = m_event_queue.first_epoch();
  while (epoch) {
    if (epoch->m_gci.getGCI() == gci &&
        epoch->m_error == NdbDictionary::Event::_TE_INCONSISTENT)
      DBUG_RETURN(false);
    epoch = epoch->m_next;
  }

  DBUG_RETURN(true);
}

NdbEventOperationImpl *NdbEventBuffer::getEpochEventOperations(
    Uint32 *iter, Uint32 &event_types, Uint32 &cumulative_any_value,
    Uint32 &filtered_any_value) const {
  DBUG_TRACE;
  const EpochData *const epoch = m_event_queue.first_epoch();
  while (*iter < epoch->m_gci_op_count) {
    const Gci_op gci_op = epoch->m_gci_op_list[(*iter)++];
    if (gci_op.op->m_state == NdbEventOperation::EO_EXECUTING) {
      event_types = gci_op.event_types;
      cumulative_any_value = gci_op.cumulative_any_value;
      filtered_any_value = gci_op.filtered_any_value;
      DBUG_PRINT("info", ("gci: %u  op: %p  event_types: 0x%lx"
                          "cumulative_any_value: 0x%lx "
                          "reference: '0x%x %s'",
                          (unsigned)epoch->m_gci.getGCI(), gci_op.op,
                          (long)event_types, (long)cumulative_any_value,
                          m_ndb->getReference(), m_ndb->getNdbObjectName()));
      return gci_op.op;
    }
  }
  return nullptr;
}

void NdbEventBuffer::deleteUsedEventOperations(
    MonotonicEpoch last_consumed_gci) {
  NdbEventOperationImpl *op = m_dropped_ev_op;
  while (op && op->m_stop_gci != NULL_EPOCH) {
    /**
     * NOTE: We likely could have deleted including 'last_consumed_gci'.
     * However, as events can be resent after a node failure, we keep
     * the dropped eventOp for an extra epoch as an extra precaution.
     */
    if (last_consumed_gci > op->m_stop_gci) {
      while (op) {
        NdbEventOperationImpl *next_op = op->m_next;
        op->m_stop_gci = NULL_EPOCH;
        op->m_ref_count--;
        if (op->m_ref_count == 0) {
          if (op->m_next) op->m_next->m_prev = op->m_prev;
          if (op->m_prev)
            op->m_prev->m_next = op->m_next;
          else
            m_dropped_ev_op = op->m_next;
          delete op->m_facade;
        }
        op = next_op;
      }
      break;
    }
    op = op->m_next;
  }
}

#ifdef VM_TRACE

NdbOut &operator<<(NdbOut &out, const MonotonicEpoch &gci) {
  out << (gci.getGCI() >> 32) << "/" << (gci.getGCI() & 0xFFFFFFFF);
  out << "(" << gci.m_seq << ")";
  return out;
}

static NdbOut &operator<<(NdbOut &out, const EpochData &epoch) {
  out << "[ GCI: " << epoch.m_gci << "]";
  return out;
}

static NdbOut &operator<<(NdbOut &out, const EpochDataList &epochs) {
  out << "  head: " << hex << epochs.m_head;
  if (epochs.m_head) out << *epochs.m_head;

  out << "  tail: " << hex << epochs.m_tail;
  if (epochs.m_tail != epochs.m_head) out << *epochs.m_tail;
  return out;
}

static NdbOut &operator<<(NdbOut &out, const Gci_container &bucket) {
  out << "[ GCI: " << bucket.m_gci << "  state: " << hex << bucket.m_state
      << "  head: " << hex << bucket.m_head << "  tail: " << hex
      << bucket.m_tail << " gcp: " << dec << bucket.m_gcp_complete_rep_count
      << "]";
  return out;
}
#endif

void NdbEventBuffer::resize_known_gci() {
  Uint32 minpos = m_min_gci_index;
  Uint32 maxpos = m_max_gci_index;
  Uint32 mask = m_known_gci.size() - 1;

  Uint64 fill = 0;
  Uint32 newsize = 2 * (mask + 1);
  m_known_gci.fill(newsize, fill);
  Uint64 *array = m_known_gci.getBase();

  if (0) {
    printf("before (%u): ", minpos);
    for (Uint32 i = minpos; i != maxpos; i = (i + 1) & mask)
      printf("%u/%u ", Uint32(array[i] >> 32), Uint32(array[i]));
    printf("\n");
  }

  Uint32 idx = mask + 1;  // Store eveything in "new" part of buffer
  if (0) printf("swapping ");
  while (minpos != maxpos) {
    if (0) printf("%u-%u ", minpos, idx);
    Uint64 tmp = array[idx];
    array[idx] = array[minpos];
    array[minpos] = tmp;

    idx++;
    minpos = (minpos + 1) & mask;  // NOTE old mask
  }
  if (0) printf("\n");

  minpos = m_min_gci_index = mask + 1;
  maxpos = m_max_gci_index = idx;
  assert(minpos < maxpos);

  if (0) {
    ndbout_c("resize_known_gci from %u to %u", (mask + 1), newsize);
    printf("after: ");
    for (Uint32 i = minpos; i < maxpos; i++) {
      printf("%u/%u ", Uint32(array[i] >> 32), Uint32(array[i]));
    }
    printf("\n");
  }

#ifdef VM_TRACE
  Uint64 gci = array[minpos];
  for (Uint32 i = minpos + 1; i < maxpos; i++) {
    require(array[i] > gci);
    gci = array[i];
  }
#endif
}

#ifdef VM_TRACE
void NdbEventBuffer::verify_known_gci(bool allowempty) {
  Uint32 minpos = m_min_gci_index;
  Uint32 maxpos = m_max_gci_index;
  Uint32 mask = m_known_gci.size() - 1;

  Uint32 line;
#define MMASSERT(x)    \
  {                    \
    if (!(x)) {        \
      line = __LINE__; \
      goto fail;       \
    }                  \
  }
  if (m_min_gci_index == m_max_gci_index) {
    MMASSERT(allowempty);
    for (Uint32 i = 0; i < m_active_gci.size(); i++)
      MMASSERT(((Gci_container *)(m_active_gci.getBase() + i))->m_gci == 0);
    return;
  }

  {
    Uint64 last = m_known_gci[minpos];
    MMASSERT(last > m_latestGCI);
    MMASSERT(find_bucket(last) != nullptr);
    MMASSERT(maxpos == m_max_gci_index);

    minpos = (minpos + 1) & mask;
    while (minpos != maxpos) {
      MMASSERT(m_known_gci[minpos] > last);
      last = m_known_gci[minpos];
      MMASSERT(find_bucket(last) != nullptr);
      MMASSERT(maxpos == m_max_gci_index);
      minpos = (minpos + 1) & mask;
    }
  }

  {
    Gci_container *buckets = (Gci_container *)(m_active_gci.getBase());
    for (Uint32 i = 0; i < m_active_gci.size(); i++) {
      if (buckets[i].m_gci) {
        bool found = false;
        for (Uint32 j = m_min_gci_index; j != m_max_gci_index;
             j = (j + 1) & mask) {
          if (m_known_gci[j] == buckets[i].m_gci) {
            found = true;
            break;
          }
        }
        if (!found)
          fprintf(stderr,
                  "%s NDBAPI FATAL ERROR : Ndb 0x%x %s : "
                  "Event Bucket for %u/%u not found\n",
                  Logger::Timestamp().c_str(), m_ndb->getReference(),
                  m_ndb->getNdbObjectName(), Uint32(buckets[i].m_gci >> 32),
                  Uint32(buckets[i].m_gci));
        MMASSERT(found == true);
      }
    }
  }

  return;
fail:
  fprintf(stderr,
          "NdbEventBuffer::verify_known_gci() assertion failure at %d\n", line);
  fprintf(stderr, "known gcis: ");
  for (Uint32 i = m_min_gci_index; i != m_max_gci_index; i = (i + 1) & mask) {
    fprintf(stderr, "%u/%u ", Uint32(m_known_gci[i] >> 32),
            Uint32(m_known_gci[i]));
  }

  fprintf(stderr, "\nContainers ");
  for (Uint32 i = 0; i < m_active_gci.size(); i++)
    ndberr << m_active_gci[i] << endl;
  abort();
}
#endif

Gci_container *NdbEventBuffer::find_bucket_chained(Uint64 gci) {
  if (0) printf("find_bucket_chained(%u/%u) ", Uint32(gci >> 32), Uint32(gci));
  if (unlikely(gci <= m_latestGCI)) {
    /**
     * an already complete GCI
     */
    if (0)
      ndbout_c("already complete (%u/%u)", Uint32(m_latestGCI >> 32),
               Uint32(m_latestGCI));
    return nullptr;
  }

  if (unlikely(m_total_buckets == 0)) {
    return nullptr;
  }

  Uint32 pos = Uint32(gci & ACTIVE_GCI_MASK);
  Uint32 size = m_active_gci.size();
  Gci_container *buckets = m_active_gci.getBase();
  while (pos < size) {
    Uint64 cmp = (buckets + pos)->m_gci;
    if (cmp == gci) {
      if (0) g_eventLogger->info("found pos: %u", pos);
      return buckets + pos;
    }

    if (cmp == 0) {
      if (0) g_eventLogger->info("empty(%u) ", pos);
      Uint32 search = pos + ACTIVE_GCI_DIRECTORY_SIZE;
      while (search < size) {
        if ((buckets + search)->m_gci == gci) {
          buckets[pos] = buckets[search];
          buckets[search].clear();
          if (0) printf("moved from %u to %u", search, pos);
          if (search == size - 1) {
            m_active_gci.erase(search);
            if (0) ndbout_c(" shrink");
          } else {
            if (0) printf("\n");
          }
          return buckets + pos;
        }
        search += ACTIVE_GCI_DIRECTORY_SIZE;
      }
      goto newbucket;
    }
    pos += ACTIVE_GCI_DIRECTORY_SIZE;
  }

  /**
   * This is a new bucket...likely close to start
   */
  if (0) g_eventLogger->info("new (with expand) ");

  {
    Gci_container empty_gci_container(this);
    m_active_gci.fill(pos + 1, empty_gci_container);
  }
  buckets = m_active_gci.getBase();

newbucket:
  Gci_container *bucket = buckets + pos;
  bucket->clear();
  bucket->m_gci = gci;
  bucket->m_gcp_complete_rep_count = m_total_buckets;

  Uint32 mask = m_known_gci.size() - 1;
  Uint64 *array = m_known_gci.getBase();

  Uint32 minpos = m_min_gci_index;
  Uint32 maxpos = m_max_gci_index;
  bool full = ((maxpos + 1) & mask) == minpos;
  if (unlikely(full)) {
    resize_known_gci();
    minpos = m_min_gci_index;
    maxpos = m_max_gci_index;
    mask = m_known_gci.size() - 1;
    array = m_known_gci.getBase();
  }

  Uint32 maxindex = (maxpos - 1) & mask;
  Uint32 newmaxpos = (maxpos + 1) & mask;
  m_max_gci_index = newmaxpos;
  if (likely(minpos == maxpos || gci > array[maxindex])) {
    array[maxpos] = gci;
#ifdef VM_TRACE
    verify_known_gci(false);
#endif
    return bucket;
  }

  for (pos = minpos; pos != maxpos; pos = (pos + 1) & mask) {
    if (array[pos] > gci) break;
  }

  if (0)
    g_eventLogger->info("insert %u/%u (max %u/%u) at pos %u (min: %u max: %u)",
                        Uint32(gci >> 32), Uint32(gci),
                        Uint32(array[maxindex] >> 32), Uint32(array[maxindex]),
                        pos, m_min_gci_index, m_max_gci_index);

  assert(pos != maxpos);
  Uint64 oldgci;
  do {
    oldgci = array[pos];
    array[pos] = gci;
    gci = oldgci;
    pos = (pos + 1) & mask;
  } while (pos != maxpos);
  array[pos] = gci;

#ifdef VM_TRACE
  verify_known_gci(false);
#endif
  return bucket;
}

void NdbEventBuffer::crash_on_invalid_SUB_GCP_COMPLETE_REP(
    const Gci_container *bucket, const SubGcpCompleteRep *const rep,
    Uint32 replen, Uint32 remcnt, Uint32 repcnt) const {
  fprintf(stderr,
          "%s : NDBAPI FATAL ERROR : Ndb 0x%x %s : "
          "INVALID SUB_GCP_COMPLETE_REP\n",
          Logger::Timestamp().c_str(), m_ndb->getReference(),
          m_ndb->getNdbObjectName());
  // SubGcpCompleteRep
  fprintf(stderr,
          "signal length: %u\n"
          "gci: %u/%u\n"
          "sendeRef: x%x\n"
          "count: %u\n"
          "flags: x%x ",
          replen, rep->gci_hi, rep->gci_lo, rep->senderRef,
          rep->gcp_complete_rep_count, rep->flags);

  if (rep->flags & rep->ON_DISK) fprintf(stderr, "\tON_DISK");
  if (rep->flags & rep->IN_MEMORY) fprintf(stderr, "\tIN_MEMORY");
  if (rep->flags & rep->MISSING_DATA) fprintf(stderr, "\tMISSING_DATA");
  if (rep->flags & rep->ADD_CNT)
    fprintf(stderr, "\tADD_CNT %u", rep->flags >> 16);
  if (rep->flags & rep->SUB_CNT)
    fprintf(stderr, "\tSUB_CNT %u", rep->flags >> 16);
  if (rep->flags & rep->SUB_DATA_STREAMS_IN_SIGNAL) {
    fprintf(stderr, "\tSUB_DATA_STREAMS_IN_SIGNAL");
    // Expected signal size with two stream id per word
    const Uint32 explen =
        rep->SignalLength + (rep->gcp_complete_rep_count + 1) / 2;
    if (replen != explen) {
      fprintf(stderr,
              "ERROR: Signal length %d words does not match "
              "expected %d! Corrupt signal?\n",
              replen, explen);
    }
    // Protect against corrupt signal length, max signal size is 25 words
    if (replen > 25) replen = 25;
    if (replen > rep->SignalLength) {
      const int words = replen - rep->SignalLength;
      for (int i = 0; i < words; i++) {
        fprintf(stderr, "\t\t%04x\t%04x", Uint32(rep->sub_data_streams[i]),
                Uint32(rep->sub_data_streams[i] >> 16));
      }
    }
  }
  fprintf(stderr, "\n");

  fprintf(stderr, "remaining count: %u\n", remcnt);
  fprintf(stderr, "report count (without duplicates): %u\n", repcnt);
  // Gci_container
  fprintf(stderr, "bucket gci: %u/%u\n", Uint32(bucket->m_gci >> 32),
          Uint32(bucket->m_gci));
  fprintf(stderr, "bucket state: x%x", bucket->m_state);
  if (bucket->m_state & bucket->GC_COMPLETE) fprintf(stderr, "\tGC_COMPLETE");
  if (bucket->m_state & bucket->GC_INCONSISTENT)
    fprintf(stderr, "\tGC_INCONSISTENT");
  if (bucket->m_state & bucket->GC_CHANGE_CNT)
    fprintf(stderr, "\tGC_CHANGE_CNT");
  if (bucket->m_state & bucket->GC_OUT_OF_MEMORY)
    fprintf(stderr, "\tGC_OUT_OF_MEMORY");
  fprintf(stderr, "\n");
  fprintf(stderr, "bucket remain count: %u\n",
          bucket->m_gcp_complete_rep_count);
  fprintf(stderr, "total buckets: %u\n", m_total_buckets);
  fprintf(stderr, "startup hack: %u\n", m_startup_hack);
  for (int i = 0; i < MAX_SUB_DATA_STREAMS; i++) {
    Uint16 id = m_sub_data_streams[i];
    if (id == 0) continue;
    fprintf(stderr, "stream: idx %u, id %04x, counted %d\n", i, id,
            bucket->m_gcp_complete_rep_sub_data_streams.get(i));
  }
  abort();
}

EpochData *NdbEventBuffer::create_empty_exceptional_epoch(Uint64 gci,
                                                          Uint32 type) {
  EventBufDataHead *exceptional_event_data = alloc_data_main();

  /** Add gci and event type to the inconsistent epoch event data,
   * such that nextEvent handles it correctly and makes it visible
   * to the consumer, such that consumer will be able to handle it.
   */
  LinearSectionPtr ptr[3];
  for (int i = 0; i < 3; i++) {
    ptr[i].p = nullptr;
    ptr[i].sz = 0;
  }
  alloc_mem(exceptional_event_data, ptr);
  exceptional_event_data->m_main = exceptional_event_data;
  exceptional_event_data->m_event_count = 1;
  exceptional_event_data->m_data_size = exceptional_event_data->get_this_size();

  SubTableData *sdata = exceptional_event_data->sdata;
  assert(sdata);
  sdata->tableId = ~0;
  sdata->requestInfo = 0;
  sdata->gci_hi = Uint32(gci >> 32);
  sdata->gci_lo = Uint32(gci);
  SubTableData::setOperation(sdata->requestInfo, type);

  // NOTE:
  // We do not yet assign an m_event_op to the exceptional event:
  // Whatever event we assigned now, could later be dropped before
  // nextEvent() reads it. nextEvent() will later find a suitable op.

  // Create EpochData for error epoch events to make the search for
  // inconsistent(Uint64& gci) to be effective (backward compatibility)
  void *memptr = alloc(sizeof(EpochData));
  assert(memptr != nullptr);  // alloc failure caught in ::alloc()
  const MonotonicEpoch epoch(m_epoch_generation, gci);
  EpochData *newEpochData =
      new (memptr) EpochData(epoch, nullptr, 0, exceptional_event_data);
  if (type >= NdbDictionary::Event::_TE_INCONSISTENT) {
    newEpochData->m_error = type;
  }
  return newEpochData;
}

void NdbEventBuffer::complete_bucket(Gci_container *bucket) {
  const Uint64 gci = bucket->m_gci;

  if (0) {
    Gci_container *buckets = (Gci_container *)m_active_gci.getBase();
    g_eventLogger->info("complete %u/%u pos: %u", Uint32(gci >> 32),
                        Uint32(gci), Uint32(bucket - buckets));
  }
#ifdef VM_TRACE
  verify_known_gci(false);
#endif

  const bool epochInGap = m_event_buffer_manager.isEpochInOOMGap(gci);

  /*
   * There could be a error condition, causing the bucket
   * to be missing data, probably due to kernel running out
   * of event_buffer during node failure. In such cases we
   * ignore the partially-received event data and create an
   * empty epoch with only the exceptional event.
   */
  EpochData *completed_epoch = nullptr;
  if (unlikely(bucket->m_state & Gci_container::GC_INCONSISTENT)) {
    completed_epoch = create_empty_exceptional_epoch(
        gci, NdbDictionary::Event::_TE_INCONSISTENT);
  } else if (unlikely(bucket->m_state & Gci_container::GC_OUT_OF_MEMORY)) {
    assert(epochInGap);
    /* State flag set only on first epoch in gap */
    completed_epoch = create_empty_exceptional_epoch(
        gci, NdbDictionary::Event::_TE_OUT_OF_MEMORY);
  } else if (bucket->is_empty()) {
    assert(bucket->m_gci_op_count == 0);

    /* If we are generating events for empty epochs
     * and not in an out-of-memory gap,
     * then generate an event
     */
    if (m_queue_empty_epoch && !epochInGap) {
      completed_epoch =
          create_empty_exceptional_epoch(gci, NdbDictionary::Event::_TE_EMPTY);
    }
  } else {
    // Bucket is complete and consistent: Create the epoch
    // In out-of-memory case, may still have some metadata events to deliver
    // Metadata events are delivered using NdbEventOperations so there can
    // be GCI Ops etc, but should be no data events (I/U/D)
    completed_epoch = bucket->createEpochData(gci);
  }

  // Add completed epoch to complete_data list, recycle bucket slot
  if (completed_epoch != nullptr) {
    m_complete_data.append(completed_epoch);
    m_buffered_epochs++;
  }

  bucket->clear();
  Uint32 minpos = m_min_gci_index;
  Uint32 mask = m_known_gci.size() - 1;
  assert((mask & (mask + 1)) == 0);
  m_min_gci_index = (minpos + 1) & mask;

#ifdef VM_TRACE
  verify_known_gci(true);
#endif
}

void NdbEventBuffer::execSUB_START_CONF(const SubStartConf *const rep,
                                        Uint32 len) {
  Uint32 buckets;
  if (len >= SubStartConf::SignalLength) {
    buckets = rep->bucketCount;
  } else {
    /*
     * Pre-7.0 kernel nodes do not return the number of buckets
     * Assume it's == theNoOfDBnodes as was the case in 6.3
     */
    buckets = m_ndb->theImpl->theNoOfDBnodes;
  }

  set_total_buckets(buckets);

  add_op();
}

void NdbEventBuffer::execSUB_GCP_COMPLETE_REP(
    const SubGcpCompleteRep *const rep, Uint32 len,
    int complete_cluster_failure) {
  Uint32 gci_hi = rep->gci_hi;
  Uint32 gci_lo = rep->gci_lo;

  if (unlikely(len < SubGcpCompleteRep::SignalLength)) {
    gci_lo = 0;
  }

  const Uint64 gci = gci_lo | (Uint64(gci_hi) << 32);
  if (gci > m_highest_sub_gcp_complete_GCI)
    m_highest_sub_gcp_complete_GCI = gci;

  if (!complete_cluster_failure) {
    m_alive_node_bit_mask.set(refToNode(rep->senderRef));
    // Reset cluster failure marker
    m_failure_detected = false;

    if (unlikely(m_active_op_count == 0)) {
      return;
    }
  }

  DBUG_ENTER_EVENT("NdbEventBuffer::execSUB_GCP_COMPLETE_REP");

  Uint32 cnt = rep->gcp_complete_rep_count;

  Gci_container *bucket = find_bucket(gci);

  if (0)
    g_eventLogger->info(
        "execSUB_GCP_COMPLETE_REP(%u/%u) cnt: %u from %x flags: 0x%x",
        Uint32(gci >> 32), Uint32(gci), cnt, rep->senderRef, rep->flags);

  if (unlikely(rep->flags &
               (SubGcpCompleteRep::ADD_CNT | SubGcpCompleteRep::SUB_CNT))) {
    handle_change_nodegroup(rep);
  }

  if (unlikely(bucket == nullptr)) {
    if (unlikely(gci <= m_latestGCI)) {
      /**
       * Already completed GCI...
       *   Possible in case of resend during NF handling
       */
#ifdef VM_TRACE
      Uint64 minGCI = m_known_gci[m_min_gci_index];
      g_eventLogger->info(
          "Ndb 0x%x %s : Received GCP_COMPLETE_REP for already completed "
          "epoch, "
          "gci: %u/%u minGCI: %u/%u m_latestGCI: %u/%u",
          m_ndb->getReference(), m_ndb->getNdbObjectName(), Uint32(gci >> 32),
          Uint32(gci), Uint32(minGCI >> 32), Uint32(minGCI),
          Uint32(m_latestGCI >> 32), Uint32(m_latestGCI));
      {
        char buff[1000];
        StaticBuffOutputStream sbos(buff, 1000);
        NdbOut sbout(sbos);

        sbout << " complete: " << m_complete_data << endl;
        for (Uint32 i = 0; i < m_active_gci.size(); i++) {
          if (((Gci_container *)(&m_active_gci[i]))->m_gci)
            sbout << i << " - " << m_active_gci[i] << endl;
        }

        g_eventLogger->info("Ndb 0x%x %s : %s", m_ndb->getReference(),
                            m_ndb->getNdbObjectName(), buff);
      }
#endif
    } else {
      DBUG_PRINT_EVENT(
          "info",
          ("bucket == 0 due to an ongoing gap, completed epoch: %u/%u (%llu)",
           Uint32(gci >> 32), Uint32(gci), gci));
    }
    DBUG_VOID_RETURN_EVENT;
  }

  if (rep->flags & SubGcpCompleteRep::SUB_DATA_STREAMS_IN_SIGNAL) {
    Uint32 already_counted = 0;
    for (Uint32 i = 0; i < cnt; i++) {
      Uint16 sub_data_stream;
      if ((i & 1) == 0) {
        sub_data_stream = rep->sub_data_streams[i / 2] & 0xFFFF;
      } else {
        sub_data_stream = (rep->sub_data_streams[i / 2] >> 16);
      }
      Uint32 sub_data_stream_number =
          find_sub_data_stream_number(sub_data_stream);
      if (bucket->m_gcp_complete_rep_sub_data_streams.get(
              sub_data_stream_number)) {
        // Received earlier. This must be a duplicate from the takeover node.
        already_counted++;
      } else {
        bucket->m_gcp_complete_rep_sub_data_streams.set(sub_data_stream_number);
      }
    }
    assert(already_counted <= cnt);
    if (already_counted <= cnt) {
      cnt -= already_counted;
      if (cnt == 0) {
        // All sub data streams are already reported as completed for epoch
        // So data for all streams reported in this signal have been sent
        // twice but from two different nodes.  Ignore this duplicate report.
        DBUG_VOID_RETURN_EVENT;
      }
    }
  }

  if (rep->flags & SubGcpCompleteRep::MISSING_DATA) {
    bucket->m_state = Gci_container::GC_INCONSISTENT;
  }

  Uint32 old_cnt = bucket->m_gcp_complete_rep_count;
  if (unlikely(old_cnt == ~(Uint32)0)) {
    old_cnt = m_total_buckets;
  }

  if (unlikely(!(old_cnt >= cnt))) {
    crash_on_invalid_SUB_GCP_COMPLETE_REP(bucket, rep, len, old_cnt, cnt);
  }
  bucket->m_gcp_complete_rep_count = old_cnt - cnt;

  if (old_cnt == cnt) {
    Uint64 minGCI = m_known_gci[m_min_gci_index];
    if (likely(minGCI == 0 || gci == minGCI)) {
    do_complete:
      m_startup_hack = false;
      bool gapBegins = false;

      // if there is a gap, mark the gap boundary
      ReportReason reason_to_report =
          m_event_buffer_manager.onEpochCompleted(gci, gapBegins);

      // if a new gap begins, mark the bucket.
      if (gapBegins) bucket->m_state |= Gci_container::GC_OUT_OF_MEMORY;

      complete_bucket(bucket);
      m_latestGCI = gci;  // before reportStatus
      reportStatus(reason_to_report);

      if (unlikely(m_latest_complete_GCI > gci)) {
        complete_outof_order_gcis();
      }
    } else {
      if (unlikely(m_startup_hack)) {
        flushIncompleteEvents(gci);
        bucket = find_bucket(gci);
        assert(bucket);
        assert(bucket->m_gci == gci);
        goto do_complete;
      }
      /** out of order something */
      g_eventLogger->info(
          "Ndb 0x%x %s : out of order GCP complete: %d gci: %u/%u"
          " minGCI: %u/%u m_latestGCI: %u/%u",
          m_ndb->getReference(), m_ndb->getNdbObjectName(),
          (int)(bucket - (Gci_container *)m_active_gci.getBase()),
          Uint32(gci >> 32), Uint32(gci), Uint32(minGCI >> 32), Uint32(minGCI),
          Uint32(m_latestGCI >> 32), Uint32(m_latestGCI));
      bucket->m_state = Gci_container::GC_COMPLETE;
      if (gci > m_latest_complete_GCI) m_latest_complete_GCI = gci;
    }
  }

  DBUG_VOID_RETURN_EVENT;
}

void NdbEventBuffer::complete_outof_order_gcis() {
#ifdef VM_TRACE
  verify_known_gci(false);
#endif

  Uint64 *array = m_known_gci.getBase();
  Uint32 mask = m_known_gci.size() - 1;
  Uint32 minpos = m_min_gci_index;
  Uint32 maxpos = m_max_gci_index;
  Uint64 stop_gci = m_latest_complete_GCI;

  Uint64 start_gci = array[minpos];
  g_eventLogger->info(
      "Ndb 0x%x %s : Trying to complete out of order GCPs from: %u/%u(%u) to: "
      "%u/%u(%u)",
      m_ndb->getReference(), m_ndb->getNdbObjectName(), Uint32(start_gci >> 32),
      Uint32(start_gci), minpos, Uint32(stop_gci >> 32), Uint32(stop_gci),
      maxpos);

  assert(start_gci <= stop_gci);
  do {
    start_gci = array[minpos];
    Gci_container *bucket = find_bucket(start_gci);
    assert(bucket);
    assert(maxpos == m_max_gci_index);
    if (!(bucket->m_state & Gci_container::GC_COMPLETE))  // Not complete
    {
#ifdef VM_TRACE
      verify_known_gci(false);
#endif
      return;
    }

#ifdef VM_TRACE
    g_eventLogger->info(
        "Ndb 0x%x %s : Completing out of order GCP %u/%u rows: %u",
        m_ndb->getReference(), m_ndb->getNdbObjectName(),
        Uint32(start_gci >> 32), Uint32(start_gci), bucket->count_event_data());
#else
    g_eventLogger->info("Ndb 0x%x %s : Completing out of order GCP %u/%u",
                        m_ndb->getReference(), m_ndb->getNdbObjectName(),
                        Uint32(start_gci >> 32), Uint32(start_gci));
#endif

    complete_bucket(bucket);
    m_latestGCI = start_gci;

#ifdef VM_TRACE
    verify_known_gci(true);
#endif
    minpos = (minpos + 1) & mask;
  } while (start_gci != stop_gci);
}

void NdbEventBuffer::insert_event(NdbEventOperationImpl *impl,
                                  SubTableData &data,
                                  const LinearSectionPtr *ptr,
                                  Uint32 &oid_ref) {
  DBUG_PRINT("info", ("gci{hi/lo}: %u/%u 0x%x %s", data.gci_hi, data.gci_lo,
                      m_ndb->getReference(), m_ndb->getNdbObjectName()));
  do {
    if (impl->m_stop_gci == MAX_EPOCH) {
      oid_ref = impl->m_oid;
      insertDataL(impl, &data, SubTableData::SignalLength, ptr);
    }
    NdbEventOperationImpl *blob_op = impl->theBlobOpList;
    while (blob_op != nullptr) {
      if (blob_op->m_stop_gci == MAX_EPOCH) {
        oid_ref = blob_op->m_oid;
        insertDataL(blob_op, &data, SubTableData::SignalLength, ptr);
      }
      blob_op = blob_op->m_next;
    }
  } while ((impl = impl->m_next));
}

bool NdbEventBuffer::find_max_known_gci(Uint64 *res) const {
  const Uint64 *array = m_known_gci.getBase();
  Uint32 mask = m_known_gci.size() - 1;
  Uint32 minpos = m_min_gci_index;
  Uint32 maxpos = m_max_gci_index;

  if (minpos == maxpos) return false;

  if (res) {
    *res = array[(maxpos - 1) & mask];
  }

  return true;
}

void NdbEventBuffer::handle_change_nodegroup(const SubGcpCompleteRep *rep) {
  const Uint64 gci = (Uint64(rep->gci_hi) << 32) | rep->gci_lo;
  const Uint32 cnt = (rep->flags >> 16);
  const Uint64 *const array = m_known_gci.getBase();
  const Uint32 mask = m_known_gci.size() - 1;
  const Uint32 minpos = m_min_gci_index;
  const Uint32 maxpos = m_max_gci_index;

  if (rep->flags & SubGcpCompleteRep::ADD_CNT) {
    g_eventLogger->info(
        "Ndb 0x%x %s : Handling nodegroups add (existing = %u count = %u, gci "
        "= %u/%u)",
        m_ndb->getReference(), m_ndb->getNdbObjectName(), m_total_buckets, cnt,
        Uint32(gci >> 32), Uint32(gci));

    Uint32 found = 0;
    Uint32 pos = minpos;
    for (; pos != maxpos; pos = (pos + 1) & mask) {
      if (array[pos] == gci) {
        Gci_container *tmp = find_bucket(array[pos]);
        if (tmp->m_state & Gci_container::GC_CHANGE_CNT) {
          found = 1;
          g_eventLogger->info(
              "Ndb 0x%x %s :   gci %u/%u already marked complete",
              m_ndb->getReference(), m_ndb->getNdbObjectName(),
              Uint32(tmp->m_gci >> 32), Uint32(tmp->m_gci));
          break;
        } else {
          found = 2;
          g_eventLogger->info(
              "Ndb 0x%x %s :   gci %u/%u marking and increasing expected count",
              m_ndb->getReference(), m_ndb->getNdbObjectName(),
              Uint32(tmp->m_gci >> 32), Uint32(tmp->m_gci));
          tmp->m_state |= Gci_container::GC_CHANGE_CNT;
          tmp->m_gcp_complete_rep_count += cnt;
          break;
        }
      } else {
        g_eventLogger->info("Ndb 0x%x %s :   ignoring non boundary gci %u/%u",
                            m_ndb->getReference(), m_ndb->getNdbObjectName(),
                            Uint32(array[pos] >> 32), Uint32(array[pos]));
      }
    }

    if (found == 0) {
      g_eventLogger->info(
          "Ndb 0x%x %s :   gci NOT found. (total buckets: %u count: %u)",
          m_ndb->getReference(), m_ndb->getNdbObjectName(), m_total_buckets,
          cnt);
      return;
    }

    if (found == 1) {
      return;  // Nothing todo
    }

    m_total_buckets += cnt;

    /* ADD_CNT make any out of order buckets incomplete */
    m_latest_complete_GCI = 0;

    /* Adjust expected 'complete_rep_count' for any buckets arrived OOO */
    pos = (pos + 1) & mask;
    for (; pos != maxpos; pos = (pos + 1) & mask) {
      assert(array[pos] > gci);
      Gci_container *tmp = find_bucket(array[pos]);
      assert((tmp->m_state & Gci_container::GC_CHANGE_CNT) == 0);
      tmp->m_gcp_complete_rep_count += cnt;
      tmp->m_state &= ~Gci_container::GC_COMPLETE;  // If 'complete', undo it
      g_eventLogger->info(
          "Ndb 0x%x %s :   increasing expected count on gci %u/%u by %u",
          m_ndb->getReference(), m_ndb->getNdbObjectName(),
          Uint32(tmp->m_gci >> 32), Uint32(tmp->m_gci), cnt);
    }
  } else if (rep->flags & SubGcpCompleteRep::SUB_CNT) {
    g_eventLogger->info(
        "Ndb 0x%x %s : Handling nodegroups remove (existing = %u count = %u, "
        "gci = %u/%u)",
        m_ndb->getReference(), m_ndb->getNdbObjectName(), m_total_buckets, cnt,
        Uint32(gci >> 32), Uint32(gci));

    Uint32 found = 0;
    Uint32 pos = minpos;
    for (; pos != maxpos; pos = (pos + 1) & mask) {
      if (array[pos] == gci) {
        Gci_container *tmp = find_bucket(array[pos]);
        if (tmp->m_state & Gci_container::GC_CHANGE_CNT) {
          found = 1;
          g_eventLogger->info(
              "Ndb 0x%x %s :   gci %u/%u already marked complete",
              m_ndb->getReference(), m_ndb->getNdbObjectName(),
              Uint32(tmp->m_gci >> 32), Uint32(tmp->m_gci));
          break;
        } else {
          found = 2;
          g_eventLogger->info("Ndb 0x%x %s :   gci %u/%u marking",
                              m_ndb->getReference(), m_ndb->getNdbObjectName(),
                              Uint32(tmp->m_gci >> 32), Uint32(tmp->m_gci));
          tmp->m_state |= Gci_container::GC_CHANGE_CNT;
          break;
        }
      } else {
        g_eventLogger->info("Ndb 0x%x %s :   ignoring non boundary gci %u/%u",
                            m_ndb->getReference(), m_ndb->getNdbObjectName(),
                            Uint32(array[pos] >> 32), Uint32(array[pos]));
      }
    }

    if (found == 0) {
      g_eventLogger->info("Ndb 0x%x %s :   gci NOT found",
                          m_ndb->getReference(), m_ndb->getNdbObjectName());
      return;
    }

    if (found == 1) {
      return;  // Nothing todo
    }

    m_total_buckets -= cnt;

    /* Adjust expected 'complete_rep_count' for any buckets arrived out of order
     */
    pos = (pos + 1) & mask;
    for (; pos != maxpos; pos = (pos + 1) & mask) {
      assert(array[pos] > gci);
      Gci_container *tmp = find_bucket(array[pos]);
      if ((tmp->m_state & Gci_container::GC_CHANGE_CNT) != 0) {
        g_eventLogger->info(
            "Ndb 0x%x %s : Bucket with gci %u/%u is marked as GC_CHANGE_CNT",
            m_ndb->getReference(), m_ndb->getNdbObjectName(),
            Uint32(tmp->m_gci >> 32), Uint32(tmp->m_gci));
      }
      assert((tmp->m_state & Gci_container::GC_CHANGE_CNT) == 0);
      if ((tmp->m_state & Gci_container::GC_COMPLETE) != 0) {
        g_eventLogger->info(
            "Ndb 0x%x %s : Bucket with gci %u/%u is marked as GC_COMPLETE",
            m_ndb->getReference(), m_ndb->getNdbObjectName(),
            Uint32(tmp->m_gci >> 32), Uint32(tmp->m_gci));
      }
      assert((tmp->m_state & Gci_container::GC_COMPLETE) == 0);
      assert(tmp->m_gcp_complete_rep_count >= cnt);
      tmp->m_gcp_complete_rep_count -= cnt;
      g_eventLogger->info(
          "Ndb 0x%x %s :   decreasing cnt on %u/%u by %u to: %u",
          m_ndb->getReference(), m_ndb->getNdbObjectName(),
          Uint32(tmp->m_gci >> 32), Uint32(tmp->m_gci), cnt,
          tmp->m_gcp_complete_rep_count);
      if (tmp->m_gcp_complete_rep_count == 0) {
        g_eventLogger->info("Ndb 0x%x %s :   completed out of order gci %u/%u",
                            m_ndb->getReference(), m_ndb->getNdbObjectName(),
                            Uint32(tmp->m_gci >> 32), Uint32(tmp->m_gci));
        tmp->m_state |= Gci_container::GC_COMPLETE;
        if (array[pos] > m_latest_complete_GCI)
          m_latest_complete_GCI = array[pos];
      }
    }
  }
}

Uint16 NdbEventBuffer::find_sub_data_stream_number(Uint16 sub_data_stream) {
  /*
   * The stream_index calculated will be the one returned unless
   * Suma have been changed to calculate stream identifiers in a
   * non compatible way.  In that case a linear search in the
   * fixed size hash table will resolve the correct index.
   */
  const Uint16 stream_index =
      (sub_data_stream % 256) +
      MAX_SUB_DATA_STREAMS_PER_GROUP * (sub_data_stream / 256 - 1);
  const Uint16 num0 = stream_index % NDB_ARRAY_SIZE(m_sub_data_streams);
  Uint32 num = num0;
  while (m_sub_data_streams[num] != sub_data_stream) {
    if (m_sub_data_streams[num] == 0) {
      m_sub_data_streams[num] = sub_data_stream;
      break;
    }
    num = (num + 1) % NDB_ARRAY_SIZE(m_sub_data_streams);
    require(num != num0);
  }
  return num;
}

/**
 * Initially we do not know the number of SUB_GCP_COMPLETE_REP
 * to expect from the datanodes before the epoch can be considered
 * completed from all datanodes. Thus we init m_total_buckets
 * to a high initial value, and later use ::set_total_buckets()
 * to set the correct 'cnt' as received as part of SUB_START_CONF.
 *
 * As there is a possible race between SUB_START_CONF from SUMA and
 * GSN_SUB_TABLE_DATA & SUB_GCP_COMPLETE_REP arriving from the
 * datanodes, we have to update any Gci_container's already
 * containing data, and possibly complete them if all
 * SUB_GCP_COMPLETE_REP's had been received.
 */
void NdbEventBuffer::set_total_buckets(Uint32 cnt) {
  if (m_total_buckets == cnt) return;

  assert(m_total_buckets == TOTAL_BUCKETS_INIT);
  m_total_buckets = cnt;

  // The delta between initial 'unknown' and real #buckets
  const Uint32 delta = TOTAL_BUCKETS_INIT - cnt;

  const Uint64 *array = m_known_gci.getBase();
  const Uint32 mask = m_known_gci.size() - 1;
  const Uint32 minpos = m_min_gci_index;
  const Uint32 maxpos = m_max_gci_index;

  for (Uint32 pos = minpos; pos != maxpos; pos = (pos + 1) & mask) {
    const Uint64 gci = array[pos];
    Gci_container *tmp = find_bucket(gci);
    if (delta >= tmp->m_gcp_complete_rep_count) {
      if (0)
        g_eventLogger->info("set_total_buckets(%u) complete %u/%u", cnt,
                            Uint32(tmp->m_gci >> 32), Uint32(tmp->m_gci));
      tmp->m_gcp_complete_rep_count = 0;
      complete_bucket(tmp);
      m_latestGCI = gci;
    } else {
      assert(tmp->m_gcp_complete_rep_count > delta);
      tmp->m_gcp_complete_rep_count -= delta;
    }
  }
}

void NdbEventBuffer::report_node_failure_completed(Uint32 node_id) {
  assert(node_id < 32 * m_alive_node_bit_mask.Size);  // only data-nodes
  if (!(node_id < 32 * m_alive_node_bit_mask.Size)) return;

  m_alive_node_bit_mask.clear(node_id);

  NdbEventOperation *op = m_ndb->getEventOperation(nullptr);
  if (op == nullptr) return;

  DBUG_ENTER("NdbEventBuffer::report_node_failure_completed");
  SubTableData data;
  LinearSectionPtr ptr[3];
  std::memset(&data, 0, sizeof(data));
  std::memset(ptr, 0, sizeof(ptr));

  data.tableId = ~0;
  data.requestInfo = 0;
  SubTableData::setOperation(data.requestInfo,
                             NdbDictionary::Event::_TE_NODE_FAILURE);
  SubTableData::setReqNodeId(data.requestInfo, node_id);
  SubTableData::setNdbdNodeId(data.requestInfo, node_id);
  data.flags = SubTableData::LOG;

  Uint64 gci = Uint64((m_latestGCI >> 32) + 1) << 32;
  find_max_known_gci(&gci);

  data.gci_hi = Uint32(gci >> 32);
  data.gci_lo = Uint32(gci);

  /**
   * Insert this event for each operation
   */
  // no need to lock()/unlock(), receive thread calls this
  insert_event(&op->m_impl, data, ptr, data.senderData);

  if (!m_alive_node_bit_mask.isclear()) DBUG_VOID_RETURN;

  /*
   * Cluster failure
   */

  DBUG_PRINT("info", ("Cluster failure 0x%x %s", m_ndb->getReference(),
                      m_ndb->getNdbObjectName()));

  gci = Uint64((m_latestGCI >> 32) + 1) << 32;
  bool found = find_max_known_gci(&gci);

  Uint64 *array = m_known_gci.getBase();
  Uint32 mask = m_known_gci.size() - 1;
  Uint32 minpos = m_min_gci_index;
  Uint32 maxpos = m_max_gci_index;

  /**
   * Incompleted and/or 'out-of-order' Gci_containers should be cleared after
   * a failure. (Nothing more will ever arrive for whatever remaining there)
   * Temporary keep the last one, the failure-event will complete it.
   */
  while (minpos != maxpos && array[minpos] != gci) {
    Gci_container *tmp = find_bucket(array[minpos]);
    assert(tmp);
    assert(maxpos == m_max_gci_index);
    tmp->clear();
    minpos = (minpos + 1) & mask;
  }
  m_min_gci_index = minpos;
  m_latest_complete_GCI = 0;  // Cleared any 'out of order' epoch

  if (found) {
    assert(((minpos + 1) & mask) == maxpos);
  } else {
    assert(minpos == maxpos);
  }

  /**
   * Inject new event
   */
  data.tableId = ~0;
  data.requestInfo = 0;
  SubTableData::setOperation(data.requestInfo,
                             NdbDictionary::Event::_TE_CLUSTER_FAILURE);

  /**
   * Insert this event for each operation
   */
  // no need to lock()/unlock(), receive thread calls this
  insert_event(&op->m_impl, data, ptr, data.senderData);

  /**
   * Mark that event buffer is containing a failure event
   */
  m_failure_detected = true;

#ifdef VM_TRACE
  m_flush_gci = 0;
#endif

  /**
   * And finally complete this GCI
   */
  Gci_container *tmp = find_bucket(gci);
  assert(tmp);
  if (found) {
    assert(m_max_gci_index == maxpos);  // shouldn't have changed...
  } else {
    assert(m_max_gci_index == ((maxpos + 1) & mask));
  }
  Uint32 cnt = tmp->m_gcp_complete_rep_count;

  SubGcpCompleteRep rep;
  rep.gci_hi = (Uint32)(gci >> 32);
  rep.gci_lo = (Uint32)(gci & 0xFFFFFFFF);
  rep.gcp_complete_rep_count = cnt;
  rep.flags = 0;
  execSUB_GCP_COMPLETE_REP(&rep, SubGcpCompleteRep::SignalLength, 1);

  /**
   * We have now cleaned up all Gci_containers which were
   * incomplete at time of failure, assert that.
   * As the failure possible resets the GCI-sequence, we
   * do the same to avoid false duplicate rejection.
   */
  // init_gci_containers(); //Known to already be empty
  assert(m_min_gci_index == m_max_gci_index);
  assert(m_latest_complete_GCI == 0);
  m_latestGCI = 0;

  m_epoch_generation++;
  DBUG_VOID_RETURN;
}

Uint64 NdbEventBuffer::getLatestGCI() {
  /*
   * TODO: Fix data race with m_latestGCI.
   * m_latestGCI is changed by receiver thread, and getLatestGCI
   * is called from application thread.
   */
  return m_latestGCI;
}

Uint64 NdbEventBuffer::getHighestQueuedEpoch() {
  return m_latest_poll_GCI.getGCI();
}

void NdbEventBuffer::setEventBufferQueueEmptyEpoch(bool queue_empty_epoch) {
  NdbMutex_Lock(m_mutex);
  m_queue_empty_epoch = queue_empty_epoch;
  NdbMutex_Unlock(m_mutex);
}

int NdbEventBuffer::insertDataL(NdbEventOperationImpl *op,
                                const SubTableData *const sdata, Uint32 len,
                                const LinearSectionPtr ptr[3]) {
  DBUG_ENTER_EVENT("NdbEventBuffer::insertDataL");
  const Uint32 ri = sdata->requestInfo;
  const Uint32 operation = SubTableData::getOperation(ri);
  Uint32 gci_hi = sdata->gci_hi;
  Uint32 gci_lo = sdata->gci_lo;

  if (unlikely(len < SubTableData::SignalLength)) {
    gci_lo = 0;
  }

  Uint64 gci = gci_lo | (Uint64(gci_hi) << 32);
  const bool is_data_event =
      operation < NdbDictionary::Event::_TE_FIRST_NON_DATA_EVENT;

  if (!is_data_event) {
    if (operation == NdbDictionary::Event::_TE_CLUSTER_FAILURE) {
      /*
        Mark event as stopping.  Subsequent dropEventOperation
        will add the event to the dropped list for delete
      */
      op->m_stop_gci = MonotonicEpoch(m_epoch_generation, gci);
    } else if (operation == NdbDictionary::Event::_TE_ACTIVE) {
      // internal event, do not relay to user
      DBUG_PRINT("info",
                 ("_TE_ACTIVE: m_ref_count: %u for op: %p id: %u 0x%x %s",
                  op->m_ref_count, op, SubTableData::getNdbdNodeId(ri),
                  m_ndb->getReference(), m_ndb->getNdbObjectName()));
      DBUG_RETURN_EVENT(0);
    } else if (operation == NdbDictionary::Event::_TE_STOP) {
      // internal event, do not relay to user
      DBUG_PRINT("info", ("_TE_STOP: m_ref_count: %u for op: %p id: %u 0x%x %s",
                          op->m_ref_count, op, SubTableData::getNdbdNodeId(ri),
                          m_ndb->getReference(), m_ndb->getNdbObjectName()));
      DBUG_RETURN_EVENT(0);
    }
  }

  const Uint64 used_data_sz = get_used_data_sz();
  const Uint64 memory_usage =
      (m_max_alloc == 0) ? 0 : ((100 * used_data_sz) / m_max_alloc);

  ReportReason reason_to_report =
      m_event_buffer_manager.onEventDataReceived(memory_usage, gci);
  if (reason_to_report != NO_REPORT) reportStatus(reason_to_report);

  /**
   * In memory overload state we discard data events
   * Non data events are processed as normal as this data is
   * required for understanding the state of the system.
   * Therefore buffer usage can still increase in overload state,
   * but the rate should be attenuated
   */
  if (is_data_event && m_event_buffer_manager.isEventDataToBeDiscarded(gci)) {
    DBUG_RETURN_EVENT(0);
  }

  if (likely((Uint32)op->mi_type & (1U << operation))) {
    Gci_container *bucket = find_bucket(gci);

    DBUG_PRINT_EVENT("info", ("data insertion in eventId %d 0x%x %s",
                              op->m_eventImpl->m_eventId, m_ndb->getReference(),
                              m_ndb->getNdbObjectName()));
    DBUG_PRINT_EVENT("info",
                     ("gci=%d tab=%d op=%d node=%d", sdata->gci, sdata->tableId,
                      SubTableData::getOperation(sdata->requestInfo),
                      SubTableData::getReqNodeId(sdata->requestInfo)));

    if (unlikely(bucket == nullptr)) {
      /**
       * Already completed GCI...
       *   Possible in case of resend during NF handling
       */
      DBUG_EXECUTE_IF("ndb_crash_on_drop_SUB_TABLE_DATA", DBUG_SUICIDE(););
      DBUG_RETURN_EVENT(0);
    }

    const bool is_blob_event = (op->theMainOp != nullptr);
    const bool use_hash = op->m_mergeEvents && is_data_event;

    if (!is_data_event && is_blob_event) {
      // currently subscribed to but not used
      DBUG_PRINT_EVENT("info",
                       ("ignore non-data event on blob table 0x%x %s",
                        m_ndb->getReference(), m_ndb->getNdbObjectName()));
      DBUG_RETURN_EVENT(0);
    }

    // find position in bucket hash table
    EventBufData *data = nullptr;
    EventBufData_hash::Pos hpos;
    if (use_hash) {
      data = bucket->m_data_hash.search(hpos, op, ptr);
    }

    if (data == nullptr) {
      m_event_buffer_manager.onBufferingEpoch(gci);

      if (!is_blob_event || !is_data_event) {
        // allocate new result buffer 'Head', crashes if allocation fails.
        EventBufDataHead *main_data = alloc_data_main();
        if (unlikely(copy_data(sdata, len, ptr, main_data)))
          crashMemAllocError("insertDataL : copy_data failed.");
        main_data->m_event_op = op;

        bucket->append_data(main_data);
        data = main_data;
      } else {
        // alloc and link blob event under main event
        data = alloc_data();  // crashes if allocation fails.
        if (unlikely(copy_data(sdata, len, ptr, data)))
          crashMemAllocError("insertDataL : copy_data failed.");
        data->m_event_op = op;

        // find or create main event for this blob event
        EventBufData_hash::Pos main_hpos;
        int ret = get_main_data(bucket, main_hpos, data);
        if (ret == -1) {
          crashMemAllocError("insertDataL : get_main_data failed.");
        }
        EventBufDataHead *main_data = main_hpos.main_data;
        if (ret != 0)  // main event was created
        {
          if (use_hash) {
            main_hpos.data = main_data;
            bucket->m_data_hash.append(main_hpos);
          }
        }
        // link blob event under main event
        add_blob_data(main_data, data);
      }
      if (use_hash) {
        hpos.data = data;
        bucket->m_data_hash.append(hpos);
      }
#ifdef VM_TRACE
      op->m_data_count++;
#endif
    } else {
      // event with same op, PK found, merge into old buffer, changes size
      data->m_main->m_data_size -= data->get_this_size();
      if (unlikely(merge_data(sdata, len, ptr, data))) {
        crashMemAllocError("insertDataL : merge_data failed.");
      }
      data->m_main->m_data_size += data->get_this_size();

      // merge is on so we do not report blob part events
      if (!is_blob_event) {
        // report actual operation and the composite
        // there is no way to "fix" the flags for a composite op
        // since the flags represent multiple ops on multiple PKs
        // XXX fix by doing merge at end of epoch (extra mem cost)
        {
          Uint32 any_value = sdata->anyValue;
          Uint32 filtered = op->m_any_value_filter(any_value);
          Gci_op g = {op, (1U << operation), any_value, filtered};
          bucket->add_gci_op(g);
        }
        {
          Uint32 any_value = data->sdata->anyValue;
          Uint32 filtered = op->m_any_value_filter(any_value);
          Gci_op g = {
              op, (1U << SubTableData::getOperation(data->sdata->requestInfo)),
              any_value, filtered};
          bucket->add_gci_op(g);
        }
      }
    }
    DBUG_RETURN_EVENT(0);
  }

#ifdef VM_TRACE
  if ((Uint32)op->m_eventImpl->mi_type & (1U << operation)) {
    DBUG_PRINT_EVENT("info", ("Data arrived before ready eventId %d 0x%x %s",
                              op->m_eventImpl->m_eventId, m_ndb->getReference(),
                              m_ndb->getNdbObjectName()));
    DBUG_RETURN_EVENT(0);
  } else {
    DBUG_PRINT_EVENT("info", ("skipped 0x%x %s", m_ndb->getReference(),
                              m_ndb->getNdbObjectName()));
    DBUG_RETURN_EVENT(0);
  }
#else
  DBUG_RETURN_EVENT(0);
#endif
}

void NdbEventBuffer::crashMemAllocError(const char *error_text) {
  fprintf(stderr, "%s NDBAPI FATAL ERROR : Ndb Event Buffer 0x%x %s : %s",
          Logger::Timestamp().c_str(), m_ndb->getReference(),
          m_ndb->getNdbObjectName(), error_text);
  abort();
  exit(-1);
}

// allocate EventBufData
EventBufData *NdbEventBuffer::alloc_data() {
  DBUG_ENTER_EVENT("alloc_data");
  void *memptr = alloc(sizeof(EventBufData));
  assert(memptr != nullptr);  // Alloc failures caught in ::alloc()
  EventBufData *data = new (memptr) EventBufData();
  DBUG_RETURN_EVENT(data);
}

EventBufDataHead *NdbEventBuffer::alloc_data_main() {
  DBUG_ENTER_EVENT("alloc_data_main");
  void *memptr = alloc(sizeof(EventBufDataHead));
  assert(memptr != nullptr);  // Alloc failures caught in ::alloc()
  EventBufDataHead *data = new (memptr) EventBufDataHead();
  DBUG_RETURN_EVENT(data);
}

// Allocate memory area for storing event data associated to the given
// meta EventBufData. Takes sizes from given ptr and sets up data->ptr
int NdbEventBuffer::alloc_mem(EventBufData *data,
                              const LinearSectionPtr ptr[3]) {
  DBUG_ENTER("NdbEventBuffer::alloc_mem");
  DBUG_PRINT("info",
             ("ptr sz %u + %u + %u 0x%x %s", ptr[0].sz, ptr[1].sz, ptr[2].sz,
              m_ndb->getReference(), m_ndb->getNdbObjectName()));

  Uint32 sz4 = (sizeof(SubTableData) + 3) >> 2;
  Uint32 alloc_size = (sz4 + ptr[0].sz + ptr[1].sz + ptr[2].sz) << 2;

  assert(data->memory == nullptr);
  data->memory = (Uint32 *)alloc(alloc_size);
  assert(data->memory != nullptr);  // Alloc failures caught in ::alloc

  Uint32 *memptr = data->memory + sz4;
  for (int i = 0; i <= 2; i++) {
    data->ptr[i].p = memptr;
    data->ptr[i].sz = ptr[i].sz;
    memptr += ptr[i].sz;
  }
  DBUG_RETURN(0);
}

void *NdbEventBuffer::alloc(Uint32 sz) {
  DBUG_ENTER("alloc");

  /* Always allocate from 'tail' block, if none allocate it */
  EventMemoryBlock *mem_block = m_mem_block_tail;
  if (unlikely(mem_block == nullptr)) {
    assert(m_total_alloc == 0);
    mem_block = expand_memory_blocks();
    assert(mem_block != nullptr);  // Will crashMemAllocError if failed.
  }

  void *memptr = mem_block->alloc(sz);
  if (unlikely(memptr == nullptr))  // mem_block is full
  {
    /** Completed alloc from current MemoryBlock */
    Uint64 gci = m_latestGCI;
    find_max_known_gci(&gci);
    assert(gci >= m_latestGCI);
    complete_memory_block(MonotonicEpoch(m_epoch_generation, gci));

    mem_block = expand_memory_blocks();
    assert(mem_block != nullptr);  // Will crashMemAllocError if failed.

    memptr = mem_block->alloc(sz);
    if (unlikely(memptr == nullptr)) {
      // Expect to always be able to alloc from empty mem block
      crashMemAllocError("::alloc(): alloc from empty MemoryBlock failed");
      DBUG_RETURN(nullptr);
    }
  }

  DBUG_RETURN(memptr);
}

/**
 * Tag MemoryBlock with highest epoch seen intil now.
 * It can then be released when we have consumed all events
 * including that epoch.
 */
void NdbEventBuffer::complete_memory_block(MonotonicEpoch highest_epoch) {
  if (likely(m_mem_block_tail != nullptr)) {
    EventMemoryBlock *mem_block = m_mem_block_tail;
    mem_block->m_expiry_epoch = highest_epoch;
    mem_block->m_used = mem_block->m_size;
  }
}

Uint32 NdbEventBuffer::get_free_data_sz() const {
#if defined(VM_TRACE)
  {
    Uint32 free = 0;
    EventMemoryBlock *mem_block = m_mem_block_free;
    while (mem_block != nullptr) {
      free += mem_block->get_size();
      mem_block = mem_block->m_next;
    }
    assert(free == m_mem_block_free_sz);
  }
#endif

  // Only tail block might have additional free data:
  if (likely(m_mem_block_tail != nullptr)) {
    return m_mem_block_free_sz + m_mem_block_tail->get_free();
  } else {
    return m_mem_block_free_sz;
  }
}

Uint64 NdbEventBuffer::get_used_data_sz() const {
  assert(m_total_alloc >= get_free_data_sz());
  return m_total_alloc - get_free_data_sz();
}

EventMemoryBlock *NdbEventBuffer::expand_memory_blocks() {
  EventMemoryBlock *new_block;
  if (m_mem_block_free != nullptr) {
    new_block = m_mem_block_free;
    assert(m_mem_block_free_sz >= new_block->get_size());
    m_mem_block_free_sz -= new_block->get_size();
    m_mem_block_free = new_block->m_next;
    new_block->init();
  } else  // Allocate new EventMemoryBlock */
  {
    /* Allocate new EventMemoryBlock, adapt block size to current usage */
    const Uint32 sz =
        (m_total_alloc < 1024 * 1024) ? MEM_BLOCK_SMALL : MEM_BLOCK_LARGE;
    /**
     * Prefer page alloc, as that allows us to completely return memory
     * to the OS when we free it. my_mmap() will use malloc if page alloc
     * not available at this OS.
     */
#if defined(USE_MMAP)
    void *memptr = my_mmap(nullptr, sz, PROT_READ | PROT_WRITE,
                           MAP_PRIVATE | MAP_ANONYMOUS, -1, 0);
    if (unlikely(memptr == MAP_FAILED))
#else
    void *memptr = malloc(sz);
    if (unlikely(memptr == nullptr))
#endif
    {
#ifdef VM_TRACE
      fprintf(stderr,
              "%s NDBAPI FATAL ERROR : "
              "m_latest_command: %s 0x%x %s\n",
              Logger::Timestamp().c_str(), m_latest_command,
              m_ndb->getReference(), m_ndb->getNdbObjectName());
      fprintf(stderr, "no free data, m_latestGCI %u/%u\n",
              (Uint32)(m_latestGCI << 32), (Uint32)m_latestGCI);
      fprintf(stderr, "m_total_alloc %llu\n", m_total_alloc);

      const Uint64 gci_head =
          m_event_queue.m_head ? m_event_queue.m_head->m_gci.getGCI() : 0;
      const Uint64 gci_tail =
          m_event_queue.m_tail ? m_event_queue.m_tail->m_gci.getGCI() : 0;
      fprintf(stderr,
              "m_event_queue_count %d first gci{hi/lo} %u/%u last gci{hi/lo} "
              "%u/%u\n",
              m_event_queue.count_event_data(), Uint32(gci_head >> 32),
              Uint32(gci_head), Uint32(gci_tail >> 32), Uint32(gci_tail));
#endif
      crashMemAllocError("Attempt to allocate MemoryBlock from OS failed");
      return nullptr;
    }

    require((m_total_alloc + sz) < UINT64_MAX);  // overflow
    if ((m_total_alloc < UINT32_MAX) && ((m_total_alloc + sz) > UINT32_MAX))
      reportStatus(EVENTBUFFER_USAGE_HIGH);
    m_total_alloc += sz;
    new_block = new (memptr) EventMemoryBlock(sz);
  }

  /* new_block is added as 'tail' */
  if (likely(m_mem_block_tail != nullptr))
    m_mem_block_tail->m_next = new_block;
  else
    m_mem_block_head = new_block;
  m_mem_block_tail = new_block;

  return new_block;
}

void NdbEventBuffer::remove_consumed_memory(
    MonotonicEpoch consumed_epoch)  // Need m_mutex locked
{
  MonotonicEpoch prev_highest_epoch(MonotonicEpoch::min);

  // Memory blocks are ordered on 'expiry-epoch', search from 'head'
  while (m_mem_block_head != nullptr) {
    EventMemoryBlock *mem_block = m_mem_block_head;
    if (mem_block->m_expiry_epoch > consumed_epoch) {
      break;  // mem_block not expired yet
    }

    // mem_block is recycled to m_mem_block_free-list
    m_mem_block_head = mem_block->m_next;
    if (m_mem_block_head == nullptr) m_mem_block_tail = nullptr;

    // mem_block should be in ascending expiry_epoch order
    assert(mem_block->m_expiry_epoch >= prev_highest_epoch);
    prev_highest_epoch = mem_block->m_expiry_epoch;

    // Link mem_block into m_mem_block_free-list
    mem_block->m_next = m_mem_block_free;
    m_mem_block_free = mem_block;
    m_mem_block_free_sz += mem_block->get_size();
  }

  /**
   * Possibly reduce the number of MemoryBlock we keep in the
   * free list. As the EventBuffer memory usage may fluctate
   * a lot over time, we are quite aggressive in avoiding keeping
   * unused free space too long.
   */
  if (prev_highest_epoch != MonotonicEpoch::min)  // Released memory block(s)
  {
    while (m_mem_block_free != nullptr) {
      // Keep a maximum of 20% of total allocated memory as free_data
      // ... Plus an additional 3 'small memory blocks'.
      const Uint64 max_free_data_sz =
          (3 * MEM_BLOCK_SMALL) + (m_total_alloc / 5);
      if (get_free_data_sz() <= max_free_data_sz) {
        break;
      }

      // Too much in free-list, release first free memory block
      EventMemoryBlock *mem_block = m_mem_block_free;
      m_mem_block_free = mem_block->m_next;
      assert(m_mem_block_free_sz >= mem_block->get_size());
      m_mem_block_free_sz -= mem_block->get_size();

      const Uint32 alloced_sz = mem_block->alloced_size();
      assert(m_total_alloc >= alloced_sz);
      m_total_alloc -= alloced_sz;
      mem_block->destruct();

#if defined(USE_MMAP)
      require(my_munmap(mem_block, alloced_sz) == 0);
#else
      free(mem_block);
#endif
    }
  }
}

int NdbEventBuffer::copy_data(const SubTableData *const sdata, Uint32 len,
                              const LinearSectionPtr ptr[3],
                              EventBufData *data) {
  DBUG_ENTER_EVENT("NdbEventBuffer::copy_data");

  if (alloc_mem(data, ptr) != 0) DBUG_RETURN_EVENT(-1);
  memcpy(data->sdata, sdata, sizeof(SubTableData));

  if (unlikely(len < SubTableData::SignalLength)) {
    data->sdata->gci_lo = 0;
  }
  if (len < SubTableData::SignalLengthWithTransId) {
    /* No TransId, set to uninit value */
    data->sdata->transId1 = ~Uint32(0);
    data->sdata->transId2 = ~Uint32(0);
  }

  for (int i = 0; i <= 2; i++) {
    if (ptr[i].sz > 0) {
      // Ok to cast const away, memory allocated in alloc_mem call above.
      Uint32 *p = const_cast<Uint32 *>(data->ptr[i].p);
      memcpy(p, ptr[i].p, ptr[i].sz << 2);
    }
  }

  DBUG_RETURN_EVENT(0);
}

static struct Ev_t {
  enum {
    enum_INS = NdbDictionary::Event::_TE_INSERT,
    enum_DEL = NdbDictionary::Event::_TE_DELETE,
    enum_UPD = NdbDictionary::Event::_TE_UPDATE,
    enum_NUL = NdbDictionary::Event::_TE_NUL,
    enum_IDM = 254,  // idempotent op possibly allowed on NF
    enum_ERR = 255   // always impossible
  };
  int t1, t2, t3;
} ev_t[] = {
    {Ev_t::enum_INS, Ev_t::enum_INS, Ev_t::enum_IDM},
    {Ev_t::enum_INS, Ev_t::enum_DEL, Ev_t::enum_NUL},  // ok
    {Ev_t::enum_INS, Ev_t::enum_UPD, Ev_t::enum_INS},  // ok
    {Ev_t::enum_DEL, Ev_t::enum_INS, Ev_t::enum_UPD},  // ok
    {Ev_t::enum_DEL, Ev_t::enum_DEL, Ev_t::enum_IDM},
    {Ev_t::enum_DEL, Ev_t::enum_UPD, Ev_t::enum_ERR},
    {Ev_t::enum_UPD, Ev_t::enum_INS, Ev_t::enum_ERR},
    {Ev_t::enum_UPD, Ev_t::enum_DEL, Ev_t::enum_DEL},  // ok
    {Ev_t::enum_UPD, Ev_t::enum_UPD, Ev_t::enum_UPD}   // ok
};

/*
 *   | INS            | DEL              | UPD
 * 0 | pk ah + all ah | pk ah            | pk ah + new ah
 * 1 | pk ad + all ad | old pk ad        | new pk ad + new ad
 * 2 | empty          | old non-pk ah+ad | old ah+ad
 */

static AttributeHeader copy_head(Uint32 &i1, Uint32 *p1, Uint32 &i2,
                                 const Uint32 *p2, Uint32 flags) {
  AttributeHeader ah(p2[i2]);
  bool do_copy = (flags & 1);
  if (do_copy) p1[i1] = p2[i2];
  i1++;
  i2++;
  return ah;
}

static void copy_attr(AttributeHeader ah, Uint32 &j1, Uint32 *p1, Uint32 &j2,
                      const Uint32 *p2, Uint32 flags) {
  bool do_copy = (flags & 1);
  bool with_head = (flags & 2);
  Uint32 n = with_head + ah.getDataSize();
  if (do_copy) {
    Uint32 k;
    for (k = 0; k < n; k++) p1[j1 + k] = p2[j2 + k];
  }
  j1 += n;
  j2 += n;
}

int NdbEventBuffer::merge_data(const SubTableData *const sdata, Uint32 len,
                               const LinearSectionPtr ptr2[3],
                               EventBufData *data) {
  DBUG_ENTER_EVENT("NdbEventBuffer::merge_data");
  int result = 0;

  /* TODO : Consider how/if to merge multiple events/key with different
   * transid
   * Same consideration probably applies to AnyValue!
   */

  Uint32 nkey = data->m_event_op->m_eventImpl->m_tableImpl->m_noOfKeys;

  int t1 = SubTableData::getOperation(data->sdata->requestInfo);
  int t2 = SubTableData::getOperation(sdata->requestInfo);

  // save old data
  EventBufData olddata = *data;
  data->memory = nullptr;

  if (t1 == Ev_t::enum_NUL) {
    result = copy_data(sdata, len, ptr2, data);
    DBUG_RETURN_EVENT(result);
  }

  Ev_t *tp = nullptr;
  int i;
  for (i = 0; (uint)i < sizeof(ev_t) / sizeof(ev_t[0]); i++) {
    if (ev_t[i].t1 == t1 && ev_t[i].t2 == t2) {
      tp = &ev_t[i];
      break;
    }
  }
  assert(tp != nullptr && tp->t3 != Ev_t::enum_ERR);

  if (tp->t3 == Ev_t::enum_IDM) {
    LinearSectionPtr(&ptr1)[3] = data->ptr;

    /*
     * TODO
     * - can get data in INS ptr2[2] which is supposed to be empty
     * - can get extra data in DEL ptr2[2]
     * - why does DBUG_PRINT not work in this file ???
     *
     * replication + bug#19872 can ignore this since merge is on
     * only for tables with explicit PK and before data is not used
     */
    const int maxsec = 1;  // ignore section 2

    int i;
    for (i = 0; i <= maxsec; i++) {
      if (ptr1[i].sz != ptr2[i].sz ||
          memcmp(ptr1[i].p, ptr2[i].p, ptr1[i].sz << 2) != 0) {
        DBUG_PRINT(
            "info",
            ("idempotent op %d*%d data differs in sec %d 0x%x %s", tp->t1,
             tp->t2, i, m_ndb->getReference(), m_ndb->getNdbObjectName()));
        assert(false);
        DBUG_RETURN_EVENT(-1);
      }
    }
    DBUG_PRINT("info", ("idempotent op %d*%d data ok 0x%x %s", tp->t1, tp->t2,
                        m_ndb->getReference(), m_ndb->getNdbObjectName()));
    *data = olddata;
    DBUG_RETURN_EVENT(0);
  }

  // compose ptr1 o ptr2 = ptr
  LinearSectionPtr(&ptr1)[3] = olddata.ptr;
  LinearSectionPtr(&ptr)[3] = data->ptr;

  // loop twice where first loop only sets sizes
  int loop;
  for (loop = 0; loop <= 1; loop++) {
    if (loop == 1) {
      if (alloc_mem(data, ptr) != 0) {
        result = -1;
        goto end;
      }
      *data->sdata = *sdata;
      SubTableData::setOperation(data->sdata->requestInfo, tp->t3);
    }

    ptr[0].sz = ptr[1].sz = ptr[2].sz = 0;

    // copy pk from new version
    {
      AttributeHeader ah;
      Uint32 i = 0;
      Uint32 j = 0;
      Uint32 i2 = 0;
      Uint32 j2 = 0;
      while (i < nkey) {
        /*
         * Ok to cast const away, memory allocated in alloc_mem call above.
         * And in first loop pointers are not used for any writing.
         */
        ah = copy_head(i, const_cast<Uint32 *>(ptr[0].p), i2, ptr2[0].p, loop);
        copy_attr(ah, j, const_cast<Uint32 *>(ptr[1].p), j2, ptr2[1].p, loop);
      }
      ptr[0].sz = i;
      ptr[1].sz = j;
    }

    // merge after values, new version overrides
    if (tp->t3 != Ev_t::enum_DEL) {
      AttributeHeader ah;
      Uint32 i = ptr[0].sz;
      Uint32 j = ptr[1].sz;
      Uint32 i1 = 0;
      Uint32 j1 = 0;
      Uint32 i2 = nkey;
      Uint32 j2 = ptr[1].sz;
      while (i1 < nkey) {
        j1 += AttributeHeader(ptr1[0].p[i1++]).getDataSize();
      }
      while (1) {
        bool b1 = (i1 < ptr1[0].sz);
        bool b2 = (i2 < ptr2[0].sz);
        if (b1 && b2) {
          Uint32 id1 = AttributeHeader(ptr1[0].p[i1]).getAttributeId();
          Uint32 id2 = AttributeHeader(ptr2[0].p[i2]).getAttributeId();
          if (id1 < id2)
            b2 = false;
          else if (id1 > id2)
            b1 = false;
          else {
            j1 += AttributeHeader(ptr1[0].p[i1++]).getDataSize();
            b1 = false;
          }
        }
        if (b1) {
          /*
           * Ok to cast const away, memory allocated in alloc_mem call above.
           * And in first loop pointers are not used for any writing.
           */
          ah =
              copy_head(i, const_cast<Uint32 *>(ptr[0].p), i1, ptr1[0].p, loop);
          copy_attr(ah, j, const_cast<Uint32 *>(ptr[1].p), j1, ptr1[1].p, loop);
        } else if (b2) {
          /*
           * Ok to cast const away, memory allocated in alloc_mem call above.
           * And in first loop pointers are not used for any writing.
           */
          ah =
              copy_head(i, const_cast<Uint32 *>(ptr[0].p), i2, ptr2[0].p, loop);
          copy_attr(ah, j, const_cast<Uint32 *>(ptr[1].p), j2, ptr2[1].p, loop);
        } else
          break;
      }
      ptr[0].sz = i;
      ptr[1].sz = j;
    }

    // merge before values, old version overrides
    if (tp->t3 != Ev_t::enum_INS) {
      AttributeHeader ah;
      Uint32 k = 0;
      Uint32 k1 = 0;
      Uint32 k2 = 0;
      while (1) {
        bool b1 = (k1 < ptr1[2].sz);
        bool b2 = (k2 < ptr2[2].sz);
        if (b1 && b2) {
          Uint32 id1 = AttributeHeader(ptr1[2].p[k1]).getAttributeId();
          Uint32 id2 = AttributeHeader(ptr2[2].p[k2]).getAttributeId();
          if (id1 < id2)
            b2 = false;
          else if (id1 > id2)
            b1 = false;
          else {
            k2 += 1 + AttributeHeader(ptr2[2].p[k2]).getDataSize();
            b2 = false;
          }
        }
        if (b1) {
          ah = AttributeHeader(ptr1[2].p[k1]);
          /*
           * Ok to cast const away, memory allocated in alloc_mem call above.
           * And in first loop pointers are not used for any writing.
           */
          copy_attr(ah, k, const_cast<Uint32 *>(ptr[2].p), k1, ptr1[2].p,
                    loop | 2);
        } else if (b2) {
          ah = AttributeHeader(ptr2[2].p[k2]);
          /*
           * Ok to cast const away, memory allocated in alloc_mem call above.
           * And in first loop pointers are not used for any writing.
           */
          copy_attr(ah, k, const_cast<Uint32 *>(ptr[2].p), k2, ptr2[2].p,
                    loop | 2);
        } else
          break;
      }
      ptr[2].sz = k;
    }
  }

end:
  DBUG_RETURN_EVENT(result);
}

/*
 * Given blob part event, find main table event on inline part.  It
 * should exist (force in TUP) but may arrive later.  If so, create
 * NUL event on main table.  The real event replaces it later.
 */

int NdbEventBuffer::get_main_data(Gci_container *bucket,
                                  EventBufData_hash::Pos &hpos,
                                  EventBufData *blob_data) {
  DBUG_ENTER_EVENT("NdbEventBuffer::get_main_data");

  int blobVersion = blob_data->m_event_op->theBlobVersion;
  assert(blobVersion == 1 || blobVersion == 2);

  NdbEventOperationImpl *main_op = blob_data->m_event_op->theMainOp;
  assert(main_op != nullptr);
  const NdbTableImpl *mainTable = main_op->m_eventImpl->m_tableImpl;

  // create LinearSectionPtr for main table key
  LinearSectionPtr ptr[3];

  Uint32 pk_ah[NDB_MAX_NO_OF_ATTRIBUTES_IN_KEY];
  const Uint32 *pk_data = blob_data->ptr[1].p;
  Uint32 pk_size = 0;

  if (unlikely(blobVersion == 1)) {
    /*
     * Blob PK attribute 0 is concatenated table PK null padded
     * to fixed maximum size.  The actual size and attributes of
     * table PK must be discovered.
     */
    Uint32 max_size = AttributeHeader(blob_data->ptr[0].p[0]).getDataSize();

    Uint32 sz = 0;  // words parsed so far
    Uint32 n = 0;
    Uint32 i;
    for (i = 0; n < mainTable->m_noOfKeys; i++) {
      const NdbColumnImpl *c = mainTable->getColumn(i);
      assert(c != nullptr);
      if (!c->m_pk) continue;

      Uint32 bytesize = c->m_attrSize * c->m_arraySize;
      Uint32 lb, len;
      require(sz < max_size);
      bool ok = NdbSqlUtil::get_var_length(c->m_type, &pk_data[sz], bytesize,
                                           lb, len);
      if (!ok) {
        DBUG_RETURN_EVENT(-1);
      }

      AttributeHeader ah(i, lb + len);
      pk_ah[n] = ah.m_value;
      sz += ah.getDataSize();
      n++;
    }
    assert(n == mainTable->m_noOfKeys);
    require(sz <= max_size);
    pk_size = sz;
  } else {
    /*
     * Blob PK starts with separate table PKs.  Total size must be
     * counted and blob attribute ids changed to table attribute ids.
     */
    Uint32 sz = 0;  // count size
    Uint32 n = 0;
    Uint32 i;
    for (i = 0; n < mainTable->m_noOfKeys; i++) {
      const NdbColumnImpl *c = mainTable->getColumn(i);
      assert(c != nullptr);
      if (!c->m_pk) continue;

      AttributeHeader ah(blob_data->ptr[0].p[n]);
      ah.setAttributeId(i);
      pk_ah[n] = ah.m_value;
      sz += ah.getDataSize();
      n++;
    }
    assert(n == mainTable->m_noOfKeys);
    pk_size = sz;
  }

  ptr[0].sz = mainTable->m_noOfKeys;
  ptr[0].p = pk_ah;
  ptr[1].sz = pk_size;
  ptr[1].p = pk_data;
  ptr[2].sz = 0;
  ptr[2].p = nullptr;

  DBUG_DUMP_EVENT("ah", (char *)ptr[0].p, ptr[0].sz << 2);
  DBUG_DUMP_EVENT("pk", (char *)ptr[1].p, ptr[1].sz << 2);

  // search for main event buffer
  bucket->m_data_hash.search(hpos, main_op, ptr);
  if (hpos.data != nullptr) DBUG_RETURN_EVENT(0);

  // not found, create a place-holder
  EventBufDataHead *main_data = alloc_data_main();
  if (main_data == nullptr) DBUG_RETURN_EVENT(-1);
  SubTableData sdata = *blob_data->sdata;
  sdata.tableId = main_op->m_eventImpl->m_tableImpl->m_id;
  SubTableData::setOperation(sdata.requestInfo, NdbDictionary::Event::_TE_NUL);
  if (copy_data(&sdata, SubTableData::SignalLength, ptr, main_data) != 0)
    DBUG_RETURN_EVENT(-1);
  hpos.data = main_data;

  main_data->m_event_op = main_op;
  bucket->append_data(main_data);
  DBUG_RETURN_EVENT(1);
}

void NdbEventBuffer::add_blob_data(EventBufDataHead *main_data,
                                   EventBufData *blob_data) {
  DBUG_ENTER_EVENT("NdbEventBuffer::add_blob_data");
  DBUG_PRINT_EVENT("info",
                   ("main_data=%p blob_data=%p 0x%x %s", main_data, blob_data,
                    m_ndb->getReference(), m_ndb->getNdbObjectName()));
  EventBufData *head = main_data->m_next_blob;
  while (head != nullptr) {
    if (head->m_event_op == blob_data->m_event_op) break;
    head = head->m_next_blob;
  }
  if (head == nullptr) {
    head = blob_data;
    head->m_next_blob = main_data->m_next_blob;
    main_data->m_next_blob = head;
  } else {
    blob_data->m_next = head->m_next;
    head->m_next = blob_data;
  }

  // Maintain aggregated event sizes in 'main'
  blob_data->m_main = main_data;
  main_data->m_event_count++;
  main_data->m_data_size += blob_data->get_this_size();
  DBUG_VOID_RETURN_EVENT;
}

EventBufDataHead *NdbEventBuffer::move_data() {
  // handle received data
  if (!m_complete_data.is_empty()) {
    // move this list to last in m_event_queue
    m_event_queue.append_list(&m_complete_data);
    m_complete_data.clear();
  }

  if (!m_event_queue.is_empty()) {
    DBUG_ENTER_EVENT("NdbEventBuffer::move_data");
#ifdef VM_TRACE
    DBUG_PRINT_EVENT(
        "exit",
        ("m_event_queue_count %u 0x%x %s", m_event_queue.count_event_data(),
         m_ndb->getReference(), m_ndb->getNdbObjectName()));
#endif
    DBUG_RETURN_EVENT(m_event_queue.get_first_event_data());
  }
  return nullptr;
}

void Gci_container::append_data(EventBufDataHead *data) {
  const Uint32 any_value = data->sdata->anyValue;
  const Uint32 filtered = data->m_event_op->m_any_value_filter(any_value);
  Gci_op g = {data->m_event_op,
              1U << SubTableData::getOperation(data->sdata->requestInfo),
              any_value, filtered};
  add_gci_op(g);

  data->m_next = nullptr;
  if (m_tail)
    m_tail->m_next = data;
  else
    m_head = data;

  m_tail = data;
  // This is the 'Head', so no need to add:
  data->m_main = data;
  data->m_event_count = 1;
  data->m_data_size = data->get_this_size();
}

void Gci_container::add_gci_op(Gci_op g) {
  DBUG_ENTER_EVENT("Gci_container::add_gci_op");
  DBUG_PRINT_EVENT(
      "info", ("p.op: %p  g.event_types: %x g.cumulative_any_value: %x", g.op,
               g.event_types, g.cumulative_any_value));
  assert(g.op != nullptr && g.op->theMainOp == nullptr);  // as in nextEvent
  Uint32 i = 0;
  for (; i < m_gci_op_count; i++) {
    if (m_gci_op_list[i].op == g.op) break;
  }
  if (i < m_gci_op_count) {
    m_gci_op_list[i].event_types |= g.event_types;
    m_gci_op_list[i].cumulative_any_value &= g.cumulative_any_value;
    m_gci_op_list[i].filtered_any_value |= g.filtered_any_value;
  } else {
    if (m_gci_op_count == m_gci_op_alloc) {
      Uint32 n = 1 + 2 * m_gci_op_alloc;
      Gci_op *old_list = m_gci_op_list;

      void *memptr = m_event_buffer->alloc(n * sizeof(Gci_op));
      assert(memptr != nullptr);  // alloc failure caught in ::alloc()
      m_gci_op_list = new (memptr) Gci_op[n];

      if (m_gci_op_alloc != 0) {
        Uint32 bytes = m_gci_op_alloc * sizeof(Gci_op);
        memcpy(m_gci_op_list, old_list, bytes);
        DBUG_PRINT_EVENT(
            "info", ("this: %p  delete m_gci_op_list: %p", this, old_list));
      } else
        assert(old_list == nullptr);
      DBUG_PRINT_EVENT(
          "info", ("this: %p  new m_gci_op_list: %p", this, m_gci_op_list));
      m_gci_op_alloc = n;
    }
    assert(m_gci_op_count < m_gci_op_alloc);
#ifndef NDEBUG
    i = m_gci_op_count;
#endif
    m_gci_op_list[m_gci_op_count++] = g;
  }
  DBUG_PRINT_EVENT("exit", ("m_gci_op_list[%u].event_types: %x", i,
                            m_gci_op_list[i].event_types));
  DBUG_VOID_RETURN_EVENT;
}

EpochData *Gci_container::createEpochData(Uint64 gci) {
  DBUG_ENTER_EVENT("Gci_container::createEpochData");
  DBUG_PRINT_EVENT(
      "info", ("this: %p  gci: %u/%u", this, (Uint32)(gci >> 32), (Uint32)gci));
  assert(gci != 0);
  assert(gci == m_gci);
  assert(m_head);

  void *memptr = m_event_buffer->alloc(sizeof(EpochData));
  assert(memptr != nullptr);  // alloc failure caught in ::alloc()
  const MonotonicEpoch epoch(m_event_buffer->m_epoch_generation, gci);
  EpochData *newEpochData =
      new (memptr) EpochData(epoch, m_gci_op_list, m_gci_op_count, m_head);

  DBUG_PRINT_EVENT("info", ("created EpochData: %p  m_gci_op_list: %p",
                            newEpochData, m_gci_op_list));

  m_head = m_tail = nullptr;
  m_gci_op_list = nullptr;
  m_gci_op_count = 0;
  m_gci_op_alloc = 0;
  DBUG_RETURN_EVENT(newEpochData);
}

NdbEventOperation *NdbEventBuffer::createEventOperation(const char *eventName,
                                                        NdbError &theError) {
  DBUG_TRACE;

  if (m_ndb->theImpl->m_ev_op == nullptr) {
    // Any buffered events should have been discarded
    // when we dropped last event op - Prior to this create:
    assert(m_event_queue.is_empty());
  }

  NdbDictionary::Dictionary *dict = m_ndb->getDictionary();
  NdbDictionary::Event_ptr event(dict->getEvent(eventName));
  if (!event) {
    theError.code = dict->getNdbError().code;
    return nullptr;
  }

  NdbEventOperation *tOp = new NdbEventOperation(m_ndb, event.release());
  if (tOp == nullptr) {
    theError.code = 4000;
    return nullptr;
  }
  if (tOp->getState() != NdbEventOperation::EO_CREATED) {
    theError.code = tOp->getNdbError().code;
    delete tOp;
    return nullptr;
  }
  // add user reference
  // removed in dropEventOperation
  getEventOperationImpl(tOp)->m_ref_count = 1;
  DBUG_PRINT("info", ("m_ref_count: %u for op: %p 0x%x %s",
                      getEventOperationImpl(tOp)->m_ref_count,
                      getEventOperationImpl(tOp), m_ndb->getReference(),
                      m_ndb->getNdbObjectName()));
  return tOp;
}

NdbEventOperationImpl *NdbEventBuffer::createEventOperationImpl(
    NdbEventImpl *event, NdbError &theError) {
  DBUG_TRACE;
  NdbEventOperationImpl *tOp = new NdbEventOperationImpl(m_ndb, event);
  if (tOp == nullptr) {
    theError.code = 4000;
    return nullptr;
  }
  if (tOp->getState() != NdbEventOperation::EO_CREATED) {
    theError.code = tOp->getNdbError().code;
    delete tOp;
    return nullptr;
  }
  return tOp;
}

void NdbEventBuffer::dropEventOperation(NdbEventOperation *tOp) {
  DBUG_ENTER("NdbEventBuffer::dropEventOperation");
  NdbEventOperationImpl *op = getEventOperationImpl(tOp);

  op->stop();
  // stop blob event ops
  if (op->theMainOp == nullptr) {
    MonotonicEpoch max_stop_gci = op->m_stop_gci;
    NdbEventOperationImpl *tBlobOp = op->theBlobOpList;
    while (tBlobOp != nullptr) {
      tBlobOp->stop();
      MonotonicEpoch stop_gci = tBlobOp->m_stop_gci;
      if (stop_gci > max_stop_gci) max_stop_gci = stop_gci;
      tBlobOp = tBlobOp->m_next;
    }
    tBlobOp = op->theBlobOpList;
    while (tBlobOp != nullptr) {
      tBlobOp->m_stop_gci = max_stop_gci;
      tBlobOp = tBlobOp->m_next;
    }
    op->m_stop_gci = max_stop_gci;
  }

  /**
   * Needs mutex lock as report_node_XXX accesses list...
   */
  NdbMutex_Lock(m_mutex);

  // release blob handles now, further access is user error
  if (op->theMainOp == nullptr) {
    while (op->theBlobList != nullptr) {
      NdbBlob *tBlob = op->theBlobList;
      op->theBlobList = tBlob->theNext;
      m_ndb->releaseNdbBlob(tBlob);
    }
  }

  if (op->m_next) op->m_next->m_prev = op->m_prev;
  if (op->m_prev)
    op->m_prev->m_next = op->m_next;
  else
    m_ndb->theImpl->m_ev_op = op->m_next;

  assert(m_ndb->theImpl->m_ev_op == nullptr ||
         m_ndb->theImpl->m_ev_op->m_prev == nullptr);

  assert(op->m_ref_count > 0);
  // remove user reference
  // added in createEventOperation
  // user error to use reference after this
  op->m_ref_count--;
  DBUG_PRINT("info", ("m_ref_count: %u for op: %p 0x%x %s", op->m_ref_count, op,
                      m_ndb->getReference(), m_ndb->getNdbObjectName()));
  if (op->m_ref_count == 0) {
    DBUG_PRINT("info", ("deleting op: %p 0x%x %s", op, m_ndb->getReference(),
                        m_ndb->getNdbObjectName()));
    delete op->m_facade;
  } else {
    op->m_next = m_dropped_ev_op;
    op->m_prev = nullptr;
    if (m_dropped_ev_op) m_dropped_ev_op->m_prev = op;
    m_dropped_ev_op = op;
  }

  if (m_active_op_count == 0) {
    /**
     * Client dropped all event operations. Thus, all buffered, polled
     * and unpolled, (completed) events can now safely be discarded.
     */
    consume_all();

    /* Clean up obsolete receiver thread data. */
    init_gci_containers();
  }

  NdbMutex_Unlock(m_mutex);
  DBUG_VOID_RETURN;
}

void NdbEventBuffer::reportStatus(ReportReason reason) {
  if (reason != NO_REPORT) goto send_report;

  /* Exclude LOW/ENOUGH_FREE_EVENTBUFFER reporting if
   * m_free_thresh is not configured or
   * event buffer has unlimited memory available
   */
  if (m_free_thresh && m_max_alloc > 0) {
    Uint64 free_data_sz = 0;
    if (m_max_alloc > get_used_data_sz())
      free_data_sz = m_max_alloc - get_used_data_sz();

    if (100 * free_data_sz < m_min_free_thresh * m_max_alloc &&
        m_total_alloc > 1024 * 1024) {
      /* report less free buffer than m_free_thresh,
         next report when more free than 2 * m_free_thresh
      */
      m_min_free_thresh = 0;
      m_max_free_thresh = 2 * m_free_thresh;
      reason = LOW_FREE_EVENTBUFFER;
      goto send_report;
    }

    if (100 * free_data_sz > m_max_free_thresh * m_max_alloc &&
        m_total_alloc > 1024 * 1024) {
      /* report more free than 2 * m_free_thresh
         next report when less free than m_free_thresh
      */
      m_min_free_thresh = m_free_thresh;
      m_max_free_thresh = 100;
      reason = ENOUGH_FREE_EVENTBUFFER;
      goto send_report;
    }
  }

  if (m_gci_slip_thresh && (m_buffered_epochs >= m_gci_slip_thresh) &&
      NdbTick_Elapsed(m_last_log_time, NdbTick_getCurrentTicks()).milliSec() >=
          10000) {
    m_last_log_time = NdbTick_getCurrentTicks();
    reason = BUFFERED_EPOCHS_OVER_THRESHOLD;
    goto send_report;
  }

  return;

send_report:
  Uint32 data[13];
  Uint64 used_data = get_used_data_sz();
  Uint64 save_used = used_data;
  Uint64 save_total = m_total_alloc;
  Uint64 save_max = m_max_alloc;
  DBUG_EXECUTE_IF("ndb_eventbuffer_high_usage", {
    DBUG_PRINT("info", ("Simulating eventbuffer growing to 5GB"));
    Uint64 gb = 1024 * 1024 * 1024;
    used_data += 5 * gb;
    m_total_alloc += 6 * gb;
    m_max_alloc = 7 * gb;
  });

  data[0] = NDB_LE_EventBufferStatus3;
  data[1] = (Uint32)(used_data);
  data[2] = (Uint32)(m_total_alloc);
  data[3] = (Uint32)(m_max_alloc);
  data[4] = (Uint32)(m_latest_consumed_epoch);
  data[5] = (Uint32)(m_latest_consumed_epoch >> 32);
  data[6] = (Uint32)(m_latestGCI);
  data[7] = (Uint32)(m_latestGCI >> 32);
  data[8] = (Uint32)(m_ndb->getReference());
  data[9] = (Uint32)(reason);
  data[10] = (Uint32)(used_data >> 32);
  data[11] = (Uint32)(m_total_alloc >> 32);
  data[12] = (Uint32)(m_max_alloc >> 32);
  Ndb_internal::send_event_report(true, m_ndb, data, 13);
  used_data = save_used;
  m_total_alloc = save_total;
  m_max_alloc = save_max;
}

void NdbEventBuffer::get_event_buffer_memory_usage(
    Ndb::EventBufferMemoryUsage &usage) {
  const Uint64 used_data_sz = get_used_data_sz();

  usage.allocated_bytes = m_total_alloc;
  usage.used_bytes = used_data_sz;

  // If there's no configured max limit then
  // the percentage is a fraction of the total allocated.

  Uint32 ret = 0;
  // m_max_alloc == 0 ==> unlimited usage,
  if (m_max_alloc > 0)
    ret = (Uint32)((100 * used_data_sz) / m_max_alloc);
  else if (m_total_alloc > 0)
    ret = (Uint32)((100 * used_data_sz) / m_total_alloc);

  usage.usage_percent = ret;
}

size_t EventBufData::get_this_size() const {
  // Calc size in aligned Uint32 words
  size_t size = (sizeof(SubTableData) + 3) >> 2;
  size += ptr[0].sz + ptr[1].sz + ptr[2].sz;
  return (size << 2);  // Converted to bytes;
}

size_t EventBufData::get_size() const {
  size_t size = get_this_size();

  // Add length of blob fragments.
  // Possibly multiple BLOBs are chained with 'next_blob' and
  // added by get_size() being recursively
  EventBufData *blob = m_next_blob;
  while (blob) {
    size += blob->get_size();
    blob = blob->m_next;
  }
  return size;
}

Uint32 EventBufData::get_count() const {
  Uint32 count = 1;
  EventBufData *blob = m_next_blob;
  while (blob) {
    count += blob->get_count();
    blob = blob->m_next;
  }
  return count;
}

#ifdef VM_TRACE
Uint32 Gci_container::count_event_data() const {
  Uint32 count = 0;
  EventBufDataHead *data = m_head;
  while (data != nullptr) {
    count += data->m_event_count;
    data = data->m_next_main;
  }
  return count;
}

Uint32 EpochData::count_event_data() const {
  Uint32 count = 0;
  EventBufDataHead *data = m_data;
  while (data != nullptr) {
    count += data->m_event_count;
    data = data->m_next_main;
  }
  return count;
}

Uint32 EpochDataList::count_event_data() const {
  Uint32 count = 0;
  EpochData *epoch = m_head;
  while (epoch != nullptr) {
    count += epoch->count_event_data();
    epoch = epoch->m_next;
  }
  return count;
}
#endif

/////////////////
/**
 * EventBufAllocator is a C++ STL memory allocator.
 *
 * It can be used to construct STL container objects which allocate
 * its memory in the NdbEventBuffer's EventMemoryBlock
 */

// Allocate from the EventBuffer
template <class T>
[[nodiscard]] T *EventBufAllocator<T>::allocate(std::size_t n) {
  if (n > std::numeric_limits<std::size_t>::max() / sizeof(T))
    throw std::bad_array_new_length();

  if (auto p = static_cast<T *>(m_eventBuffer->alloc(n * sizeof(T)))) {
    // printf("Alloc: %lu bytes\n", sizeof(T)*n);
    return p;
  }
  throw std::bad_alloc();
}

// We do not deallocate in the EventBuffer, it is eventually garbage collected
template <class T>
void EventBufAllocator<T>::deallocate(T * /*p*/, std::size_t /*n*/) noexcept {}

//////////////////

// hash table routines

EventBufData_hash::EventBufData_hash(NdbEventBuffer *event_buffer)
    : m_event_buffer(event_buffer),
      m_hash(nullptr),
      m_hash_size(0),
      m_element_count(0) {
  clear();
}

void EventBufData_hash::clear() {
  m_element_count = 0;
  m_hash_size = 0;
  m_hash = nullptr;
}

void EventBufData_hash::append(const Pos hpos) {
  if (m_element_count >= 10 * m_hash_size &&
      m_hash_size < GCI_EVENT_HASH_SIZE_MAX) {
    expand();
  }
  const Uint32 index = hpos.pkhash % m_hash_size;
  m_hash[index].push_back(hpos);
  m_element_count++;
}

void EventBufData_hash::expand() {
  const HashBucket *const old_hash = m_hash;
  const size_t old_hash_size = m_hash_size;

  // Extend hash bucket size 3x
  if (m_hash_size == 0)
    m_hash_size = GCI_EVENT_HASH_SIZE_MIN;
  else
    m_hash_size *= 3;

  void *memptr = m_event_buffer->alloc(m_hash_size * sizeof(HashBucket));
  assert(memptr != nullptr);  // alloc failure caught in ::alloc()
  m_hash = static_cast<HashBucket *>(memptr);
  for (size_t i = 0; i < m_hash_size; i++) {
    new (&m_hash[i]) HashBucket(EventBufAllocator<Pos>(m_event_buffer));
  }

  // Insert into extended hash buckets
  for (size_t i = 0; i < old_hash_size; i++) {
    for (const Pos item : old_hash[i]) {
      const Uint32 index = item.pkhash % m_hash_size;
      m_hash[index].push_back(item);
    }
  }
}

// could optimize the all-fixed case
Uint32 EventBufData_hash::getpkhash(NdbEventOperationImpl *op,
                                    const LinearSectionPtr ptr[3]) {
  DBUG_ENTER_EVENT("EventBufData_hash::getpkhash");
  DBUG_DUMP_EVENT("ah", (char *)ptr[0].p, ptr[0].sz << 2);
  DBUG_DUMP_EVENT("pk", (char *)ptr[1].p, ptr[1].sz << 2);

  const NdbTableImpl *tab = op->m_eventImpl->m_tableImpl;

  // in all cases ptr[0] = pk ah.. ptr[1] = pk ad..
  // for pk update (to equivalent pk) post/pre values give same hash
  Uint32 nkey = tab->m_noOfKeys;
  assert(nkey != 0 && nkey <= ptr[0].sz);
  const Uint32 *hptr = ptr[0].p;
  const uchar *dptr = (const uchar *)ptr[1].p;

  // hash registers
  uint64 nr1 = 0;
  uint64 nr2 = 4;
  while (nkey-- != 0) {
    AttributeHeader ah(*hptr++);
    Uint32 bytesize = ah.getByteSize();
    assert(dptr + bytesize <= (const uchar *)(ptr[1].p + ptr[1].sz));

    Uint32 i = ah.getAttributeId();
    const NdbColumnImpl *col = tab->getColumn(i);
    require(col != nullptr);

    Uint32 lb, len;
    bool ok = NdbSqlUtil::get_var_length(col->m_type, dptr, bytesize, lb, len);
    require(ok);

    if (len == 0)  // hash empty string
    {
      nr1 ^= (nr1 << 1) | 1;
    } else {
      CHARSET_INFO *cs = col->m_cs ? col->m_cs : &my_charset_bin;
      (*cs->coll->hash_sort)(cs, dptr + lb, len, &nr1, &nr2);
    }
    dptr += ((bytesize + 3) / 4) * 4;
  }
  DBUG_PRINT_EVENT("info", ("hash result=%08x", nr1));
  DBUG_RETURN_EVENT(nr1);
}

bool EventBufData_hash::getpkequal(NdbEventOperationImpl *op,
                                   const LinearSectionPtr ptr1[3],
                                   const LinearSectionPtr ptr2[3]) {
  DBUG_ENTER_EVENT("EventBufData_hash::getpkequal");
  DBUG_DUMP_EVENT("ah1", (const char *)ptr1[0].p, ptr1[0].sz << 2);
  DBUG_DUMP_EVENT("pk1", (const char *)ptr1[1].p, ptr1[1].sz << 2);
  DBUG_DUMP_EVENT("ah2", (const char *)ptr2[0].p, ptr2[0].sz << 2);
  DBUG_DUMP_EVENT("pk2", (const char *)ptr2[1].p, ptr2[1].sz << 2);

  const NdbTableImpl *tab = op->m_eventImpl->m_tableImpl;

  Uint32 nkey = tab->m_noOfKeys;
  assert(nkey != 0 && nkey <= ptr1[0].sz && nkey <= ptr2[0].sz);
  const Uint32 *hptr1 = ptr1[0].p;
  const Uint32 *hptr2 = ptr2[0].p;
  const uchar *dptr1 = (const uchar *)ptr1[1].p;
  const uchar *dptr2 = (const uchar *)ptr2[1].p;

  bool equal = true;

  while (nkey-- != 0) {
    AttributeHeader ah1(*hptr1++);
    AttributeHeader ah2(*hptr2++);
    // sizes can differ on update of varchar endspace
    Uint32 bytesize1 = ah1.getByteSize();
    Uint32 bytesize2 = ah2.getByteSize();
    assert(dptr1 + bytesize1 <= (const uchar *)(ptr1[1].p + ptr1[1].sz));
    assert(dptr2 + bytesize2 <= (const uchar *)(ptr2[1].p + ptr2[1].sz));

    assert(ah1.getAttributeId() == ah2.getAttributeId());
    Uint32 i = ah1.getAttributeId();
    const NdbColumnImpl *col = tab->getColumn(i);
    assert(col != nullptr);

    Uint32 lb1, len1;
    bool ok1 =
        NdbSqlUtil::get_var_length(col->m_type, dptr1, bytesize1, lb1, len1);
    Uint32 lb2, len2;
    bool ok2 =
        NdbSqlUtil::get_var_length(col->m_type, dptr2, bytesize2, lb2, len2);
    require(ok1 && ok2 && lb1 == lb2);

    CHARSET_INFO *cs = col->m_cs ? col->m_cs : &my_charset_bin;
    int res = (cs->coll->strnncollsp)(cs, dptr1 + lb1, len1, dptr2 + lb2, len2);
    if (res != 0) {
      equal = false;
      break;
    }
    dptr1 += ((bytesize1 + 3) / 4) * 4;
    dptr2 += ((bytesize2 + 3) / 4) * 4;
  }

  DBUG_PRINT_EVENT("info", ("equal=%s", equal ? "true" : "false"));
  DBUG_RETURN_EVENT(equal);
}

EventBufData *EventBufData_hash::search(Pos &hpos, NdbEventOperationImpl *op,
                                        const LinearSectionPtr ptr[3]) {
  DBUG_ENTER_EVENT("EventBufData_hash::search");
  const Uint32 event_id = op->m_oid;
  const Uint32 pkhash = event_id ^ getpkhash(op, ptr);
  if (m_hash != nullptr)  // Anything appended at all?
  {
    const Uint32 index = pkhash % m_hash_size;
    for (const Pos pos : m_hash[index]) {
      if (pos.pkhash == pkhash && pos.event_id == event_id &&
          getpkequal(op, pos.data->ptr, ptr)) {
        hpos = pos;
        DBUG_PRINT_EVENT("info", ("search result=%p", hpos.data));
        DBUG_RETURN_EVENT(pos.data);
      }
    }
  }
  hpos.data = nullptr;
  hpos.pkhash = pkhash;
  hpos.event_id = event_id;
  DBUG_PRINT_EVENT("info", ("search result=%p", hpos.data));
  DBUG_RETURN_EVENT(nullptr);
}

template class Vector<Gci_container>;<|MERGE_RESOLUTION|>--- conflicted
+++ resolved
@@ -197,26 +197,13 @@
                                             int n) {
   DBUG_ENTER("NdbEventOperationImpl::getValue");
   if (m_state != EO_CREATED) {
-<<<<<<< HEAD
-    g_eventLogger->info(
-        "NdbEventOperationImpl::getValue "
-        "may only be called between instantiation and execute()");
     DBUG_RETURN(nullptr);
-=======
-    DBUG_RETURN(NULL);
->>>>>>> a1add163
   }
 
   NdbColumnImpl *tAttrInfo = m_eventImpl->m_tableImpl->getColumn(colName);
 
   if (tAttrInfo == nullptr) {
-<<<<<<< HEAD
-    g_eventLogger->info(
-        "NdbEventOperationImpl::getValue attribute %s not found", colName);
     DBUG_RETURN(nullptr);
-=======
-    DBUG_RETURN(NULL);
->>>>>>> a1add163
   }
 
   DBUG_RETURN(NdbEventOperationImpl::getValue(tAttrInfo, aValue, n));
@@ -306,26 +293,13 @@
   assert(m_mergeEvents);
 
   if (m_state != EO_CREATED) {
-<<<<<<< HEAD
-    g_eventLogger->info(
-        "NdbEventOperationImpl::getBlobHandle "
-        "may only be called between instantiation and execute()");
     DBUG_RETURN(nullptr);
-=======
-    DBUG_RETURN(NULL);
->>>>>>> a1add163
   }
 
   NdbColumnImpl *tAttrInfo = m_eventImpl->m_tableImpl->getColumn(colName);
 
   if (tAttrInfo == nullptr) {
-<<<<<<< HEAD
-    g_eventLogger->info(
-        "NdbEventOperationImpl::getBlobHandle attribute %s not found", colName);
     DBUG_RETURN(nullptr);
-=======
-    DBUG_RETURN(NULL);
->>>>>>> a1add163
   }
 
   NdbBlob *bh = getBlobHandle(tAttrInfo, n);
