/*
   Copyright (c) 2003, 2017, Oracle and/or its affiliates. All rights reserved.

   This program is free software; you can redistribute it and/or modify
   it under the terms of the GNU General Public License as published by
   the Free Software Foundation; version 2 of the License.

   This program is distributed in the hope that it will be useful,
   but WITHOUT ANY WARRANTY; without even the implied warranty of
   MERCHANTABILITY or FITNESS FOR A PARTICULAR PURPOSE.  See the
   GNU General Public License for more details.

   You should have received a copy of the GNU General Public License
   along with this program; if not, write to the Free Software
   Foundation, Inc., 51 Franklin St, Fifth Floor, Boston, MA 02110-1301  USA
*/

#include <ndb_global.h>
#include <ndb_limits.h>
#include "TransporterFacade.hpp"
#include "trp_client.hpp"
#include "ClusterMgr.hpp"
#include <IPCConfig.hpp>
#include <TransporterCallback.hpp>
#include <TransporterRegistry.hpp>
#include "NdbApiSignal.hpp"
#include "NdbWaiter.hpp"
#include <NdbOut.hpp>
#include <NdbEnv.h>
#include <NdbSleep.h>
#include <NdbLockCpuUtil.h>
#include <my_thread.h>

#include <kernel/GlobalSignalNumbers.h>
#include <mgmapi_config_parameters.h>
#include <mgmapi_configuration.hpp>
#include <NdbConfig.h>
#include <ndb_version.h>
#include <SignalLoggerManager.hpp>
#include <kernel/ndb_limits.h>
#include <signaldata/AlterTable.hpp>
#include <signaldata/SumaImpl.hpp>
#include <signaldata/AllocNodeId.hpp>
#include <signaldata/CloseComReqConf.hpp>

//#define REPORT_TRANSPORTER
//#define API_TRACE

static int numberToIndex(int number)
{
  return number - MIN_API_BLOCK_NO;
}

static int indexToNumber(int index)
{
  return index + MIN_API_BLOCK_NO;
}

inline bool lock_cpu_api_disabled()
{
  /* sched_setaffinity has a bug due to which it fails when an all-ones
   * CPU mask is set. This causes the unset_recv_thread_cpu() to fail.
   * The bug is fixed in GLIBC v2.23. So the cpu locking apis are disabled
   * if the glibc library used is from a lower version  */
#if defined(HAVE_LINUX_SCHEDULING)
  if (__GLIBC__ < 2 || ( __GLIBC__ == 2 && __GLIBC_MINOR__ < 23 ))
  {
    return true;
  }
#endif
  return false;
}

#if defined DEBUG_TRANSPORTER
#define TRP_DEBUG(t) ndbout << __FILE__ << ":" << __LINE__ << ":" << t << endl;
#else
#define TRP_DEBUG(t)
#endif

#define DBG_POLL 0
#define dbg(x,y) if (DBG_POLL) printf("%llu : " x "\n", NdbTick_CurrentMillisecond(), y)
#define dbg2(x,y,z) if (DBG_POLL) printf("%llu : " x "\n", NdbTick_CurrentMillisecond(), y, z)

/*****************************************************************************
 * Call back functions
 *****************************************************************************/
void
TransporterFacade::reportError(NodeId nodeId,
                               TransporterError errorCode, const char *info)
{
#ifdef REPORT_TRANSPORTER
  ndbout_c("REPORT_TRANSP: reportError (nodeId=%d, errorCode=%d) %s", 
	   (int)nodeId, (int)errorCode, info ? info : "");
#endif
  if(errorCode & TE_DO_DISCONNECT) {
    ndbout_c("reportError (%d, %d) %s", (int)nodeId, (int)errorCode,
	     info ? info : "");
    if (nodeId == ownId())
    {
      ndbout_c("Fatal error on Loopback transporter, aborting.");
      abort();
    }
    doDisconnect(nodeId);
  }
}

/**
 * Report average send length in bytes (4096 last sends)
 */
void
TransporterFacade::reportSendLen(NodeId nodeId, Uint32 count, Uint64 bytes)
{
#ifdef REPORT_TRANSPORTER
  ndbout_c("REPORT_TRANSP: reportSendLen (nodeId=%d, bytes/count=%d)", 
	   (int)nodeId, (Uint32)(bytes/count));
#endif
  (void)nodeId;
  (void)count;
  (void)bytes;
}

/** 
 * Report average receive length in bytes (4096 last receives)
 */
void
TransporterFacade::reportReceiveLen(NodeId nodeId, Uint32 count, Uint64 bytes)
{
#ifdef REPORT_TRANSPORTER
  ndbout_c("REPORT_TRANSP: reportReceiveLen (nodeId=%d, bytes/count=%d)", 
	   (int)nodeId, (Uint32)(bytes/count));
#endif
  (void)nodeId;
  (void)count;
  (void)bytes;
}

/**
 * Report connection established
 */
void
TransporterFacade::reportConnect(NodeId nodeId)
{
#ifdef REPORT_TRANSPORTER
  ndbout_c("REPORT_TRANSP: API reportConnect (nodeId=%d)", (int)nodeId);
#endif
  reportConnected(nodeId);
}

/**
 * Report connection broken
 */
void
TransporterFacade::reportDisconnect(NodeId nodeId, Uint32 error){
#ifdef REPORT_TRANSPORTER
  ndbout_c("REPORT_TRANSP: API reportDisconnect (nodeId=%d)", (int)nodeId);
#endif
  reportDisconnected(nodeId);
}

void
TransporterFacade::transporter_recv_from(NodeId nodeId)
{
  hb_received(nodeId);
}

/****************************************************************************
 * 
 *****************************************************************************/

/**
 * Report connection broken
 */
int
TransporterFacade::checkJobBuffer()
{
  return 0;
}

#ifdef API_TRACE
static const char * API_SIGNAL_LOG = "API_SIGNAL_LOG";
static const char * apiSignalLog   = 0;
static SignalLoggerManager signalLogger;
static
inline
bool
setSignalLog(){
  signalLogger.flushSignalLog();

  const char * tmp = NdbEnv_GetEnv(API_SIGNAL_LOG, (char *)0, 0);
  if(tmp != 0 && apiSignalLog != 0 && strcmp(tmp,apiSignalLog) == 0){
    return true;
  } else if(tmp == 0 && apiSignalLog == 0){
    return false;
  } else if(tmp == 0 && apiSignalLog != 0){
    signalLogger.setOutputStream(0);
    apiSignalLog = tmp;
    return false;
  } else if(tmp !=0){
    if (strcmp(tmp, "-") == 0)
        signalLogger.setOutputStream(stdout);
#ifndef DBUG_OFF
    else if (strcmp(tmp, "+") == 0)
        signalLogger.setOutputStream(DBUG_FILE);
#endif
    else
        signalLogger.setOutputStream(fopen(tmp, "w"));
    apiSignalLog = tmp;
    return true;
  }
  return false;
}
inline
bool
TRACE_GSN(Uint32 gsn)
{
  switch(gsn){
#ifndef TRACE_APIREGREQ
  case GSN_API_REGREQ:
  case GSN_API_REGCONF:
    return false;
#endif
#if 1
  case GSN_SUB_GCP_COMPLETE_REP:
  case GSN_SUB_GCP_COMPLETE_ACK:
    return false;
#endif
  default:
    return true;
  }
}
#endif

/**
 * The execute function : Handle received signal
 */
bool
TransporterFacade::deliver_signal(SignalHeader * const header,
                                  Uint8 prio, Uint32 * const theData,
                                  LinearSectionPtr ptr[3])
{
  Uint32 tRecBlockNo = header->theReceiversBlockNumber;

#ifdef API_TRACE
  if(setSignalLog() && TRACE_GSN(header->theVerId_signalNumber)){
    signalLogger.executeSignal(* header, 
                               prio,
                               theData,
                               ownId(),
                               ptr, header->m_noOfSections);
    signalLogger.flushSignalLog();
  }
#endif  

  if (tRecBlockNo >= MIN_API_BLOCK_NO)
  {
    trp_client * clnt = m_threads.get(tRecBlockNo);
    if (clnt != 0)
    {
      const bool client_locked = clnt->is_locked_for_poll();
      /**
       * Handle received signal immediately to avoid any unnecessary
       * copying of data, allocation of memory and other things. Copying
       * of data could be interesting to support several priority levels
       * and to support a special memory structure when executing the
       * signals. Neither of those are interesting when receiving data
       * in the NDBAPI. The NDBAPI will thus read signal data directly as
       * it was written by the sender (SCI sender is other node, Shared
       * memory sender is other process and TCP/IP sender is the OS that
       * writes the TCP/IP message into a message buffer).
       */
      NdbApiSignal tmpSignal(*header);
      NdbApiSignal * tSignal = &tmpSignal;
      tSignal->setDataPtr(theData);
      if (!client_locked)
      {
        lock_client(clnt);
      }
      assert(clnt->check_if_locked());
      clnt->trp_deliver_signal(tSignal, ptr);
    }
    else
    {
      handleMissingClnt(header, theData);
    }
  }
  else if (tRecBlockNo == API_PACKED)
  {
    /**
     * Block number == 2047 is used to signal a signal that consists of
     * multiple instances of the same signal. This is an effort to
     * package the signals so as to avoid unnecessary communication
     * overhead since TCP/IP has a great performance impact.
     */
    Uint32 Tlength = header->theLength;
    Uint32 Tsent = 0;
    /**
     * Since it contains at least two data packets we will first
     * copy the signal data to safe place.
     */
    while (Tsent < Tlength) {
      Uint32 Theader = theData[Tsent];
      Tsent++;
      Uint32 TpacketLen = (Theader & 0x1F) + 3;
      tRecBlockNo = Theader >> 16;
      if (TpacketLen <= 25)
      {
        if ((TpacketLen + Tsent) <= Tlength)
        {
          /**
           * Set the data length of the signal and the receivers block
           * reference and then call the API.
           */
          header->theLength = TpacketLen;
          header->theReceiversBlockNumber = tRecBlockNo;
          Uint32* tDataPtr = &theData[Tsent];
          Tsent += TpacketLen;
          if (tRecBlockNo >= MIN_API_BLOCK_NO)
          {
            trp_client * clnt = m_threads.get(tRecBlockNo);
            if(clnt != 0)
            {
              const bool client_locked = clnt->is_locked_for_poll();
              NdbApiSignal tmpSignal(*header);
              NdbApiSignal * tSignal = &tmpSignal;
              tSignal->setDataPtr(tDataPtr);
              if (!client_locked)
              {
                lock_client(clnt);
              }
              assert(clnt->check_if_locked());
              clnt->trp_deliver_signal(tSignal, 0);
            }
            else
            {
              handleMissingClnt(header, tDataPtr);
            }
          }
        }
      }
    }
  }
  else if (tRecBlockNo >= MIN_API_FIXED_BLOCK_NO &&
           tRecBlockNo <= MAX_API_FIXED_BLOCK_NO) 
  {
    Uint32 dynamic= m_fixed2dynamic[tRecBlockNo - MIN_API_FIXED_BLOCK_NO];
    trp_client * clnt = m_threads.get(dynamic);
    if (clnt != 0)
    {
      const bool client_locked = clnt->is_locked_for_poll();
      NdbApiSignal tmpSignal(*header);
      NdbApiSignal * tSignal = &tmpSignal;
      tSignal->setDataPtr(theData);
      if (!client_locked)
      {
        lock_client(clnt);
      }
      assert(clnt->check_if_locked());
      clnt->trp_deliver_signal(tSignal, ptr);
    }
    else
    {
      handleMissingClnt(header, theData);
    }
  }
  else
  {
    // Ignore all other block numbers.
    if(header->theVerId_signalNumber != GSN_API_REGREQ)
    {
      TRP_DEBUG( "TransporterFacade received signal to unknown block no." );
      ndbout << "BLOCK NO: "  << tRecBlockNo << " sig " 
             << header->theVerId_signalNumber  << endl;
      ndbout << *header << "-- Signal Data --" << endl;
      ndbout.hexdump(theData, MAX(header->theLength, 25)) << flush;
      abort();
    }
  }

  /**
   * API_PACKED contains a number of messages,
   * We need to have space for all of them, a
   * maximum of six signals can be carried in
   * one packed signal to the NDB API.
   */
  const Uint32 MAX_MESSAGES_IN_LOCKED_CLIENTS = MAX_LOCKED_CLIENTS - 6;
  return m_locked_cnt >= MAX_MESSAGES_IN_LOCKED_CLIENTS;
}

#include <signaldata/TcKeyConf.hpp>
#include <signaldata/TcCommit.hpp>
#include <signaldata/TcKeyFailConf.hpp>

void
TransporterFacade::handleMissingClnt(const SignalHeader * header,
                                     const Uint32 * theData)
{
  Uint32 gsn = header->theVerId_signalNumber;
  Uint32 transId[2];
  if (gsn == GSN_TCKEYCONF || gsn == GSN_TCINDXCONF)
  {
    const TcKeyConf * conf = CAST_CONSTPTR(TcKeyConf, theData);
    if (TcKeyConf::getMarkerFlag(conf->confInfo) == false)
    {
      return;
    }
    transId[0] = conf->transId1;
    transId[1] = conf->transId2;
  }
  else if (gsn == GSN_TC_COMMITCONF)
  {
    const TcCommitConf * conf = CAST_CONSTPTR(TcCommitConf, theData);
    if ((conf->apiConnectPtr & 1) == 0)
    {
      return;
    }
    transId[0] = conf->transId1;
    transId[1] = conf->transId2;
  }
  else if (gsn == GSN_TCKEY_FAILCONF)
  {
    const TcKeyFailConf * conf = CAST_CONSTPTR(TcKeyFailConf, theData);
    if ((conf->apiConnectPtr & 1) == 0)
    {
      return;
    }
    transId[0] = conf->transId1;
    transId[1] = conf->transId2;
  }
  else
  {
    return;
  }

  // ndbout_c("KESO KESO KESO: sending commit ack marker 0x%.8x 0x%.8x (gsn: %u)",
  //         transId[0], transId[1], gsn);

  Uint32 ownBlockNo = header->theReceiversBlockNumber;
  Uint32 aTCRef = header->theSendersBlockRef;

  NdbApiSignal tSignal(numberToRef(ownBlockNo, ownId()));
  tSignal.theReceiversBlockNumber = refToBlock(aTCRef);
  tSignal.theVerId_signalNumber   = GSN_TC_COMMIT_ACK;
  tSignal.theLength               = 2;

  Uint32 * dataPtr = tSignal.getDataPtrSend();
  dataPtr[0] = transId[0];
  dataPtr[1] = transId[1];

  m_poll_owner->safe_sendSignal(&tSignal, refToNode(aTCRef));
}

// These symbols are needed, but not used in the API
void 
SignalLoggerManager::printSegmentedSection(FILE *, const SignalHeader &,
					   const SegmentedSectionPtr ptr[3],
					   unsigned i){
  abort();
}

void 
copy(Uint32 * & insertPtr, 
     class SectionSegmentPool & thePool, const SegmentedSectionPtr & _ptr){
  abort();
}

/**
 * Note that this function needs no locking since it is
 * only called from the constructor of Ndb (the NdbObject)
 * 
 * Which is protected by a mutex
 */

int
TransporterFacade::start_instance(NodeId nodeId,
                                  const ndb_mgm_configuration* conf)
{
  assert(theOwnId == 0);
  theOwnId = nodeId;

#if defined SIGPIPE && !defined _WIN32
  (void)signal(SIGPIPE, SIG_IGN);
#endif

  theTransporterRegistry = new TransporterRegistry(this, this, false);
  if (theTransporterRegistry == NULL)
    return -1;

  if (!theTransporterRegistry->init(nodeId))
    return -1;

  if (theClusterMgr == NULL)
    theClusterMgr = new ClusterMgr(*this);

  if (theClusterMgr == NULL)
    return -1;

  if (!configure(nodeId, conf))
    return -1;

  if (!theTransporterRegistry->start_service(m_socket_server))
    return -1;

  theReceiveThread = NdbThread_Create(runReceiveResponse_C,
                                      (void**)this,
                                      0, // Use default stack size
                                      "ndb_receive",
                                      NDB_THREAD_PRIO_LOW);

  theSendThread = NdbThread_Create(runSendRequest_C,
                                   (void**)this,
                                   0, // Use default stack size
                                   "ndb_send",
                                   NDB_THREAD_PRIO_LOW);

  theClusterMgr->startThread();

  return 0;
}

void
TransporterFacade::stop_instance(){
  DBUG_ENTER("TransporterFacade::stop_instance");

  // Stop the send and receive threads
  void *status;
  theStopReceive = 1;
  if (theReceiveThread) {
    NdbThread_WaitFor(theReceiveThread, &status);
    NdbThread_Destroy(&theReceiveThread);
  }
  theStopSend = 1;
  if (theSendThread) {
    NdbThread_WaitFor(theSendThread, &status);
    NdbThread_Destroy(&theSendThread);
  }

  // Stop clustmgr last as (currently) recv thread accesses clusterMgr
  if (theClusterMgr)
  {
    theClusterMgr->doStop();
  }

  DBUG_VOID_RETURN;
}

void TransporterFacade::setSendThreadInterval(Uint32 ms)
{
  if(ms > 0 && ms <= 10) 
  { 
    sendThreadWaitMillisec = ms;
  }
}

Uint32 TransporterFacade::getSendThreadInterval(void)
{
  return sendThreadWaitMillisec;
}

extern "C" 
void* 
runSendRequest_C(void * me)
{
  ((TransporterFacade*) me)->threadMainSend();
  return 0;
}

static inline
void
link_buffer(TFBuffer* dst, const TFBuffer * src)
{
  assert(dst);
  assert(src);
  assert(src->m_head);
  assert(src->m_tail);
  TFBufferGuard g0(* dst);
  TFBufferGuard g1(* src);
  if (dst->m_head == 0)
  {
    dst->m_head = src->m_head;
  }
  else
  {
    dst->m_tail->m_next = src->m_head;
  }
  dst->m_tail = src->m_tail;
  dst->m_bytes_in_buffer += src->m_bytes_in_buffer;
}

static const Uint32 SEND_THREAD_NO = 0;

void
TransporterFacade::wakeup_send_thread(void)
{
  Guard g(m_send_thread_mutex);
  if (m_send_thread_nodes.get(SEND_THREAD_NO) == false)
  {
    NdbCondition_Signal(m_send_thread_cond);
  }
  m_send_thread_nodes.set(SEND_THREAD_NO);
}

void TransporterFacade::threadMainSend(void)
{
  while (theSendThread == NULL)
  {
    /* Wait until theSendThread have been set */
    NdbSleep_MilliSleep(10);
  }
  theTransporterRegistry->startSending();
  if (theTransporterRegistry->start_clients() == 0){
    ndbout_c("Unable to start theTransporterRegistry->start_clients");
    exit(0);
  }

  m_socket_server.startServer();

  while(!theStopSend)
  {
    NdbMutex_Lock(m_send_thread_mutex);
    if (m_send_thread_nodes.get(SEND_THREAD_NO) == false)
    {
      NdbCondition_WaitTimeout(m_send_thread_cond,
                               m_send_thread_mutex,
                               sendThreadWaitMillisec);
    }
    m_send_thread_nodes.clear(SEND_THREAD_NO);
    NdbMutex_Unlock(m_send_thread_mutex);
    bool all_empty;
    do
    {
      all_empty = true;
      for (Uint32 node = 1; node<MAX_NODES; node++)
      {
        struct TFSendBuffer * b = m_send_buffers + node;
        if (!b->m_node_active)
          continue;
        NdbMutex_Lock(&b->m_mutex);
        if (!b->try_lock_send())
        {
          /**
           * Did not get lock, held by other sender.
           * Sender does stuff when unlock_send()
           */
        }
        else
        {
          assert(b->m_current_send_buffer_size == 
                 b->m_buffer.m_bytes_in_buffer+b->m_out_buffer.m_bytes_in_buffer);

          if (b->m_current_send_buffer_size > 0)
          {
            do_send_buffer(node,b);

            if (b->m_current_send_buffer_size > 0)
            {
              all_empty = false;
            }
          }
          b->unlock_send();
        }
        NdbMutex_Unlock(&b->m_mutex);
      }
    } while (!theStopSend && all_empty == false);

  }
  theTransporterRegistry->stopSending();

  m_socket_server.stopServer();
  m_socket_server.stopSessions(true);

  theTransporterRegistry->stop_clients();
}

extern "C" 
void* 
runReceiveResponse_C(void * me)
{
  ((TransporterFacade*) me)->threadMainReceive();
  return 0;
}

class ReceiveThreadClient : public trp_client
{
  public :
  explicit ReceiveThreadClient(TransporterFacade *facade);
  ~ReceiveThreadClient();
  void trp_deliver_signal(const NdbApiSignal *,
                          const LinearSectionPtr ptr[3]);
};

ReceiveThreadClient::ReceiveThreadClient(TransporterFacade * facade)
{
  DBUG_ENTER("ReceiveThreadClient::ReceiveThreadClient");
  Uint32 ret = this->open(facade, -1);
  if (unlikely(ret == 0))
  {
    ndbout_c("Failed to register receive thread, ret = %d", ret);
    abort();
  }
  DBUG_VOID_RETURN;
}

ReceiveThreadClient::~ReceiveThreadClient()
{
  DBUG_ENTER("ReceiveThreadClient::~ReceiveThreadClient");
  this->close();
  DBUG_VOID_RETURN;
}

void
ReceiveThreadClient::trp_deliver_signal(const NdbApiSignal *signal,
                                        const LinearSectionPtr ptr[3])
{
  DBUG_ENTER("ReceiveThreadClient::trp_deliver_signal");
  switch (signal->theVerId_signalNumber)
  {
    case GSN_API_REGCONF:
    case GSN_CONNECT_REP:
    case GSN_NODE_FAILREP:
    case GSN_NF_COMPLETEREP:
    case GSN_TAKE_OVERTCCONF:
    case GSN_ALLOC_NODEID_CONF:
    case GSN_SUB_GCP_COMPLETE_REP:
      break;
    case GSN_CLOSE_COMREQ:
    {
      m_facade->perform_close_clnt(this);
      break;
    }
    default:
    {
      ndbout_c("Receive thread block should not receive signals, gsn: %d",
               signal->theVerId_signalNumber);
      abort();
    }
  }
  DBUG_VOID_RETURN;
}

int
TransporterFacade::unset_recv_thread_cpu(Uint32 recv_thread_id)
{
  if(lock_cpu_api_disabled())
  {
    return BIND_CPU_NOT_SUPPORTED_ERROR;
  }
  if (recv_thread_id != 0)
  {
    return -1;
  }
  int ret;
  if ((ret = unlock_recv_thread_cpu()))
  {
    return ret;
  }
  recv_thread_cpu_id = NO_RECV_THREAD_CPU_ID;
  return 0;
}

int
TransporterFacade::set_recv_thread_cpu(Uint16 *cpuid_array,
                                       Uint32 array_len,
                                       Uint32 recv_thread_id)
{
  if(lock_cpu_api_disabled())
  {
    return BIND_CPU_NOT_SUPPORTED_ERROR;
  }
  if (array_len > 1 || array_len == 0)
  {
    return -1;
  }
  if (recv_thread_id != 0)
  {
    return -1;
  }
  recv_thread_cpu_id = cpuid_array[0];
  if (theTransporterRegistry)
  {
    /* Receiver thread already started, lock cpu now */
    int ret;
    if ((ret = lock_recv_thread_cpu()))
    {
      return ret;
    }
  }
  return 0;
}

int
TransporterFacade::set_recv_thread_activation_threshold(Uint32 threshold)
{
  if (threshold >= 16)
  {
    threshold = 256;
  }
  min_active_clients_recv_thread = threshold;
  return 0;
}

int
TransporterFacade::unlock_recv_thread_cpu()
{
  if (theReceiveThread)
  {
    int ret_code = Ndb_UnlockCPU(theReceiveThread);
    if (ret_code)
    {
      fprintf(stderr, "Failed to unlock thread %d, ret_code: %d",
              NdbThread_GetTid(theReceiveThread),
              ret_code);
      return ret_code;
    }
  }
  return 0;
}

int
TransporterFacade::lock_recv_thread_cpu()
{
  Uint32 cpu_id = recv_thread_cpu_id;
  if (cpu_id != NO_RECV_THREAD_CPU_ID && theReceiveThread)
  {
    int ret_code = Ndb_LockCPU(theReceiveThread, cpu_id);
    if (ret_code)
    {
      fprintf(stderr, "Failed to lock thread %d to CPU %u, ret_code: %d",
              NdbThread_GetTid(theReceiveThread),
              cpu_id,
              ret_code);
      return ret_code;
    }
  }
  return 0;
}

int
TransporterFacade::get_recv_thread_activation_threshold() const
{
  return min_active_clients_recv_thread;
}

/**
 * At very high loads the normal OS scheduler handling isn't sufficient to
 * maintain high throughput through the NDB API. If the poll ownership isn't
 * getting sufficient attention from the OS scheduler then the performance of
 * the NDB API will suffer.
 *
 * What will happen at high load is the following. The OS scheduler tries to
 * maintain fairness between the various user threads AND the thread handling
 * the poll ownership (either a user thread or a receive thread).
 * This means that when the poll owner has executed its share of time it will
 * be descheduled to handle user threads. These threads will work on the
 * received data and will possibly also start new transactions. After all of
 * those user activities have completed, then the OS will reschedule the
 * poll owner again. At this time it will continue receiving and again start
 * up new threads. The problem is that in a machine with many CPUs available
 * this means that the CPUs won't have anything to do for a short time while
 * waiting for the rescheduled poll owner to receive data from the data nodes
 * to resume the transaction processing in the user part of the API process.
 *
 * Simply put the receiver handling of the NDB API is of such importance that
 * it must execute at a higher thread priority than normal user threads. We
 * handle this by raising thread priority of the receiver thread. If the
 * API goes into a mode where the receiver thread becomes active and we were
 * successful in raising the thread prio, then we will also retain the poll
 * ownership until the receiver thread is stopped or until the activity slows
 * down such that the receiver thread no longer needs to be active.
 *
 * On Linux raising thread prio means that we decrease the nice level of the
 * thread. This means that it will get a higher quota compared to the other
 * threads in the machine. In order to set this the binary needs CAP_NICE
 * capability or the user must have the permission to set niceness which can
 * be set using RLIMIT_NICE and ulimit -e.
 *
 * On Solaris it means setting a high fixed thread priority that will ensure
 * that it stays active unless the OS or some other higher prio threads becomes
 * executable.
 *
 * On Windows it sets the thread priority to THREAD_PRIORITY_HIGHEST.
 */
bool
TransporterFacade::raise_thread_prio()
{
  int ret_code = NdbThread_SetThreadPrio(theReceiveThread, 9);
  return (ret_code == 0) ? true : false;
}

static const int DEFAULT_MIN_ACTIVE_CLIENTS_RECV_THREAD = 8;
/*
  ::threadMainReceive() serves two purposes:

  1) Ensure that update_connection() is called regularly (100ms)
  2) If there are sufficient 'do_poll' activity from clients,
     it start acting as a receive thread, offloading the
     transporter polling from the clients.
  
  Both of these tasks need the poll rights. 
  ::update_connection() has to be synced with ::performReceive(),
  and both takes place from within the 'poll-loop'.

  Updates of the connections is triggered by setting the
  flag 'm_check_connections', which will trigger a single
  ::update_connection. Either in the do_poll called from
  threadMainReceive(), if we get the poll right, or in the
  do_poll from the thread already having the poll rights.
*/
void TransporterFacade::threadMainReceive(void)
{
  bool stay_active = false;
  NDB_TICKS lastCheck = NdbTick_getCurrentTicks();
  NDB_TICKS receive_activation_time;

  while (theReceiveThread == NULL)
  {
    /* Wait until theReceiveThread have been set */
    NdbSleep_MilliSleep(10);
  }
  theTransporterRegistry->startReceiving();
#ifdef NDB_SHM_TRANSPORTER
  NdbThread_set_shm_sigmask(TRUE);
#endif
  recv_client = new ReceiveThreadClient(this);
  lock_recv_thread_cpu();
  const bool raised_thread_prio = raise_thread_prio();
  while(!theStopReceive)
  {
    const NDB_TICKS currTime = NdbTick_getCurrentTicks();

    /**
     * Ensure that 'update_connections()' is checked every 100ms.
     * As connections has to be updated by the poll owner, we only
     * flag connections to require a check now. We will later
     * either update them ourself if we get the poll right, or leave
     * it to the thread holding the poll right, either one is fine.
     *
     * NOTE: We set this flag without mutex, which could result in
     * a 'check' to be missed now and then. 
     */
    if (NdbTick_Elapsed(lastCheck,currTime).milliSec() >= 100)
    {
      m_check_connections = true;
      lastCheck = currTime;
    }
   
    if (!stay_active)
    {
      /*
         We only activate as receiver thread if
         we are sufficiently active, at least e.g. 8 threads active.
         We check this condition without mutex, there is no issue with
         what we select here, both paths will work.
      */
      if (m_num_active_clients > min_active_clients_recv_thread)
      {
        stay_active = true;            //Activate as receiver thread
        m_num_active_clients = 0;
        receive_activation_time = currTime;
      }
      else
      {
        if (m_check_connections)
        {
          recv_client->prepare_poll();
          do_poll(recv_client,0);
          recv_client->complete_poll();
        }
        NdbSleep_MilliSleep(100);
        continue;
      }
    }
    else
    {
      /**
       * We are acting as a receiver thread.
       * Check every 1000ms if activity is below the 50% threshold for
       * keeping the receiver thread still active.
       */
      if (NdbTick_Elapsed(receive_activation_time,currTime).milliSec() > 1000)
      {
        /* Reset timer for next activation check time */
        receive_activation_time = currTime;
        lock_poll_mutex();
        if (m_num_active_clients < (min_active_clients_recv_thread / 2))
        {
          /* Go back to not have an active receive thread */
          stay_active = false;
        }
        m_num_active_clients = 0; /* Reset active clients for next timeslot */
        unlock_poll_mutex();
      }
    }

    /**
     * If receiver thread is not requested to 'stay_poll_owner',
     * it might be raced by client threads grabbing the poll-right
     * in front of it. This most likely happens if the receive
     * thread is suspended during execution, and is desired behaviour.
     *
     * However, it could also happen due to another client thread
     * concurrently executing in the window where the receiver
     * thread does not hold the poll-right - That is not something
     * we want to happen.
     *
     * If we managed to raise thread prio we will stay as poll owner
     * as this means that we have a better chance of handling the
     * offered load than any other thread has.
     */
    const bool stay_poll_owner = stay_active &&
                                 ((min_active_clients_recv_thread == 0) ||
                                  raised_thread_prio);

    /* Don't poll for 10ms if receive thread is deactivating */
    const Uint32 max_wait = (stay_active) ? 10 : 0;

    recv_client->prepare_poll();
    do_poll(recv_client, max_wait, stay_poll_owner);
    recv_client->complete_poll();
  }

  if (recv_client->m_poll.m_poll_owner == true)
  {
    /*
      Ensure to release poll ownership before proceeding to delete the
      transporter client and thus close it. That code expects not to be
      called when being the poll owner.
    */
    recv_client->prepare_poll();
    do_poll(recv_client, 0, false);
    recv_client->complete_poll();
  }
  delete recv_client;
  theTransporterRegistry->stopReceiving();
}

/*
  This method is called by client thread or send thread that owns
  the poll "rights".
  It waits for events and if something arrives it takes care of it
  and returns to caller. It will quickly come back here if not all
  data was received for the worker thread.

  It is also responsible for doing ::update_connections status
  of transporters, as this also require the poll rights in order
  to not interfere with the polling itself.

  In order to not block awaiting 'update_connections' requests,
  we never wait longer than 10ms inside ::pollReceive().
  Longer timeouts are done in multiple 10ms periods

  NOTE: This 10ms max-wait is only a requirement for the thread
  having the poll right. Threads calling do_poll() could specify
  longer max-waits as they will either:
   - Get the poll right and end up here in ::external_poll,
     where the poll wait is done in multiple 10ms chunks.
   - Not get the poll right and put to sleep in the poll queue
     waiting to be woken up by the poller.
*/
void
TransporterFacade::external_poll(Uint32 wait_time)
{
  do
  {
#ifdef NDB_SHM_TRANSPORTER
    /*
      If shared memory transporters are used we need to set our sigmask
      such that we wake up also on interrupts on the shared memory
      interrupt signal.
    */
    NdbThread_set_shm_sigmask(FALSE);
#endif

    /* Long waits are done in short 10ms chunks */
    const Uint32 wait = (wait_time > 10) ? 10 : wait_time;
    const int res = theTransporterRegistry->pollReceive(wait);

#ifdef NDB_SHM_TRANSPORTER
    NdbThread_set_shm_sigmask(TRUE);
#endif

    if (m_check_connections)
    {
      m_check_connections = false;
      theTransporterRegistry->update_connections();
    }

    if (res > 0)
    {
      theTransporterRegistry->performReceive();
      break;
    }

    wait_time -= wait;
  }
  while (wait_time > 0);
}

TransporterFacade::TransporterFacade(GlobalDictCache *cache) :
  min_active_clients_recv_thread(DEFAULT_MIN_ACTIVE_CLIENTS_RECV_THREAD),
  recv_thread_cpu_id(NO_RECV_THREAD_CPU_ID),
  m_poll_owner_tid(),
  m_poll_owner(NULL),
  m_poll_queue_head(NULL),
  m_poll_queue_tail(NULL),
  m_locked_cnt(0),
  m_locked_clients(),
  m_num_active_clients(0),
  m_check_connections(true),
  theTransporterRegistry(0),
  theOwnId(0),
  theStartNodeId(1),
  theClusterMgr(NULL),
  dozer(NULL),
  theStopReceive(0),
  theStopSend(0),
  sendThreadWaitMillisec(10),
  theSendThread(NULL),
  theReceiveThread(NULL),
  recv_client(NULL),
  m_enabled_nodes_mask(),
  m_fragmented_signal_id(0),
  m_open_close_mutex(NULL),
  thePollMutex(NULL),
  m_globalDictCache(cache),
  m_send_buffer("sendbufferpool"),
  m_send_thread_mutex(NULL),
  m_send_thread_cond(NULL),
  m_send_thread_nodes()
{
  DBUG_ENTER("TransporterFacade::TransporterFacade");
  thePollMutex = NdbMutex_CreateWithName("PollMutex");
  sendPerformedLastInterval = 0;
  m_open_close_mutex = NdbMutex_Create();
  for (Uint32 i = 0; i < NDB_ARRAY_SIZE(m_send_buffers); i++)
  {
    char name_buf[32];
    BaseString::snprintf(name_buf, sizeof(name_buf), "sendbuffer:%u", i);
    NdbMutex_InitWithName(&m_send_buffers[i].m_mutex, name_buf);
  }

  m_send_thread_cond = NdbCondition_Create();
  m_send_thread_mutex = NdbMutex_CreateWithName("SendThreadMutex");

  for (int i = 0; i < NO_API_FIXED_BLOCKS; i++)
    m_fixed2dynamic[i]= RNIL;

#ifdef API_TRACE
  apiSignalLog = 0;
#endif

  theClusterMgr = new ClusterMgr(*this);
  DBUG_VOID_RETURN;
}


/* Return true if node with "nodeId" is a MGM node */
static bool is_mgmd(Uint32 nodeId,
                    const ndb_mgm_configuration * conf)
{
  ndb_mgm_configuration_iterator iter(*conf, CFG_SECTION_NODE);
  if (iter.find(CFG_NODE_ID, nodeId))
    abort();
  Uint32 type;
  if(iter.get(CFG_TYPE_OF_SECTION, &type))
    abort();

  return (type == NODE_TYPE_MGM);
}


bool
TransporterFacade::do_connect_mgm(NodeId nodeId,
                                  const ndb_mgm_configuration* conf)
{
  // Allow other MGM nodes to connect
  DBUG_ENTER("TransporterFacade::do_connect_mgm");
  ndb_mgm_configuration_iterator iter(*conf, CFG_SECTION_CONNECTION);
  for(iter.first(); iter.valid(); iter.next())
  {
    Uint32 nodeId1, nodeId2;
    if (iter.get(CFG_CONNECTION_NODE_1, &nodeId1) ||
        iter.get(CFG_CONNECTION_NODE_2, &nodeId2))
      DBUG_RETURN(false);

    // Skip connections where this node is not involved
    if (nodeId1 != nodeId && nodeId2 != nodeId)
      continue;

    // If both sides are MGM, open connection
    if(is_mgmd(nodeId1, conf) && is_mgmd(nodeId2, conf))
    {
      Uint32 remoteNodeId = (nodeId == nodeId1 ? nodeId2 : nodeId1);
      DBUG_PRINT("info", ("opening connection to node %d", remoteNodeId));
      doConnect(remoteNodeId);
    }
  }

  DBUG_RETURN(true);
}

void
TransporterFacade::set_up_node_active_in_send_buffers(Uint32 nodeId,
                                   const ndb_mgm_configuration &conf)
{
  DBUG_ENTER("TransporterFacade::set_up_node_active_in_send_buffers");
  ndb_mgm_configuration_iterator iter(conf, CFG_SECTION_CONNECTION);
  Uint32 nodeId1, nodeId2, remoteNodeId;
  struct TFSendBuffer *b;

  /* Need to also communicate with myself, not found in config */
  b = m_send_buffers + nodeId;
  b->m_node_active = true;

  for (iter.first(); iter.valid(); iter.next())
  {
    if (iter.get(CFG_CONNECTION_NODE_1, &nodeId1)) continue;
    if (iter.get(CFG_CONNECTION_NODE_2, &nodeId2)) continue;
    if (nodeId1 != nodeId && nodeId2 != nodeId) continue;
    remoteNodeId = (nodeId == nodeId1 ? nodeId2 : nodeId1);
    b = m_send_buffers + remoteNodeId;
    b->m_node_active = true;
  }
  DBUG_VOID_RETURN;
}

bool
TransporterFacade::configure(NodeId nodeId,
                             const ndb_mgm_configuration* conf)
{
  DBUG_ENTER("TransporterFacade::configure");

  assert(theOwnId == nodeId);
  assert(theTransporterRegistry);
  assert(theClusterMgr);

  /* Set up active communication with all configured nodes */
  set_up_node_active_in_send_buffers(nodeId, *conf);

  // Configure transporters
  if (!IPCConfig::configureTransporters(nodeId,
                                        * conf,
                                        * theTransporterRegistry,
                                        true))
    DBUG_RETURN(false);

  // Configure cluster manager
  theClusterMgr->configure(nodeId, conf);

  ndb_mgm_configuration_iterator iter(* conf, CFG_SECTION_NODE);
  if(iter.find(CFG_NODE_ID, nodeId))
    DBUG_RETURN(false);

  // Configure send buffers
  if (!m_send_buffer.inited())
  {
    Uint32 total_send_buffer = 0;
    Uint64 total_send_buffer64;
    size_t total_send_buffer_size_t;
    size_t reserved_send_buffer_size_t;
    iter.get(CFG_TOTAL_SEND_BUFFER_MEMORY, &total_send_buffer);

    total_send_buffer64 = total_send_buffer;
    if (total_send_buffer64 == 0)
    {
      total_send_buffer64 = theTransporterRegistry->get_total_max_send_buffer();
    }

    Uint64 extra_send_buffer = 0;
    iter.get(CFG_EXTRA_SEND_BUFFER_MEMORY, &extra_send_buffer);

    total_send_buffer64 += extra_send_buffer;

    /**
     * Reserved area for send-to-self
     * We will grab 16 pages, (@32kB/page : 512kB)
     * Gives space for at least 16 signals @ 1/page.
     * If signals are better packed then less pages
     * are needed.
     */
    const Uint32 pagesize = m_send_buffer.get_page_size();
    const Uint64 reserved_send_buffer = 16 * pagesize;
    
    total_send_buffer64 += reserved_send_buffer;
    
#if SIZEOF_CHARP == 4
    /* init method can only handle 32-bit sizes on 32-bit platforms */
    if (total_send_buffer64 > 0xFFFFFFFF)
    {
      total_send_buffer64 = 0xFFFFFFFF;
    }
#endif
    total_send_buffer_size_t = (size_t)total_send_buffer64;
    reserved_send_buffer_size_t = (size_t)reserved_send_buffer;
    if (!m_send_buffer.init(total_send_buffer_size_t,
                            reserved_send_buffer_size_t))
    {
      ndbout << "Unable to allocate "
             << total_send_buffer_size_t
             << " bytes of memory for send buffers!!" << endl;
      DBUG_RETURN(false);
    }
  }

  Uint32 auto_reconnect=1;
  iter.get(CFG_AUTO_RECONNECT, &auto_reconnect);

  const char * priospec = 0;
  if (iter.get(CFG_HB_THREAD_PRIO, &priospec) == 0)
  {
    NdbThread_SetHighPrioProperties(priospec);
  }

  /**
   * Keep value it set before connect (overriding config)
   */
  if (theClusterMgr->m_auto_reconnect == -1)
  {
    theClusterMgr->m_auto_reconnect = auto_reconnect;
  }
  
#ifdef API_TRACE
  signalLogger.logOn(true, 0, SignalLoggerManager::LogInOut);
#endif

#ifdef ERROR_INSERT
  Uint32 mixologyLevel = 0;

  iter.get(CFG_MIXOLOGY_LEVEL, &mixologyLevel);
  if (mixologyLevel)
  {
    ndbout_c("Mixology level set to 0x%x", mixologyLevel);
    theTransporterRegistry->setMixologyLevel(mixologyLevel);
  }
#endif

  // Open connection between MGM servers
  if (!do_connect_mgm(nodeId, conf))
    DBUG_RETURN(false);

  /**
   * Also setup Loopback Transporter
   */
  doConnect(nodeId);

  DBUG_RETURN(true);
}

void
TransporterFacade::for_each(trp_client* sender,
                            const NdbApiSignal* aSignal, 
                            const LinearSectionPtr ptr[3])
{
  /**
   * ::for_each() is required to be called by the thread being
   * the poll owner while it trp_deliver_signal() to
   * a client. That client may then use ::for_each() to further
   * distribute a signal to 'each' of the clients known by this
   * TransporterFacade.
   */
  assert(is_poll_owner_thread());

  /*
    Allow up to 16 threads to receive signals here before we start
    waking them up.
  */
  trp_client * woken[16];
  Uint32 cnt_woken = 0;
  Uint32 sz = m_threads.m_clients.size();
  for (Uint32 i = 0; i < sz ; i ++) 
  {
    trp_client * clnt = m_threads.m_clients[i].m_clnt;
    if (clnt != 0 && clnt != sender)
    {
      bool res = clnt->is_locked_for_poll();
      assert(clnt->check_if_locked() == res);
      if (res)
      {
        clnt->trp_deliver_signal(aSignal, ptr);
      }
      else
      {
        NdbMutex_Lock(clnt->m_mutex);
        int save = clnt->m_poll.m_waiting;
        clnt->trp_deliver_signal(aSignal, ptr);
        if (save != clnt->m_poll.m_waiting &&
            clnt->m_poll.m_waiting == trp_client::PollQueue::PQ_WOKEN)
        {
          woken[cnt_woken++] = clnt;
          if (cnt_woken == NDB_ARRAY_SIZE(woken))
          {
            lock_poll_mutex();
            remove_from_poll_queue(woken, cnt_woken);
            unlock_poll_mutex();
            unlock_and_signal(woken, cnt_woken);
            cnt_woken = 0;
          }
        }
        else
        {
          NdbMutex_Unlock(clnt->m_mutex);
        }
      }
    }
  }

  if (cnt_woken != 0)
  {
    lock_poll_mutex();
    remove_from_poll_queue(woken, cnt_woken);
    unlock_poll_mutex();
    unlock_and_signal(woken, cnt_woken);
  }
}

void
TransporterFacade::connected()
{
  DBUG_ENTER("TransporterFacade::connected");
  NdbApiSignal signal(numberToRef(API_CLUSTERMGR, theOwnId));
  signal.theVerId_signalNumber = GSN_ALLOC_NODEID_CONF;
  signal.theReceiversBlockNumber = 0;
  signal.theTrace  = 0;
  signal.theLength = AllocNodeIdConf::SignalLength;

  AllocNodeIdConf * rep = CAST_PTR(AllocNodeIdConf, signal.getDataPtrSend());
  rep->senderRef = 0;
  rep->senderData = 0;
  rep->nodeId = theOwnId;
  rep->secret_lo = 0;
  rep->secret_hi = 0;

  Uint32 sz = m_threads.m_clients.size();
  for (Uint32 i = 0; i < sz ; i ++)
  {
    trp_client * clnt = m_threads.m_clients[i].m_clnt;
    if (clnt != 0)
    {
      NdbMutex_Lock(clnt->m_mutex);
      clnt->trp_deliver_signal(&signal, 0);
      NdbMutex_Unlock(clnt->m_mutex);
    }
  }
  DBUG_VOID_RETURN;
}

void
TransporterFacade::perform_close_clnt(trp_client* clnt)
{
  Guard g(m_open_close_mutex);
  m_threads.close(clnt->m_blockNo);
  dbg("perform_close_clnt: poll_owner: %p", m_poll_owner);
  dbg("perform_close_clnt: clnt: %p", clnt);
  clnt->wakeup();
}

int 
TransporterFacade::close_clnt(trp_client* clnt)
{
  bool first = true;
  NdbApiSignal signal(numberToRef(clnt->m_blockNo, theOwnId));
  signal.theVerId_signalNumber = GSN_CLOSE_COMREQ;
  signal.theTrace = 0;
  signal.theLength = 1;
  CloseComReqConf * req = CAST_PTR(CloseComReqConf, signal.getDataPtrSend());
  req->xxxBlockRef = numberToRef(clnt->m_blockNo, theOwnId);

  if (clnt)
  {
    NdbMutex_Lock(m_open_close_mutex);
    signal.theReceiversBlockNumber = clnt->m_blockNo;
    signal.theData[0] = clnt->m_blockNo;
    dbg("close(%p)", clnt);
    if (m_threads.get(clnt->m_blockNo) != clnt)
    {
      abort();
    }

    /**
     * We close a client through the following procedure
     * 1) Ensure we close something which is open
     * 2) Send a signal to ourselves, this signal will be executed
     *    by the poll owner. When this signal is executed we're
     *    in the correct thread to write NULL into the mapping
     *    array.
     * 3) When this thread receives the signal sent to ourselves it
     *    it will call close (perform_close_clnt) on the client
     *    mapping.
     * 4) We will wait on a condition in this thread for the poll
     *    owner to set this entry to NULL.
     */
    if (!theTransporterRegistry)
    {
      /*
        We haven't even setup transporter registry, so no need to
        send signal to poll waiter to close.
      */
      m_threads.close(clnt->m_blockNo);
      NdbMutex_Unlock(m_open_close_mutex);
      return 0;
    }
    bool not_finished;
    do
    {
      /**
       * Obey lock order of trp_client::m_mutex vs. open_close_mutex:
       * deliver_signal(CLOSE_COMREQ) will lock the client, then
       * perform_close_clnt() which takes the m_open_close_mutex.
       * That would deadlock if we didn't release open_close_mutex now.
       */
      NdbMutex_Unlock(m_open_close_mutex);

      clnt->prepare_poll();
      if (first)
      {
        clnt->raw_sendSignal(&signal, theOwnId);
        clnt->do_forceSend(1);
        first = false;
      }

      // perform_close_clnt() will 'wakeup()', so wait how long it takes
      clnt->do_poll(3000);

      NdbMutex_Lock(m_open_close_mutex);
      not_finished = (m_threads.get(clnt->m_blockNo) == clnt);
      clnt->complete_poll();
    } while (not_finished);
    NdbMutex_Unlock(m_open_close_mutex);
  }
  return 0;
}

void
TransporterFacade::expand_clnt()  //Handle EXPAND_CLNT signal
{
  Guard g(m_open_close_mutex);
  m_threads.expand(64);
}

Uint32
TransporterFacade::open_clnt(trp_client * clnt, int blockNo)
{
  DBUG_ENTER("TransporterFacade::open");
  dbg("open(%p)", clnt);

  /**
   * Need 'm_open_close_mutex' as m_threads[] will be updated.
   * Also needed by the 'protocol' maintaining a consistent
   * view of 'enabled' nodes across TransporterFacade and trp_clients
   */
  NdbMutex_Lock(m_open_close_mutex);

  /**
   * Allow this client to send to nodes already having their
   * (global) send buffers enabled.
   *
   * See comments for disable_/enable_send_buffer regarding how
   * the set of enabled nodes is kept in sync between the
   * TransporterFacade and each client thread.
   */
  clnt->set_enabled_send(m_enabled_nodes_mask);
  
  while (unlikely(m_threads.freeCnt() == 0))
  {
    // First ::open_clnt seeing 'freeCnt() == 0' will expand
    const bool do_expand = !m_threads.m_expanding;
    m_threads.m_expanding = true;

    /**
     * Obey lock order of trp_client::m_mutex vs. open_close_mutex:
     * deliver_signal(EXPAND_CLNT) will lock the client, then call
     * expand_clnt() which takes the m_open_close_mutex.
     * That would deadlock if we didn't release open_close_mutex now.
     */
    NdbMutex_Unlock(m_open_close_mutex);

    /**
     * Ask ClusterMgr to do m_thread.expand() (Need poll rights)
     * There is no wakeup() of the client(s) wating for expand,
     * do_poll waits in short 10ms naps before checking if expand
     * completed. Only the client requesting the expand do_poll,
     * the other simply sleeps.
     */
    if (do_expand)
    {
      NdbApiSignal signal(numberToRef(0, theOwnId));
      signal.theVerId_signalNumber = GSN_EXPAND_CLNT;
      signal.theTrace = 0;
      signal.theLength = 1;
      signal.theReceiversBlockNumber = theClusterMgr->m_blockNo;
      signal.theData[0] = 0;  //Unused

<<<<<<< HEAD
      clnt->prepare_poll();
      clnt->raw_sendSignal(&signal, theOwnId);
=======
      // This client should be allowed to sent to 'ownId'
      assert(theOwnId > 0);
      assert(clnt->isSendEnabled(theOwnId));

      const int res = clnt->raw_sendSignal(&signal, theOwnId);
      if (res != 0)
      {
        // 'open' failed if expand request could not be sent.
        clnt->complete_poll();
        DBUG_RETURN(0);
      }
>>>>>>> f043f020
      clnt->do_forceSend(1);
      clnt->do_poll(10);
      clnt->complete_poll();
    }
    else
    {
      NdbSleep_MilliSleep(10);
    }
    NdbMutex_Lock(m_open_close_mutex);
  }
  const int r= m_threads.open(clnt);
  NdbMutex_Unlock(m_open_close_mutex);
  if (r < 0)
  {
    DBUG_RETURN(0);
  }

  if (unlikely(blockNo != -1))
  {
    // Using fixed block number, add fixed->dymamic mapping
    Uint32 fixed_index = blockNo - MIN_API_FIXED_BLOCK_NO;
    
    assert(blockNo >= MIN_API_FIXED_BLOCK_NO &&
           fixed_index <= NO_API_FIXED_BLOCKS);
    
    m_fixed2dynamic[fixed_index]= r;
  }

  DBUG_RETURN(numberToRef(r, theOwnId));
}

TransporterFacade::~TransporterFacade()
{  
  DBUG_ENTER("TransporterFacade::~TransporterFacade");

  delete theClusterMgr;  
  NdbMutex_Lock(thePollMutex);
  delete theTransporterRegistry;
  NdbMutex_Unlock(thePollMutex);
  for (Uint32 i = 0; i < NDB_ARRAY_SIZE(m_send_buffers); i++)
  {
    NdbMutex_Deinit(&m_send_buffers[i].m_mutex);
  }
  NdbMutex_Destroy(thePollMutex);
  NdbMutex_Destroy(m_open_close_mutex);
  NdbMutex_Destroy(m_send_thread_mutex);
  NdbCondition_Destroy(m_send_thread_cond);
#ifdef API_TRACE
  signalLogger.setOutputStream(0);
#endif
  DBUG_VOID_RETURN;
}


/**
 * ::is_poll_owner_thread() is used in assert's to verify and
 * enforce correct usage of raw_sendSignal vs. safe_sendSignal():
 *
 * - (raw_)sendSignal() is the 'normal' way to send signals from
 *   a client. The sent signals are aggregated in client-local
 *   send buffers which are flushed to the global Transporter
 *   buffers before the client enter poll-wait (do_poll()).
 *   -- prepare_poll() asserts 'has_unflushed_sends() == false'
 *      to catch any violations of this.
 *
 * - safe_sendSignal():
 *   If signals are sent by a client while receiving (processing
 *   trp_deliver_signal()), we can't buffer the signals in this 
 *   clients send buffers: There are no guarantee when this client
 *   will wake up and eventually flush its local send buffers.
 *   Instead such signals should be sent with safe_sendSignal().
 *   Such signals will be buffered in the *poll_owners* send buffers,
 *   and later (rather soon) be flushed when the poll owner 
 *   finish_poll().
 *   -- This require TransporterFacade::m_poll_owner to be accessed.
 *      Thus, safe_sendSignal() should only be called by the 
 *      'poll_owner_thread' (Asserted in safe_sendSignal()).
 *   -- The 'poll_owner_thread' must not use (raw_)sendSignal()
 *      to send from any other clients than itself:
 *      There are no guarantee when such sends would have been
 *      flushed, and the signal eventually sent.
 *      (Asserted in ::sendSignal()++)
 */
bool
TransporterFacade::is_poll_owner_thread() const
{
  Guard g(thePollMutex);
  return m_poll_owner != NULL &&
         my_thread_equal(my_thread_self(),m_poll_owner_tid);
}

/******************************************************************************
 * SEND SIGNAL METHODS
 *****************************************************************************/
int
TransporterFacade::sendSignal(trp_client* clnt,
                              const NdbApiSignal * aSignal, NodeId aNode)
{
  assert(clnt == m_poll_owner || is_poll_owner_thread() == false);

  const Uint32* tDataPtr = aSignal->getConstDataPtrSend();
  Uint32 Tlen = aSignal->theLength;
  Uint32 TBno = aSignal->theReceiversBlockNumber;
#ifdef API_TRACE
  if(setSignalLog() && TRACE_GSN(aSignal->theVerId_signalNumber)){
    SignalHeader tmp = * aSignal;
    tmp.theSendersBlockRef = numberToRef(aSignal->theSendersBlockRef, theOwnId);
    LinearSectionPtr ptr[3];
    signalLogger.sendSignal(tmp,
                            1,
                            tDataPtr,
                            aNode, ptr, 0);
    signalLogger.flushSignalLog();
  }
#endif
  if ((Tlen != 0) && (Tlen <= 25) && (TBno != 0)) {
    SendStatus ss = theTransporterRegistry->prepareSend(clnt,
                                                        aSignal,
                                                        1, // JBB
                                                        tDataPtr,
                                                        aNode,
                                                        (LinearSectionPtr*)0);
    //if (ss != SEND_OK) ndbout << ss << endl;
    if (ss == SEND_OK)
    {
      assert(theClusterMgr->getNodeInfo(aNode).is_confirmed() ||
             aSignal->readSignalNumber() == GSN_API_REGREQ ||
             (aSignal->readSignalNumber() == GSN_CONNECT_REP &&
              aNode == ownId()) ||
             (aSignal->readSignalNumber() == GSN_CLOSE_COMREQ &&
              aNode == ownId()));
    }
    return (ss == SEND_OK ? 0 : -1);
  }
  else
  {
    ndbout << "ERR: SigLen = " << Tlen << " BlockRec = " << TBno;
    ndbout << " SignalNo = " << aSignal->theVerId_signalNumber << endl;
    assert(0);
  }//if
  return -1; // Node Dead
}

/**
 * FragmentedSectionIterator
 * -------------------------
 * This class acts as an adapter to a GenericSectionIterator
 * instance, providing a sub-range iterator interface.
 * It is used when long sections of a signal are fragmented
 * across multiple actual signals - the user-supplied
 * GenericSectionIterator is then adapted into a
 * GenericSectionIterator that only returns a subset of
 * the contained words for each signal fragment.
 */
class FragmentedSectionIterator: public GenericSectionIterator
{
private :
  GenericSectionIterator* realIterator; /* Real underlying iterator */
  Uint32 realIterWords;                 /* Total size of underlying */
  Uint32 realCurrPos;                   /* Current pos in underlying */
  Uint32 rangeStart;                    /* Sub range start in underlying */
  Uint32 rangeLen;                      /* Sub range len in underlying */
  Uint32 rangeRemain;                   /* Remaining words in underlying */
  const Uint32* lastReadPtr;            /* Ptr to last chunk obtained from
                                         * underlying */
  Uint32 lastReadPtrLen;                /* Remaining words in last chunk
                                         * obtained from underlying */
public:
  /* Constructor
   * The instance is constructed with the sub-range set to be the
   * full range of the underlying iterator
   */
  FragmentedSectionIterator(GenericSectionPtr ptr)
  {
    realIterator= ptr.sectionIter;
    realIterWords= ptr.sz;
    realCurrPos= 0;
    rangeStart= 0;
    rangeLen= rangeRemain= realIterWords;
    lastReadPtr= NULL;
    lastReadPtrLen= 0;
    moveToPos(0);

    assert(checkInvariants());
  }

private:
  /** 
   * checkInvariants
   * These class invariants must hold true at all stable states
   * of the iterator
   */
  bool checkInvariants()
  {
    assert( (realIterator != NULL) || (realIterWords == 0) );
    assert( realCurrPos <= realIterWords );
    assert( rangeStart <= realIterWords );
    assert( (rangeStart+rangeLen) <= realIterWords);
    assert( rangeRemain <= rangeLen );
    
    /* Can only have a null readptr if nothing is left */
    assert( (lastReadPtr != NULL) || (rangeRemain == 0));

    /* If we have a non-null readptr and some remaining 
     * words the readptr must have some words
     */
    assert( (lastReadPtr == NULL) || 
            ((rangeRemain == 0) || (lastReadPtrLen != 0)));
    return true;
  }

  /**
   * moveToPos
   * This method is used when the iterator is reset(), to move
   * to the start of the current sub-range.
   * If the iterator is already in-position then this is efficient
   * Otherwise, it has to reset() the underling iterator and
   * advance it until the start position is reached.
   */
  void moveToPos(Uint32 pos)
  {
    assert(pos <= realIterWords);

    if (pos < realCurrPos)
    {
      /* Need to reset, and advance from the start */
      realIterator->reset();
      realCurrPos= 0;
      lastReadPtr= NULL;
      lastReadPtrLen= 0;
    }

    if ((lastReadPtr == NULL) && 
        (realIterWords != 0) &&
        (pos != realIterWords))
      lastReadPtr= realIterator->getNextWords(lastReadPtrLen);
    
    if (pos == realCurrPos)
      return;

    /* Advance until we get a chunk which contains the pos */
    while (pos >= realCurrPos + lastReadPtrLen)
    {
      realCurrPos+= lastReadPtrLen;
      lastReadPtr= realIterator->getNextWords(lastReadPtrLen);
      assert(lastReadPtr != NULL);
    }

    const Uint32 chunkOffset= pos - realCurrPos;
    lastReadPtr+= chunkOffset;
    lastReadPtrLen-= chunkOffset;
    realCurrPos= pos;
  }

public:
  /**
   * setRange
   * Set the sub-range of the iterator.  Must be within the
   * bounds of the underlying iterator
   * After the range is set, the iterator is reset() to the
   * start of the supplied subrange
   */
  bool setRange(Uint32 start, Uint32 len)
  {
    assert(checkInvariants());
    if (start+len > realIterWords)
      return false;
    moveToPos(start);
    
    rangeStart= start;
    rangeLen= rangeRemain= len;

    assert(checkInvariants());
    return true;
  }

  /**
   * reset
   * (GenericSectionIterator)
   * Reset the iterator to the start of the current sub-range
   * Avoid calling as it could be expensive.
   */
  void reset()
  {
    /* Reset iterator to last specified range */
    assert(checkInvariants());
    moveToPos(rangeStart);
    rangeRemain= rangeLen;
    assert(checkInvariants());
  }

  /**
   * getNextWords
   * (GenericSectionIterator)
   * Get ptr and size of next contiguous words in subrange
   */
  const Uint32* getNextWords(Uint32& sz)
  {
    assert(checkInvariants());
    const Uint32* currPtr= NULL;

    if (rangeRemain)
    {
      assert(lastReadPtr != NULL);
      assert(lastReadPtrLen != 0);
      currPtr= lastReadPtr;
      
      sz= MIN(rangeRemain, lastReadPtrLen);
      
      if (sz == lastReadPtrLen)
        /* Will return everything in this chunk, move iterator to 
         * next
         */
        lastReadPtr= realIterator->getNextWords(lastReadPtrLen);
      else
      {
        /* Not returning all of this chunk, just advance within it */
        lastReadPtr+= sz;
        lastReadPtrLen-= sz;
      }
      realCurrPos+= sz;
      rangeRemain-= sz;
    }
    else
    {
      sz= 0;
    }
    
    assert(checkInvariants());
    return currPtr;
  }
};

/* Max fragmented signal chunk size (words) is max round number 
 * of NDB_SECTION_SEGMENT_SZ words with some slack left for 'main'
 * part of signal etc.
 */
#define CHUNK_SZ ((((MAX_SEND_MESSAGE_BYTESIZE >> 2) / NDB_SECTION_SEGMENT_SZ) - 2 ) \
                  * NDB_SECTION_SEGMENT_SZ)

/**
 * sendFragmentedSignal (GenericSectionPtr variant)
 * ------------------------------------------------
 * This method will send a signal with attached long sections.  If 
 * the signal is longer than CHUNK_SZ, the signal will be split into
 * multiple CHUNK_SZ fragments.
 * 
 * This is done by sending two or more long signals(fragments), with the
 * original GSN, but different signal data and with as much of the long 
 * sections as will fit in each.
 *
 * Non-final fragment signals contain a fraginfo value in the header
 * (1= first fragment, 2= intermediate fragment, 3= final fragment)
 * 
 * Fragment signals contain additional words in their signals :
 *   1..n words Mapping section numbers in fragment signal to original 
 *              signal section numbers
 *   1 word     Fragmented signal unique id.
 * 
 * Non final fragments (fraginfo=1/2) only have this data in them.  Final
 * fragments have this data in addition to the normal signal data.
 * 
 * Each fragment signal can transport one or more long sections, starting 
 * with section 0.  Sections are always split on NDB_SECTION_SEGMENT_SZ word
 * boundaries to simplify reassembly in the kernel.
 */
int
TransporterFacade::sendFragmentedSignal(trp_client* clnt,
                                        const NdbApiSignal* inputSignal,
                                        NodeId aNode,
                                        const GenericSectionPtr ptr[3],
                                        Uint32 secs)
{
  assert(clnt == m_poll_owner || is_poll_owner_thread() == false);

  NdbApiSignal copySignal(* inputSignal);
  NdbApiSignal* aSignal = &copySignal;

  unsigned i;
  Uint32 totalSectionLength= 0;
  for (i= 0; i < secs; i++)
    totalSectionLength+= ptr[i].sz;
  
  /* If there's no need to fragment, send normally */
  if (totalSectionLength <= CHUNK_SZ)
    return sendSignal(clnt, aSignal, aNode, ptr, secs);
  
  // TODO : Consider tracing fragment signals?
#ifdef API_TRACE
  if(setSignalLog() && TRACE_GSN(aSignal->theVerId_signalNumber)){
    SignalHeader tmp = * aSignal;
    tmp.theSendersBlockRef = numberToRef(aSignal->theSendersBlockRef, theOwnId);
    signalLogger.sendSignal(tmp,
                            1,
                            aSignal->getConstDataPtrSend(),
                            aNode, ptr, 0);
    signalLogger.flushSignalLog();
    for (Uint32 i = 0; i<secs; i++)
      ptr[i].sectionIter->reset();
  }
#endif

  NdbApiSignal tmp_signal(*(SignalHeader*)aSignal);
  GenericSectionPtr tmp_ptr[3];
  GenericSectionPtr empty= {0, NULL};
  Uint32 unique_id= m_fragmented_signal_id++; // next unique id
  
  /* Init tmp_ptr array from ptr[] array, make sure we have
   * 0 length for missing sections
   */
  for (i= 0; i < 3; i++)
    tmp_ptr[i]= (i < secs)? ptr[i] : empty;

  /* Create our section iterator adapters */
  FragmentedSectionIterator sec0(tmp_ptr[0]);
  FragmentedSectionIterator sec1(tmp_ptr[1]);
  FragmentedSectionIterator sec2(tmp_ptr[2]);

  /* Replace caller's iterators with ours */
  tmp_ptr[0].sectionIter= &sec0;
  tmp_ptr[1].sectionIter= &sec1;
  tmp_ptr[2].sectionIter= &sec2;

  unsigned start_i= 0;
  unsigned this_chunk_sz= 0;
  unsigned fragment_info= 0;
  Uint32 *tmp_signal_data= tmp_signal.getDataPtrSend();
  for (i= 0; i < secs;) {
    unsigned remaining_sec_sz= tmp_ptr[i].sz;
    tmp_signal_data[i-start_i]= i;
    if (this_chunk_sz + remaining_sec_sz <= CHUNK_SZ)
    {
      /* This section fits whole, move onto next */
      this_chunk_sz+= remaining_sec_sz;
      i++;
      continue;
    }
    else
    {
      assert(this_chunk_sz <= CHUNK_SZ);
      /* This section doesn't fit, truncate it */
      unsigned send_sz= CHUNK_SZ - this_chunk_sz;
      if (i != start_i)
      {
        /* We ensure that the first piece of a new section which is
         * being truncated is a multiple of NDB_SECTION_SEGMENT_SZ
         * (to simplify reassembly).  Subsequent non-truncated pieces
         * will be CHUNK_SZ which is a multiple of NDB_SECTION_SEGMENT_SZ
         * The final piece does not need to be a multiple of
         * NDB_SECTION_SEGMENT_SZ
         * 
         * We round down the available send space to the nearest whole 
         * number of segments.
         * If there's not enough space for one segment, then we round up
         * to one segment.  This can make us send more than CHUNK_SZ, which
         * is ok as it's defined as less than the maximum message length.
         */
        send_sz = (send_sz / NDB_SECTION_SEGMENT_SZ) * 
          NDB_SECTION_SEGMENT_SZ;                        /* Round down */
        send_sz = MAX(send_sz, NDB_SECTION_SEGMENT_SZ);  /* At least one */
        send_sz = MIN(send_sz, remaining_sec_sz);        /* Only actual data */
        
        /* If we've squeezed the last bit of data in, jump out of 
         * here to send the last fragment.
         * Otherwise, send what we've collected so far.
         */
        if ((send_sz == remaining_sec_sz) &&      /* All sent */
            (i == secs - 1))                      /* No more sections */
        {
          this_chunk_sz+=  remaining_sec_sz;
          i++;
          continue;
        }
      }

      /* At this point, there must be data to send in a further signal */
      assert((send_sz < remaining_sec_sz) ||
             (i < secs - 1));

      /* Modify tmp generic section ptr to describe truncated
       * section
       */
      tmp_ptr[i].sz= send_sz;
      FragmentedSectionIterator* fragIter= 
        (FragmentedSectionIterator*) tmp_ptr[i].sectionIter;
      const Uint32 total_sec_sz= ptr[i].sz;
      const Uint32 start= (total_sec_sz - remaining_sec_sz);
      bool ok= fragIter->setRange(start, send_sz);
      assert(ok);
      if (!ok)
        return -1;
      
      if (fragment_info < 2) // 1 = first fragment signal
                             // 2 = middle fragments
	fragment_info++;

      // send tmp_signal
      tmp_signal_data[i-start_i+1]= unique_id;
      tmp_signal.setLength(i-start_i+2);
      tmp_signal.m_fragmentInfo= fragment_info;
      tmp_signal.m_noOfSections= i-start_i+1;
      // do prepare send
      {
	SendStatus ss = theTransporterRegistry->prepareSend
          (clnt,
           &tmp_signal,
	   1, /*JBB*/
	   tmp_signal_data,
	   aNode, 
	   &tmp_ptr[start_i]);
	assert(ss != SEND_MESSAGE_TOO_BIG);
	if (ss != SEND_OK) return -1;
        if (ss == SEND_OK)
        {
          assert(theClusterMgr->getNodeInfo(aNode).is_confirmed() ||
                 tmp_signal.readSignalNumber() == GSN_API_REGREQ);
        }
      }
      assert(remaining_sec_sz >= send_sz);
      Uint32 remaining= remaining_sec_sz - send_sz;
      tmp_ptr[i].sz= remaining;
      /* Set sub-range iterator to cover remaining words */
      ok= fragIter->setRange(start+send_sz, remaining);
      assert(ok);
      if (!ok)
        return -1;
      
      if (remaining == 0)
        /* This section's done, move onto the next */
	i++;
      
      // setup variables for next signal
      start_i= i;
      this_chunk_sz= 0;
    }
  }

  unsigned a_sz= aSignal->getLength();

  if (fragment_info > 0) {
    // update the original signal to include section info
    Uint32 *a_data= aSignal->getDataPtrSend();
    unsigned tmp_sz= i-start_i;
    memcpy(a_data+a_sz,
	   tmp_signal_data,
	   tmp_sz*sizeof(Uint32));
    a_data[a_sz+tmp_sz]= unique_id;
    aSignal->setLength(a_sz+tmp_sz+1);

    // send last fragment
    aSignal->m_fragmentInfo= 3; // 3 = last fragment
    aSignal->m_noOfSections= i-start_i;
  } else {
    aSignal->m_noOfSections= secs;
  }

  // send aSignal
  int ret;
  {
    SendStatus ss = theTransporterRegistry->prepareSend
      (clnt,
       aSignal,
       1/*JBB*/,
       aSignal->getConstDataPtrSend(),
       aNode,
       &tmp_ptr[start_i]);
    assert(ss != SEND_MESSAGE_TOO_BIG);
    if (ss == SEND_OK)
    {
      assert(theClusterMgr->getNodeInfo(aNode).is_confirmed() ||
             aSignal->readSignalNumber() == GSN_API_REGREQ);
    }
    ret = (ss == SEND_OK ? 0 : -1);
  }
  aSignal->m_noOfSections = 0;
  aSignal->m_fragmentInfo = 0;
  aSignal->setLength(a_sz);
  return ret;
}

int
TransporterFacade::sendFragmentedSignal(trp_client* clnt,
                                        const NdbApiSignal* aSignal,
                                        NodeId aNode,
                                        const LinearSectionPtr ptr[3],
                                        Uint32 secs)
{
  assert(clnt == m_poll_owner || is_poll_owner_thread() == false);

  /* Use the GenericSection variant of sendFragmentedSignal */
  GenericSectionPtr tmpPtr[3];
  LinearSectionPtr linCopy[3];
  const LinearSectionPtr empty= {0, NULL};
  
  /* Make sure all of linCopy is initialised */
  for (Uint32 j=0; j<3; j++)
    linCopy[j]= (j < secs)? ptr[j] : empty;
  
  LinearSectionIterator zero (linCopy[0].p, linCopy[0].sz);
  LinearSectionIterator one  (linCopy[1].p, linCopy[1].sz);
  LinearSectionIterator two  (linCopy[2].p, linCopy[2].sz);

  /* Build GenericSectionPtr array using iterators */
  tmpPtr[0].sz= linCopy[0].sz;
  tmpPtr[0].sectionIter= &zero;
  tmpPtr[1].sz= linCopy[1].sz;
  tmpPtr[1].sectionIter= &one;
  tmpPtr[2].sz= linCopy[2].sz;
  tmpPtr[2].sectionIter= &two;

  return sendFragmentedSignal(clnt, aSignal, aNode, tmpPtr, secs);
}
  

int
TransporterFacade::sendSignal(trp_client* clnt,
                              const NdbApiSignal* aSignal, NodeId aNode,
                              const LinearSectionPtr ptr[3], Uint32 secs)
{
  assert(clnt == m_poll_owner || is_poll_owner_thread() == false);

  Uint32 save = aSignal->m_noOfSections;
  const_cast<NdbApiSignal*>(aSignal)->m_noOfSections = secs;
#ifdef API_TRACE
  if(setSignalLog() && TRACE_GSN(aSignal->theVerId_signalNumber)){
    SignalHeader tmp = * aSignal;
    tmp.theSendersBlockRef = numberToRef(aSignal->theSendersBlockRef, theOwnId);
    signalLogger.sendSignal(tmp,
                            1,
                            aSignal->getConstDataPtrSend(),
                            aNode, ptr, secs);
    signalLogger.flushSignalLog();
  }
#endif
  SendStatus ss = theTransporterRegistry->prepareSend
    (clnt,
     aSignal,
     1, // JBB
     aSignal->getConstDataPtrSend(),
     aNode,
     ptr);
  assert(ss != SEND_MESSAGE_TOO_BIG);
  const_cast<NdbApiSignal*>(aSignal)->m_noOfSections = save;
  if (ss == SEND_OK)
  {
    assert(theClusterMgr->getNodeInfo(aNode).is_confirmed() ||
           aSignal->readSignalNumber() == GSN_API_REGREQ);
  }
  return (ss == SEND_OK ? 0 : -1);
}

int
TransporterFacade::sendSignal(trp_client* clnt,
                              const NdbApiSignal* aSignal, NodeId aNode,
                              const GenericSectionPtr ptr[3], Uint32 secs)
{
  assert(clnt == m_poll_owner || is_poll_owner_thread() == false);

  Uint32 save = aSignal->m_noOfSections;
  const_cast<NdbApiSignal*>(aSignal)->m_noOfSections = secs;
#ifdef API_TRACE
  if(setSignalLog() && TRACE_GSN(aSignal->theVerId_signalNumber)){
    SignalHeader tmp = * aSignal;
    tmp.theSendersBlockRef = numberToRef(aSignal->theSendersBlockRef, theOwnId);
    signalLogger.sendSignal(tmp,
                            1,
                            aSignal->getConstDataPtrSend(),
                            aNode, ptr, secs);
    signalLogger.flushSignalLog();
    for (Uint32 i = 0; i<secs; i++)
      ptr[i].sectionIter->reset();
  }
#endif
  SendStatus ss = theTransporterRegistry->prepareSend
    (clnt,
     aSignal,
     1, // JBB
     aSignal->getConstDataPtrSend(),
     aNode,
     ptr);
  assert(ss != SEND_MESSAGE_TOO_BIG);
  const_cast<NdbApiSignal*>(aSignal)->m_noOfSections = save;
  if (ss == SEND_OK)
  {
    assert(theClusterMgr->getNodeInfo(aNode).is_confirmed() ||
           aSignal->readSignalNumber() == GSN_API_REGREQ);
  }
  return (ss == SEND_OK ? 0 : -1);
}

/******************************************************************************
 * CONNECTION METHODS  Etc
 ******************************************************************************/
void
TransporterFacade::doConnect(int aNodeId){
  theTransporterRegistry->setIOState(aNodeId, NoHalt);
  theTransporterRegistry->do_connect(aNodeId);
}

void
TransporterFacade::doDisconnect(int aNodeId)
{
  theTransporterRegistry->do_disconnect(aNodeId);
}

/**
 * As ClusterMgr maintains shared global data, updating
 * its connection state needs locking. Depending on
 * whether ClusterMgr already is the poll owner, we
 * should conditionally take that lock now.
 */
void
TransporterFacade::reportConnected(int aNodeId)
{
  assert(m_poll_owner != NULL);
  if (m_poll_owner != theClusterMgr)
  {
    theClusterMgr->lock();
    theClusterMgr->reportConnected(aNodeId);
    theClusterMgr->unlock();
  }
  else
  {
    theClusterMgr->reportConnected(aNodeId);
  }
  return;
}

void
TransporterFacade::reportDisconnected(int aNodeId)
{
  assert(m_poll_owner != NULL);
  if (m_poll_owner != theClusterMgr)
  {
    theClusterMgr->lock();
    theClusterMgr->reportDisconnected(aNodeId);
    theClusterMgr->unlock();
  }
  else
  {
    theClusterMgr->reportDisconnected(aNodeId);
  }
  return;
}

NodeId
TransporterFacade::ownId() const
{
  return theOwnId;
}

NodeId
TransporterFacade::get_an_alive_node()
{
  DBUG_ENTER("TransporterFacade::get_an_alive_node");
  DBUG_PRINT("enter", ("theStartNodeId: %d", theStartNodeId));
#ifdef VM_TRACE
#ifdef NDB_USE_GET_ENV
  const char* p = NdbEnv_GetEnv("NDB_ALIVE_NODE_ID", (char*)0, 0);
  if (p != 0 && *p != 0)
    DBUG_RETURN(atoi(p));
#endif
#endif
  NodeId i;
  for (i = theStartNodeId; i < MAX_NDB_NODES; i++) {
    if (get_node_alive(i)){
      DBUG_PRINT("info", ("Node %d is alive", i));
      theStartNodeId = ((i + 1) % MAX_NDB_NODES);
      DBUG_RETURN(i);
    }
  }
  for (i = 1; i < theStartNodeId; i++) {
    if (get_node_alive(i)){
      DBUG_PRINT("info", ("Node %d is alive", i));
      theStartNodeId = ((i + 1) % MAX_NDB_NODES);
      DBUG_RETURN(i);
    }
  }
  DBUG_RETURN((NodeId)0);
}

TransporterFacade::ThreadData::ThreadData(Uint32 size)
  : m_use_cnt(0), 
    m_firstFree(END_OF_LIST),
    m_expanding(false)
{
  expand(size);
}

/**
 * Expand the Vectors used to register open Clients.
 * As a Vector::expand() reallocates and moves the Vector
 * items, it has to be protected from concurrent get'ers.
 * This is achieved by requiring that both get, expand and close
 * is only called from ::deliver_signal while having the poll right.
 *
 * In addition to having the poll right, 
 * m_open_close_mutex should be held.
 */
void
TransporterFacade::ThreadData::expand(Uint32 size){
  const Uint32 sz = m_clients.size();
  m_clients.expand(sz + size);
  for(Uint32 i = 0; i<size; i++){
    m_clients.push_back(Client(NULL, sz + i + 1));
  }

  m_clients.back().m_next =  m_firstFree;
  m_firstFree = m_clients.size() - size;
  m_expanding = false;
}


/**
 * Register 'clnt' in the TransporterFacade.
 * Should be called with m_open_close_mutex locked.
 *
 * Poll right *not* required as ::open do not ::expand!:
 *
 * As there are no mutex protection between threads ::open'ing a 
 * trp_client and threads get'ing the trp_client* for *other clients*,
 * we can't let ::open do an ::expand of the Vectors. (See above.)
 * Concurrent open and get/close of the same clients can't happen as
 * there could be no such operation until after a succesful open.
 * Thus, this needs no concurrency control.
 */
int
TransporterFacade::ThreadData::open(trp_client * clnt)
{
  const Uint32 nextFree = m_firstFree;

  if(m_clients.size() >= MAX_NO_THREADS && nextFree == END_OF_LIST){
    return -1;
  }

  require(nextFree != END_OF_LIST); //::expand before ::open if required
  m_use_cnt++;
  m_firstFree = m_clients[nextFree].m_next;
  m_clients[nextFree] = Client(clnt, INACTIVE);;

  return indexToNumber(nextFree);
}

/**
 * Should be called with m_open_close_mutex locked and
 * only when having the poll right (Protects ::get())
 */
int
TransporterFacade::ThreadData::close(int number){
  const Uint32 nextFree = m_firstFree;
  const int index= numberToIndex(number);

  /**
   * Guard against race between close from multiple threads.
   * Couldn't detect this for sure until we now have the poll right.
   */
  if (m_clients[index].m_clnt == NULL)
    return 0;

  assert(m_use_cnt);
  m_use_cnt--;
  m_firstFree = index;
  m_clients[index] = Client(NULL, nextFree);
  return 0;
}

Uint32
TransporterFacade::get_active_ndb_objects() const
{
  return m_threads.m_use_cnt;
}

Uint32
TransporterFacade::mapRefToIdx(Uint32 reference) const
{
  assert(reference >= MIN_API_BLOCK_NO);
  return reference - MIN_API_BLOCK_NO;
}

/**
 * Propose a client to become new poll owner if
 * no one is currently assigned.
 *
 * Prefer the receiver thread if it is waiting in the
 * poll_queue, else pick the 'last' in the poll_queue.
 *
 * The suggested poll owner will race with any other clients
 * not yet 'WAITING' to become poll owner. (If any such arrives.)
 */
void
TransporterFacade::propose_poll_owner()
{
  int retries = 0;

  do
  {
    lock_poll_mutex();

    if (m_poll_owner != NULL || m_poll_queue_tail == NULL)
    {
      /**
       * New poll owner already appointed or none waiting
       * ...no need to do anything
       */
      unlock_poll_mutex();
      break;
    }

    /**
     * Prefer receiver thread as new poll owner *candidate*,
     * else pick the last client in the poll queue,
     */
    trp_client* const new_owner = 
        (recv_client && recv_client->m_poll.m_poll_queue)
           ? recv_client 
           : m_poll_queue_tail;

    /**
     * Note: we can only try lock here, to prevent potential deadlock
     *   given that we acquire mutex in different order when starting to poll.
     *   Only lock if not already locked (can happen when signals received
     *   and trp_client isn't ready).
     */ 
    if (NdbMutex_Trylock(new_owner->m_mutex) == 0)
    {
      assert(new_owner->m_poll.m_poll_queue == true);
      assert(new_owner->m_poll.m_waiting == trp_client::PollQueue::PQ_WAITING);
      unlock_poll_mutex();

      /**
       * Signal the proposed poll owner
       */
      NdbCondition_Signal(new_owner->m_poll.m_condition);
      NdbMutex_Unlock(new_owner->m_mutex);
      break;
    }
    unlock_poll_mutex();

    /**
     * Failed to lock new owner. Retry, but start to
     * back off the CPU if many retries are needed.
     */
    retries++;
    if (retries > 100)
      NdbSleep_MicroSleep(10);
    else if (retries > 10)
      my_thread_yield();

  } while(true);
}

/**
 * Try to acquire the poll-right to 'clnt' within the specified 'wait_time'.
 *
 * By design, we allow existing clnt's 'WAITING' in poll_queue, and new
 * not_yet_waiting clients, to race for becoming the poll-owner. 
 * Getting a new poll owner ASAP is critical for API throughput and
 * latency, so its better to give the poll right to the first thread
 * being able to take it, rather than trying to implement some 'fairness' in 
 * whose turn it is to be the poll owner. The later would have implied
 * waiting for that thread to eventually be scheduled by the OS.
 *
 * Assumed to be called with 'clnt' locked and 'poll_mutex' not held.
 */
bool
TransporterFacade::try_become_poll_owner(trp_client* clnt, Uint32 wait_time)
{
  assert(clnt->m_poll.m_locked == true);
  assert(clnt->m_poll.m_poll_owner == false);

  lock_poll_mutex();
  assert(m_poll_owner != clnt);

  if (m_poll_owner != NULL)
  {
    /*
      Dont wait for the poll right to become available if
      no wait_time is allowed. Return without poll right,
      and without waiting in poll queue.
    */
    if (wait_time == 0)
    {
      unlock_poll_mutex();

      assert(clnt->m_poll.m_waiting == trp_client::PollQueue::PQ_WAITING);
      clnt->m_poll.m_waiting = trp_client::PollQueue::PQ_IDLE;
      dbg("%p - poll_owner == false && wait_time == 0 => return", clnt);
      return false;
    }

    /* All poll "right" waiters are in the poll_queue */
    add_to_poll_queue(clnt);

    /**
     * We will sleep on a conditional mutex while the poll right 
     * can't be acquired. While sleeping the thread owning the poll "right"
     * could wake us up if it has delivered all data to us. That will
     * terminate our wait. (PQ_WOKEN state)
     *
     * We could also be woken up by the current poll owner which will
     * set 'm_poll_owner = NULL' and signal *one of* the waiting clients
     * when it retire as poll owner. The poll owner right could then be 
     * acquired if we find it free, *or* another client could have raced us
     * and already grabbed it.
     *
     * We could also terminate the poll-right wait due to the max
     * wait_time being exceeded.
     */
    struct timespec wait_end; 
    NdbCondition_ComputeAbsTime(&wait_end, wait_time);

    while (true) //(m_poll_owner != NULL)
    {
      unlock_poll_mutex();  //Release while waiting
      dbg("cond_wait(%p)", clnt);
      const int ret = NdbCondition_WaitTimeoutAbs(
                               clnt->m_poll.m_condition,
                               clnt->m_mutex,
                               &wait_end);

      switch(clnt->m_poll.m_waiting) {
      case trp_client::PollQueue::PQ_WOKEN:
        dbg("%p - PQ_WOKEN", clnt);
        // We have already been taken out of poll queue
        assert(clnt->m_poll.m_poll_queue == false);
        assert(clnt->m_poll.m_poll_owner == false);
        clnt->m_poll.m_waiting = trp_client::PollQueue::PQ_IDLE;
        return false;
      case trp_client::PollQueue::PQ_WAITING:
        dbg("%p - PQ_WAITING", clnt);
        break;
      case trp_client::PollQueue::PQ_IDLE:
        dbg("%p - PQ_IDLE", clnt);
        // fall-through
      default:
        require(false); // should not happen!!
        break;
      }

      lock_poll_mutex();
      if (m_poll_owner == NULL)
      {
        assert(clnt->m_poll.m_poll_owner == false);
        break;
      }
      if (ret == ETIMEDOUT)
      {
        /**
         * We got timeout...hopefully rare...
         */
        assert(m_poll_owner != clnt);
        assert(clnt->m_poll.m_poll_owner == false);
        remove_from_poll_queue(clnt);
        unlock_poll_mutex();

        clnt->m_poll.m_waiting = trp_client::PollQueue::PQ_IDLE;
        dbg("%p - PQ_WAITING poll_owner == false => return", clnt);
        return false;
      }
    }
    remove_from_poll_queue(clnt);

    /**
     * We were proposed as new poll owner, and was first to wakeup
     */
    dbg("%p - PQ_WAITING => new poll_owner", clnt);
  }

  /* We found the poll-right available, grab it */
  assert(m_poll_owner == NULL);
  m_poll_owner = clnt;
  m_poll_owner_tid = my_thread_self();
  unlock_poll_mutex();

  assert(clnt->m_poll.m_poll_owner == false);
  clnt->m_poll.m_poll_owner = true;
  return true;
}

/**
 * When a m_poll_owner has been assigned, any actual receiver polling
 * (::external_poll()) has to be enclosed in a pair of 
 * start_poll() - finish_poll() calls.
 */
void
TransporterFacade::start_poll()
{
  assert(m_poll_owner != NULL);
  assert(m_poll_owner->m_poll.m_waiting == trp_client::PollQueue::PQ_WAITING);
  assert(m_poll_owner->m_poll.m_locked);

  assert(m_locked_cnt == 0);
  m_locked_cnt = 1;
  m_locked_clients[0] = m_poll_owner;
  assert(m_poll_owner->is_locked_for_poll() == false);
  m_poll_owner->set_locked_for_poll(true);
  dbg("%p becomes poll owner", m_poll_owner);
}

int
TransporterFacade::finish_poll(trp_client* arr[])
{
  assert(m_poll_owner != NULL);
  assert(m_locked_cnt > 0);
  assert(m_locked_cnt <= MAX_LOCKED_CLIENTS);
  assert(m_locked_clients[0] == m_poll_owner);

  const Uint32 lock_cnt = m_locked_cnt;
  int cnt_woken = 0;

#ifndef NDEBUG
  {
    // no duplicates
    if (DBG_POLL) printf("after external_poll: cnt: %u ", lock_cnt);
    for (Uint32 i = 0; i < lock_cnt; i++)
    {
      trp_client * tmp = m_locked_clients[i];
      if (DBG_POLL) printf("%p(%u) ", tmp, tmp->m_poll.m_waiting);
      for (Uint32 j = i + 1; j < lock_cnt; j++)
      {
        assert(tmp != m_locked_clients[j]);
      }
    }
    if (DBG_POLL) printf("\n");

    for (Uint32 i = 1; i < lock_cnt; i++)
    {
      trp_client * tmp = m_locked_clients[i];
      if (tmp->m_poll.m_locked == true)
      {
        assert(tmp->m_poll.m_waiting != trp_client::PollQueue::PQ_IDLE);
      }
      else
      {
        assert(tmp->m_poll.m_poll_owner == false);
        assert(tmp->m_poll.m_poll_queue == false);
        assert(tmp->m_poll.m_waiting == trp_client::PollQueue::PQ_IDLE);
      }
    }
  }
#endif

  /**
   * we're finished polling:
   *  - Any signals sent by receivers has been 'safe-sent' by the poll_owner.
   *    Thus we have to flush the poll_owner (== clnt) send buffer to 'global'
   *    TransporterFacade queues.
   *    (At latest sent by send thread after 'sendThreadWaitMillisec')
   *  - Assert: There should *not* be any 'unflushed_send' for the other clients
   *  - Unlock the clients.
   */
  trp_client *clnt = m_poll_owner;

  assert(clnt->is_locked_for_poll() == true);
  clnt->flush_send_buffers();
  clnt->set_locked_for_poll(false);
  dbg("%p->set_locked_for_poll false", clnt);

  /**
   * count woken clients
   *   skip m_poll_owner in m_locked_clients[0]
   *   and put the woken clients to the left in array,
   *   non woken are filled in from right in array
   */
  int cnt_not_woken = 0;
  for (Uint32 i = 1; i < lock_cnt; i++)
  {
    trp_client * tmp = m_locked_clients[i];
    bool woken = (tmp->m_poll.m_waiting == trp_client::PollQueue::PQ_WOKEN);
    assert(tmp->is_locked_for_poll() == true);
    assert(tmp->has_unflushed_sends() == false);
    tmp->set_locked_for_poll(false);
    dbg("%p->set_locked_for_poll false", tmp);
    if (woken)
    {
      arr[cnt_woken++] = tmp;
    }
    else
    {
      arr[lock_cnt-2-cnt_not_woken++] = tmp;
    }
  }
  assert(cnt_woken+cnt_not_woken == (int)(lock_cnt-1));

  if (DBG_POLL)
  {
    printf("after sort: cnt: %u ", lock_cnt-1);
    for (Uint32 i = 0; i < lock_cnt-1; i++)
    {
      trp_client * tmp = arr[i];
      printf("%p(%u) ", tmp, tmp->m_poll.m_waiting);
    }
    printf("\n");
  }
  return cnt_woken;
}

/**
 * Poll the Transporters for incomming messages.
 * Also 'update_connections' status in regular intervals
 * controlled by the flag 'm_check_connections'.
 * (::threadMainReceive() is responsible for requesting
 * this in regular intervals)
 * 
 * Both of these operations require the poll right to
 * have been acquired. If we are not already 'poll_owner',
 * we will try to set it within the timeout 'wait_time'.
 *
 * If we get the poll rights withing the specified wait_time,
 * we will repeatedly poll the receiver until either
 * 'clnt' is woken up, or the max 'wait_time' expires.
 *
 * Poll ownership is released on return if not
 * 'stay_poll_owner' is requested.
 *
 * 'clnt->m_poll.m_poll_owner' will maintain whether
 * poll right is being owned or not,
 */
void
TransporterFacade::do_poll(trp_client* clnt,
                           Uint32 wait_time,
                           bool stay_poll_owner)
{
  dbg("do_poll(%p)", clnt);
  const NDB_TICKS start = NdbTick_getCurrentTicks();
  clnt->m_poll.m_waiting = trp_client::PollQueue::PQ_WAITING;
  assert(clnt->m_poll.m_locked == true);

  Uint32 elapsed_ms = 0;  //'wait_time' used so far
  do  
  {  
    if (clnt->m_poll.m_poll_owner == false)
    {
      assert(wait_time >= elapsed_ms);
      const Uint32 rem_wait_time = wait_time - elapsed_ms;
      /**
       * If we fail to become poll owner, we either was PQ_WOKEN
       * up as we received what we were PQ_WAITING for, or other
       * clients held the poll right until 'wait_time' expired.
       *
       * In either case the clients which held the poll right
       * will be responsible for signaling the new client
       * preferred to be next poll owner. (see further below)
       * So we can just return here.
       */
      if (!try_become_poll_owner(clnt, rem_wait_time))
        return;
    }
    assert(clnt->m_poll.m_poll_owner == true);

    /**
     * We have the poll "right" and we poll until data is received. After
     * receiving data we will check if all data is received,
     * if not we poll again.
     */
    start_poll();
    dbg("%p->external_poll", clnt);
    external_poll(wait_time);

    /**
     * As m_locked_clients[] are protected by owning the poll right,
     * which we are soon about to release, its contents is now copied
     * out to locked[] by finish_poll().
     * NOTE: 'clnt' being the first 'locked' is not copied out
     */
    const Uint32 locked_cnt = m_locked_cnt;
    trp_client *locked[MAX_LOCKED_CLIENTS-1]; //locked_cnt-1
    const int cnt_woken = finish_poll(locked);
    m_locked_cnt = 0;

    lock_poll_mutex();

    if (locked_cnt > m_num_active_clients)
    {
      m_num_active_clients = locked_cnt;
    }

    /**
     * Now remove all woken from poll queue
     * note: poll mutex held
     */
    remove_from_poll_queue(locked, cnt_woken);

    /**
     * Release poll right temporarily in case we get
     * suspended when unlocking other trp_client::m_mutex'es below.
     * If still available, the poll right will be re-acquired in our
     * next round in this poll-loop
     *
     * We can't (reasonably) control whether we are yielded by 
     * the OS scheduler, so we can just prepare for being
     * suspended here.
     */
    if (!stay_poll_owner)
    {
      clnt->m_poll.m_poll_owner = false;
      m_poll_owner = NULL;
      /**
       * Note, there is no platform independent 'NULL' defined for
       * thread id, so can't clear it as one might have expected here.
       * Instead we define that 'owner_tid' is only valid iff
       * 'm_poll_owner != NULL'
       */
      //m_poll_owner_tid = 0;
    }
    unlock_poll_mutex();

    /**
     * Now wake all the woken clients
     */
    unlock_and_signal(locked, cnt_woken);

    /**
     * And unlock the rest that we delivered messages to
     */
    for (Uint32 i = cnt_woken; i < locked_cnt-1; i++)
    {
      dbg("unlock (%p)", locked[i]);
      NdbMutex_Unlock(locked[i]->m_mutex);
    }

    // Terminate polling if we are PQ_WOKEN
    assert(clnt->m_poll.m_waiting != trp_client::PollQueue::PQ_IDLE);
    if (clnt->m_poll.m_waiting == trp_client::PollQueue::PQ_WOKEN)
      break;

    // Check for poll-timeout
    const NDB_TICKS now = NdbTick_getCurrentTicks();
    elapsed_ms = NdbTick_Elapsed(start,now).milliSec();

  } while (elapsed_ms < wait_time);

  clnt->m_poll.m_waiting = trp_client::PollQueue::PQ_IDLE;

  // Might have to find a new poll owner
  propose_poll_owner();

  dbg("%p->do_poll return", clnt);
  return;
}

void
TransporterFacade::wakeup(trp_client* clnt)
{
  switch(clnt->m_poll.m_waiting) {
  case trp_client::PollQueue::PQ_WAITING:
    dbg2("wakeup(%p) PQ_WAITING => PQ_WOKEN on %p", clnt, this);
    clnt->m_poll.m_waiting = trp_client::PollQueue::PQ_WOKEN;
    break;
  case trp_client::PollQueue::PQ_WOKEN:
    dbg2("wakeup(%p) PQ_WOKEN on %p", clnt, this);
    break;
  case trp_client::PollQueue::PQ_IDLE:
    dbg2("wakeup(%p) PQ_IDLE on %p", clnt, this);
    break;
  }
}

//static
void
TransporterFacade::unlock_and_signal(trp_client * const arr[], Uint32 cnt)
{
  for (Uint32 i = 0; i < cnt; i++)
  {
    NdbCondition_Signal(arr[i]->m_poll.m_condition);
    NdbMutex_Unlock(arr[i]->m_mutex);
  }
}

bool
TransporterFacade::check_if_locked(const trp_client* clnt,
                                   const Uint32 start) const
{
  for (Uint32 i = start; i<m_locked_cnt; i++)
  {
    if (m_locked_clients[i] == clnt) // already locked
      return true;
  }
  return false;
}

void
TransporterFacade::lock_client(trp_client* clnt)
{
  assert(m_locked_cnt <= MAX_LOCKED_CLIENTS);
  assert(check_if_locked(clnt, 0) == false);

  NdbMutex_Lock(clnt->m_mutex);
  assert(!clnt->is_locked_for_poll());

  Uint32 locked_cnt = m_locked_cnt;
  clnt->set_locked_for_poll(true);
  dbg("lock_client(%p)", clnt);

  assert(m_locked_cnt < MAX_LOCKED_CLIENTS);
  m_locked_clients[locked_cnt] = clnt;
  m_locked_cnt = locked_cnt + 1;
}

void
TransporterFacade::add_to_poll_queue(trp_client* clnt)  //Need thePollMutex
{
  assert(clnt != 0);
  assert(clnt->m_poll.m_prev == 0);
  assert(clnt->m_poll.m_next == 0);
  assert(clnt->m_poll.m_locked == true);
  assert(clnt->m_poll.m_poll_owner == false);
  assert(clnt->m_poll.m_poll_queue == false);

  clnt->m_poll.m_poll_queue = true;
  if (m_poll_queue_head == 0)
  {
    assert(m_poll_queue_tail == 0);
    m_poll_queue_head = clnt;
  }
  else
  {
    assert(m_poll_queue_tail->m_poll.m_next == 0);
    m_poll_queue_tail->m_poll.m_next = clnt;
    clnt->m_poll.m_prev = m_poll_queue_tail;
  }
  m_poll_queue_tail = clnt;
}

void
TransporterFacade::remove_from_poll_queue(trp_client* const arr[], Uint32 cnt)
{
  for (Uint32 i = 0; i< cnt; i++)
  {
    if (arr[i]->m_poll.m_poll_queue)
    {
      remove_from_poll_queue(arr[i]);
    }
  }
}

void
TransporterFacade::remove_from_poll_queue(trp_client* clnt)  //Need thePollMutex
{
  assert(clnt != 0);
  assert(clnt->m_poll.m_locked == true);
  assert(clnt->m_poll.m_poll_owner == false);
  assert(clnt->m_poll.m_poll_queue == true);

  if (clnt->m_poll.m_prev != 0)
  {
    clnt->m_poll.m_prev->m_poll.m_next = clnt->m_poll.m_next;
  }
  else
  {
    assert(m_poll_queue_head == clnt);
    m_poll_queue_head = clnt->m_poll.m_next;
  }

  if (clnt->m_poll.m_next != 0)
  {
    clnt->m_poll.m_next->m_poll.m_prev = clnt->m_poll.m_prev;
  }
  else
  {
    assert(m_poll_queue_tail == clnt);
    m_poll_queue_tail = clnt->m_poll.m_prev;
  }

  if (m_poll_queue_head == 0)
    assert(m_poll_queue_tail == 0);
  else if (m_poll_queue_tail == 0)
    assert(m_poll_queue_head == 0);

  clnt->m_poll.m_prev = 0;
  clnt->m_poll.m_next = 0;
  clnt->m_poll.m_poll_queue = false;
}


template class Vector<TransporterFacade::ThreadData::Client>;

#include "SignalSender.hpp"

const Uint32*
SignalSectionIterator::getNextWords(Uint32& sz)
{
  if (likely(currentSignal != NULL))
  {
    NdbApiSignal* signal= currentSignal;
    currentSignal= currentSignal->next();
    sz= signal->getLength();
    return signal->getDataPtrSend();
  }
  sz= 0;
  return NULL;
}

/**
 * ::flush_send_buffer(), ::flush_and_send_buffer():
 *
 * Append a set of send buffer pages (TFPage) to the
 * TransporterFacade 'global' list of send buffers to
 * the specified node.
 *
 * The send buffers to be appended has been produced
 * thread-locally by the client thread. The send buffers,
 * both in the TransporterFacade, and trp_client is enabled/disabled
 * synchronously when a Transporter connect or disconnect.
 * Furthermore, the client is not allowed to allocate 
 * from a disabled send buffer. This guards us from ever
 * flushing any data into a disabled send buffer. (Asserted below)
 */
void
TransporterFacade::flush_send_buffer(Uint32 node, const TFBuffer * sb)
{
  if (unlikely(sb->m_head == NULL)) //Cleared by ::disable_send_buffer()
    return;

  assert(node < NDB_ARRAY_SIZE(m_send_buffers));
  struct TFSendBuffer * b = m_send_buffers + node;
  Guard g(&b->m_mutex);
  assert(b->m_node_enabled);
  b->m_current_send_buffer_size += sb->m_bytes_in_buffer;
  link_buffer(&b->m_buffer, sb);
}

void
TransporterFacade::flush_and_send_buffer(Uint32 node, const TFBuffer * sb)
{
  if (unlikely(sb->m_head == NULL)) //Cleared by ::disable_send_buffer()
    return;

  assert(node < NDB_ARRAY_SIZE(m_send_buffers));
  struct TFSendBuffer * b = m_send_buffers + node;
  bool wake = false;
  NdbMutex_Lock(&b->m_mutex);
  assert(b->m_node_enabled);
  b->m_current_send_buffer_size += sb->m_bytes_in_buffer;
  link_buffer(&b->m_buffer, sb);

  if (!b->try_lock_send())
  {
    /**
     * Did not get lock, held by other sender.
     * Sender will check if here is data, and wake send-thread
     * if needed
     */
  }
  else
  {
    do_send_buffer(node,b);

    if (b->m_current_send_buffer_size > 0)
    {
      wake = true;
    }
    b->unlock_send();
  }
  NdbMutex_Unlock(&b->m_mutex);

  if (wake)
  {
    wakeup_send_thread();
  }
}

/**
 * Precondition: Called with 'm_mutex' lock held
 *               and m_sending flag set.
 *
 * Do actual send of data from m_out_buffer.
 * Any pending data in 'm_buffer' is appended to 
 * 'm_out_buffer' before sending.
 *
 * Will take care of any defered buffer reset
 * before return.
 */
void
TransporterFacade::do_send_buffer(Uint32 node, struct TFSendBuffer *b)
{
  assert(!b->try_lock_send()); //Sending already locked
  assert(b->m_node_enabled);

  /**
   * Copy all data from m_buffer to m_out_buffer
   */
  TFBuffer copy = b->m_buffer;
  b->m_buffer.clear();

  /**
   * Note that we still hold the 'b->m_sending' right
   * even if we now unlock 'm_mutex'.
   */
  NdbMutex_Unlock(&b->m_mutex);
  if (copy.m_bytes_in_buffer > 0)
  {
    link_buffer(&b->m_out_buffer, &copy);
  }
  theTransporterRegistry->performSend(node);

  NdbMutex_Lock(&b->m_mutex);
  /**
   * Sending to node could possible have been disabled
   * wo/ 'out_buffer' being cleared as we held the send_lock.
   * Thus, discard any out_buffer'ed send data now.
   */
  if (unlikely(!b->m_node_enabled && b->m_out_buffer.m_head != NULL))
  {
    m_send_buffer.release_list(b->m_out_buffer.m_head);
    b->m_out_buffer.clear();
  }

  /* Update pending bytes to be sent. */
  b->m_current_send_buffer_size =
    b->m_buffer.m_bytes_in_buffer + b->m_out_buffer.m_bytes_in_buffer;
}

/**
 * Precondition: ::get_bytes_to_send_iovec() & ::bytes_sent()
 *
 * Required to be called with m_send_buffers[node].m_sending==true.
 * 'm_sending==true' is a 'lock' which signals to other threads
 * to back of from the 'm_out_buffer' for this node.
 */
Uint32
TransporterFacade::get_bytes_to_send_iovec(NodeId node, struct iovec *dst,
                                           Uint32 max)
{
  if (max == 0)
  {
    return 0;
  }

  Uint32 count = 0;
  TFBuffer *b = &m_send_buffers[node].m_out_buffer;
  TFBufferGuard g0(* b);
  TFPage *page = b->m_head;
  while (page != NULL && count < max)
  {
    dst[count].iov_base = page->m_data+page->m_start;
    dst[count].iov_len = page->m_bytes;
    assert(page->m_start + page->m_bytes <= page->max_data_bytes());
    page = page->m_next;
    count++;
  }

  return count;
}

Uint32
TransporterFacade::bytes_sent(NodeId node, Uint32 bytes)
{
  TFBuffer *b = &m_send_buffers[node].m_out_buffer;
  TFBufferGuard g0(* b);
  Uint32 used_bytes = b->m_bytes_in_buffer;
  Uint32 page_count = 0;

  if (bytes == 0)
  {
    return used_bytes;
  }

  assert(used_bytes >= bytes);
  used_bytes -= bytes;
  b->m_bytes_in_buffer = used_bytes;

  TFPage *page = b->m_head;
  TFPage *prev = 0;
  while (bytes && bytes >= page->m_bytes)
  {
    prev = page;
    bytes -= page->m_bytes;
    page = page->m_next;
    page_count++;
  }

  if (used_bytes == 0)
  {
    m_send_buffer.release(b->m_head, b->m_tail, page_count);
    b->m_head = 0;
    b->m_tail = 0;
  }
  else
  {
    if (prev)
    {
      m_send_buffer.release(b->m_head, prev, page_count);
    }

    page->m_start += bytes;
    page->m_bytes -= bytes;
    assert(page->m_start + page->m_bytes <= page->max_data_bytes());
    b->m_head = page;
  }

  return used_bytes;
}

/**
 * ::enable_send_buffer(), ::disable_send_buffer()
 *
 * Enable / disable send to the specified 'node'
 * under mutex protection. Handle both the 'global' send buffers in
 * the TransporterFacade, and the clients thread-local send buffers.
 * Client buffers are enabled/disabled with required client locks taken.
 * Also update the TransporterFacade 'global mask of 'm_enabled_nodes_mask'.
 *
 * Any pending data in the TransporterFacade and trp_client's
 * send buffers are discarded when 'disabled'.
 *
 * Enable/disable synchronization with the client threads 101:
 *
 * 1) TransporterFacade global send buffers are enabled. Allowes
 *    clients to start flushing their local buffers as they are enabled.
 *
 * 2) Update the 'global' TransporterFacade::m_enabled_nodes_mask with
 *    the enabled node. ::open() of new clients will use this to init
 *    their current set of enabled nodes.
 *
 * 3) Iterate the TransporterFacade m_clients[] list of already
 *    open clients. Notify them by calling trp_client::enable_send()
 *    which allowes them to change their local 'm_enabled_nodes_mask,
 *
 * disable_send_buffer() is in the opposite order
 *
 * Also see comments for these methods in TransporterCallback.hpp
 */
void
TransporterFacade::enable_send_buffer(NodeId node)
{
  // 1)
  {
    struct TFSendBuffer *b = &m_send_buffers[node];
    Guard g(&b->m_mutex);

    //There should be no pending buffered send data
    assert(b->m_buffer.m_bytes_in_buffer == 0);
    assert(b->m_out_buffer.m_bytes_in_buffer == 0);

    assert(b->m_node_enabled == false);
    b->m_node_enabled = true;
  }
  // 2)
  NdbMutex_Lock(m_open_close_mutex);
  assert(!m_enabled_nodes_mask.get(node));
  m_enabled_nodes_mask.set(node);
  // 3)
  const Uint32 sz = m_threads.m_clients.size();
  for (Uint32 i = 0; i < sz ; i ++)
  {
    trp_client *const clnt = m_threads.m_clients[i].m_clnt;
    if (clnt != NULL)
    {
      if (clnt->is_locked_for_poll())
      {
        clnt->enable_send(node);
      }
      else
      {
        Guard g(clnt->m_mutex);
        clnt->enable_send(node);
      }
    }
  }
  NdbMutex_Unlock(m_open_close_mutex);
}

void
TransporterFacade::disable_send_buffer(NodeId node)
{
  /** 3)
   * disable and discard all clients send buffer to 'node'.
   * Avoids these later being flushed to the TransporterFacade send buffer,
   * creating a non-empty transporter send buffer when expecting
   * to be empty after 'disable'.
   */
  NdbMutex_Lock(m_open_close_mutex);
  const Uint32 sz = m_threads.m_clients.size();
  for (Uint32 i = 0; i < sz ; i ++)
  {
    trp_client * clnt = m_threads.m_clients[i].m_clnt;
    if (clnt != NULL)
    {
      if (clnt->is_locked_for_poll())
      {
        clnt->disable_send(node);
      }
      else
      {
        Guard g(clnt->m_mutex);
        clnt->disable_send(node);
      }
    }
  }
  // 2)
  assert(m_enabled_nodes_mask.get(node));
  m_enabled_nodes_mask.clear(node);
  NdbMutex_Unlock(m_open_close_mutex);
  // 1)
  {
    struct TFSendBuffer *b = &m_send_buffers[node];
    Guard g(&b->m_mutex);

    assert(b->m_node_enabled == true);
    b->m_node_enabled = false;
    discard_send_buffer(b);
  }
}

/**
 * Precondition: Called with 'm_mutex' lock held.
 *
 * Release all data in our two levels of send buffers.
 * We do not wait for the 'sending lock' to become
 * available. Instead the sender holding it will check 
 * for 'disabled' send buffers and clear any remaining
 * data in the m_out_buffer.
 */
void
TransporterFacade::discard_send_buffer(struct TFSendBuffer *b)
{
  /**
   * Clear the TransporterFacade two levels of send buffers.
   */
  {
    TFBuffer *buffer = &b->m_buffer;
    if (buffer->m_head != NULL)
    {
      m_send_buffer.release_list(buffer->m_head);
      buffer->clear();
    }
  }

  if (b->try_lock_send())
  {
    TFBuffer *out_buffer = &b->m_out_buffer;
    if (out_buffer->m_head != NULL)
    {
      m_send_buffer.release_list(out_buffer->m_head);
      out_buffer->clear();
    }
    b->unlock_send();
  }
  else
  {
    /**
     * Current do_send_buffer() hold the send lock.
     * It will detect the disabled node when completed,
     * and clear any remaining out_buffer. Thus,
     * no further action is required now.
     */
    assert(!b->m_node_enabled);  //-> do_send_buffer() will clear
  }

  assert(b->m_buffer.m_bytes_in_buffer == 0);
  b->m_current_send_buffer_size =
    b->m_buffer.m_bytes_in_buffer + b->m_out_buffer.m_bytes_in_buffer;
}

#ifdef UNIT_TEST

// Unit test code starts
#include <random.h>

#define VERIFY(x) if ((x) == 0) { printf("VERIFY failed at Line %u : %s\n",__LINE__, #x);  return -1; }

/* Verify that word[n] == bias + n */
int
verifyIteratorContents(GenericSectionIterator& gsi, int dataWords, int bias)
{
  int pos= 0;

  while (pos < dataWords)
  {
    const Uint32* readPtr=NULL;
    Uint32 len= 0;

    readPtr= gsi.getNextWords(len);
    
    VERIFY(readPtr != NULL);
    VERIFY(len != 0);
    VERIFY(len <= (Uint32) (dataWords - pos));
    
    for (int j=0; j < (int) len; j++)
      VERIFY(readPtr[j] == (Uint32) (bias ++));

    pos += len;
  }

  return 0;
}

int
checkGenericSectionIterator(GenericSectionIterator& iter, int size, int bias)
{
  /* Verify contents */
  VERIFY(verifyIteratorContents(iter, size, bias) == 0);
  
  Uint32 sz;
  
  /* Check that iterator is empty now */
  VERIFY(iter.getNextWords(sz) == NULL);
  VERIFY(sz == 0);
    
  VERIFY(iter.getNextWords(sz) == NULL);
  VERIFY(sz == 0);
  
  iter.reset();
  
  /* Verify reset put us back to the start */
  VERIFY(verifyIteratorContents(iter, size, bias) == 0);
  
  /* Verify no more words available */
  VERIFY(iter.getNextWords(sz) == NULL);
  VERIFY(sz == 0);  
  
  return 0;
}

int
checkIterator(GenericSectionIterator& iter, int size, int bias)
{
  /* Test iterator itself, and then FragmentedSectionIterator
   * adaptation
   */
  VERIFY(checkGenericSectionIterator(iter, size, bias) == 0);
  
  /* Now we'll test the FragmentedSectionIterator on the iterator
   * we were passed
   */
  const int subranges= 20;
  
  iter.reset();
  GenericSectionPtr ptr;
  ptr.sz= size;
  ptr.sectionIter= &iter;
  FragmentedSectionIterator fsi(ptr);

  for (int s=0; s< subranges; s++)
  {
    Uint32 start= 0;
    Uint32 len= 0;
    if (size > 0)
    {
      start= (Uint32) myRandom48(size);
      if (0 != (size-start)) 
        len= (Uint32) myRandom48(size-start);
    }
    
    /*
      printf("Range (0-%u) = (%u + %u)\n",
              size, start, len);
    */
    fsi.setRange(start, len);
    VERIFY(checkGenericSectionIterator(fsi, len, bias + start) == 0);
  }
  
  return 0;
}



int
testLinearSectionIterator()
{
  /* Test Linear section iterator of various
   * lengths with section[n] == bias + n
   */
  const int totalSize= 200000;
  const int bias= 13;

  Uint32 data[totalSize];
  for (int i=0; i<totalSize; i++)
    data[i]= bias + i;

  for (int len= 0; len < 50000; len++)
  {
    LinearSectionIterator something(data, len);

    VERIFY(checkIterator(something, len, bias) == 0);
  }

  return 0;
}

NdbApiSignal*
createSignalChain(NdbApiSignal*& poolHead, int length, int bias)
{
  /* Create signal chain, with word[n] == bias+n */
  NdbApiSignal* chainHead= NULL;
  NdbApiSignal* chainTail= NULL;
  int pos= 0;
  int signals= 0;

  while (pos < length)
  {
    int offset= pos % NdbApiSignal::MaxSignalWords;
    
    if (offset == 0)
    {
      if (poolHead == NULL)
        return 0;

      NdbApiSignal* newSig= poolHead;
      poolHead= poolHead->next();
      signals++;

      newSig->next(NULL);

      if (chainHead == NULL)
      {
        chainHead= chainTail= newSig;
      }
      else
      {
        chainTail->next(newSig);
        chainTail= newSig;
      }
    }
    
    chainTail->getDataPtrSend()[offset]= (bias + pos);
    chainTail->setLength(offset + 1);
    pos ++;
  }

  return chainHead;
}
    
int
testSignalSectionIterator()
{
  /* Create a pool of signals, build
   * signal chains from it, test
   * the iterator against the signal chains
   */
  const int totalNumSignals= 1000;
  NdbApiSignal* poolHead= NULL;

  /* Allocate some signals */
  for (int i=0; i < totalNumSignals; i++)
  {
    NdbApiSignal* sig= new NdbApiSignal((BlockReference) 0);

    if (poolHead == NULL)
    {
      poolHead= sig;
      sig->next(NULL);
    }
    else
    {
      sig->next(poolHead);
      poolHead= sig;
    }
  }

  const int bias= 7;
  for (int dataWords= 1; 
       dataWords <= (int)(totalNumSignals * 
                          NdbApiSignal::MaxSignalWords); 
       dataWords ++)
  {
    NdbApiSignal* signalChain= NULL;
    
    VERIFY((signalChain= createSignalChain(poolHead, dataWords, bias)) != NULL );
    
    SignalSectionIterator ssi(signalChain);
    
    VERIFY(checkIterator(ssi, dataWords, bias) == 0);
    
    /* Now return the signals to the pool */
    while (signalChain != NULL)
    {
      NdbApiSignal* sig= signalChain;
      signalChain= signalChain->next();
      
      sig->next(poolHead);
      poolHead= sig;
    }
  }
  
  /* Free signals from pool */
  while (poolHead != NULL)
  {
    NdbApiSignal* sig= poolHead;
    poolHead= sig->next();
    delete(sig);
  }
  
  return 0;
}

int main(int arg, char** argv)
{
  /* Test Section Iterators
   * ----------------------
   * To run this code : 
   *   cd storage/ndb/src/ndbapi
   *   make testSectionIterators
   *   ./testSectionIterators
   *
   * Will print "OK" in success case
   */
  

  VERIFY(testLinearSectionIterator() == 0);
  VERIFY(testSignalSectionIterator() == 0);
  
  printf("OK\n");

  return 0;
}
#endif

void
TransporterFacade::set_auto_reconnect(int val)
{
  theClusterMgr->m_auto_reconnect = val;
}

int
TransporterFacade::get_auto_reconnect() const
{
  return theClusterMgr->m_auto_reconnect;
}

void
TransporterFacade::ext_set_max_api_reg_req_interval(Uint32 interval)
{
  theClusterMgr->set_max_api_reg_req_interval(interval);
}

struct in_addr
TransporterFacade::ext_get_connect_address(Uint32 nodeId)
{
  return theTransporterRegistry->get_connect_address(nodeId);
}

bool
TransporterFacade::ext_isConnected(NodeId aNodeId)
{
  bool val;
  theClusterMgr->lock();
  val = theClusterMgr->theNodes[aNodeId].is_connected();
  theClusterMgr->unlock();
  return val;
}

void
TransporterFacade::ext_doConnect(int aNodeId)
{
  theClusterMgr->lock();
  assert(theClusterMgr->theNodes[aNodeId].is_connected() == false);
  doConnect(aNodeId);
  theClusterMgr->unlock();
}

bool
TransporterFacade::setupWakeup()
{
  /* Ask TransporterRegistry to setup wakeup sockets */
  bool rc;
  lock_poll_mutex();
  {
    dbg("setupWakeup on %p", this);
    rc = theTransporterRegistry->setup_wakeup_socket();
  }
  unlock_poll_mutex();
  return rc;
}

bool
TransporterFacade::registerForWakeup(trp_client* _dozer)
{
  /* Called with Transporter lock */
  /* In future use a DLList for dozers.
   * Ideally with some way to wake one rather than all
   * For now, we just have one/TransporterFacade
   */
  dbg2("register dozer = %p on  %p", _dozer, this);
  if (dozer != NULL)
    return false;

  dozer = _dozer;
  return true;
}

bool
TransporterFacade::unregisterForWakeup(trp_client* _dozer)
{
  /* Called with Transporter lock */
  if (dozer != _dozer)
    return false;

  dbg2("unregister dozer = %p on %p", _dozer, this);
  dozer = NULL;
  return true;
}

void
TransporterFacade::requestWakeup()
{
  /* Forward to TransporterRegistry
   * No need for locks, assuming only one client at a time will use
   */
  theTransporterRegistry->wakeup();
}


void
TransporterFacade::reportWakeup()
{
  /* Explicit wakeup callback
   * Called with Transporter Mutex held
   */
  /* Notify interested parties */
  if (dozer != NULL)
  {
    dozer->trp_wakeup();
  };
}

#ifdef ERROR_INSERT

/* Test methods to consume sendbuffer */
static TFPage* consumed_sendbuff = 0;

void 
TransporterFacade::consume_sendbuffer(Uint32 bytes_remain)
{
  if (consumed_sendbuff)
  {
    ndbout_c("SendBuff already consumed, release first");
    return;
  }

  Uint64 tot_size = m_send_buffer.get_total_send_buffer_size();
  Uint64 used = m_send_buffer.get_total_used_send_buffer_size();
  Uint32 page_count = 0;

  while (tot_size - used > bytes_remain)
  {
    TFPage* p = m_send_buffer.try_alloc(1);
    
    if (p)
    {
      p->init();
      p->m_next = consumed_sendbuff;
      consumed_sendbuff = p;
      page_count++;
    }
    else
    {
      break;
    }
    used = m_send_buffer.get_total_used_send_buffer_size();
  }
    
  ndbout_c("Consumed %u pages, remaining bytes : %llu",
           page_count,
           m_send_buffer.get_total_send_buffer_size() - 
           m_send_buffer.get_total_used_send_buffer_size());
}

void
TransporterFacade::release_consumed_sendbuffer()
{
  if (!consumed_sendbuff)
  {
    ndbout_c("No sendbuffer consumed");
    return;
  }
  
  m_send_buffer.release_list(consumed_sendbuff);
  
  consumed_sendbuff = NULL;

  ndbout_c("Remaining bytes : %llu",
           m_send_buffer.get_total_send_buffer_size() - 
           m_send_buffer.get_total_used_send_buffer_size());
}

#endif<|MERGE_RESOLUTION|>--- conflicted
+++ resolved
@@ -1589,10 +1589,7 @@
       signal.theReceiversBlockNumber = theClusterMgr->m_blockNo;
       signal.theData[0] = 0;  //Unused
 
-<<<<<<< HEAD
       clnt->prepare_poll();
-      clnt->raw_sendSignal(&signal, theOwnId);
-=======
       // This client should be allowed to sent to 'ownId'
       assert(theOwnId > 0);
       assert(clnt->isSendEnabled(theOwnId));
@@ -1604,7 +1601,6 @@
         clnt->complete_poll();
         DBUG_RETURN(0);
       }
->>>>>>> f043f020
       clnt->do_forceSend(1);
       clnt->do_poll(10);
       clnt->complete_poll();
