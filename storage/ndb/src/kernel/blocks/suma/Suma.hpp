/* Copyright (C) 2003 MySQL AB

   This program is free software; you can redistribute it and/or modify
   it under the terms of the GNU General Public License as published by
   the Free Software Foundation; version 2 of the License.

   This program is distributed in the hope that it will be useful,
   but WITHOUT ANY WARRANTY; without even the implied warranty of
   MERCHANTABILITY or FITNESS FOR A PARTICULAR PURPOSE.  See the
   GNU General Public License for more details.

   You should have received a copy of the GNU General Public License
   along with this program; if not, write to the Free Software
   Foundation, Inc., 59 Temple Place, Suite 330, Boston, MA  02111-1307  USA */

#ifndef SUMA_H
#define SUMA_H

#include <ndb_limits.h>
#include <SimulatedBlock.hpp>

#include <NodeBitmask.hpp>

#include <SLList.hpp>
#include <DLList.hpp>
#include <DLFifoList.hpp>
#include <KeyTable.hpp>
#include <DataBuffer.hpp>
#include <SignalCounter.hpp>
#include <AttributeHeader.hpp>
#include <AttributeList.hpp>

#include <signaldata/UtilSequence.hpp>
#include <signaldata/SumaImpl.hpp>
#include <ndbapi/NdbDictionary.hpp>

class Suma : public SimulatedBlock {
  BLOCK_DEFINES(Suma);
public:
  Suma(Block_context& ctx);
  virtual ~Suma();

  /**
   * Private interface
   */
  void execSUB_CREATE_REQ(Signal* signal);
  void execSUB_REMOVE_REQ(Signal* signal);
  
  void execSUB_START_REQ(Signal* signal);
  void execSUB_STOP_REQ(Signal* signal);

  void execSUB_SYNC_REQ(Signal* signal);
  void execSUB_ABORT_SYNC_REQ(Signal* signal);

 /**
   * Dict interface
   */
  void execGET_TABINFOREF(Signal* signal);
  void execGET_TABINFO_CONF(Signal* signal);

  void execGET_TABLEID_CONF(Signal* signal);
  void execGET_TABLEID_REF(Signal* signal);

  void execDROP_TAB_CONF(Signal* signal);
  void execALTER_TAB_REQ(Signal* signal);
  void execCREATE_TAB_CONF(Signal* signal);

  void execDICT_LOCK_REF(Signal*);
  void execDICT_LOCK_CONF(Signal*);

  /**
   * Scan interface
   */
  void execSCAN_HBREP(Signal* signal);
  void execSCAN_FRAGREF(Signal* signal);
  void execSCAN_FRAGCONF(Signal* signal);
  void execTRANSID_AI(Signal* signal);
  void execSUB_SYNC_CONTINUE_REF(Signal* signal);
  void execSUB_SYNC_CONTINUE_CONF(Signal* signal);
  
  /**
   * Trigger logging
   */
  void execTRIG_ATTRINFO(Signal* signal);
  void execFIRE_TRIG_ORD(Signal* signal);
  void execSUB_GCP_COMPLETE_REP(Signal* signal);
  
  /**
   * DIH signals
   */
  void execDI_FCOUNTREF(Signal* signal);
  void execDI_FCOUNTCONF(Signal* signal);
  void execDIGETPRIMREF(Signal* signal);
  void execDIGETPRIMCONF(Signal* signal);
  void execCHECKNODEGROUPSCONF(Signal *signal);
  void execGCP_PREPARE(Signal *signal);

  /**
   * Trigger administration
   */
  void execCREATE_TRIG_IMPL_REF(Signal* signal);
  void execCREATE_TRIG_IMPL_CONF(Signal* signal);
  void execDROP_TRIG_IMPL_REF(Signal* signal);
  void execDROP_TRIG_IMPL_CONF(Signal* signal);
  
  /**
   * continueb
   */
  void execCONTINUEB(Signal* signal);

public:

  void suma_ndbrequire(bool v);

  typedef DataBuffer<15> TableList;
  
  union FragmentDescriptor { 
    struct  {
      Uint16 m_fragmentNo;
      Uint16 m_nodeId;
    } m_fragDesc;
    Uint32 m_dummy;
  };
  
  /**
   * Used when sending SCAN_FRAG
   */
  union AttributeDescriptor {
    struct {
      Uint16 attrId;
      Uint16 unused;
    } m_attrDesc;
    Uint32 m_dummy;
  };

  struct Subscriber {
    Uint32 m_senderRef;
    Uint32 m_senderData;
    Uint32 nextList;

    union { Uint32 nextPool; Uint32 prevList; };
  };
  typedef Ptr<Subscriber> SubscriberPtr;

<<<<<<< HEAD
  /**
   * Subscriptions
   */

  struct Subscription {
    Subscription() {}
    Uint32 m_senderRef;
    Uint32 m_senderData;
    Uint32 m_subscriptionId;
    Uint32 m_subscriptionKey;
    Uint32 m_subscriptionType;
    Uint16 m_options;

    enum Options {
      REPORT_ALL       = 0x1,
      REPORT_SUBSCRIBE = 0x2
    };

    enum State {
      UNDEFINED,
      LOCKED,
      DEFINED,
      DROPPED
    };
    State m_state;
    Uint32 n_subscribers;

    Uint32 nextHash;
    union { Uint32 prevHash; Uint32 nextPool; };

    Uint32 hashValue() const {
      return m_subscriptionId + m_subscriptionKey;
    }

    bool equal(const Subscription & s) const {
      return 
	m_subscriptionId == s.m_subscriptionId && 
	m_subscriptionKey == s.m_subscriptionKey;
    }
    /**
     * The following holds the tables included 
     * in the subscription.
     */
    Uint32 m_tableId;
    Uint32 m_table_ptrI;
    Uint32 m_current_sync_ptrI;

    // for hash index build (one subscriber, one table)
    Uint32 m_schemaTransId;
  };
  typedef Ptr<Subscription> SubscriptionPtr;

=======
>>>>>>> d724b024
  class Table;
  friend class Table;
  typedef Ptr<Table> TablePtr;

  struct SyncRecord {
    SyncRecord(Suma& s, DataBuffer<15>::DataBufferPool & p)
      : m_tableList(p), suma(s)
#ifdef ERROR_INSERT
	, cerrorInsert(s.cerrorInsert)
#endif
    {}
    
    void release();

    Uint32 m_senderRef;
    Uint32 m_senderData;

    Uint32 m_subscriptionPtrI;
    Uint32 m_error;
    Uint32 m_currentTable;
    TableList m_tableList;    // Tables to sync
    TableList::DataBufferIterator m_tableList_it;

    /**
     * Sync data
     */
    Uint32 m_currentFragment;       // Index in tabPtr.p->m_fragments
    DataBuffer<15>::Head m_attributeList; // Attribute if other than default
    DataBuffer<15>::Head m_tabList; // tables if other than default
    
    Uint32 m_currentTableId;        // Current table
    Uint32 m_currentNoOfAttributes; // No of attributes for current table

    void startScan(Signal*);
    void nextScan(Signal*);
    bool getNextFragment(TablePtr * tab, FragmentDescriptor * fd);
    void completeScan(Signal*, int error= 0);

    Suma & suma;
#ifdef ERROR_INSERT
    UintR &cerrorInsert;
#endif
    BlockNumber number() const { return suma.number(); }
    EmulatedJamBuffer *jamBuffer() const { return suma.jamBuffer(); }
    void progError(int line, int cause, const char * extra) { 
      suma.progError(line, cause, extra); 
    }
    
    Uint32 prevList; Uint32 ptrI;
    union { Uint32 nextPool; Uint32 nextList; };
  };
  friend struct SyncRecord;

<<<<<<< HEAD
  int initTable(Signal *signal,Uint32 tableId, TablePtr &tabPtr,
		Ptr<SyncRecord> syncPtr);
  int initTable(Signal *signal,Uint32 tableId, TablePtr &tabPtr,
		SubscriberPtr subbPtr);
  int initTable(Signal *signal,Uint32 tableId, TablePtr &tabPtr,
                Uint32 schemaTransId);
  
  int completeOneSubscriber(Signal* signal, TablePtr tabPtr, SubscriberPtr subbPtr);
  void completeAllSubscribers(Signal* signal, TablePtr tabPtr);
  void completeInitTable(Signal* signal, TablePtr tabPtr);
=======
  struct SubOpRecord
  {
    enum OpType
    {
      R_SUB_START_REQ,
      R_SUB_STOP_REQ,
      R_START_ME_REQ,
      R_API_FAIL_REQ,
      R_SUB_ABORT_START_REQ,
    };

    Uint32 m_opType;
    Uint32 m_subPtrI;
    Uint32 m_senderRef;
    Uint32 m_senderData;
    Uint32 m_subscriberRef;
    Uint32 m_subscriberData;

    Uint32 nextList;
    union {
      Uint32 prevList;
      Uint32 nextPool;
    };
  };
  friend struct SubOpRecord;

  struct Subscription
  {
    Uint32 m_seq_no;
    Uint32 m_subscriptionId;
    Uint32 m_subscriptionKey;
    Uint32 m_subscriptionType;
    Uint16 m_options;

    enum Options {
      REPORT_ALL       = 0x1,
      REPORT_SUBSCRIBE = 0x2
    };

    enum State {
      UNDEFINED,
      DEFINED,
      DROPPED,
      DEFINING
    };

    enum TriggerState {
      T_UNDEFINED,
      T_CREATING,
      T_DEFINED,
      T_DROPPING,
      T_ERROR
    };

    State m_state;
    TriggerState m_trigger_state;

    DLList<Subscriber>::Head m_subscribers;
    DLFifoList<SubOpRecord>::Head m_create_req;
    DLFifoList<SubOpRecord>::Head m_start_req;
    DLFifoList<SubOpRecord>::Head m_stop_req;
    DLList<SyncRecord>::Head m_syncRecords;
    
    Uint32 m_errorCode;
    Uint32 m_outstanding_trigger;
    Uint32 m_triggers[3];

    Uint32 nextList, prevList;
    Uint32 nextHash;
    union { Uint32 prevHash; Uint32 nextPool; };

    Uint32 hashValue() const {
      return m_subscriptionId + m_subscriptionKey;
    }

    bool equal(const Subscription & s) const {
      return
	m_subscriptionId == s.m_subscriptionId &&
	m_subscriptionKey == s.m_subscriptionKey;
    }
    /**
     * The following holds the tables included
     * in the subscription.
     */
    Uint32 m_tableId;
    Uint32 m_table_ptrI;
  };
  typedef Ptr<Subscription> SubscriptionPtr;
>>>>>>> d724b024

  struct Table {
    Table() { m_tableId = ~0; }
    void release(Suma&);

    DLList<Subscription>::Head m_subscriptions;

    enum State {
      UNDEFINED,
      DEFINING,
      DEFINED,
      DROPPED
    };
    State m_state;

    Uint32 m_ptrI;

    bool parseTable(SegmentedSectionPtr ptr, Suma &suma);
    /**
     * Create triggers
     */
    void createAttributeMask(AttributeMask&, Suma &suma);
    
    union { Uint32 m_tableId; Uint32 key; };
    Uint32 m_schemaVersion;

    Uint32 m_error;
    
    /**
     * Fragments
     */
    Uint32 m_fragCount;
    DataBuffer<15>::Head m_fragments;  // Fragment descriptors
    
    Uint32 m_noOfAttributes;

    /**
     * Hash table stuff
     */
    Uint32 nextHash;
    union { Uint32 prevHash; Uint32 nextPool; };
    Uint32 hashValue() const {
      return m_tableId;
    }
    bool equal(const Table& rec) const {
      return m_tableId == rec.m_tableId;
    }

    // copy from Subscription
    Uint32 m_schemaTransId;
  };

  /**
   * 
   */

  /**
   * Lists
   */
  KeyTable<Table> c_tables;
  DLHashTable<Subscription> c_subscriptions;
  
  /**
   * Pools
   */
  ArrayPool<Subscriber> c_subscriberPool;
  ArrayPool<Table> c_tablePool;
  ArrayPool<Subscription> c_subscriptionPool;
  ArrayPool<SyncRecord> c_syncPool;
  DataBuffer<15>::DataBufferPool c_dataBufferPool;
  ArrayPool<SubOpRecord> c_subOpPool;

  Uint32 c_maxBufferedGcp;

  NodeBitmask c_failedApiNodes;
  
  /**
   * Functions
   */
  bool removeSubscribersOnNode(Signal *signal, Uint32 nodeId);

  void sendSubIdRef(Signal* signal,Uint32 senderRef,Uint32 senderData,Uint32 errorCode);

  void sendSubCreateRef(Signal* signal, Uint32 ref, Uint32 data, Uint32 error);
  void sendSubStartRef(Signal* signal, Uint32 ref, Uint32 data, Uint32 error);
  void sendSubStopRef(Signal* signal, Uint32 ref, Uint32 data, Uint32 error);
  void report_sub_stop_conf(Signal* signal,
                            Ptr<SubOpRecord> subOpPtr,
                            Ptr<Subscriber> ptr,
                            bool report,
                            LocalDLList<Subscriber>& list);

  void sendSubSyncRef(Signal* signal, Uint32 errorCode);  
  void sendSubRemoveRef(Signal* signal, const SubRemoveReq& ref,
			Uint32 errorCode);
  void sendSubStopReq(Signal* signal, bool unlock= false);

  void completeSubRemove(SubscriptionPtr subPtr);
  

  void send_sub_start_stop_event(Signal *signal,
                                 Ptr<Subscriber> ptr,
                                 NdbDictionary::Event::_TableEvent event,
                                 bool report,
                                 LocalDLList<Subscriber>& list);
  
  Uint32 getFirstGCI(Signal* signal);

  void create_triggers(Signal*, Ptr<Subscription>);
  void drop_triggers(Signal*, Ptr<Subscription>);
  void drop_triggers_complete(Signal*, Ptr<Subscription>);

  void report_sub_start_conf(Signal* signal, Ptr<Subscription> subPtr);
  void report_sub_start_ref(Signal* signal, Ptr<Subscription> subPtr, Uint32);

  void sub_stop_req(Signal*);
  void check_remove_queue(Signal*, Ptr<Subscription>,
                          Ptr<SubOpRecord>,bool,bool);
  void check_release_subscription(Signal* signal, Ptr<Subscription>);

  /**
   * Public interface
   */
  void execCREATE_SUBSCRIPTION_REQ(Signal* signal);
  void execDROP_SUBSCRIPTION_REQ(Signal* signal);
  
  void execSTART_SUBSCRIPTION_REQ(Signal* signal);
  void execSTOP_SUBSCRIPTION_REQ(Signal* signal);
  
  void execSYNC_SUBSCRIPTION_REQ(Signal* signal);
  void execABORT_SYNC_REQ(Signal* signal);

  /**
   * Framework signals
   */

  void getNodeGroupMembers(Signal* signal);
  void execREAD_CONFIG_REQ(Signal* signal);

  void execSTTOR(Signal* signal);
  void sendSTTORRY(Signal*);
  void execNDB_STTOR(Signal* signal);
  void execDUMP_STATE_ORD(Signal* signal);
  void execREAD_NODESCONF(Signal* signal);
  void execNODE_FAILREP(Signal* signal);
  void execINCL_NODEREQ(Signal* signal);
  void execSIGNAL_DROPPED_REP(Signal* signal);
  void execAPI_START_REP(Signal* signal);
  void execAPI_FAILREQ(Signal* signal) ;

  void api_fail_gci_list(Signal*, Uint32 node);
  void api_fail_subscriber_list(Signal*, Uint32 node);
  void api_fail_subscription(Signal*);

  void execSUB_GCP_COMPLETE_ACK(Signal* signal);

  /**
   * Controller interface
   */
  void execSUB_CREATE_REF(Signal* signal);
  void execSUB_CREATE_CONF(Signal* signal);

  void execSUB_DROP_REF(Signal* signal);
  void execSUB_DROP_CONF(Signal* signal);

  void execSUB_START_REF(Signal* signal);
  void execSUB_START_CONF(Signal* signal);

  void execSUB_ABORT_SYNC_REF(Signal* signal);
  void execSUB_ABORT_SYNC_CONF(Signal* signal);

  void execSUMA_START_ME_REQ(Signal* signal);
  void execSUMA_START_ME_REF(Signal* signal);
  void execSUMA_START_ME_CONF(Signal* signal);

  void copySubscription(Signal* signal, DLHashTable<Subscription>::Iterator);
  void sendSubCreateReq(Signal* signal, Ptr<Subscription>);
  void copySubscriber(Signal*, Ptr<Subscription>, Ptr<Subscriber>);
  void abort_start_me(Signal*, Ptr<Subscription>, bool lockowner);

  void execSUMA_HANDOVER_REQ(Signal* signal);
  void execSUMA_HANDOVER_REF(Signal* signal);
  void execSUMA_HANDOVER_CONF(Signal* signal);

  /**
   * Subscription generation interface
   */
  void createSequence(Signal* signal);
  void createSequenceReply(Signal* signal,
			   UtilSequenceConf* conf,
			   UtilSequenceRef* ref);
  void execUTIL_SEQUENCE_CONF(Signal* signal);  
  void execUTIL_SEQUENCE_REF(Signal* signal);
  void execCREATE_SUBID_REQ(Signal* signal);
  
  /**
   * for Suma that is restarting another
   */

<<<<<<< HEAD
  struct Restart {
    Restart(Suma& s);

    Suma & suma;
    BlockNumber number() const { return suma.number(); }
    EmulatedJamBuffer *jamBuffer() const { return suma.jamBuffer(); }
    Uint32 nodeId;

    DLHashTable<Subscription>::Iterator c_subIt;
    KeyTable<Table>::Iterator c_tabIt;

    void progError(int line, int cause, const char * extra) { 
      suma.progError(line, cause, extra); 
    }

    void resetNode(Uint32 sumaRef);
    void runSUMA_START_ME_REQ(Signal*, Uint32 sumaRef);
    void startNode(Signal*, Uint32 sumaRef);

    void createSubscription(Signal* signal, Uint32 sumaRef);
    void nextSubscription(Signal* signal, Uint32 sumaRef);
    void runSUB_CREATE_CONF(Signal* signal);
    void completeSubscription(Signal* signal, Uint32 sumaRef);

    void startSubscriber(Signal* signal, Uint32 sumaRef);
    void nextSubscriber(Signal* signal, Uint32 sumaRef, SubscriberPtr subbPtr);
    void sendSubStartReq(SubscriptionPtr subPtr, SubscriberPtr subbPtr,
			 Signal* signal, Uint32 sumaRef);
    void runSUB_START_CONF(Signal* signal);
    void completeSubscriber(Signal* signal, Uint32 sumaRef);

    void completeRestartingNode(Signal* signal, Uint32 sumaRef);
    void resetRestart(Signal* signal);
  } Restart;

=======
>>>>>>> d724b024
  // for LQH transporter overload check
  const NodeBitmask& getSubscriberNodes() const { return c_subscriber_nodes; }

private:
  /**
   * Variables
   */
  NodeId c_masterNodeId;
  NdbNodeBitmask c_alive_nodes;
  
  /**
   * for restarting Suma not to start sending data too early
   */
  struct Startup
  {
    bool m_wait_handover;
    Uint32 m_restart_server_node_id;
    NdbNodeBitmask m_handover_nodes;
  } c_startup;

  struct Restart
  {
    Uint16 m_abort;
    Uint16 m_waiting_on_self;
    Uint32 m_ref;
    Uint32 m_max_seq;
    Uint32 m_subPtrI;
    Uint32 m_subOpPtrI;
    Uint32 m_bucket; // In c_subscribers hashtable
  } c_restart;

  Uint32 c_current_seq; // Sequence no on subscription(s)
  
  NodeBitmask c_connected_nodes;  // (NODE/API) START REP / (API/NODE) FAIL REQ
  NodeBitmask c_subscriber_nodes; // 

  /**
   * for all Suma's to keep track of other Suma's in Node group
   */
  Uint32 c_nodeGroup;
  Uint32 c_noNodesInGroup;
  Uint32 c_nodesInGroup[MAX_REPLICAS];
  NdbNodeBitmask c_nodes_in_nodegroup_mask;  // NodeId's of nodes in nodegroup

  void send_dict_lock_req(Signal* signal);
  void send_start_me_req(Signal* signal);
  void check_start_handover(Signal* signal);
  void send_handover_req(Signal* signal);

  Uint32 get_responsible_node(Uint32 B) const;
  Uint32 get_responsible_node(Uint32 B, const NdbNodeBitmask& mask) const;
  bool check_switchover(Uint32 bucket, Uint64 gci);

public:  
  struct Page_pos
  {
    Uint32 m_page_id;
    Uint32 m_page_pos;  
    Uint64 m_max_gci;   // max gci on page
    Uint64 m_last_gci;  // last gci on page
  };
private:
  
  struct Bucket 
  {
    enum {
      BUCKET_STARTING = 0x1  // On starting node
      ,BUCKET_HANDOVER = 0x2 // On running node
      ,BUCKET_TAKEOVER = 0x4 // On takeing over node
      ,BUCKET_RESEND   = 0x8 // On takeing over node
    };
    Uint16 m_state;
    Uint16 m_switchover_node;
    Uint16 m_nodes[MAX_REPLICAS]; 
    Uint32 m_buffer_tail;   // Page
    Uint64 m_switchover_gci;
    Uint64 m_max_acked_gci;
    Page_pos m_buffer_head;
  };
  
  struct Buffer_page 
  {
    STATIC_CONST( DATA_WORDS = 8192 - 10);
    STATIC_CONST( GCI_SZ32 = 2 );

    Uint32 _tupdata1;
    Uint32 _tupdata2;
    Uint32 _tupdata3;
    Uint32 _tupdata4;
    Uint32 m_page_state;     // Used by TUP buddy algorithm
    Uint32 m_page_chunk_ptr_i;
    Uint32 m_next_page;      
    Uint32 m_words_used;     // 
    Uint32 m_max_gci_hi;     //
    Uint32 m_max_gci_lo;     //
    Uint32 m_data[DATA_WORDS];
  };
  
  STATIC_CONST( NO_OF_BUCKETS = 24 ); // 24 = 4*3*2*1! 
  Uint32 c_no_of_buckets;
  struct Bucket c_buckets[NO_OF_BUCKETS];
  
  STATIC_CONST( BUCKET_MASK_SIZE = (((NO_OF_BUCKETS+31)>> 5)) );
  typedef Bitmask<BUCKET_MASK_SIZE> Bucket_mask;
  Bucket_mask m_active_buckets;
  Bucket_mask m_switchover_buckets;  
  
  class Dbtup* m_tup;
  void init_buffers();
  Uint32* get_buffer_ptr(Signal*, Uint32 buck, Uint64 gci, Uint32 sz);
  Uint32 seize_page();
  void free_page(Uint32 page_id, Buffer_page* page);
  void out_of_buffer(Signal*);
  void out_of_buffer_release(Signal* signal, Uint32 buck);

  void start_resend(Signal*, Uint32 bucket);
  void resend_bucket(Signal*, Uint32 bucket, Uint64 gci,
		     Uint32 page_pos, Uint64 last_gci);
  void release_gci(Signal*, Uint32 bucket, Uint64 gci);

  Uint64 get_current_gci(Signal*);

  void checkMaxBufferedGCP(Signal *signal);

  Uint64 m_max_seen_gci;      // FIRE_TRIG_ORD
  Uint64 m_max_sent_gci;      // FIRE_TRIG_ORD -> send
  Uint64 m_last_complete_gci; // SUB_GCP_COMPLETE_REP
  Uint64 m_out_of_buffer_gci;
  Uint32 m_gcp_complete_rep_count;
  bool m_missing_data;

  struct Gcp_record 
  {
    Uint64 m_gci;
    NodeBitmask m_subscribers;
    union {
      Uint32 nextPool;
      Uint32 nextList;
    };
    Uint32 prevList;
  };
  ArrayPool<Gcp_record> c_gcp_pool;
  DLFifoList<Gcp_record> c_gcp_list;

  struct Page_chunk
  {
    Uint32 m_page_id;
    Uint32 m_size;
    Uint32 m_free;
    union {
      Uint32 nextPool;
      Uint32 nextList;
    };
    Uint32 prevList;
  };

  Uint32 m_first_free_page;
  ArrayPool<Page_chunk> c_page_chunk_pool;

#ifdef VM_TRACE
  Uint64 m_gcp_monitor;
#endif

  /* Buffer used in Suma::execALTER_TAB_REQ(). */
  Uint32 b_dti_buf[MAX_WORDS_META_FILE];
  Uint64 m_current_gci;

  Uint32 m_startphase;
  Uint32 m_typeOfStart;
};

#endif<|MERGE_RESOLUTION|>--- conflicted
+++ resolved
@@ -142,61 +142,6 @@
   };
   typedef Ptr<Subscriber> SubscriberPtr;
 
-<<<<<<< HEAD
-  /**
-   * Subscriptions
-   */
-
-  struct Subscription {
-    Subscription() {}
-    Uint32 m_senderRef;
-    Uint32 m_senderData;
-    Uint32 m_subscriptionId;
-    Uint32 m_subscriptionKey;
-    Uint32 m_subscriptionType;
-    Uint16 m_options;
-
-    enum Options {
-      REPORT_ALL       = 0x1,
-      REPORT_SUBSCRIBE = 0x2
-    };
-
-    enum State {
-      UNDEFINED,
-      LOCKED,
-      DEFINED,
-      DROPPED
-    };
-    State m_state;
-    Uint32 n_subscribers;
-
-    Uint32 nextHash;
-    union { Uint32 prevHash; Uint32 nextPool; };
-
-    Uint32 hashValue() const {
-      return m_subscriptionId + m_subscriptionKey;
-    }
-
-    bool equal(const Subscription & s) const {
-      return 
-	m_subscriptionId == s.m_subscriptionId && 
-	m_subscriptionKey == s.m_subscriptionKey;
-    }
-    /**
-     * The following holds the tables included 
-     * in the subscription.
-     */
-    Uint32 m_tableId;
-    Uint32 m_table_ptrI;
-    Uint32 m_current_sync_ptrI;
-
-    // for hash index build (one subscriber, one table)
-    Uint32 m_schemaTransId;
-  };
-  typedef Ptr<Subscription> SubscriptionPtr;
-
-=======
->>>>>>> d724b024
   class Table;
   friend class Table;
   typedef Ptr<Table> TablePtr;
@@ -250,18 +195,6 @@
   };
   friend struct SyncRecord;
 
-<<<<<<< HEAD
-  int initTable(Signal *signal,Uint32 tableId, TablePtr &tabPtr,
-		Ptr<SyncRecord> syncPtr);
-  int initTable(Signal *signal,Uint32 tableId, TablePtr &tabPtr,
-		SubscriberPtr subbPtr);
-  int initTable(Signal *signal,Uint32 tableId, TablePtr &tabPtr,
-                Uint32 schemaTransId);
-  
-  int completeOneSubscriber(Signal* signal, TablePtr tabPtr, SubscriberPtr subbPtr);
-  void completeAllSubscribers(Signal* signal, TablePtr tabPtr);
-  void completeInitTable(Signal* signal, TablePtr tabPtr);
-=======
   struct SubOpRecord
   {
     enum OpType
@@ -294,6 +227,7 @@
     Uint32 m_subscriptionId;
     Uint32 m_subscriptionKey;
     Uint32 m_subscriptionType;
+    Uint32 m_schemaTransId;
     Uint16 m_options;
 
     enum Options {
@@ -350,7 +284,6 @@
     Uint32 m_table_ptrI;
   };
   typedef Ptr<Subscription> SubscriptionPtr;
->>>>>>> d724b024
 
   struct Table {
     Table() { m_tableId = ~0; }
@@ -550,44 +483,6 @@
    * for Suma that is restarting another
    */
 
-<<<<<<< HEAD
-  struct Restart {
-    Restart(Suma& s);
-
-    Suma & suma;
-    BlockNumber number() const { return suma.number(); }
-    EmulatedJamBuffer *jamBuffer() const { return suma.jamBuffer(); }
-    Uint32 nodeId;
-
-    DLHashTable<Subscription>::Iterator c_subIt;
-    KeyTable<Table>::Iterator c_tabIt;
-
-    void progError(int line, int cause, const char * extra) { 
-      suma.progError(line, cause, extra); 
-    }
-
-    void resetNode(Uint32 sumaRef);
-    void runSUMA_START_ME_REQ(Signal*, Uint32 sumaRef);
-    void startNode(Signal*, Uint32 sumaRef);
-
-    void createSubscription(Signal* signal, Uint32 sumaRef);
-    void nextSubscription(Signal* signal, Uint32 sumaRef);
-    void runSUB_CREATE_CONF(Signal* signal);
-    void completeSubscription(Signal* signal, Uint32 sumaRef);
-
-    void startSubscriber(Signal* signal, Uint32 sumaRef);
-    void nextSubscriber(Signal* signal, Uint32 sumaRef, SubscriberPtr subbPtr);
-    void sendSubStartReq(SubscriptionPtr subPtr, SubscriberPtr subbPtr,
-			 Signal* signal, Uint32 sumaRef);
-    void runSUB_START_CONF(Signal* signal);
-    void completeSubscriber(Signal* signal, Uint32 sumaRef);
-
-    void completeRestartingNode(Signal* signal, Uint32 sumaRef);
-    void resetRestart(Signal* signal);
-  } Restart;
-
-=======
->>>>>>> d724b024
   // for LQH transporter overload check
   const NodeBitmask& getSubscriberNodes() const { return c_subscriber_nodes; }
 
