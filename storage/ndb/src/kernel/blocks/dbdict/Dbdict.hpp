/*
   Copyright (c) 2003, 2015, Oracle and/or its affiliates. All rights reserved.

   This program is free software; you can redistribute it and/or modify
   it under the terms of the GNU General Public License as published by
   the Free Software Foundation; version 2 of the License.

   This program is distributed in the hope that it will be useful,
   but WITHOUT ANY WARRANTY; without even the implied warranty of
   MERCHANTABILITY or FITNESS FOR A PARTICULAR PURPOSE.  See the
   GNU General Public License for more details.

   You should have received a copy of the GNU General Public License
   along with this program; if not, write to the Free Software
   Foundation, Inc., 51 Franklin St, Fifth Floor, Boston, MA 02110-1301  USA
*/

#ifndef DBDICT_H
#define DBDICT_H

/**
 * Dict : Dictionary Block
 */
#include <ndb_limits.h>
#include <trigger_definitions.h>
#include <pc.hpp>
#include <ArenaPool.hpp>
#include <DataBuffer2.hpp>
#include <DLHashTable.hpp>
#include <IntrusiveList.hpp>
#include <CArray.hpp>
#include <KeyTable.hpp>
#include <KeyTable2.hpp>
#include <KeyTable2Ref.hpp>
#include <SimulatedBlock.hpp>
#include <SimpleProperties.hpp>
#include <SignalCounter.hpp>
#include <Bitmask.hpp>
#include <AttributeList.hpp>
#include <signaldata/GetTableId.hpp>
#include <signaldata/GetTabInfo.hpp>
#include <signaldata/DictTabInfo.hpp>
#include <signaldata/CreateTable.hpp>
#include <signaldata/CreateTab.hpp>
#include <signaldata/DropTable.hpp>
#include <signaldata/DropTab.hpp>
#include <signaldata/AlterTable.hpp>
#include <signaldata/AlterTab.hpp>
#include <signaldata/ListTables.hpp>
#include <signaldata/CreateIndx.hpp>
#include <signaldata/CreateIndxImpl.hpp>
#include <signaldata/DropIndx.hpp>
#include <signaldata/DropIndxImpl.hpp>
#include <signaldata/AlterIndx.hpp>
#include <signaldata/AlterIndxImpl.hpp>
#include <signaldata/BuildIndx.hpp>
#include <signaldata/BuildIndxImpl.hpp>
#include <signaldata/IndexStatSignal.hpp>
#include <signaldata/UtilPrepare.hpp>
#include <signaldata/CreateEvnt.hpp>
#include <signaldata/CreateTrig.hpp>
#include <signaldata/CreateTrigImpl.hpp>
#include <signaldata/DropTrig.hpp>
#include <signaldata/DropTrigImpl.hpp>
#include <signaldata/DictLock.hpp>
#include <signaldata/DictTakeover.hpp>
#include <signaldata/SumaImpl.hpp>
#include <signaldata/CreateHashMap.hpp>
#include <signaldata/HashMapImpl.hpp>
#include "SchemaFile.hpp"
#include <blocks/mutexes.hpp>
#include <SafeCounter.hpp>
#include <RequestTracker.hpp>
#include <Rope.hpp>
#include <signaldata/CreateFilegroupImpl.hpp>
#include <signaldata/DropFilegroupImpl.hpp>
#include <signaldata/DictSignal.hpp>
#include <signaldata/SchemaTransImpl.hpp>
#include <LockQueue.hpp>
#include <signaldata/CopyData.hpp>
#include <signaldata/NodeFailRep.hpp>
#include <signaldata/CreateNodegroup.hpp>
#include <signaldata/DropNodegroup.hpp>
#include <signaldata/CreateNodegroupImpl.hpp>
#include <signaldata/DropNodegroupImpl.hpp>
#include <Mutex.hpp>
#include <SegmentList.hpp>

#define JAM_FILE_ID 464

#ifdef DBDICT_C

/*--------------------------------------------------------------*/
// Constants for CONTINUEB
/*--------------------------------------------------------------*/
#define ZPACK_TABLE_INTO_PAGES 0
#define ZSEND_GET_TAB_RESPONSE 3
#define ZWAIT_SUBSTARTSTOP 4
#define ZDICT_TAKEOVER_REQ 5

#define ZCOMMIT_WAIT_GCI   6
#define ZINDEX_STAT_BG_PROCESS 7
<<<<<<< HEAD
#define ZGET_TABINFO_RETRY 8
=======
// #define ZGET_TABINFO_RETRY 8
#define ZNEXT_GET_TAB_REQ 9
>>>>>>> a785d671

/*--------------------------------------------------------------*/
// Other constants in alphabetical order
/*--------------------------------------------------------------*/
#define ZNOMOREPHASES 255

/*--------------------------------------------------------------*/
// Schema file defines
/*--------------------------------------------------------------*/
#define ZSCHEMA_WORDS 4

/*--------------------------------------------------------------*/
// Page constants
/*--------------------------------------------------------------*/
#define ZBAT_SCHEMA_FILE 0 //Variable number of page for NDBFS
#define ZBAT_TABLE_FILE 1 //Variable number of page for NDBFS
#define ZPAGE_HEADER_SIZE 32
#define ZPOS_PAGE_SIZE 16
#define ZPOS_CHECKSUM 17
#define ZPOS_VERSION 18
#define ZPOS_PAGE_HEADER_SIZE 19

/*--------------------------------------------------------------*/
// Size constants
/*--------------------------------------------------------------*/
#define ZFS_CONNECT_SIZE 4
#define ZSIZE_OF_PAGES_IN_WORDS 8192
#define ZLOG_SIZE_OF_PAGES_IN_WORDS 13
#define ZMAX_PAGES_OF_TABLE_DEFINITION \
  ((ZPAGE_HEADER_SIZE + MAX_WORDS_META_FILE + ZSIZE_OF_PAGES_IN_WORDS - 1) / \
   ZSIZE_OF_PAGES_IN_WORDS)

/**
 * - one for retreive
 * - one for read or write
 */
#define ZNUMBER_OF_PAGES (2 * ZMAX_PAGES_OF_TABLE_DEFINITION)
#endif

/**
 * Systable NDB$EVENTS_0
 */
#define EVENT_SYSTEM_TABLE_LENGTH 9
#define EVENT_SYSTEM_TABLE_ATTRIBUTE_MASK2_ID 8

struct sysTab_NDBEVENTS_0 {
  char   NAME[MAX_TAB_NAME_SIZE];
  Uint32 EVENT_TYPE;
  Uint32 TABLEID;
  Uint32 TABLEVERSION;
  char   TABLE_NAME[MAX_TAB_NAME_SIZE];
  Uint32 ATTRIBUTE_MASK[MAXNROFATTRIBUTESINWORDS_OLD];
  Uint32 SUBID;
  Uint32 SUBKEY;

  // +1 to allow var size header to be received
  Uint32 ATTRIBUTE_MASK2[(MAX_ATTRIBUTES_IN_TABLE / 32) + 1];
};

/**
 *  DICT - This blocks handles all metadata
 */
class Dbdict: public SimulatedBlock {
public:

  /*
   *   2.3 RECORD AND FILESIZES
   */

  /**
   * Table attributes.  Permanent data.
   *
   * Indexes have an attribute list which duplicates primary table
   * attributes.  This is wrong but convenient.
   */
  struct AttributeRecord {
    AttributeRecord(){}

    /* attribute id */
    Uint16 attributeId;

    /* Attribute number within tuple key (counted from 1) */
    Uint16 tupleKey;

    /* Attribute name (unique within table) */
    RopeHandle attributeName;

    /* Attribute description (old-style packed descriptor) */
    Uint32 attributeDescriptor;

    /* Extended attributes */
    Uint32 extType;
    Uint32 extPrecision;
    Uint32 extScale;
    Uint32 extLength;

    /* Autoincrement flag, only for ODBC/SQL */
    bool autoIncrement;

    /* Default value as null-terminated string, only for ODBC/SQL */
    RopeHandle defaultValue;

    struct {
      Uint32 m_name_len;
      const char * m_name_ptr;
      RopePool * m_pool;
    } m_key;

    union {
      Uint32 nextPool;
      Uint32 nextList;
    };
    Uint32 prevList;
    Uint32 nextHash;
    Uint32 prevHash;

    Uint32 hashValue() const { return attributeName.hashValue();}
    bool equal(const AttributeRecord& obj) const {
      if(obj.hashValue() == hashValue()){
	ConstRope r(* m_key.m_pool, obj.attributeName);
	return r.compare(m_key.m_name_ptr, m_key.m_name_len) == 0;
      }
      return false;
    }
  };
  typedef Ptr<AttributeRecord> AttributeRecordPtr;
  typedef ArrayPool<AttributeRecord> AttributeRecord_pool;
  typedef DLMHashTable<AttributeRecord_pool, AttributeRecord> AttributeRecord_hash;
  typedef DLFifoListImpl<AttributeRecord_pool, AttributeRecord, AttributeRecord> AttributeRecord_list;
  typedef LocalDLFifoListImpl<AttributeRecord_pool, AttributeRecord, AttributeRecord> LocalAttributeRecord_list;

  AttributeRecord_pool c_attributeRecordPool;
  AttributeRecord_hash c_attributeRecordHash;
  RSS_AP_SNAPSHOT(c_attributeRecordPool);

  /**
   * Shared table / index record.  Most of this is permanent data stored
   * on disk.  Index trigger ids are volatile.
   */
  struct TableRecord;
  typedef Ptr<TableRecord> TableRecordPtr;
  typedef ArrayPool<TableRecord> TableRecord_pool;
  typedef DLFifoListImpl<TableRecord_pool, TableRecord, TableRecord> TableRecord_list;
  typedef LocalDLFifoListImpl<TableRecord_pool, TableRecord, TableRecord> LocalTableRecord_list;

  struct TableRecord {
    TableRecord(){ m_upgrade_trigger_handling.m_upgrade = false;}
    static bool isCompatible(Uint32 type) { return DictTabInfo::isTable(type) || DictTabInfo::isIndex(type); }

    Uint32 maxRowsLow;
    Uint32 maxRowsHigh;
    Uint32 minRowsLow;
    Uint32 minRowsHigh;
    /* Table id (array index in DICT and other blocks) */
    Uint32 tableId;
    Uint32 m_obj_ptr_i;

    /* Table version (incremented when tableId is re-used) */
    Uint32 tableVersion;

    /* */
    Uint32 hashMapObjectId;
    Uint32 hashMapVersion;

    /* Table name (may not be unique under "alter table") */
    RopeHandle tableName;

    /* Type of table or index */
    DictTabInfo::TableType tableType;

    /* Is table or index online (this flag is not used in DICT) */
    bool online;

    /* Primary table of index otherwise RNIL */
    Uint32 primaryTableId;

    /* Type of fragmentation (small/medium/large) */
    DictTabInfo::FragmentType fragmentType;

    /* Global checkpoint identity when table created */
    Uint32 gciTableCreated;

    /* Is the table logged (i.e. data survives system restart) */
    enum Bits
    {
      TR_Logged       = 0x1,
      TR_RowGCI       = 0x2,
      TR_RowChecksum  = 0x4,
      TR_Temporary    = 0x8,
      TR_ForceVarPart = 0x10
    };
    Uint8 m_extra_row_gci_bits;
    Uint8 m_extra_row_author_bits;
    Uint16 m_bits;

    /* Number of attibutes in table */
    Uint16 noOfAttributes;

    /* Number of null attributes in table (should be computed) */
    Uint16 noOfNullAttr;

    /* Number of primary key attributes (should be computed) */
    Uint16 noOfPrimkey;

    /* Length of primary key in words (should be computed) */
    /* For ordered index this is tree node size in words */
    Uint16 tupKeyLength;

    /** */
    Uint16 noOfCharsets;

    /* K value for LH**3 algorithm (only 6 allowed currently) */
    Uint8 kValue;

    /* Local key length in words (currently 1) */
    Uint8 localKeyLen;

    /*
     * Parameter for hash algorithm that specifies the load factor in
     * percentage of fill level in buckets. A high value means we are
     * splitting early and that buckets are only lightly used. A high
     * value means that we have fill the buckets more and get more
     * likelihood of overflow buckets.
     */
    Uint8 maxLoadFactor;

    /*
      Flag to indicate default number of partitions
    */
    bool defaultNoPartFlag;

    /*
      Flag to indicate using linear hash function
    */
    bool linearHashFlag;

    /*
     * Used when shrinking to decide when to merge buckets.  Hysteresis
     * is thus possible. Should be smaller but not much smaller than
     * maxLoadFactor
     */
    Uint8 minLoadFactor;

    /**
     * Table default storage method
     */
    Uint8 storageType; // NDB_STORAGETYPE_

    /* Convenience routines */
    bool isTable() const;
    bool isIndex() const;
    bool isUniqueIndex() const;
    bool isNonUniqueIndex() const;
    bool isHashIndex() const;
    bool isOrderedIndex() const;

    /****************************************************
     *    Support variables for table handling
     ****************************************************/

    /**    File pointer received from disk   */
    Uint32 filePtr[2];

    /**    Pointer to first attribute in table */
    AttributeRecord_list::Head m_attributes;

    Uint32 nextPool;

    Uint32 m_read_locked; // BACKUP_ONGOING

    /**    Number of words */
    Uint32 packedSize;

    /**   Index state (volatile data) TODO remove */
    enum IndexState {
      IS_UNDEFINED = 0,         // initial
      IS_OFFLINE = 1,           // index table created
      IS_BUILDING = 2,          // building (local state)
      IS_DROPPING = 3,          // dropping (local state)
      IS_ONLINE = 4,            // online
      IS_BROKEN = 9             // build or drop aborted
    };
    IndexState indexState;

    /**   Trigger ids of index (volatile data) */
    Uint32 triggerId;      // ordered index (1)
    Uint32 buildTriggerId; // temp during build

    struct UpgradeTriggerHandling
    {
      /**
       * In 6.3 (and prior) 3 triggers was created for each unique index
       *  in 6.4 these has been merged to 1
       *  but...we need to maintain these during an upgrade situation
       *  puh
       */
      bool m_upgrade;
      Uint32 insertTriggerId;
      Uint32 updateTriggerId;
      Uint32 deleteTriggerId;
    } m_upgrade_trigger_handling;

    Uint32 noOfNullBits;

    /**  frm data for this table */
    RopeHandle frmData;
    RopeHandle ngData;
    RopeHandle rangeData;

    Uint32 fragmentCount;
    Uint32 m_tablespace_id;

    /** List of indexes attached to table */
    TableRecord_list::Head m_indexes;
    Uint32 nextList, prevList;

    /*
     * Access rights to table during single user mode
     */
    Uint8 singleUserMode;

    /*
     * Fragment and node to use for index statistics.  Not part of
     * DICTTABINFO.  Computed locally by each DICT.  If the node is
     * down, no automatic stats update takes place.  This is not
     * critical and is not worth fixing.
     */
    Uint16 indexStatFragId;
    Uint16 indexStatNodes[MAX_REPLICAS];

    // pending background request (IndexStatRep::RequestType)
    Uint32 indexStatBgRequest;
  };

  TableRecord_pool c_tableRecordPool_;
  RSS_AP_SNAPSHOT(c_tableRecordPool_);
  TableRecord_pool& get_pool(TableRecordPtr) { return c_tableRecordPool_; }

  /**  Node Group and Tablespace id+version + range or list data.
    *  This is only stored temporarily in DBDICT during an ongoing
    *  change.
    *  TODO RONM: Look into improvements of this
    */
  Uint32 c_fragDataLen;
  union {
    Uint16 c_fragData[MAX_NDB_PARTITIONS];
    Uint32 c_fragData_align32[1];
  };
  Uint32 c_tsIdData[2*MAX_NDB_PARTITIONS];

  /**
   * Triggers.  This is volatile data not saved on disk.  Setting a
   * trigger online creates the trigger in TC (if index) and LQH-TUP.
   */
  struct TriggerRecord {
    TriggerRecord() {}
    static bool isCompatible(Uint32 type) { return DictTabInfo::isTrigger(type); }

    /** Trigger state */
    enum TriggerState {
      TS_NOT_DEFINED = 0,
      TS_DEFINING = 1,
      TS_OFFLINE  = 2,   // created globally in DICT
      //TS_BUILDING = 3,
      //TS_DROPPING = 4,
      TS_ONLINE = 5,      // created in other blocks
      TS_FAKE_UPGRADE = 6
    };
    TriggerState triggerState;

    /** Trigger name, used by DICT to identify the trigger */
    RopeHandle triggerName;

    /** Trigger id, used by TRIX, TC, LQH, and TUP to identify the trigger */
    Uint32 triggerId;
    Uint32 m_obj_ptr_i;

    /** Table id, the table the trigger is defined on */
    Uint32 tableId;

    /** TriggerInfo (packed) */
    Uint32 triggerInfo;

    /**
     * Attribute mask, defines what attributes are to be monitored.
     * Can be seen as a compact representation of SQL column name list.
     */
    AttributeMask attributeMask;

    /** Receiver.  Not used from index triggers */
    BlockReference receiverRef;

    /** Index id, only used by secondary_index triggers */
    Uint32 indexId;

    /** Pointer to the next attribute used by ArrayPool */
    Uint32 nextPool;
  };

  typedef Ptr<TriggerRecord> TriggerRecordPtr;
  typedef ArrayPool<TriggerRecord> TriggerRecord_pool;

  Uint32 c_maxNoOfTriggers;
  TriggerRecord_pool c_triggerRecordPool_;
  TriggerRecord_pool& get_pool(TriggerRecordPtr) { return c_triggerRecordPool_;}
  RSS_AP_SNAPSHOT(c_triggerRecordPool_);

  /**
   * Information for each FS connection.
   ***************************************************************************/
  struct FsConnectRecord {
    enum FsState {
      IDLE = 0,
      OPEN_WRITE_SCHEMA = 1,
      WRITE_SCHEMA = 2,
      CLOSE_WRITE_SCHEMA = 3,
      OPEN_READ_SCHEMA1 = 4,
      OPEN_READ_SCHEMA2 = 5,
      READ_SCHEMA1 = 6,
      READ_SCHEMA2 = 7,
      CLOSE_READ_SCHEMA = 8,
      OPEN_READ_TAB_FILE1 = 9,
      OPEN_READ_TAB_FILE2 = 10,
      READ_TAB_FILE1 = 11,
      READ_TAB_FILE2 = 12,
      CLOSE_READ_TAB_FILE = 13,
      OPEN_WRITE_TAB_FILE = 14,
      WRITE_TAB_FILE = 15,
      CLOSE_WRITE_TAB_FILE = 16
    };
    /** File Pointer for this file system connection */
    Uint32 filePtr;

    /** Reference of owner record */
    Uint32 ownerPtr;

    /** State of file system connection */
    FsState fsState;

    /** Used by Array Pool for free list handling */
    Uint32 nextPool;
  };

  typedef Ptr<FsConnectRecord> FsConnectRecordPtr;
  typedef ArrayPool<FsConnectRecord> FsConnectRecord_pool;
  FsConnectRecord_pool c_fsConnectRecordPool;

  /**
   * This record stores all the information about a node and all its attributes
   ***************************************************************************/
  struct NodeRecord {
    enum NodeState {
      API_NODE = 0,
      NDB_NODE_ALIVE = 1,
      NDB_NODE_DEAD = 2,
      NDB_MASTER_TAKEOVER = 3
    };
    bool hotSpare;
    NodeState nodeState;

    // Schema transaction data
    enum RecoveryState {
      RS_NORMAL = 0,             // Node is up to date with master
      RS_PARTIAL_ROLLBACK = 1,   // Node has rolled back some operations
      RS_PARTIAL_ROLLFORWARD = 2 // Node has committed some operations
    };
    RecoveryState recoveryState;
    NodeFailRep nodeFailRep;
    NdbNodeBitmask m_nodes;      // Nodes sent DICT_TAKEOVER_REQ during takeover
    SafeCounterHandle m_counter; // Outstanding DICT_TAKEOVER_REQ's
    //TODO Accumulate in buffer when DictTakeoverConf becomes long signal
    DictTakeoverConf takeOverConf; // Accumulated replies

    // TODO: these should be moved to SchemaTransPtr
    // Starting operation for partial rollback/rollforward
    Uint32 start_op;
    // Starting state of operation for partial rollback/rollforward
    Uint32 start_op_state;
  };

  typedef Ptr<NodeRecord> NodeRecordPtr;
  CArray<NodeRecord> c_nodes;
  NdbNodeBitmask c_aliveNodes;

  struct PageRecord {
    Uint32 word[8192];
  };

  typedef Ptr<PageRecord> PageRecordPtr;
  CArray<PageRecord> c_pageRecordArray;

  struct SchemaPageRecord {
    Uint32 word[NDB_SF_PAGE_SIZE_IN_WORDS];
  };

  CArray<SchemaPageRecord> c_schemaPageRecordArray;

  unsigned g_trace;
  DictTabInfo::Table c_tableDesc;

  /**
   * A page for create index table signal.
   */
  PageRecord c_indexPage;

  struct File {
    File() {}
    static bool isCompatible(Uint32 type) { return DictTabInfo::isFile(type); }

    Uint32 key;
    Uint32 m_magic;
    Uint32 m_version;
    Uint32 m_obj_ptr_i;
    Uint32 m_filegroup_id;
    Uint32 m_type;
    Uint64 m_file_size;
    Uint64 m_file_free;
    RopeHandle m_path;

    Uint32 nextList;
    union {
      Uint32 prevList;
      Uint32 nextPool;
    };
  };
  typedef Ptr<File> FilePtr;
  typedef RecordPool<File, RWPool> File_pool;
  typedef DLListImpl<File_pool, File> File_list;
  typedef LocalDLListImpl<File_pool, File> Local_file_list;

  struct Filegroup {
    Filegroup(){}
    static bool isCompatible(Uint32 type) { return DictTabInfo::isFilegroup(type); }

    Uint32 key;
    Uint32 m_obj_ptr_i;
    Uint32 m_magic;

    Uint32 m_type;
    Uint32 m_version;
    RopeHandle m_name;

    union {
      struct {
	Uint32 m_extent_size;
	Uint32 m_default_logfile_group_id;
      } m_tablespace;

      struct {
	Uint32 m_undo_buffer_size;
	File_list::HeadPOD m_files;
      } m_logfilegroup;
    };

    union {
      Uint32 nextPool;
      Uint32 nextList;
    };
  };
  typedef Ptr<Filegroup> FilegroupPtr;
  typedef RecordPool<Filegroup, RWPool> Filegroup_pool;

  File_pool c_file_pool;
  Filegroup_pool c_filegroup_pool;

  File_pool& get_pool(FilePtr) { return c_file_pool; }
  Filegroup_pool& get_pool(FilegroupPtr) { return c_filegroup_pool; }

  RopePool c_rope_pool;
  RSS_AP_SNAPSHOT(c_rope_pool);

  template <typename T, typename U = T> struct HashedById {
    static Uint32& nextHash(U& t) { return t.nextHash_by_id; }
    static Uint32& prevHash(U& t) { return t.prevHash_by_id; }
    static Uint32 hashValue(T const& t) { return t.hashValue_by_id(); }
    static bool equal(T const& lhs, T const& rhs) { return lhs.equal_by_id(rhs); }
  };

  template <typename T, typename U = T> struct HashedByName {
    static Uint32& nextHash(U& t) { return t.nextHash_by_name; }
    static Uint32& prevHash(U& t) { return t.prevHash_by_name; }
    static Uint32 hashValue(T const& t) { return t.hashValue_by_name(); }
    static bool equal(T const& lhs, T const& rhs) { return lhs.equal_by_name(rhs); }
  };

  struct DictObject {
    DictObject() {
      m_trans_key = 0;
      m_op_ref_count = 0;
    };
    Uint32 m_id;
    Uint32 m_type;
    Uint32 m_object_ptr_i;
    Uint32 m_ref_count;
    RopeHandle m_name;
    union {
      struct {
	Uint32 m_name_len;
	const char * m_name_ptr;
	RopePool * m_pool;
      } m_key;
      Uint32 nextPool;
      Uint32 nextList;
    };

    // SchemaOp -> DictObject -> SchemaTrans
    Uint32 m_trans_key;
    Uint32 m_op_ref_count;

    // HashedById
    Uint32 nextHash_by_id;
    Uint32 prevHash_by_id;
    Uint32 hashValue_by_id() const { return m_id; }
    bool equal_by_id(DictObject const& obj) const {
      bool isTrigger = DictTabInfo::isTrigger(m_type);
      bool objIsTrigger = DictTabInfo::isTrigger(obj.m_type);
      return (isTrigger == objIsTrigger) &&
             (obj.m_id == m_id);
    }

    // HashedByName
    Uint32 nextHash_by_name;
    Uint32 prevHash_by_name;
    Uint32 hashValue_by_name() const { return m_name.hashValue(); }
    bool equal_by_name(DictObject const& obj) const {
      if(obj.hashValue_by_name() == hashValue_by_name()){
	ConstRope r(* m_key.m_pool, obj.m_name);
	return r.compare(m_key.m_name_ptr, m_key.m_name_len) == 0;
      }
      return false;
    }

#ifdef VM_TRACE
    void print(NdbOut&) const;
#endif
  };

  typedef Ptr<DictObject> DictObjectPtr;
  typedef ArrayPool<DictObject> DictObject_pool;
  typedef DLMHashTable<DictObject_pool, DictObject, HashedByName<DictObject> > DictObjectName_hash;
  typedef DLMHashTable<DictObject_pool, DictObject, HashedById<DictObject> > DictObjectId_hash;
  typedef SLList<DictObject> DictObject_list;

  DictObjectName_hash c_obj_name_hash; // Name (not temporary TableRecords)
  DictObjectId_hash c_obj_id_hash; // Schema file id / Trigger id
  DictObject_pool c_obj_pool;
  RSS_AP_SNAPSHOT(c_obj_pool);

  template<typename T> bool find_object(DictObjectPtr& obj, Ptr<T>& object, Uint32 id)
  {
    if (!find_object(obj, id))
    {
      object.setNull();
      return false;
    }
    if (!T::isCompatible(obj.p->m_type))
    {
      object.setNull();
      return false;
    }
    get_pool(object).getPtr(object, obj.p->m_object_ptr_i);
    return !object.isNull();
  }

  template<typename T> bool find_object(Ptr<T>& object, Uint32 id)
  {
    DictObjectPtr obj;
    return find_object(obj, object, id);
  }

  bool find_object(DictObjectPtr& obj, Ptr<TriggerRecord>& object, Uint32 id)
  {
    if (!find_trigger_object(obj, id))
    {
      object.setNull();
      return false;
    }
    get_pool(object).getPtr(object, obj.p->m_object_ptr_i);
    return !object.isNull();
  }

  bool find_object(DictObjectPtr& object, Uint32 id)
  {
    DictObject key;
    key.m_id = id;
    key.m_type = 0; // Not a trigger atleast
    bool ok = c_obj_id_hash.find(object, key);
    return ok;
  }

  bool find_trigger_object(DictObjectPtr& object, Uint32 id)
  {
    DictObject key;
    key.m_id = id;
    key.m_type = DictTabInfo::HashIndexTrigger; // A trigger type
    bool ok = c_obj_id_hash.find(object, key);
    return ok;
  }

  template<typename T> bool link_object(DictObjectPtr obj, Ptr<T> object)
  {
    if (!T::isCompatible(obj.p->m_type))
    {
      return false;
    }
    obj.p->m_object_ptr_i = object.i;
    object.p->m_obj_ptr_i = obj.i;
    return true;
  }

  // 1
  DictObject * get_object(const char * name){
    return get_object(name, Uint32(strlen(name) + 1));
  }

  DictObject * get_object(const char * name, Uint32 len){
    return get_object(name, len, LocalRope::hash(name, len));
  }

  DictObject * get_object(const char * name, Uint32 len, Uint32 hash);

  //2
  bool get_object(DictObjectPtr& obj_ptr, const char * name){
    return get_object(obj_ptr, name, Uint32(strlen(name) + 1));
  }

  bool get_object(DictObjectPtr& obj_ptr, const char * name, Uint32 len){
    return get_object(obj_ptr, name, len, LocalRope::hash(name, len));
  }

  bool get_object(DictObjectPtr&, const char* name, Uint32 len, Uint32 hash);

  void release_object(Uint32 obj_ptr_i){
    release_object(obj_ptr_i, c_obj_pool.getPtr(obj_ptr_i));
  }

  void release_object(Uint32 obj_ptr_i, DictObject* obj_ptr_p);

  void increase_ref_count(Uint32 obj_ptr_i);
  void decrease_ref_count(Uint32 obj_ptr_i);

public:
  Dbdict(Block_context& ctx);
  virtual ~Dbdict();

private:
  BLOCK_DEFINES(Dbdict);

  // Signal receivers
  void execDICTSTARTREQ(Signal* signal);

  void execGET_TABINFOREQ(Signal* signal);
  void execGET_TABLEDID_REQ(Signal* signal);
  void execGET_TABINFOREF(Signal* signal);
  void execGET_TABINFO_CONF(Signal* signal);
  void execCONTINUEB(Signal* signal);

  void execDUMP_STATE_ORD(Signal* signal);
  void execDBINFO_SCANREQ(Signal* signal);
  void execHOT_SPAREREP(Signal* signal);
  void execDIADDTABCONF(Signal* signal);
  void execDIADDTABREF(Signal* signal);
  void execTAB_COMMITCONF(Signal* signal);
  void execTAB_COMMITREF(Signal* signal);
  void execGET_SCHEMA_INFOREQ(Signal* signal);
  void execSCHEMA_INFO(Signal* signal);
  void execSCHEMA_INFOCONF(Signal* signal);
  void execREAD_NODESCONF(Signal* signal);
  void execFSCLOSECONF(Signal* signal);
  void execFSOPENCONF(Signal* signal);
  void execFSOPENREF(Signal* signal);
  void execFSREADCONF(Signal* signal);
  void execFSREADREF(Signal* signal);
  void execFSWRITECONF(Signal* signal);
  void execNDB_STTOR(Signal* signal);
  void execREAD_CONFIG_REQ(Signal* signal);
  void execSTTOR(Signal* signal);
  void execTC_SCHVERCONF(Signal* signal);
  void execNODE_FAILREP(Signal* signal);

  void send_nf_complete_rep(Signal* signal, const NodeFailRep*);

  void execINCL_NODEREQ(Signal* signal);
  void execAPI_FAILREQ(Signal* signal);

  void execWAIT_GCP_REF(Signal* signal);
  void execWAIT_GCP_CONF(Signal* signal);

  void execLIST_TABLES_REQ(Signal* signal);

  // Index signals
  void execCREATE_INDX_REQ(Signal* signal);
  void execCREATE_INDX_IMPL_CONF(Signal* signal);
  void execCREATE_INDX_IMPL_REF(Signal* signal);

  void execALTER_INDX_REQ(Signal* signal);
  void execALTER_INDX_CONF(Signal* signal);
  void execALTER_INDX_REF(Signal* signal);
  void execALTER_INDX_IMPL_CONF(Signal* signal);
  void execALTER_INDX_IMPL_REF(Signal* signal);

  void execCREATE_TABLE_CONF(Signal* signal);
  void execCREATE_TABLE_REF(Signal* signal);

  void execDROP_INDX_REQ(Signal* signal);
  void execDROP_INDX_IMPL_CONF(Signal* signal);
  void execDROP_INDX_IMPL_REF(Signal* signal);

  void execDROP_TABLE_CONF(Signal* signal);
  void execDROP_TABLE_REF(Signal* signal);

  void execBUILDINDXREQ(Signal* signal);
  void execBUILDINDXCONF(Signal* signal);
  void execBUILDINDXREF(Signal* signal);
  void execBUILD_INDX_IMPL_CONF(Signal* signal);
  void execBUILD_INDX_IMPL_REF(Signal* signal);

  void execBACKUP_LOCK_TAB_REQ(Signal*);

  // Util signals used by Event code
  void execUTIL_PREPARE_CONF(Signal* signal);
  void execUTIL_PREPARE_REF (Signal* signal);
  void execUTIL_EXECUTE_CONF(Signal* signal);
  void execUTIL_EXECUTE_REF (Signal* signal);
  void execUTIL_RELEASE_CONF(Signal* signal);
  void execUTIL_RELEASE_REF (Signal* signal);


  // Event signals from API
  void execCREATE_EVNT_REQ (Signal* signal);
  void execCREATE_EVNT_CONF(Signal* signal);
  void execCREATE_EVNT_REF (Signal* signal);

  void execDROP_EVNT_REQ (Signal* signal);

  void execSUB_START_REQ (Signal* signal);
  void execSUB_START_CONF (Signal* signal);
  void execSUB_START_REF (Signal* signal);

  void execSUB_STOP_REQ (Signal* signal);
  void execSUB_STOP_CONF (Signal* signal);
  void execSUB_STOP_REF (Signal* signal);

  // Event signals from SUMA

  void execCREATE_SUBID_CONF(Signal* signal);
  void execCREATE_SUBID_REF (Signal* signal);

  void execSUB_CREATE_CONF(Signal* signal);
  void execSUB_CREATE_REF (Signal* signal);

  void execSUB_REMOVE_REQ(Signal* signal);
  void execSUB_REMOVE_CONF(Signal* signal);
  void execSUB_REMOVE_REF(Signal* signal);

  // Trigger signals
  void execCREATE_TRIG_REQ(Signal* signal);
  void execCREATE_TRIG_CONF(Signal* signal);
  void execCREATE_TRIG_REF(Signal* signal);
  void execALTER_TRIG_REQ(Signal* signal);
  void execALTER_TRIG_CONF(Signal* signal);
  void execALTER_TRIG_REF(Signal* signal);
  void execDROP_TRIG_REQ(Signal* signal);
  void execDROP_TRIG_CONF(Signal* signal);
  void execDROP_TRIG_REF(Signal* signal);
  // from other blocks
  void execCREATE_TRIG_IMPL_CONF(Signal* signal);
  void execCREATE_TRIG_IMPL_REF(Signal* signal);
  void execDROP_TRIG_IMPL_CONF(Signal* signal);
  void execDROP_TRIG_IMPL_REF(Signal* signal);

  void execDROP_TABLE_REQ(Signal* signal);

  void execPREP_DROP_TAB_REQ(Signal* signal);
  void execPREP_DROP_TAB_REF(Signal* signal);
  void execPREP_DROP_TAB_CONF(Signal* signal);

  void execDROP_TAB_REF(Signal* signal);
  void execDROP_TAB_CONF(Signal* signal);

  void execCREATE_TABLE_REQ(Signal* signal);
  void execALTER_TABLE_REQ(Signal* signal);

  Uint32 get_fragmentation(Signal*, Uint32 tableId);
  Uint32 create_fragmentation(Signal* signal, TableRecordPtr,
                              const Uint16*, Uint32 cnt,
                              Uint32 flags = 0);
  void execCREATE_FRAGMENTATION_REQ(Signal*);
  void execCREATE_FRAGMENTATION_REF(Signal*);
  void execCREATE_FRAGMENTATION_CONF(Signal*);
  void execCREATE_TAB_REQ(Signal* signal);
  void execADD_FRAGREQ(Signal* signal);
  void execLQHFRAGREF(Signal* signal);
  void execLQHFRAGCONF(Signal* signal);
  void execLQHADDATTREF(Signal* signal);
  void execLQHADDATTCONF(Signal* signal);
  void execCREATE_TAB_REF(Signal* signal);
  void execCREATE_TAB_CONF(Signal* signal);
  void execALTER_TAB_REF(Signal* signal);
  void execALTER_TAB_CONF(Signal* signal);
  void execALTER_TABLE_REF(Signal* signal);
  void execALTER_TABLE_CONF(Signal* signal);
  bool check_ndb_versions() const;
  int check_sender_version(const Signal* signal, Uint32 version) const;


  void execCREATE_FILE_REQ(Signal* signal);
  void execCREATE_FILEGROUP_REQ(Signal* signal);
  void execDROP_FILE_REQ(Signal* signal);
  void execDROP_FILEGROUP_REQ(Signal* signal);

  // Internal
  void execCREATE_FILE_IMPL_REF(Signal* signal);
  void execCREATE_FILE_IMPL_CONF(Signal* signal);
  void execCREATE_FILEGROUP_IMPL_REF(Signal* signal);
  void execCREATE_FILEGROUP_IMPL_CONF(Signal* signal);
  void execDROP_FILE_IMPL_REF(Signal* signal);
  void execDROP_FILE_IMPL_CONF(Signal* signal);
  void execDROP_FILEGROUP_IMPL_REF(Signal* signal);
  void execDROP_FILEGROUP_IMPL_CONF(Signal* signal);

  void execSCHEMA_TRANS_BEGIN_REQ(Signal* signal);
  void execSCHEMA_TRANS_BEGIN_CONF(Signal* signal);
  void execSCHEMA_TRANS_BEGIN_REF(Signal* signal);
  void execSCHEMA_TRANS_END_REQ(Signal* signal);
  void execSCHEMA_TRANS_END_CONF(Signal* signal);
  void execSCHEMA_TRANS_END_REF(Signal* signal);
  void execSCHEMA_TRANS_END_REP(Signal* signal);
  void execSCHEMA_TRANS_IMPL_REQ(Signal* signal);
  void execSCHEMA_TRANS_IMPL_CONF(Signal* signal);
  void execSCHEMA_TRANS_IMPL_REF(Signal* signal);

  void execDICT_LOCK_REQ(Signal* signal);
  void execDICT_UNLOCK_ORD(Signal* signal);

  void execDICT_TAKEOVER_REQ(Signal* signal);
  void execDICT_TAKEOVER_REF(Signal* signal);
  void execDICT_TAKEOVER_CONF(Signal* signal);

  // ordered index statistics
  void execINDEX_STAT_REQ(Signal* signal);
  void execINDEX_STAT_CONF(Signal* signal);
  void execINDEX_STAT_REF(Signal* signal);
  void execINDEX_STAT_IMPL_CONF(Signal* signal);
  void execINDEX_STAT_IMPL_REF(Signal* signal);
  void execINDEX_STAT_REP(Signal* signal);

  /*
   *  2.4 COMMON STORED VARIABLES
   */

  /**
   * This record stores all the state needed
   * when the schema page is being sent to other nodes
   ***************************************************************************/
  struct SendSchemaRecord {
    /** Number of words of schema data */
    Uint32 noOfWords;
    /** Page Id of schema data */
    Uint32 pageId;

    Uint32 nodeId;
    SignalCounter m_SCHEMAINFO_Counter;

    Uint32 noOfWordsCurrentlySent;
    Uint32 noOfSignalsSentSinceDelay;

    bool inUse;
  };
  SendSchemaRecord c_sendSchemaRecord;

  /**
   * This record stores all the state needed
   * when a table file is being read from disk
   ****************************************************************************/
  struct ReadTableRecord {
    /** Number of Pages */
    Uint32 no_of_words;
    /** Page Id*/
    Uint32 pageId;
    /** Table Id of read table */
    Uint32 tableId;

    bool inUse;
    Callback m_callback;
  };
  ReadTableRecord c_readTableRecord;

  /**
   * This record stores all the state needed
   * when a table file is being written to disk
   ****************************************************************************/
  struct WriteTableRecord {
    /** Number of Pages */
    Uint32 no_of_words;
    /** Page Id*/
    Uint32 pageId;
    /** Table Files Handled, local state variable */
    Uint32 noOfTableFilesHandled;
    /** Table Id of written table */
    Uint32 tableId;
    /** State, indicates from where it was called */
    enum TableWriteState {
      IDLE = 0,
      WRITE_ADD_TABLE_MASTER = 1,
      WRITE_ADD_TABLE_SLAVE = 2,
      WRITE_RESTART_FROM_MASTER = 3,
      WRITE_RESTART_FROM_OWN = 4,
      TWR_CALLBACK = 5
    };
    TableWriteState tableWriteState;
    Callback m_callback;
  };
  WriteTableRecord c_writeTableRecord;

  /**
   * This record stores all the state needed
   * when a schema file is being read from disk
   ****************************************************************************/
  struct ReadSchemaRecord {
    /** Page Id of schema page */
    Uint32 pageId;
    /** First page to read */
    Uint32 firstPage;
    /** Number of pages to read */
    Uint32 noOfPages;
    /** State, indicates from where it was called */
    enum SchemaReadState {
      IDLE = 0,
      INITIAL_READ_HEAD = 1,
      INITIAL_READ = 2
    };
    SchemaReadState schemaReadState;
  };
  ReadSchemaRecord c_readSchemaRecord;

  /**
   * This record stores all the state needed
   * when a schema file is being written to disk
   ****************************************************************************/
  struct WriteSchemaRecord {
    /** Page Id of schema page */
    Uint32 pageId;
    /** Rewrite entire file */
    Uint32 newFile;
    /** First page to write */
    Uint32 firstPage;
    /** Number of pages to write */
    Uint32 noOfPages;
    /** Schema Files Handled, local state variable */
    Uint32 noOfSchemaFilesHandled;

    bool inUse;
    Callback m_callback;
  };
  WriteSchemaRecord c_writeSchemaRecord;

  /**
   * This record stores all the information needed
   * when a file is being read from disk
   ****************************************************************************/
  struct RestartRecord {
    /**    Global check point identity       */
    Uint32 gciToRestart;

    /**    The active table at restart process */
    Uint32 activeTable;

    /**    The active table at restart process */
    BlockReference returnBlockRef;
    Uint32 m_senderData;

    Uint32 m_pass;     // 0 tablespaces/logfilegroups, 1 tables, 2 indexes
    Uint32 m_end_pass; //
    const char * m_start_banner;
    const char * m_end_banner;

    Uint32 m_tx_ptr_i;
    Uint32 m_op_cnt;
    SchemaFile::TableEntry m_entry;
  };
  RestartRecord c_restartRecord;

  /**
   * This record stores all the information needed
   * when a file is being read from disk
   ****************************************************************************/
  struct RetrieveRecord {
    RetrieveRecord():
      busyState(false) {};

    /**    Only one retrieve table definition at a time       */
    bool busyState;

    /**    Block Reference of retriever       */
    BlockReference blockRef;

    /**    Id of retriever       */
    Uint32 m_senderData;

    /**    Table id of retrieved table       */
    Uint32 tableId;

    Uint32 m_table_type;

    /**    Starting page to retrieve data from   */
    Uint32 retrievePage;

    /**    Number of pages retrieved   */
    Uint32 retrievedNoOfPages;

    /**    Number of words retrieved   */
    Uint32 retrievedNoOfWords;

    /**    Number of words sent currently   */
    Uint32 currentSent;

    /**
     * Long signal stuff
     */
    bool m_useLongSig;

    Uint32 schemaTransId;
    Uint32 requestType;
  };
  RetrieveRecord c_retrieveRecord;

  class GetTabInfoReqQueue
  {
  public:
    /**
     * GetTabInfoReqQueue
     *
     * This is a queue of GetTabInfoReq signals
     * It queues signals from internal (other data nodes)
     * and external (NdbApi clients) sources.
     * It gives preference to internal requests, but avoids
     * starvation.
     * Signals are queued using SegmentLists - using
     * SegmentedSections to implement a FIFO queue.
     * There is an internal requests list and an
     * external requests lists.
     * To ensure that internal requests can proceed
     * during overload, the internal segment list uses
     * Segments from a reserved sub pool.
     * The external requests use segments from the
     * global pool, which may not be able to provide
     * segments when the system is overloaded.
     * For this reason, an external request can fail
     * to be enqueued, resulting in a BUSY response,
     * whereas an internal request should never encounter
     * this.
     * Internal requests are fully catered for as they have
     * bounded concurrency, and probably higher priority.
     * External requests currently have almost unbounded
     * concurrency.
     */
    GetTabInfoReqQueue(SegmentUtils& pool):
      m_internalSegmentPool(pool),
      m_internalQueue(m_internalQueueHead,
                      m_internalSegmentPool),
      m_consecutiveInternalReqCount(0),
      m_externalSegmentPool(pool),
      m_externalQueue(m_externalQueueHead,
                      m_externalSegmentPool),
      m_jamBuffer(0)
      {};

    bool init(EmulatedJamBuffer* jamBuff)
    {
      m_jamBuffer = jamBuff;
      return m_internalSegmentPool.init(InternalSegmentPoolSize,
                                        InternalSegmentPoolSize);
    }

    /**
     * isEmpty
     *
     * Are both queues empty
     */
    bool isEmpty() const
    {
      return (m_internalQueue.isEmpty() &&
              m_externalQueue.isEmpty());
    };

    /**
     * tryEnqReq
     *
     * Try to enqueue a request on the indicated queue
     * Returns false if this was not possible
     */
    bool tryEnqReq(bool internal,
                   Signal* signal)
    {
      thrjam(m_jamBuffer);
      /* Put data inline in signal buffer for atomic enq */
      signal->theData[GetTabInfoReq::SignalLength] =
        signal->header.m_noOfSections;

      memcpy(&signal->theData[GetTabInfoReq::SignalLength+1],
             signal->m_sectionPtrI,
             3 * sizeof(Uint32));

      LocalSegmentList& reqQueue = internal?
        m_internalQueue:
        m_externalQueue;

      /* Check that we are allowed to queue another req */
      Uint32 maxReqs = 0;

      if (internal)
        maxReqs = MaxInternalReqs;
      else
        maxReqs = MaxExternalReqs;

      if (getNumReqs(reqQueue) >= maxReqs)
      {
        thrjam(m_jamBuffer);
        return false;
      }

      assert(ElementLen == 9);   /* Just in case someone adds words...*/

      if (reqQueue.enqWords(signal->theData,
                            ElementLen))
      {
        thrjam(m_jamBuffer);
        /* Detach section(s) */
        signal->header.m_noOfSections = 0;
        return true;
      }

      /* Enqueue failed */
      return false;
    }

    /**
     * deqReq
     *
     * Dequeue the next request to work on, setting up the Signal
     * object with signal data (and sections if appropriate)
     * Assumes that there is some next request to be processed.
     */
    bool deqReq(Signal* signal)
    {
      assert(signal->header.m_noOfSections == 0);
      assert(!isEmpty());

      LocalSegmentList& reqQueue = isInternalQueueNext()?
        m_internalQueue :
        m_externalQueue;

      assert(getNumReqs(reqQueue) > 0);

      Uint32 noOfSections;

      /* Restore signal context from queue...*/
      if (reqQueue.deqWords(signal->theData, GetTabInfoReq::SignalLength) &&
          reqQueue.deqWords(&noOfSections, 1) &&
          reqQueue.deqWords(signal->m_sectionPtrI, 3))
      {
        signal->header.m_noOfSections = (Uint8) noOfSections;
        return true;
      }
      return false;
    }

  protected:
    /**
     * isInternalQueueNext
     *
     * Which queue should provide the next request
     * to work on
     */
    bool isInternalQueueNext()
    {
      thrjam(m_jamBuffer);
      /**
       * Prefer the internal request queue, unless we've already
       * had a number of those requests consecutively and an
       * external request is waiting.
       */
      if (!m_internalQueue.isEmpty())
      {
        thrjam(m_jamBuffer);
        if (m_externalQueue.isEmpty() ||
            m_consecutiveInternalReqCount <= MaxInternalPerExternal)
        {
          thrjam(m_jamBuffer);
          m_consecutiveInternalReqCount++;
          return true;  /* Use internal */
        }
      }
      m_consecutiveInternalReqCount = 0;
      return false;  /* Use external */
    }

    /**
     * getNumReqs
     *
     * Get the number of requests in the given queue
     */
    Uint32 getNumReqs(const LocalSegmentList& queue) const
    {
      Uint32 qWordLen = queue.getLen();
      assert((qWordLen % ElementLen) == 0);
      return qWordLen / ElementLen;
    };

    /* Length of GetTabInfoReq queue elements */
    STATIC_CONST( ElementLen = GetTabInfoReq::SignalLength + 1 + 3 );

    /**
     * Pessimistic estimate of worst-case internally sourced
     * GET_TABINFOREQ concurrency.
     * Needs updated if more concurrency or use cases are added
     */
    STATIC_CONST( MaxInternalReqs =
                  MAX_NDB_NODES +                   /* restartCreateObj() forward to Master */
                  1 +                               /* SUMA SUB_CREATE_REQ */
                  (2 * MAX_NDBMT_LQH_THREADS) +     /* Backup - 1 LCP + 1 Backup per LDM instance */
                  1 );                              /* Trix Index stat */

    /**
     * InternalSegmentPoolSize
     * Enough segments to take MaxInternalReqs,
     * + 1 to handle max offset within the first segment
     */
    STATIC_CONST( InternalSegmentPoolSize =
                  ((MaxInternalReqs * ElementLen) + SectionSegment::DataLength - 1)/
                  SectionSegment::DataLength ) + 1;

    /**
     * Internal waiters queue
     * Uses a reserved segment sub pool.
     * We keep a LocalSegmentList around permanently
     */
    SegmentSubPool m_internalSegmentPool;
    SegmentListHead m_internalQueueHead;
    LocalSegmentList m_internalQueue;

    /**
     * Avoid external request starvation
     */
    STATIC_CONST( MaxInternalPerExternal = 10 );
    Uint32 m_consecutiveInternalReqCount;

    /**
     * External waiters queue
     * Uses global segment pool.
     *
     * Max of 1 req per node on average, can be
     * less in overload.
     */
    STATIC_CONST( MaxExternalReqs = MAX_NODES );
    SegmentUtils& m_externalSegmentPool;
    SegmentListHead m_externalQueueHead;
    LocalSegmentList m_externalQueue;


    EmulatedJamBuffer* m_jamBuffer;
  };

  GetTabInfoReqQueue c_gettabinforeq_q;

  /**
   * This record stores all the information needed
   * when a file is being read from disk
   *
   * This is the info stored in one entry of the schema
   * page. Each table has 4 words of info.
   * Word 1: Schema version (upper 16 bits)
   *         Table State (lower 16 bits)
   * Word 2: Number of pages of table description
   * Word 3: Global checkpoint id table was created
   * Word 4: Currently zero
   ****************************************************************************/
  struct SchemaRecord {
    enum
    {
      NEW_SCHEMA_FILE = 0, // Index in c_schemaFile
      OLD_SCHEMA_FILE = 1
    };

    /**    Schema file first page (0)   */
    Uint32 schemaPage;

    /**    Old Schema file first page (used at node restart)    */
    Uint32 oldSchemaPage;

    Callback m_callback;
  };
  SchemaRecord c_schemaRecord;

  /*
   * Schema file, list of schema pages.  Use an array until a pool
   * exists and NDBFS interface can use it.
   */
  struct XSchemaFile {
    SchemaFile* schemaPage;
    Uint32 noOfPages;
  };
  // 0-normal 1-old
  XSchemaFile c_schemaFile[2];

  void initSchemaFile(XSchemaFile *, Uint32 firstPage, Uint32 lastPage,
                      bool initEntries);
  void resizeSchemaFile(XSchemaFile * xsf, Uint32 noOfPages);
  void modifySchemaFileAtRestart(XSchemaFile * xsf);
  void computeChecksum(XSchemaFile *, Uint32 pageNo);
  bool validateChecksum(const XSchemaFile *);
  SchemaFile::TableEntry * getTableEntry(Uint32 tableId);
  SchemaFile::TableEntry * getTableEntry(XSchemaFile *, Uint32 tableId);
  const SchemaFile::TableEntry * getTableEntry(const XSchemaFile*, Uint32);

  Uint32 computeChecksum(const Uint32 * src, Uint32 len);


  /* ----------------------------------------------------------------------- */
  // Node References
  /* ----------------------------------------------------------------------- */
  Uint16 c_masterNodeId;

  /* ----------------------------------------------------------------------- */
  // Various current system properties
  /* ----------------------------------------------------------------------- */
  Uint16 c_numberNode;
  Uint16 c_noHotSpareNodes;
  Uint16 c_noNodesFailed;
  Uint32 c_failureNr;

  /* ----------------------------------------------------------------------- */
  // State variables
  /* ----------------------------------------------------------------------- */

  struct PackTable {

    enum PackTableState {
      PTS_IDLE = 0,
      PTS_GET_TAB = 3
    } m_state;

  } c_packTable;

  Uint32 c_startPhase;
  Uint32 c_restartType;
  bool   c_initialStart;
  bool   c_systemRestart;
  bool   c_nodeRestart;
  bool   c_initialNodeRestart;
  Uint32 c_tabinfoReceived;
  /**
   * This flag indicates that a dict takeover is in progress, specifically 
   * that the new master has outstanding DICT_TAKEOVER_REQ messages. The flag
   * is used to prevent client from starting (or ending) transactions during
   * takeover.
   */
  bool   c_takeOverInProgress;

  /**
   * Temporary structure used when parsing table info
   */
  struct ParseDictTabInfoRecord {
    ParseDictTabInfoRecord() { tablePtr.setNull();}
    DictTabInfo::RequestType requestType;
    Uint32 errorCode;
    Uint32 errorLine;

    SimpleProperties::UnpackStatus status;
    Uint32 errorKey;
    TableRecordPtr tablePtr;
  };

  // Misc helpers

  template <Uint32 sz>
  inline bool
  copyRope(RopeHandle& rh_dst, const RopeHandle& rh_src)
  {
    char buf[sz];
    LocalRope r_dst(c_rope_pool, rh_dst);
    ConstRope r_src(c_rope_pool, rh_src);
    ndbrequire(r_src.size() <= sz);
    r_src.copy(buf);
    bool ok = r_dst.assign(buf, r_src.size());
    return ok;
  }

#ifdef VM_TRACE
  template <Uint32 sz>
  inline const char*
  copyRope(const RopeHandle& rh)
  {
    static char buf[2][sz];
    static int i = 0;
    ConstRope r(c_rope_pool, rh);
    char* str = buf[i++ % 2];
    r.copy(str);
    return str;
  }
#endif

  // Operation records

  /**
   * Common part of operation records.  Uses KeyTable2.  Note that each
   * seize/release invokes ctor/dtor automatically.
   */
  struct OpRecordCommon {
    OpRecordCommon() {}
    Uint32 key;         // key shared between master and slaves
    Uint32 nextHash;
    Uint32 prevHash;
    Uint32 hashValue() const {
      return key;
    }
    bool equal(const OpRecordCommon& rec) const {
      return key == rec.key;
    }
  };

  // MODULE: SchemaTrans

  struct SchemaOp;
  struct SchemaTrans;
  struct TxHandle;
  typedef Ptr<SchemaOp> SchemaOpPtr;
  typedef Ptr<SchemaTrans> SchemaTransPtr;
  typedef Ptr<TxHandle> TxHandlePtr;

  // ErrorInfo

  struct ErrorInfo {
    Uint32 errorCode;
    Uint32 errorLine;
    Uint32 errorNodeId;
    Uint32 errorCount;
    // for CreateTable
    Uint32 errorStatus;
    Uint32 errorKey;
    char errorObjectName[MAX_TAB_NAME_SIZE];
    ErrorInfo() {
      errorCode = 0;
      errorLine = 0;
      errorNodeId = 0;
      errorCount = 0;
      errorStatus = 0;
      errorKey = 0;
      errorObjectName[0] = 0;
    }
    void print(NdbOut&) const;
  private:
    ErrorInfo& operator=(const ErrorInfo&);
  };

  void setError(ErrorInfo&,
                Uint32 code,
                Uint32 line,
                Uint32 nodeId = 0,
                Uint32 status = 0,
                Uint32 key = 0,
                const char * name = 0);

  void setError(ErrorInfo&,
                Uint32 code,
                Uint32 line,
                const char * name);

  void setError(ErrorInfo&, const ErrorInfo&);
  void setError(ErrorInfo&, const ParseDictTabInfoRecord&);

  void setError(SchemaOpPtr, Uint32 code, Uint32 line, Uint32 nodeId = 0);
  void setError(SchemaOpPtr, const ErrorInfo&);

  void setError(SchemaTransPtr, Uint32 code, Uint32 line, Uint32 nodeId = 0);
  void setError(SchemaTransPtr, const ErrorInfo&);

  void setError(TxHandlePtr, Uint32 code, Uint32 line, Uint32 nodeId = 0);
  void setError(TxHandlePtr, const ErrorInfo&);

  template <class Ref>
  inline void
  setError(ErrorInfo& e, const Ref* ref) {
    setError(e, ref->errorCode, ref->errorLine, ref->errorNodeId);
  }

  template <class Ref>
  inline void
  getError(const ErrorInfo& e, Ref* ref) {
    ref->errorCode = e.errorCode;
    ref->errorLine = e.errorLine;
    ref->errorNodeId = e.errorNodeId;
    ref->masterNodeId = c_masterNodeId;
  }

  bool hasError(const ErrorInfo&);

  void resetError(ErrorInfo&);
  void resetError(SchemaOpPtr);
  void resetError(SchemaTransPtr);
  void resetError(TxHandlePtr);

  // OpInfo

  struct OpInfo {
    const char m_opType[4]; // e.g. CTa for CreateTable. TODO: remove. use only m_magic?
    Uint32 m_magic;
    Uint32 m_impl_req_gsn;
    Uint32 m_impl_req_length;

    // seize / release type-specific Data record
    bool (Dbdict::*m_seize)(SchemaOpPtr);
    void (Dbdict::*m_release)(SchemaOpPtr);

    // parse phase
    void (Dbdict::*m_parse)(Signal*, bool master,
                            SchemaOpPtr, SectionHandle&, ErrorInfo&);
    bool (Dbdict::*m_subOps)(Signal*, SchemaOpPtr);
    void (Dbdict::*m_reply)(Signal*, SchemaOpPtr, ErrorInfo);

    // run phases
    void (Dbdict::*m_prepare)(Signal*, SchemaOpPtr);
    void (Dbdict::*m_commit)(Signal*, SchemaOpPtr);
    void (Dbdict::*m_complete)(Signal*, SchemaOpPtr);
    // abort mode
    void (Dbdict::*m_abortParse)(Signal*, SchemaOpPtr);
    void (Dbdict::*m_abortPrepare)(Signal*, SchemaOpPtr);
  };

  // all OpInfo records
  static const OpInfo* g_opInfoList[];
  const OpInfo* findOpInfo(Uint32 gsn);

  // OpRec

  struct OpRec
  {
    char m_opType[4]; // TODO: remove. only use m_magic

    Uint32 nextPool;

    Uint32 m_magic;

    // reference to the static member in subclass
    const OpInfo& m_opInfo;

    // pointer to internal signal in subclass instance
    Uint32* const m_impl_req_data;

    // DictObject operated on
    Uint32 m_obj_ptr_i;

    OpRec(const OpInfo& info, Uint32* impl_req_data) :
      m_magic(info.m_magic),
      m_opInfo(info),
      m_impl_req_data(impl_req_data) {
      m_obj_ptr_i = RNIL;
      memcpy(m_opType, m_opInfo.m_opType, 4);
    }
  };
  typedef Ptr<OpRec> OpRecPtr;

  /*
   * OpSection
   *
   * Signal sections are released in parse phase.  If necessary
   * they are first saved under schema op record.
   */

  enum { OpSectionSegmentSize = 127 };
  typedef
    LocalDataBuffer2<OpSectionSegmentSize, LocalArenaPoolImpl>
    OpSectionBuffer;
  typedef
    DataBuffer2<OpSectionSegmentSize, LocalArenaPoolImpl>::Head
    OpSectionBufferHead;
  typedef
    OpSectionBuffer::DataBufferPool
    OpSectionBufferPool;
  typedef
    DataBuffer2<OpSectionSegmentSize, LocalArenaPoolImpl>::ConstDataBufferIterator
    OpSectionBufferConstIterator;

  ArenaPool c_opSectionBufferPool;

  struct OpSection {
    OpSectionBufferHead m_head;
    Uint32 getSize() const {
      return m_head.getSize();
    }
  };

  bool copyIn(OpSectionBufferPool&, OpSection&, const SegmentedSectionPtr&);
  bool copyIn(OpSectionBufferPool&, OpSection&, const Uint32* src, Uint32 srcSize);
  bool copyOut(OpSectionBufferPool&, const OpSection&, SegmentedSectionPtr&);
  bool copyOut(OpSectionBufferPool&, const OpSection&, Uint32* dst, Uint32 dstSize);
  bool copyOut(OpSectionBuffer & buffer, OpSectionBufferConstIterator & iter,
               Uint32 * dst, Uint32 len);
  void release(OpSectionBufferPool&, OpSection&);

  // SchemaOp

  struct SchemaOp {
    Uint32 nextPool;

    enum OpState
    {
      OS_INITIAL          = 0,
      OS_PARSE_MASTER     = 1,
      OS_PARSING          = 2,
      OS_PARSED           = 3,
      OS_PREPARING        = 4,
      OS_PREPARED         = 5,
      OS_ABORTING_PREPARE = 6,
      OS_ABORTED_PREPARE  = 7,
      OS_ABORTING_PARSE   = 8,
      //OS_ABORTED_PARSE    = 9,  // Not used, op released
      OS_COMMITTING       = 10,
      OS_COMMITTED        = 11,
      OS_COMPLETING       = 12,
      OS_COMPLETED        = 13
    };

    Uint32 m_state;
    /*
      Return the "weight" of an operation state, used to determine
      the absolute order of operations.
     */
    static Uint32 weight(Uint32 state) {
      switch ((OpState) state) {
      case OS_INITIAL:
        return 0;
      case OS_PARSE_MASTER:
        return 1;
      case OS_PARSING:
        return 2;
      case OS_PARSED:
        return 5;
      case OS_PREPARING:
        return 6;
      case OS_PREPARED:
        return 9;
      case OS_ABORTING_PREPARE:
        return 8;
      case OS_ABORTED_PREPARE:
        return 7;
      case OS_ABORTING_PARSE:
        return 4;
      //case OS_ABORTED_PARSE    = 9,  // Not used, op released
        //return 3:
      case OS_COMMITTING:
        return 10;
      case OS_COMMITTED:
        return 11;
      case OS_COMPLETING:
        return 12;
      case OS_COMPLETED:
        return 13;
      }
      assert(false);
      return -1;
    }
    Uint32 m_restart;
    Uint32 op_key;
    Uint32 m_base_op_ptr_i;
    Uint32 nextHash;
    Uint32 prevHash;
    Uint32 hashValue() const {
      return op_key;
    }
    bool equal(const SchemaOp& rec) const {
      return op_key == rec.op_key;
    }

    Uint32 nextList;
    Uint32 prevList;

    // tx client or DICT master for recursive ops
    Uint32 m_clientRef;
    Uint32 m_clientData;

    // requestExtra and requestFlags from REQ and trans level
    Uint32 m_requestInfo;

    // the op belongs to this trans
    SchemaTransPtr m_trans_ptr;

    // type specific record (the other half of schema op)
    OpRecPtr m_oprec_ptr;

    // saved signal sections or other variable data
    OpSection m_section[3];
    Uint32 m_sections;

    // callback for use with sub-operations
    Callback m_callback;

    // link to an extra "helper" op and link back from it
    SchemaOpPtr m_oplnk_ptr;
    SchemaOpPtr m_opbck_ptr;

    // error always propagates to trans level
    ErrorInfo m_error;

    // Copy of original and current schema file entry
    Uint32 m_orig_entry_id;
    SchemaFile::TableEntry m_orig_entry;

    // magic is on when record is seized
    enum { DICT_MAGIC = ~RT_DBDICT_SCHEMA_OPERATION };
    Uint32 m_magic;

    SchemaOp() {
      m_restart = 0;
      m_clientRef = 0;
      m_clientData = 0;
      m_requestInfo = 0;
      m_trans_ptr.setNull();
      m_oprec_ptr.setNull();
      m_sections = 0;
      m_callback.m_callbackFunction = 0;
      m_callback.m_callbackData = 0;
      m_oplnk_ptr.setNull();
      m_opbck_ptr.setNull();
      m_magic = DICT_MAGIC;
      m_base_op_ptr_i = RNIL;

      m_orig_entry_id = RNIL;
      m_orig_entry.init();
    }

    SchemaOp(Uint32 the_op_key) {
      op_key = the_op_key;
    }

#ifdef VM_TRACE
    void print(NdbOut&) const;
#endif
  };

  typedef RecordPool<SchemaOp,ArenaPool> SchemaOp_pool;
  typedef DLMHashTable<SchemaOp_pool, SchemaOp> SchemaOp_hash;
  typedef DLFifoListImpl<SchemaOp_pool, SchemaOp, SchemaOp>::Head  SchemaOp_head;
  typedef LocalDLFifoListImpl<SchemaOp_pool, SchemaOp, SchemaOp> LocalSchemaOp_list;

  SchemaOp_pool c_schemaOpPool;
  SchemaOp_hash c_schemaOpHash;

  const OpInfo& getOpInfo(SchemaOpPtr op_ptr);

  // set or get the type specific record cast to the specific type

  template <class T>
  inline void
  setOpRec(SchemaOpPtr op_ptr, const Ptr<T> t_ptr) {
    OpRecPtr& oprec_ptr = op_ptr.p->m_oprec_ptr;
    ndbrequire(!t_ptr.isNull());
    oprec_ptr.i = t_ptr.i;
    oprec_ptr.p = static_cast<OpRec*>(t_ptr.p);
    ndbrequire(memcmp(t_ptr.p->m_opType, T::g_opInfo.m_opType, 4) == 0);
  }

  template <class T>
  inline void
  getOpRec(SchemaOpPtr op_ptr, Ptr<T>& t_ptr) {
    OpRecPtr oprec_ptr = op_ptr.p->m_oprec_ptr;
    ndbrequire(!oprec_ptr.isNull());
    t_ptr.i = oprec_ptr.i;
    t_ptr.p = static_cast<T*>(oprec_ptr.p);
    ndbrequire(memcmp(t_ptr.p->m_opType, T::g_opInfo.m_opType, 4) == 0);
  }

  // OpInfo m_seize, m_release

  template <class T>
  inline bool
  seizeOpRec(SchemaOpPtr op_ptr) {
    OpRecPtr& oprec_ptr = op_ptr.p->m_oprec_ptr;
    RecordPool<T,ArenaPool>& pool = T::getPool(this);
    Ptr<T> t_ptr;
    if (pool.seize(op_ptr.p->m_trans_ptr.p->m_arena, t_ptr)) {
      new (t_ptr.p) T();
      setOpRec<T>(op_ptr, t_ptr);
      return true;
    }
    oprec_ptr.setNull();
    return false;
  }

  template <class T>
  inline void
  releaseOpRec(SchemaOpPtr op_ptr) {
    OpRecPtr& oprec_ptr = op_ptr.p->m_oprec_ptr;
    RecordPool<T,ArenaPool>& pool = T::getPool(this);
    Ptr<T> t_ptr;
    getOpRec<T>(op_ptr, t_ptr);
    pool.release(t_ptr);
    oprec_ptr.setNull();
  }

  // seize / find / release, atomic on op rec + data rec

  bool seizeSchemaOp(SchemaTransPtr trans_ptr, SchemaOpPtr& op_ptr, Uint32 op_key, const OpInfo& info, bool linked=false);

  template <class T>
  inline bool
  seizeSchemaOp(SchemaTransPtr trans_ptr, SchemaOpPtr& op_ptr, Uint32 op_key, bool linked) {
    return seizeSchemaOp(trans_ptr, op_ptr, op_key, T::g_opInfo, linked);
  }

  template <class T>
  inline bool
  seizeSchemaOp(SchemaTransPtr trans_ptr, SchemaOpPtr& op_ptr, Ptr<T>& t_ptr, Uint32 op_key) {
    if (seizeSchemaOp<T>(trans_ptr, op_ptr, op_key)) {
      getOpRec<T>(op_ptr, t_ptr);
      return true;
    }
    return false;
  }

  template <class T>
  inline bool
  seizeSchemaOp(SchemaTransPtr trans_ptr, SchemaOpPtr& op_ptr, bool linked) {
    /*
      Store node id in high 8 bits to make op_key globally unique
     */
    Uint32 op_key =
      (getOwnNodeId() << 24) +
      ((c_opRecordSequence + 1) & 0x00FFFFFF);
    if (seizeSchemaOp<T>(trans_ptr, op_ptr, op_key, linked)) {
      c_opRecordSequence++;
      return true;
    }
    return false;
  }

  template <class T>
  inline bool
  seizeSchemaOp(SchemaTransPtr trans_ptr, SchemaOpPtr& op_ptr, Ptr<T>& t_ptr, bool linked=false) {
    if (seizeSchemaOp<T>(trans_ptr, op_ptr, linked)) {
      getOpRec<T>(op_ptr, t_ptr);
      return true;
    }
    return false;
  }

  template <class T>
  inline bool
  seizeLinkedSchemaOp(SchemaOpPtr op_ptr, SchemaOpPtr& oplnk_ptr, Ptr<T>& t_ptr) {
    ndbrequire(op_ptr.p->m_oplnk_ptr.isNull());
    if (seizeSchemaOp<T>(op_ptr.p->m_trans_ptr, oplnk_ptr, true)) {
      op_ptr.p->m_oplnk_ptr = oplnk_ptr;
      oplnk_ptr.p->m_opbck_ptr = op_ptr;
      getOpRec<T>(oplnk_ptr, t_ptr);
      return true;
    }
    oplnk_ptr.setNull();
    return false;
  }

  bool findSchemaOp(SchemaOpPtr& op_ptr, Uint32 op_key);

  template <class T>
  inline bool
  findSchemaOp(SchemaOpPtr& op_ptr, Ptr<T>& t_ptr, Uint32 op_key) {
    if (findSchemaOp(op_ptr, op_key)) {
      getOpRec(op_ptr, t_ptr);
      return true;
    }
    return false;
  }

  void releaseSchemaOp(SchemaOpPtr& op_ptr);

  // copy signal sections to schema op sections
  const OpSection& getOpSection(SchemaOpPtr, Uint32 ss_no);
  bool saveOpSection(SchemaOpPtr, SectionHandle&, Uint32 ss_no);
  bool saveOpSection(SchemaOpPtr, SegmentedSectionPtr ss_ptr, Uint32 ss_no);
  void releaseOpSection(SchemaOpPtr, Uint32 ss_no);

  // add operation to transaction OpList
  void addSchemaOp(SchemaOpPtr);

  void updateSchemaOpStep(SchemaTransPtr, SchemaOpPtr);

  // the link between SdhemaOp and DictObject (1-way now)

  bool hasDictObject(SchemaOpPtr);
  void getDictObject(SchemaOpPtr, DictObjectPtr&);
  void linkDictObject(SchemaOpPtr op_ptr, DictObjectPtr obj_ptr);
  void unlinkDictObject(SchemaOpPtr op_ptr);
  void seizeDictObject(SchemaOpPtr, DictObjectPtr&, const RopeHandle& name);
  bool findDictObject(SchemaOpPtr, DictObjectPtr&, const char* name);
  bool findDictObject(SchemaOpPtr, DictObjectPtr&, Uint32 obj_ptr_i);
  void releaseDictObject(SchemaOpPtr);
  void findDictObjectOp(SchemaOpPtr&, DictObjectPtr);

  /*
   * Trans client is the API client (not us, for recursive ops).
   * Its state is shared by SchemaTrans / TxHandle (for takeover).
   */
  struct TransClient {
    enum State {
      StateUndef = 0,
      BeginReq = 1,   // begin trans received
      BeginReply = 2, // reply sent / waited for
      ParseReq = 3,
      ParseReply = 4,
      EndReq = 5,
      EndReply = 6
    };
    enum Flag {
      ApiFail = 1,
      Background = 2,
      TakeOver = 4,
      Commit = 8
    };
  };

  // SchemaTrans

  struct SchemaTrans {
    // ArrayPool
    Uint32 nextPool;

    enum TransState
    {
      TS_INITIAL          = 0,
      TS_STARTING         = 1, // Starting at participants
      TS_STARTED          = 2, // Started (potentially with parsed ops)
      TS_PARSING          = 3, // Parsing at participants
      TS_SUBOP            = 4, // Creating subop
      TS_ROLLBACK_SP      = 5, // Rolling back to SP (supported before prepare)
      TS_FLUSH_PREPARE    = 6,
      TS_PREPARING        = 7, // Preparing operations
      TS_ABORTING_PREPARE = 8, // Aborting prepared operations
      TS_ABORTING_PARSE   = 9, // Aborting parsed operations
      TS_FLUSH_COMMIT     = 10,
      TS_COMMITTING       = 11,// Committing
      TS_FLUSH_COMPLETE   = 12,// Committed
      TS_COMPLETING       = 13,// Completing
      TS_ENDING           = 14
    };

    Uint32 m_state;
    static Uint32 weight(Uint32 state) {
    /*
      Return the "weight" of a transaction state, used to determine
      the absolute order of beleived transaction states at master
      takeover.
     */
      switch ((TransState) state) {
      case TS_INITIAL:
        return 0;
      case TS_STARTING:
        return 1;
      case TS_STARTED:
        return 2;
      case TS_PARSING:
        return 3;
      case TS_SUBOP:
        return 6;
      case TS_ROLLBACK_SP:
        return 5;
      case TS_FLUSH_PREPARE:
        return 7;
      case TS_PREPARING:
        return 8;
      case TS_ABORTING_PREPARE:
        return 9;
      case TS_ABORTING_PARSE:
        return 4;
      case TS_FLUSH_COMMIT:
        return 10;
      case TS_COMMITTING:
        return 11;
      case TS_FLUSH_COMPLETE:
        return 12;
      case TS_COMPLETING:
        return 13;
      case TS_ENDING:
        return 14;
      }
      assert(false);
      return -1;
    }
    // DLMHashTable
    Uint32 trans_key;
    Uint32 nextHash;
    Uint32 prevHash;
    Uint32 hashValue() const {
      return trans_key;
    }
    bool equal(const SchemaTrans& rec) const {
      return trans_key == rec.trans_key;
    }

    // DLFifoList where new ones are added at end
    Uint32 nextList;
    Uint32 prevList;

    bool m_isMaster;
    BlockReference m_masterRef;

    // requestFlags from begin/end trans
    Uint32 m_requestInfo;

    BlockReference m_clientRef;
    Uint32 m_obj_id;
    Uint32 m_transId;
    TransClient::State m_clientState;
    Uint32 m_clientFlags;
    Uint32 m_takeOverTxKey;

    NdbNodeBitmask m_nodes;      // Nodes part of transaction
    NdbNodeBitmask m_ref_nodes;  // Nodes replying REF to req
    SafeCounterHandle m_counter; // Outstanding REQ's

    ArenaHead m_arena;
    Uint32 m_curr_op_ptr_i;
    SchemaOp_head m_op_list;

    // Master takeover
    enum TakeoverRecoveryState
    {
      TRS_INITIAL     = 0,
      TRS_ROLLFORWARD = 1,
      TRS_ROLLBACK    = 2
    };
    Uint32 m_master_recovery_state;
    // These are common states all nodes must achieve
    // to be able to be involved in total rollforward/rollbackward
    Uint32 m_rollforward_op;
    Uint32 m_rollforward_op_state;
    Uint32 m_rollback_op;
    Uint32 m_rollback_op_state;
    Uint32 m_lowest_trans_state;
    Uint32 m_highest_trans_state;
    // Flag for signalling partial rollforward check during master takeover
    bool check_partial_rollforward;
    // Flag for signalling that already completed operation is recreated
    bool ressurected_op;

    // request for lock/unlock
    DictLockReq m_lockReq;

    // callback (not yet used)
    Callback m_callback;

    // error is reset after each req/reply
    ErrorInfo m_error;

    /**
     * Mutex handling
     */
    MutexHandle2<DIH_START_LCP_MUTEX> m_commit_mutex;

    bool m_flush_prepare;
    bool m_flush_commit;
    bool m_flush_complete;
    bool m_flush_end;
    bool m_wait_gcp_on_commit;
    bool m_abort_on_node_fail;

    // magic is on when record is seized
    enum { DICT_MAGIC = ~RT_DBDICT_SCHEMA_TRANSACTION };
    Uint32 m_magic;

    SchemaTrans() {
      m_state = TS_INITIAL;
      m_isMaster = false;
      m_masterRef = 0;
      m_requestInfo = 0;
      m_clientRef = 0;
      m_transId = 0;
      m_clientState = TransClient::StateUndef;
      m_clientFlags = 0;
      m_takeOverTxKey = 0;
      bzero(&m_lockReq, sizeof(m_lockReq));
      m_callback.m_callbackFunction = 0;
      m_callback.m_callbackData = 0;
      m_magic = DICT_MAGIC;
      m_obj_id = RNIL;
      m_flush_prepare = false;
      m_flush_commit = false;
      m_flush_complete = false;
      m_flush_end = false;
      m_wait_gcp_on_commit = true;
      m_abort_on_node_fail = false;
    }

    SchemaTrans(Uint32 the_trans_key) {
      trans_key = the_trans_key;
    }

#ifdef VM_TRACE
    void print(NdbOut&) const;
#endif
  };

  Uint32 check_read_obj(Uint32 objId, Uint32 transId = 0);
  Uint32 check_read_obj(SchemaFile::TableEntry*, Uint32 transId = 0);
  Uint32 check_write_obj(Uint32 objId, Uint32 transId = 0,
         SchemaFile::EntryState = SchemaFile::SF_UNUSED);
  Uint32 check_write_obj(Uint32, Uint32, SchemaFile::EntryState, ErrorInfo&);

  typedef RecordPool<SchemaTrans,ArenaPool> SchemaTrans_pool;
  typedef DLMHashTable<SchemaTrans_pool, SchemaTrans> SchemaTrans_hash;
  typedef DLFifoListImpl<SchemaTrans_pool, SchemaTrans, SchemaTrans> SchemaTrans_list;

  SchemaTrans_pool c_schemaTransPool;
  SchemaTrans_hash c_schemaTransHash;
  SchemaTrans_list c_schemaTransList;
  Uint32 c_schemaTransCount;

  bool seizeSchemaTrans(SchemaTransPtr&, Uint32 trans_key);
  bool seizeSchemaTrans(SchemaTransPtr&);
  bool findSchemaTrans(SchemaTransPtr&, Uint32 trans_key);
  void releaseSchemaTrans(SchemaTransPtr&);

  // coordinator
  void createSubOps(Signal*, SchemaOpPtr, bool first = false);
  void abortSubOps(Signal*, SchemaOpPtr, ErrorInfo);

  void trans_recv_reply(Signal*, SchemaTransPtr);
  void trans_start_recv_reply(Signal*, SchemaTransPtr);
  void trans_parse_recv_reply(Signal*, SchemaTransPtr);

  void trans_prepare_start(Signal*, SchemaTransPtr);
  void trans_prepare_first(Signal*, SchemaTransPtr);
  void trans_prepare_recv_reply(Signal*, SchemaTransPtr);
  void trans_prepare_next(Signal*, SchemaTransPtr, SchemaOpPtr);
  void trans_prepare_done(Signal*, SchemaTransPtr);

  void trans_abort_prepare_start(Signal*, SchemaTransPtr);
  void trans_abort_prepare_recv_reply(Signal*, SchemaTransPtr);
  void trans_abort_prepare_next(Signal*, SchemaTransPtr, SchemaOpPtr);
  void trans_abort_prepare_done(Signal*, SchemaTransPtr);

  void trans_abort_parse_start(Signal*, SchemaTransPtr);
  void trans_abort_parse_recv_reply(Signal*, SchemaTransPtr);
  void trans_abort_parse_next(Signal*, SchemaTransPtr, SchemaOpPtr);
  void trans_abort_parse_done(Signal*, SchemaTransPtr);

  void trans_rollback_sp_start(Signal* signal, SchemaTransPtr);
  void trans_rollback_sp_recv_reply(Signal* signal, SchemaTransPtr);
  void trans_rollback_sp_next(Signal* signal, SchemaTransPtr, SchemaOpPtr);
  void trans_rollback_sp_done(Signal* signal, SchemaTransPtr, SchemaOpPtr);

  void trans_commit_start(Signal*, SchemaTransPtr);
  void trans_commit_wait_gci(Signal*);
  void trans_commit_mutex_locked(Signal*, Uint32, Uint32);
  void trans_commit_first(Signal*, SchemaTransPtr);
  void trans_commit_recv_reply(Signal*, SchemaTransPtr);
  void trans_commit_next(Signal*, SchemaTransPtr, SchemaOpPtr);
  void trans_commit_done(Signal* signal, SchemaTransPtr);
  void trans_commit_mutex_unlocked(Signal*, Uint32, Uint32);

  void trans_complete_start(Signal* signal, SchemaTransPtr);
  void trans_complete_first(Signal* signal, SchemaTransPtr);
  void trans_complete_next(Signal*, SchemaTransPtr, SchemaOpPtr);
  void trans_complete_recv_reply(Signal*, SchemaTransPtr);
  void trans_complete_done(Signal*, SchemaTransPtr);

  void trans_end_start(Signal* signal, SchemaTransPtr);
  void trans_end_recv_reply(Signal*, SchemaTransPtr);

  void trans_log(SchemaTransPtr);
  Uint32 trans_log_schema_op(SchemaOpPtr,
                             Uint32 objectId,
                             const SchemaFile::TableEntry*);

  void trans_log_schema_op_abort(SchemaOpPtr);
  void trans_log_schema_op_complete(SchemaOpPtr);

  void handle_master_takeover(Signal*);
  void check_takeover_replies(Signal*);
  void trans_recover(Signal*, SchemaTransPtr);
  void check_partial_trans_abort_prepare_next(SchemaTransPtr,
                                              NdbNodeBitmask &,
                                              SchemaOpPtr);
  void check_partial_trans_abort_parse_next(SchemaTransPtr,
                                            NdbNodeBitmask &,
                                            SchemaOpPtr);
  void check_partial_trans_complete_start(SchemaTransPtr, NdbNodeBitmask &);
  void check_partial_trans_commit_start(SchemaTransPtr, NdbNodeBitmask &);
  void check_partial_trans_commit_next(SchemaTransPtr,
                                       NdbNodeBitmask &,
                                       SchemaOpPtr);

  // participant
  void recvTransReq(Signal*);
  void recvTransParseReq(Signal*, SchemaTransPtr,
                         Uint32 op_key, const OpInfo& info,
                         Uint32 requestInfo);
  void runTransSlave(Signal*, SchemaTransPtr);
  void update_op_state(SchemaOpPtr);
  void sendTransConf(Signal*, SchemaOpPtr);
  void sendTransConf(Signal*, SchemaTransPtr);
  void sendTransConfRelease(Signal*, SchemaTransPtr);
  void sendTransRef(Signal*, SchemaOpPtr);
  void sendTransRef(Signal*, SchemaTransPtr);

  void slave_run_start(Signal*, const SchemaTransImplReq*);
  void slave_run_parse(Signal*, SchemaTransPtr, const SchemaTransImplReq*);
  void slave_run_flush(Signal*, SchemaTransPtr, const SchemaTransImplReq*);
  void slave_writeSchema_conf(Signal*, Uint32, Uint32);
  void slave_commit_mutex_locked(Signal*, Uint32, Uint32);
  void slave_commit_mutex_unlocked(Signal*, Uint32, Uint32);

  // reply to trans client for begin/end trans
  void sendTransClientReply(Signal*, SchemaTransPtr);

  // on DB slave node failure exclude the node from transactions
  void handleTransSlaveFail(Signal*, Uint32 failedNode);

  // common code for different op types

  /*
   * Client REQ starts with find trans and add op record.
   * Sets request info in op and default request type in impl_req.
   */
  template <class T, class Req, class ImplReq>
  inline void
  startClientReq(SchemaOpPtr& op_ptr, Ptr<T>& t_ptr,
                 const Req* req, ImplReq*& impl_req, ErrorInfo& error)
  {
    SchemaTransPtr trans_ptr;

    const Uint32 requestInfo = req->requestInfo;
    const Uint32 requestType = DictSignal::getRequestType(requestInfo);
    const Uint32 requestExtra = DictSignal::getRequestExtra(requestInfo);
    const bool localTrans = (requestInfo & DictSignal::RF_LOCAL_TRANS);

    if (getOwnNodeId() != c_masterNodeId && !localTrans) {
      jam();
      setError(error, SchemaTransImplRef::NotMaster, __LINE__);
      return;
    }

    if (!findSchemaTrans(trans_ptr, req->transKey)) {
      jam();
      setError(error, SchemaTransImplRef::InvalidTransKey, __LINE__);
      return;
    }

    if (trans_ptr.p->m_transId != req->transId) {
      jam();
      setError(error, SchemaTransImplRef::InvalidTransId, __LINE__);
      return;
    }

    if (!localTrans)
    {
      ndbassert(getOwnNodeId() == c_masterNodeId);
      NodeRecordPtr masterNodePtr;
      c_nodes.getPtr(masterNodePtr, c_masterNodeId);

      if (masterNodePtr.p->nodeState == NodeRecord::NDB_MASTER_TAKEOVER)
      {
        jam();
        /**
         * There is a dict takeover in progress, and the transaction may thus
         * be in an inconsistent state where its fate has not been decided yet.
         * If transaction is in error we return that error,
         * else we return 'Busy' which will cause a later retry.
         */
        if (hasError(trans_ptr.p->m_error))
        {
          jam();
          setError(error, trans_ptr.p->m_error);
        }
        else
        {
          jam();
          setError(error, SchemaTransImplRef::Busy, __LINE__);
        }
        return;
      }
    }

    // Assert that we are not in an inconsistent/incomplete state
    ndbassert(!hasError(trans_ptr.p->m_error));
    ndbassert(!c_takeOverInProgress);
    ndbassert(trans_ptr.p->m_counter.done());   

    if (!seizeSchemaOp(trans_ptr, op_ptr, t_ptr)) {
      jam();
      setError(error, SchemaTransImplRef::TooManySchemaOps, __LINE__);
      return;
    }

    trans_ptr.p->m_clientState = TransClient::ParseReq;

    DictSignal::setRequestExtra(op_ptr.p->m_requestInfo, requestExtra);
    DictSignal::addRequestFlags(op_ptr.p->m_requestInfo, requestInfo);

    // impl_req was passed via reference
    impl_req = &t_ptr.p->m_request;

    impl_req->senderRef = reference();
    impl_req->senderData = op_ptr.p->op_key;
    impl_req->requestType = requestType;

    // client of this REQ (trans client or us, recursively)
    op_ptr.p->m_clientRef = req->clientRef;
    op_ptr.p->m_clientData = req->clientData;
  }

  /*
   * The other half of client REQ processing.  On error starts
   * rollback of current client op and its sub-ops.
   */
  void handleClientReq(Signal*, SchemaOpPtr, SectionHandle&);

  // DICT receives recursive or internal CONF or REF

  template <class Conf>
  inline void
  handleDictConf(Signal* signal, const Conf* conf) {
    D("handleDictConf" << V(conf->senderData));
    ndbrequire(signal->getNoOfSections() == 0);

    Callback callback;
    bool ok = findCallback(callback, conf->senderData);
    ndbrequire(ok);
    execute(signal, callback, 0);
  }

  template <class Ref>
  inline void
  handleDictRef(Signal* signal, const Ref* ref) {
    D("handleDictRef" << V(ref->senderData) << V(ref->errorCode));
    ndbrequire(signal->getNoOfSections() == 0);

    Callback callback;
    bool ok = findCallback(callback, ref->senderData);
    ndbrequire(ok);
    ndbrequire(ref->errorCode != 0);
    execute(signal, callback, ref->errorCode);
  }

  /*
   * TxHandle
   *
   * DICT as schema trans client.  TxHandle is the client-side record.
   * It has same role as NdbDictInterface::Tx in NDB API.  It is used
   * for following:
   *
   * - create or drop table at NR/SR [not yet]
   * - build or activate indexes at NR/SR
   * - take over client trans if client requests this
   * - take over client trans when client API has failed
   */

  struct TxHandle {
    // ArrayPool
    Uint32 nextPool;

    // DLMHashTable
    Uint32 tx_key;
    Uint32 nextHash;
    Uint32 prevHash;
    Uint32 hashValue() const {
      return tx_key;
    }
    bool equal(const TxHandle& rec) const {
      return tx_key == rec.tx_key;
    }

    Uint32 m_requestInfo; // global flags are passed to schema trans
    Uint32 m_transId;
    Uint32 m_transKey;
    Uint32 m_userData;

    // when take over for background or for failed API
    TransClient::State m_clientState;
    Uint32 m_clientFlags;
    BlockReference m_takeOverRef;
    Uint32 m_takeOverTransId;

    Callback m_callback;
    ErrorInfo m_error;

    // magic is on when record is seized
    enum { DICT_MAGIC = 0xd1c70003 };
    Uint32 m_magic;

    TxHandle() {
      m_requestInfo = 0;
      m_transId = 0;
      m_transKey = 0;
      m_userData = 0;
      m_clientState = TransClient::StateUndef;
      m_clientFlags = 0;
      m_takeOverRef = 0;
      m_takeOverTransId = 0;
      m_callback.m_callbackFunction = 0;
      m_callback.m_callbackData = 0;
      m_magic = 0;
    }

    TxHandle(Uint32 the_tx_key) {
      tx_key = the_tx_key;
    }
#ifdef VM_TRACE
    void print(NdbOut&) const;
#endif
  };

  typedef ArrayPool<TxHandle> TxHandle_pool;
  typedef DLMHashTable<TxHandle_pool, TxHandle> TxHandle_hash;

  TxHandle_pool c_txHandlePool;
  TxHandle_hash c_txHandleHash;

  bool seizeTxHandle(TxHandlePtr&);
  bool findTxHandle(TxHandlePtr&, Uint32 tx_key);
  void releaseTxHandle(TxHandlePtr&);

  void beginSchemaTrans(Signal*, TxHandlePtr);
  void endSchemaTrans(Signal*, TxHandlePtr, Uint32 flags = 0);

  void handleApiFail(Signal*, Uint32 failedApiNode);
  void takeOverTransClient(Signal*, SchemaTransPtr);
  void runTransClientTakeOver(Signal*, Uint32 tx_key, Uint32 ret);
  void finishApiFail(Signal*, TxHandlePtr tx_ptr);
  void apiFailBlockHandling(Signal*, Uint32 failedApiNode);

  /*
   * Callback key is for different record types in some cases.
   * For example a CONF can be for SchemaOp or for TxHandle.
   * This looks for match for one of op_key/trans_key/tx_key.
   */
  bool findCallback(Callback& callback, Uint32 any_key);

  // MODULE: CreateTable

  struct CreateTableRec;
  typedef RecordPool<CreateTableRec,ArenaPool> CreateTableRec_pool;

  struct CreateTableRec : public OpRec {
    static const OpInfo g_opInfo;

    static CreateTableRec_pool&
    getPool(Dbdict* dict) {
      return dict->c_createTableRecPool;
    }

    CreateTabReq m_request;

    // wl3600_todo check mutex name and number later
    MutexHandle2<DIH_START_LCP_MUTEX> m_startLcpMutex;

    // long signal memory for temp use
    Uint32 m_tabInfoPtrI;
    Uint32 m_fragmentsPtrI;

    // connect pointers towards DIH and LQH
    Uint32 m_dihAddFragPtr;
    Uint32 m_lqhFragPtr;

    // who is using local create tab
    Callback m_callback;

    // flag if this op has been aborted in RT_PREPARE phase
    bool m_abortPrepareDone;

    CreateTableRec() :
      OpRec(g_opInfo, (Uint32*)&m_request) {
      memset(&m_request, 0, sizeof(m_request));
      m_tabInfoPtrI = RNIL;
      m_fragmentsPtrI = RNIL;
      m_dihAddFragPtr = RNIL;
      m_lqhFragPtr = RNIL;
      m_abortPrepareDone = false;
    }

#ifdef VM_TRACE
    void print(NdbOut&) const;
#endif
  };

  typedef Ptr<CreateTableRec> CreateTableRecPtr;
  CreateTableRec_pool c_createTableRecPool;

  // OpInfo
  bool createTable_seize(SchemaOpPtr);
  void createTable_release(SchemaOpPtr);
  //
  void createTable_parse(Signal*, bool master,
                         SchemaOpPtr, SectionHandle&, ErrorInfo&);
  bool createTable_subOps(Signal*, SchemaOpPtr);
  void createTable_reply(Signal*, SchemaOpPtr, ErrorInfo);
  //
  void createTable_prepare(Signal*, SchemaOpPtr);
  void createTable_commit(Signal*, SchemaOpPtr);
  void createTable_complete(Signal*, SchemaOpPtr);
  //
  void createTable_abortParse(Signal*, SchemaOpPtr);
  void createTable_abortPrepare(Signal*, SchemaOpPtr);

  // prepare
  void createTab_writeTableConf(Signal*, Uint32 op_key, Uint32 ret);
  void createTab_local(Signal*, SchemaOpPtr, OpSection fragSec, Callback*);
  void createTab_dih(Signal*, SchemaOpPtr);
  void createTab_localComplete(Signal*, Uint32 op_key, Uint32 ret);

  // commit
  void createTab_activate(Signal*, SchemaOpPtr, Callback*);
  void createTab_alterComplete(Signal*, Uint32 op_key, Uint32 ret);

  // abort prepare
  void createTable_abortLocalConf(Signal*, Uint32 aux_op_key, Uint32 ret);

  // MODULE: DropTable

  struct DropTableRec;
  typedef RecordPool<DropTableRec,ArenaPool> DropTableRec_pool;

  struct DropTableRec : public OpRec {
    static const OpInfo g_opInfo;

    static DropTableRec_pool&
    getPool(Dbdict* dict) {
      return dict->c_dropTableRecPool;
    }

    DropTabReq m_request;

    // wl3600_todo check mutex name and number later
    MutexHandle2<BACKUP_DEFINE_MUTEX> m_define_backup_mutex;

    Uint32 m_block;
    enum { BlockCount = 6 };
    Uint32 m_blockNo[BlockCount];
    Callback m_callback;

    DropTableRec() :
      OpRec(g_opInfo, (Uint32*)&m_request) {
      memset(&m_request, 0, sizeof(m_request));
      m_block = 0;
    }

#ifdef VM_TRACE
    void print(NdbOut&) const;
#endif
  };

  typedef Ptr<DropTableRec> DropTableRecPtr;
  DropTableRec_pool c_dropTableRecPool;

  // OpInfo
  bool dropTable_seize(SchemaOpPtr);
  void dropTable_release(SchemaOpPtr);
  //
  void dropTable_parse(Signal*, bool master,
                       SchemaOpPtr, SectionHandle&, ErrorInfo&);
  bool dropTable_subOps(Signal*, SchemaOpPtr);
  void dropTable_reply(Signal*, SchemaOpPtr, ErrorInfo);
  //
  void dropTable_prepare(Signal*, SchemaOpPtr);
  void dropTable_commit(Signal*, SchemaOpPtr);
  void dropTable_complete(Signal*, SchemaOpPtr);
  //
  void dropTable_abortParse(Signal*, SchemaOpPtr);
  void dropTable_abortPrepare(Signal*, SchemaOpPtr);

  // prepare
  void dropTable_backup_mutex_locked(Signal*, Uint32 op_key, Uint32 ret);

  // commit
  void dropTable_commit_nextStep(Signal*, SchemaOpPtr);
  void dropTable_commit_fromLocal(Signal*, Uint32 op_key, Uint32 errorCode);
  void dropTable_commit_done(Signal*, SchemaOpPtr);

  // complete
  void dropTable_complete_nextStep(Signal*, SchemaOpPtr);
  void dropTable_complete_fromLocal(Signal*, Uint32 op_key);
  void dropTable_complete_done(Signal*, Uint32 op_key, Uint32 ret);

  // MODULE: AlterTable

  struct AlterTableRec;
  typedef RecordPool<AlterTableRec,ArenaPool> AlterTableRec_pool;

  struct AlterTableRec : public OpRec {
    static const OpInfo g_opInfo;

    static AlterTableRec_pool&
    getPool(Dbdict* dict) {
      return dict->c_alterTableRecPool;
    }

    AlterTabReq m_request;

    // added attributes
    OpSection m_newAttrData;

    // wl3600_todo check mutex name and number later
    MutexHandle2<BACKUP_DEFINE_MUTEX> m_define_backup_mutex;

    // current and new temporary work table
    TableRecordPtr::I m_newTablePtrI;
    Uint32 m_newTable_realObjectId;

    // before image
    RopeHandle m_oldTableName;
    RopeHandle m_oldFrmData;

    // connect ptr towards TUP, DIH, LQH
    Uint32 m_dihAddFragPtr;
    Uint32 m_lqhFragPtr;

    // local blocks to process
    enum { BlockCount = 4 };
    Uint32 m_blockNo[BlockCount];
    Uint32 m_blockIndex;

    // used for creating subops for add partitions, wrt ordered index
    bool m_sub_reorg_commit;
    bool m_sub_reorg_complete;
    bool m_sub_add_frag;
    Uint32 m_sub_add_frag_index_ptr;
    bool m_sub_trigger;
    bool m_sub_copy_data;
    bool m_sub_suma_enable;
    bool m_sub_suma_filter;

    AlterTableRec() :
      OpRec(g_opInfo, (Uint32*)&m_request) {
      memset(&m_request, 0, sizeof(m_request));
      m_newTablePtrI = RNIL;
      m_dihAddFragPtr = RNIL;
      m_lqhFragPtr = RNIL;
      m_blockNo[0] = DBLQH;
      m_blockNo[1] = DBDIH;
      m_blockNo[2] = DBSPJ;
      m_blockNo[3] = DBTC;
      m_blockIndex = 0;
      m_sub_add_frag_index_ptr = RNIL;
      m_sub_add_frag = false;
      m_sub_reorg_commit = false;
      m_sub_reorg_complete = false;
      m_sub_trigger = false;
      m_sub_copy_data = false;
      m_sub_suma_enable = false;
      m_sub_suma_filter = false;
    }
#ifdef VM_TRACE
    void print(NdbOut&) const;
#endif
  };

  typedef Ptr<AlterTableRec> AlterTableRecPtr;
  AlterTableRec_pool c_alterTableRecPool;

  // OpInfo
  bool alterTable_seize(SchemaOpPtr);
  void alterTable_release(SchemaOpPtr);
  //
  void alterTable_parse(Signal*, bool master,
                        SchemaOpPtr, SectionHandle&, ErrorInfo&);
  bool alterTable_subOps(Signal*, SchemaOpPtr);
  void alterTable_reply(Signal*, SchemaOpPtr, ErrorInfo);
  //
  void alterTable_prepare(Signal*, SchemaOpPtr);
  void alterTable_commit(Signal*, SchemaOpPtr);
  void alterTable_complete(Signal*, SchemaOpPtr);
  //
  void alterTable_abortParse(Signal*, SchemaOpPtr);
  void alterTable_abortPrepare(Signal*, SchemaOpPtr);

  void alterTable_toCopyData(Signal* signal, SchemaOpPtr op_ptr);
  void alterTable_fromCopyData(Signal*, Uint32 op_key, Uint32 ret);

  // prepare phase
  void alterTable_backup_mutex_locked(Signal*, Uint32 op_key, Uint32 ret);
  void alterTable_toLocal(Signal*, SchemaOpPtr);
  void alterTable_fromLocal(Signal*, Uint32 op_key, Uint32 ret);

  void alterTable_toAlterIndex(Signal*, SchemaOpPtr);
  void alterTable_fromAlterIndex(Signal*, Uint32 op_key, Uint32 ret);

  void alterTable_toReorgTable(Signal*, SchemaOpPtr, Uint32 step);
  void alterTable_fromReorgTable(Signal*, Uint32 op_key, Uint32 ret);

  void alterTable_toCreateTrigger(Signal* signal, SchemaOpPtr op_ptr);
  void alterTable_fromCreateTrigger(Signal*, Uint32 op_key, Uint32 ret);

  void alterTable_toSumaSync(Signal* signal, SchemaOpPtr op_ptr, Uint32);

  // commit phase
  void alterTable_toCommitComplete(Signal*, SchemaOpPtr, Uint32 = ~Uint32(0));
  void alterTable_fromCommitComplete(Signal*, Uint32 op_key, Uint32 ret);
  void alterTab_writeTableConf(Signal*, Uint32 op_key, Uint32 ret);

  // abort
  void alterTable_abortToLocal(Signal*, SchemaOpPtr);
  void alterTable_abortFromLocal(Signal*, Uint32 op_key, Uint32 ret);

  Uint32 check_supported_add_fragment(Uint16*, const Uint16*);
  Uint32 check_supported_reorg(Uint32, Uint32);

  // MODULE: CreateIndex

  typedef struct {
    Uint32 old_index;
    Uint32 attr_id;
    Uint32 attr_ptr_i;
  } AttributeMap[MAX_ATTRIBUTES_IN_INDEX];

  struct CreateIndexRec;
  typedef RecordPool<CreateIndexRec,ArenaPool> CreateIndexRec_pool;

  struct CreateIndexRec : public OpRec {
    CreateIndxImplReq m_request;
    char m_indexName[MAX_TAB_NAME_SIZE];
    IndexAttributeList m_attrList;
    AttributeMask m_attrMask;
    AttributeMap m_attrMap;
    Uint32 m_bits;
    Uint32 m_fragmentType;
    Uint32 m_indexKeyLength;

    // reflection
    static const OpInfo g_opInfo;

    static CreateIndexRec_pool&
    getPool(Dbdict* dict) {
      return dict->c_createIndexRecPool;
    }

    // sub-operation counters
    bool m_sub_create_table;
    bool m_sub_alter_index;

    CreateIndexRec() :
      OpRec(g_opInfo, (Uint32*)&m_request) {
      memset(&m_request, 0, sizeof(m_request));
      memset(m_indexName, 0, sizeof(m_indexName));
      memset(&m_attrList, 0, sizeof(m_attrList));
      m_attrMask.clear();
      memset(m_attrMap, 0, sizeof(m_attrMap));
      m_bits = 0;
      m_fragmentType = 0;
      m_indexKeyLength = 0;
      m_sub_create_table = false;
      m_sub_alter_index = false;
    }
#ifdef VM_TRACE
    void print(NdbOut&) const;
#endif
  };

  typedef Ptr<CreateIndexRec> CreateIndexRecPtr;
  CreateIndexRec_pool c_createIndexRecPool;

  // OpInfo
  bool createIndex_seize(SchemaOpPtr);
  void createIndex_release(SchemaOpPtr);
  //
  void createIndex_parse(Signal*, bool master,
                         SchemaOpPtr, SectionHandle&, ErrorInfo&);
  bool createIndex_subOps(Signal*, SchemaOpPtr);
  void createIndex_reply(Signal*, SchemaOpPtr, ErrorInfo);
  //
  void createIndex_prepare(Signal*, SchemaOpPtr);
  void createIndex_commit(Signal*, SchemaOpPtr);
  void createIndex_complete(Signal*, SchemaOpPtr);
  //
  void createIndex_abortParse(Signal*, SchemaOpPtr);
  void createIndex_abortPrepare(Signal*, SchemaOpPtr);

  // sub-ops
  void createIndex_toCreateTable(Signal*, SchemaOpPtr);
  void createIndex_fromCreateTable(Signal*, Uint32 op_key, Uint32 ret);
  void createIndex_toAlterIndex(Signal*, SchemaOpPtr);
  void createIndex_fromAlterIndex(Signal*, Uint32 op_key, Uint32 ret);

  // MODULE: DropIndex

  struct DropIndexRec;
  typedef RecordPool<DropIndexRec,ArenaPool> DropIndexRec_pool;

  struct DropIndexRec : public OpRec {
    DropIndxImplReq m_request;

    // reflection
    static const OpInfo g_opInfo;

    static DropIndexRec_pool&
    getPool(Dbdict* dict) {
      return dict->c_dropIndexRecPool;
    }

    // sub-operation counters
    bool m_sub_alter_index;
    bool m_sub_drop_table;

    DropIndexRec() :
      OpRec(g_opInfo, (Uint32*)&m_request) {
      memset(&m_request, 0, sizeof(m_request));
      m_sub_alter_index = false;
      m_sub_drop_table = false;
    }
#ifdef VM_TRACE
    void print(NdbOut&) const;
#endif
  };

  typedef Ptr<DropIndexRec> DropIndexRecPtr;
  DropIndexRec_pool c_dropIndexRecPool;

  // OpInfo
  bool dropIndex_seize(SchemaOpPtr);
  void dropIndex_release(SchemaOpPtr);
  //
  void dropIndex_parse(Signal*, bool master,
                       SchemaOpPtr, SectionHandle&, ErrorInfo&);
  bool dropIndex_subOps(Signal*, SchemaOpPtr);
  void dropIndex_reply(Signal*, SchemaOpPtr, ErrorInfo);
  //
  void dropIndex_prepare(Signal*, SchemaOpPtr);
  void dropIndex_commit(Signal*, SchemaOpPtr);
  void dropIndex_complete(Signal*, SchemaOpPtr);
  //
  void dropIndex_abortParse(Signal*, SchemaOpPtr);
  void dropIndex_abortPrepare(Signal*, SchemaOpPtr);

  // sub-ops
  void dropIndex_toDropTable(Signal*, SchemaOpPtr);
  void dropIndex_fromDropTable(Signal*, Uint32 op_key, Uint32 ret);
  void dropIndex_toAlterIndex(Signal*, SchemaOpPtr);
  void dropIndex_fromAlterIndex(Signal*, Uint32 op_key, Uint32 ret);

  // MODULE: AlterIndex

  struct TriggerTmpl {
    const char* nameFormat; // contains one %u for index id
    const TriggerInfo triggerInfo;
  };

  static const TriggerTmpl g_hashIndexTriggerTmpl[1];
  static const TriggerTmpl g_orderedIndexTriggerTmpl[1];
  static const TriggerTmpl g_buildIndexConstraintTmpl[1];
  static const TriggerTmpl g_reorgTriggerTmpl[1];

  struct AlterIndexRec;
  typedef RecordPool<AlterIndexRec,ArenaPool> AlterIndexRec_pool;

  struct AlterIndexRec : public OpRec {
    AlterIndxImplReq m_request;
    IndexAttributeList m_attrList;
    AttributeMask m_attrMask;

    // reflection
    static const OpInfo g_opInfo;

    static AlterIndexRec_pool&
    getPool(Dbdict* dict) {
      return dict->c_alterIndexRecPool;
    }

    // sub-operation counters (true = done or skip)
    const TriggerTmpl* m_triggerTmpl;
    bool m_sub_trigger;
    bool m_sub_build_index;
    bool m_sub_index_stat_dml;
    bool m_sub_index_stat_mon;

    // prepare phase
    bool m_tc_index_done;

    // connect pointers towards DIH and LQH
    Uint32 m_dihAddFragPtr;
    Uint32 m_lqhFragPtr;

    AlterIndexRec() :
      OpRec(g_opInfo, (Uint32*)&m_request) {
      memset(&m_request, 0, sizeof(m_request));
      memset(&m_attrList, 0, sizeof(m_attrList));
      m_attrMask.clear();
      m_triggerTmpl = 0;
      m_sub_trigger = false;
      m_sub_build_index = false;
      m_sub_index_stat_dml = false;
      m_sub_index_stat_mon = false;
      m_tc_index_done = false;
    }

#ifdef VM_TRACE
    void print(NdbOut&) const;
#endif
  };

  typedef Ptr<AlterIndexRec> AlterIndexRecPtr;
  AlterIndexRec_pool c_alterIndexRecPool;

  // OpInfo
  bool alterIndex_seize(SchemaOpPtr);
  void alterIndex_release(SchemaOpPtr);
  //
  void alterIndex_parse(Signal*, bool master,
                        SchemaOpPtr, SectionHandle&, ErrorInfo&);
  bool alterIndex_subOps(Signal*, SchemaOpPtr);
  void alterIndex_reply(Signal*, SchemaOpPtr, ErrorInfo);
  //
  void alterIndex_prepare(Signal*, SchemaOpPtr);
  void alterIndex_commit(Signal*, SchemaOpPtr);
  void alterIndex_complete(Signal*, SchemaOpPtr);
  //
  void alterIndex_abortParse(Signal*, SchemaOpPtr);
  void alterIndex_abortPrepare(Signal*, SchemaOpPtr);

  // parse phase sub-routine
  void set_index_stat_frag(Signal*, TableRecordPtr indexPtr);

  // sub-ops
  void alterIndex_toCreateTrigger(Signal*, SchemaOpPtr);
  void alterIndex_atCreateTrigger(Signal*, SchemaOpPtr);
  void alterIndex_fromCreateTrigger(Signal*, Uint32 op_key, Uint32 ret);
  void alterIndex_toDropTrigger(Signal*, SchemaOpPtr);
  void alterIndex_atDropTrigger(Signal*, SchemaOpPtr);
  void alterIndex_fromDropTrigger(Signal*, Uint32 op_key, Uint32 ret);
  void alterIndex_toBuildIndex(Signal*, SchemaOpPtr);
  void alterIndex_fromBuildIndex(Signal*, Uint32 op_key, Uint32 ret);
  void alterIndex_toIndexStat(Signal*, SchemaOpPtr);
  void alterIndex_fromIndexStat(Signal*, Uint32 op_key, Uint32 ret);

  // prepare phase
  void alterIndex_toCreateLocal(Signal*, SchemaOpPtr);
  void alterIndex_toDropLocal(Signal*, SchemaOpPtr);
  void alterIndex_fromLocal(Signal*, Uint32 op_key, Uint32 ret);

  void alterIndex_toAddPartitions(Signal*, SchemaOpPtr);
  void alterIndex_fromAddPartitions(Signal*, Uint32 op_key, Uint32 ret);

  // abort
  void alterIndex_abortFromLocal(Signal*, Uint32 op_key, Uint32 ret);

  // MODULE: BuildIndex

  // this prepends 1 column used for FRAGMENT in hash index table key
  typedef Id_array<1 + MAX_ATTRIBUTES_IN_INDEX> FragAttributeList;

  struct BuildIndexRec;
  typedef RecordPool<BuildIndexRec,ArenaPool> BuildIndexRec_pool;

  struct BuildIndexRec : public OpRec {
    static const OpInfo g_opInfo;

    static BuildIndexRec_pool&
    getPool(Dbdict* dict) {
      return dict->c_buildIndexRecPool;
    }

    BuildIndxImplReq m_request;

    IndexAttributeList m_indexKeyList;
    FragAttributeList m_tableKeyList;
    AttributeMask m_attrMask;

    // sub-operation counters (CTr BIn DTr)
    const TriggerTmpl* m_triggerTmpl;
    Uint32 m_subOpCount;    // 3 or 0
    Uint32 m_subOpIndex;

    // do the actual build (i.e. not done in a sub-op BIn)
    bool m_doBuild;

    BuildIndexRec() :
      OpRec(g_opInfo, (Uint32*)&m_request) {
      memset(&m_request, 0, sizeof(m_request));
      memset(&m_indexKeyList, 0, sizeof(m_indexKeyList));
      memset(&m_tableKeyList, 0, sizeof(m_tableKeyList));
      m_attrMask.clear();
      m_triggerTmpl = 0;
      m_subOpCount = 0;
      m_subOpIndex = 0;
      m_doBuild = false;
    }
  };

  typedef Ptr<BuildIndexRec> BuildIndexRecPtr;
  BuildIndexRec_pool c_buildIndexRecPool;

  // OpInfo
  bool buildIndex_seize(SchemaOpPtr);
  void buildIndex_release(SchemaOpPtr);
  //
  void buildIndex_parse(Signal*, bool master,
                        SchemaOpPtr, SectionHandle&, ErrorInfo&);
  bool buildIndex_subOps(Signal*, SchemaOpPtr);
  void buildIndex_reply(Signal*, SchemaOpPtr, ErrorInfo);
  //
  void buildIndex_prepare(Signal*, SchemaOpPtr);
  void buildIndex_commit(Signal*, SchemaOpPtr);
  void buildIndex_complete(Signal*, SchemaOpPtr);
  //
  void buildIndex_abortParse(Signal*, SchemaOpPtr);
  void buildIndex_abortPrepare(Signal*, SchemaOpPtr);

  // parse phase
  void buildIndex_toCreateConstraint(Signal*, SchemaOpPtr);
  void buildIndex_atCreateConstraint(Signal*, SchemaOpPtr);
  void buildIndex_fromCreateConstraint(Signal*, Uint32 op_key, Uint32 ret);
  //
  void buildIndex_toBuildIndex(Signal*, SchemaOpPtr);
  void buildIndex_fromBuildIndex(Signal*, Uint32 op_key, Uint32 ret);
  //
  void buildIndex_toDropConstraint(Signal*, SchemaOpPtr);
  void buildIndex_atDropConstraint(Signal*, SchemaOpPtr);
  void buildIndex_fromDropConstraint(Signal*, Uint32 op_key, Uint32 ret);

  // prepare phase
  void buildIndex_toLocalBuild(Signal*, SchemaOpPtr);
  void buildIndex_fromLocalBuild(Signal*, Uint32 op_key, Uint32 ret);

  // commit phase
  void buildIndex_toLocalOnline(Signal*, SchemaOpPtr);
  void buildIndex_fromLocalOnline(Signal*, Uint32 op_key, Uint32 ret);

  // MODULE: IndexStat

  struct IndexStatRec;
  typedef RecordPool<IndexStatRec,ArenaPool> IndexStatRec_pool;

  struct IndexStatRec : public OpRec {
    static const OpInfo g_opInfo;

    static IndexStatRec_pool&
    getPool(Dbdict* dict) {
      return dict->c_indexStatRecPool;
    }

    IndexStatImplReq m_request;

    // sub-operation counters
    const TriggerTmpl* m_triggerTmpl;
    Uint32 m_subOpCount;
    Uint32 m_subOpIndex;

    IndexStatRec() :
      OpRec(g_opInfo, (Uint32*)&m_request) {
      memset(&m_request, 0, sizeof(m_request));
      m_subOpCount = 0;
      m_subOpIndex = 0;
    }
  };

  typedef Ptr<IndexStatRec> IndexStatRecPtr;
  IndexStatRec_pool c_indexStatRecPool;

  Uint32 c_indexStatAutoCreate;
  Uint32 c_indexStatAutoUpdate;
  Uint32 c_indexStatBgId;

  // OpInfo
  bool indexStat_seize(SchemaOpPtr);
  void indexStat_release(SchemaOpPtr);
  //
  void indexStat_parse(Signal*, bool master,
                        SchemaOpPtr, SectionHandle&, ErrorInfo&);
  bool indexStat_subOps(Signal*, SchemaOpPtr);
  void indexStat_reply(Signal*, SchemaOpPtr, ErrorInfo);
  //
  void indexStat_prepare(Signal*, SchemaOpPtr);
  void indexStat_commit(Signal*, SchemaOpPtr);
  void indexStat_complete(Signal*, SchemaOpPtr);
  //
  void indexStat_abortParse(Signal*, SchemaOpPtr);
  void indexStat_abortPrepare(Signal*, SchemaOpPtr);

  // parse phase
  void indexStat_toIndexStat(Signal*, SchemaOpPtr, Uint32 requestType);
  void indexStat_fromIndexStat(Signal*, Uint32 op_key, Uint32 ret);

  // prepare phase
  void indexStat_toLocalStat(Signal*, SchemaOpPtr);
  void indexStat_fromLocalStat(Signal*, Uint32 op_key, Uint32 ret);

  // background processing of stat requests
  void indexStatBg_process(Signal*);
  void indexStatBg_fromBeginTrans(Signal*, Uint32 tx_key, Uint32 ret);
  void indexStatBg_fromIndexStat(Signal*, Uint32 tx_key, Uint32 ret);
  void indexStatBg_fromEndTrans(Signal*, Uint32 tx_key, Uint32 ret);
  void indexStatBg_sendContinueB(Signal*);

  // MODULE: CreateHashMap

  struct HashMapRecord {
    HashMapRecord(){}
    static bool isCompatible(Uint32 type) { return DictTabInfo::isHashMap(type); }

    /* Table id (array index in DICT and other blocks) */
    union {
      Uint32 m_object_id;
      Uint32 key;
    };
    Uint32 m_obj_ptr_i;      // in HashMap_pool
    Uint32 m_object_version;

    RopeHandle m_name;

    /**
     * ptr.i, in g_hash_map
     */
    Uint32 m_map_ptr_i;
    Uint32 nextPool;
  };
  typedef Ptr<HashMapRecord> HashMapRecordPtr;
  typedef ArrayPool<HashMapRecord> HashMapRecord_pool;

  HashMapRecord_pool c_hash_map_pool;
  RSS_AP_SNAPSHOT(c_hash_map_pool);
  RSS_AP_SNAPSHOT(g_hash_map);
  HashMapRecord_pool& get_pool(HashMapRecordPtr) { return c_hash_map_pool; }

  struct CreateHashMapRec;
  typedef RecordPool<CreateHashMapRec,ArenaPool> CreateHashMapRec_pool;

  struct CreateHashMapRec : public OpRec {
    static const OpInfo g_opInfo;

    static CreateHashMapRec_pool&
    getPool(Dbdict* dict) {
      return dict->c_createHashMapRecPool;
    }

    CreateHashMapImplReq m_request;

    CreateHashMapRec() :
      OpRec(g_opInfo, (Uint32*)&m_request) {
      memset(&m_request, 0, sizeof(m_request));
    }
  };

  typedef Ptr<CreateHashMapRec> CreateHashMapRecPtr;
  CreateHashMapRec_pool c_createHashMapRecPool;
  void execCREATE_HASH_MAP_REQ(Signal* signal);

  // OpInfo
  bool createHashMap_seize(SchemaOpPtr);
  void createHashMap_release(SchemaOpPtr);
  //
  void createHashMap_parse(Signal*, bool master,
                         SchemaOpPtr, SectionHandle&, ErrorInfo&);
  bool createHashMap_subOps(Signal*, SchemaOpPtr);
  void createHashMap_reply(Signal*, SchemaOpPtr, ErrorInfo);
  //
  void createHashMap_prepare(Signal*, SchemaOpPtr);
  void createHashMap_writeObjConf(Signal* signal, Uint32, Uint32);
  void createHashMap_commit(Signal*, SchemaOpPtr);
  void createHashMap_complete(Signal*, SchemaOpPtr);
  //
  void createHashMap_abortParse(Signal*, SchemaOpPtr);
  void createHashMap_abortPrepare(Signal*, SchemaOpPtr);

  void packHashMapIntoPages(SimpleProperties::Writer&, Ptr<HashMapRecord>);

  // MODULE: CopyData

  struct CopyDataRec;
  typedef RecordPool<CopyDataRec,ArenaPool> CopyDataRec_pool;

  struct CopyDataRec : public OpRec {
    static const OpInfo g_opInfo;

    static CopyDataRec_pool&
    getPool(Dbdict* dict) {
      return dict->c_copyDataRecPool;
    }

    CopyDataImplReq m_request;

    CopyDataRec() :
      OpRec(g_opInfo, (Uint32*)&m_request) {
      memset(&m_request, 0, sizeof(m_request));
    }
  };

  typedef Ptr<CopyDataRec> CopyDataRecPtr;
  CopyDataRec_pool c_copyDataRecPool;
  void execCOPY_DATA_REQ(Signal* signal);
  void execCOPY_DATA_REF(Signal* signal);
  void execCOPY_DATA_CONF(Signal* signal);
  void execCOPY_DATA_IMPL_REF(Signal* signal);
  void execCOPY_DATA_IMPL_CONF(Signal* signal);

  // OpInfo
  bool copyData_seize(SchemaOpPtr);
  void copyData_release(SchemaOpPtr);
  //
  void copyData_parse(Signal*, bool master,
                      SchemaOpPtr, SectionHandle&, ErrorInfo&);
  bool copyData_subOps(Signal*, SchemaOpPtr);
  void copyData_reply(Signal*, SchemaOpPtr, ErrorInfo);
  //
  void copyData_prepare(Signal*, SchemaOpPtr);
  void copyData_fromLocal(Signal*, Uint32, Uint32);
  void copyData_commit(Signal*, SchemaOpPtr);
  void copyData_complete(Signal*, SchemaOpPtr);
  //
  void copyData_abortParse(Signal*, SchemaOpPtr);
  void copyData_abortPrepare(Signal*, SchemaOpPtr);

  /**
   * Operation record for Util Signals.
   */
  struct OpSignalUtil : OpRecordCommon{
    Callback m_callback;
    Uint32 m_userData;
  };
  typedef Ptr<OpSignalUtil> OpSignalUtilPtr;

  /**
   * Operation record for subscribe-start-stop
   */
  struct OpSubEvent : OpRecordCommon {
    Uint32 m_senderRef;
    Uint32 m_senderData;
    Uint32 m_errorCode;

    Uint32 m_gsn;
    Uint32 m_subscriptionId;
    Uint32 m_subscriptionKey;
    Uint32 m_subscriberRef;
    Uint32 m_subscriberData;
    Uint8 m_buckets_per_ng[256]; // For SUB_START_REQ
    union {
      SubStartConf m_sub_start_conf;
      SubStopConf m_sub_stop_conf;
    };
    RequestTracker m_reqTracker;
  };
  typedef Ptr<OpSubEvent> OpSubEventPtr;

  /**
   * Operation record for create event.
   */
  struct OpCreateEvent : OpRecordCommon {
    // original request (event id will be added)
    CreateEvntReq m_request;
    //AttributeMask m_attrListBitmask;
    //    AttributeList m_attrList;
    sysTab_NDBEVENTS_0 m_eventRec;
    //    char m_eventName[MAX_TAB_NAME_SIZE];
    //    char m_tableName[MAX_TAB_NAME_SIZE];

    // coordinator DICT
    RequestTracker m_reqTracker;
    // state info
    CreateEvntReq::RequestType m_requestType;
    // error info
    Uint32 m_errorCode;
    Uint32 m_errorLine;
    Uint32 m_errorNode; /* also used to store master node id
                           in case of NotMaster */
    // ctor
    OpCreateEvent() {
      memset(&m_request, 0, sizeof(m_request));
      m_requestType = CreateEvntReq::RT_UNDEFINED;
      m_errorCode = CreateEvntRef::NoError;
      m_errorLine = 0;
      m_errorNode = 0;
    }
    void init(const CreateEvntReq* req, Dbdict* dp) {
      m_request = *req;
      m_errorCode = CreateEvntRef::NoError;
      m_errorLine = 0;
      m_errorNode = 0;
      m_requestType = req->getRequestType();
    }
    bool hasError() {
      return m_errorCode != CreateEvntRef::NoError;
    }
    void setError(const CreateEvntRef* ref) {
      if (ref != 0 && ! hasError()) {
        m_errorCode = ref->getErrorCode();
        m_errorLine = ref->getErrorLine();
        m_errorNode = ref->getErrorNode();
      }
    }

  };
  typedef Ptr<OpCreateEvent> OpCreateEventPtr;

  /**
   * Operation record for drop event.
   */
  struct OpDropEvent : OpRecordCommon {
    // original request
    DropEvntReq m_request;
    //    char m_eventName[MAX_TAB_NAME_SIZE];
    sysTab_NDBEVENTS_0 m_eventRec;
    RequestTracker m_reqTracker;
    // error info
    Uint32 m_errorCode;
    Uint32 m_errorLine;
    Uint32 m_errorNode;
    // ctor
    OpDropEvent() {
      memset(&m_request, 0, sizeof(m_request));
      m_errorCode = 0;
      m_errorLine = 0;
      m_errorNode = 0;
    }
    void init(const DropEvntReq* req) {
      m_request = *req;
      m_errorCode = 0;
      m_errorLine = 0;
      m_errorNode = 0;
    }
    bool hasError() {
      return m_errorCode != 0;
    }
    void setError(const DropEvntRef* ref) {
      if (ref != 0 && ! hasError()) {
        m_errorCode = ref->getErrorCode();
        m_errorLine = ref->getErrorLine();
        m_errorNode = ref->getErrorNode();
      }
    }
  };
  typedef Ptr<OpDropEvent> OpDropEventPtr;

  // MODULE: CreateTrigger

  struct CreateTriggerRec;
  typedef RecordPool<CreateTriggerRec,ArenaPool> CreateTriggerRec_pool;

  struct CreateTriggerRec : public OpRec {
    static const OpInfo g_opInfo;

    static CreateTriggerRec_pool&
    getPool(Dbdict* dict) {
      return dict->c_createTriggerRecPool;
    }

    CreateTrigImplReq m_request;

    char m_triggerName[MAX_TAB_NAME_SIZE];
    // sub-operation counters
    bool m_created;
    bool m_main_op;
    bool m_sub_dst; // Create trigger destination
    bool m_sub_src; // Create trigger source
    Uint32 m_block_list[1]; // Only 1 block...

    CreateTriggerRec() :
      OpRec(g_opInfo, (Uint32*)&m_request) {
      memset(&m_request, 0, sizeof(m_request));
      memset(m_triggerName, 0, sizeof(m_triggerName));
      m_main_op = true;
      m_sub_src = false;
      m_sub_dst = false;
      m_created = false;
    }
  };

  typedef Ptr<CreateTriggerRec> CreateTriggerRecPtr;
  CreateTriggerRec_pool c_createTriggerRecPool;

  // OpInfo
  bool createTrigger_seize(SchemaOpPtr);
  void createTrigger_release(SchemaOpPtr);
  //
  void createTrigger_parse(Signal*, bool master,
                           SchemaOpPtr, SectionHandle&, ErrorInfo&);
  void createTrigger_parse_endpoint(Signal*, SchemaOpPtr op_ptr, ErrorInfo&);
  bool createTrigger_subOps(Signal*, SchemaOpPtr);
  void createTrigger_toCreateEndpoint(Signal*, SchemaOpPtr,
				      CreateTrigReq::EndpointFlag);
  void createTrigger_fromCreateEndpoint(Signal*, Uint32, Uint32);
  void createTrigger_create_drop_trigger_operation(Signal*,SchemaOpPtr,
                                                   ErrorInfo& error);

  void createTrigger_reply(Signal*, SchemaOpPtr, ErrorInfo);
  //
  void createTrigger_prepare(Signal*, SchemaOpPtr);
  void createTrigger_prepare_fromLocal(Signal*, Uint32 op_key, Uint32 ret);
  void createTrigger_commit(Signal*, SchemaOpPtr);
  void createTrigger_commit_fromLocal(Signal*, Uint32 op_key, Uint32 ret);
  void createTrigger_complete(Signal*, SchemaOpPtr);
  //
  void createTrigger_abortParse(Signal*, SchemaOpPtr);
  void createTrigger_abortPrepare(Signal*, SchemaOpPtr);
  void createTrigger_abortPrepare_fromLocal(Signal*, Uint32, Uint32);
  void send_create_trig_req(Signal*, SchemaOpPtr);

  // MODULE: DropTrigger

  struct DropTriggerRec;
  typedef RecordPool<DropTriggerRec,ArenaPool> DropTriggerRec_pool;

  struct DropTriggerRec : public OpRec {
    static const OpInfo g_opInfo;

    static DropTriggerRec_pool&
    getPool(Dbdict* dict) {
      return dict->c_dropTriggerRecPool;
    }

    DropTrigImplReq m_request;

    char m_triggerName[MAX_TAB_NAME_SIZE];
    // sub-operation counters
    bool m_main_op;
    bool m_sub_dst; // Create trigger destination
    bool m_sub_src; // Create trigger source
    Uint32 m_block_list[1]; // Only 1 block...

    DropTriggerRec() :
      OpRec(g_opInfo, (Uint32*)&m_request) {
      memset(&m_request, 0, sizeof(m_request));
      memset(m_triggerName, 0, sizeof(m_triggerName));
      m_main_op = true;
      m_sub_src = false;
      m_sub_dst = false;
    }
  };

  typedef Ptr<DropTriggerRec> DropTriggerRecPtr;
  DropTriggerRec_pool c_dropTriggerRecPool;

  // OpInfo
  bool dropTrigger_seize(SchemaOpPtr);
  void dropTrigger_release(SchemaOpPtr);
  //
  void dropTrigger_parse(Signal*, bool master,
                         SchemaOpPtr, SectionHandle&, ErrorInfo&);
  void dropTrigger_parse_endpoint(Signal*, SchemaOpPtr op_ptr, ErrorInfo&);
  bool dropTrigger_subOps(Signal*, SchemaOpPtr);
  void dropTrigger_toDropEndpoint(Signal*, SchemaOpPtr,
				  DropTrigReq::EndpointFlag);
  void dropTrigger_fromDropEndpoint(Signal*, Uint32, Uint32);
  void dropTrigger_reply(Signal*, SchemaOpPtr, ErrorInfo);
  //
  void dropTrigger_prepare(Signal*, SchemaOpPtr);
  void dropTrigger_commit(Signal*, SchemaOpPtr);
  void dropTrigger_commit_fromLocal(Signal*, Uint32, Uint32);
  void dropTrigger_complete(Signal*, SchemaOpPtr);
  //
  void dropTrigger_abortParse(Signal*, SchemaOpPtr);
  void dropTrigger_abortPrepare(Signal*, SchemaOpPtr);

  void send_drop_trig_req(Signal*, SchemaOpPtr);


  // MODULE: CreateFilegroup

  struct CreateFilegroupRec;
  typedef RecordPool<CreateFilegroupRec,ArenaPool> CreateFilegroupRec_pool;

  struct CreateFilegroupRec : public OpRec {
    bool m_parsed, m_prepared;
    CreateFilegroupImplReq m_request;
    Uint32 m_warningFlags;

    // reflection
    static const OpInfo g_opInfo;

    static CreateFilegroupRec_pool&
    getPool(Dbdict* dict) {
      return dict->c_createFilegroupRecPool;
    }

    CreateFilegroupRec() :
      OpRec(g_opInfo, (Uint32*)&m_request) {
      memset(&m_request, 0, sizeof(m_request));
      m_parsed = m_prepared = false;
      m_warningFlags = 0;
    }
  };

  typedef Ptr<CreateFilegroupRec> CreateFilegroupRecPtr;
  CreateFilegroupRec_pool c_createFilegroupRecPool;

  // OpInfo
  bool createFilegroup_seize(SchemaOpPtr);
  void createFilegroup_release(SchemaOpPtr);
  //
  void createFilegroup_parse(Signal*, bool master,
                         SchemaOpPtr, SectionHandle&, ErrorInfo&);
  bool createFilegroup_subOps(Signal*, SchemaOpPtr);
  void createFilegroup_reply(Signal*, SchemaOpPtr, ErrorInfo);
  //
  void createFilegroup_prepare(Signal*, SchemaOpPtr);
  void createFilegroup_commit(Signal*, SchemaOpPtr);
  void createFilegroup_complete(Signal*, SchemaOpPtr);
  //
  void createFilegroup_abortParse(Signal*, SchemaOpPtr);
  void createFilegroup_abortPrepare(Signal*, SchemaOpPtr);

  void createFilegroup_fromLocal(Signal*, Uint32, Uint32);
  void createFilegroup_fromWriteObjInfo(Signal*, Uint32, Uint32);

  // MODULE: CreateFile

  struct CreateFileRec;
  typedef RecordPool<CreateFileRec,ArenaPool> CreateFileRec_pool;

  struct CreateFileRec : public OpRec {
    bool m_parsed, m_prepared;
    CreateFileImplReq m_request;
    Uint32 m_warningFlags;

    // reflection
    static const OpInfo g_opInfo;

    static CreateFileRec_pool&
    getPool(Dbdict* dict) {
      return dict->c_createFileRecPool;
    }

    CreateFileRec() :
      OpRec(g_opInfo, (Uint32*)&m_request) {
      memset(&m_request, 0, sizeof(m_request));
      m_parsed = m_prepared = false;
      m_warningFlags = 0;
    }
  };

  typedef Ptr<CreateFileRec> CreateFileRecPtr;
  CreateFileRec_pool c_createFileRecPool;

  // OpInfo
  bool createFile_seize(SchemaOpPtr);
  void createFile_release(SchemaOpPtr);
  //
  void createFile_parse(Signal*, bool master,
                         SchemaOpPtr, SectionHandle&, ErrorInfo&);
  bool createFile_subOps(Signal*, SchemaOpPtr);
  void createFile_reply(Signal*, SchemaOpPtr, ErrorInfo);
  //
  void createFile_prepare(Signal*, SchemaOpPtr);
  void createFile_commit(Signal*, SchemaOpPtr);
  void createFile_complete(Signal*, SchemaOpPtr);
  //
  void createFile_abortParse(Signal*, SchemaOpPtr);
  void createFile_abortPrepare(Signal*, SchemaOpPtr);

  void createFile_fromLocal(Signal*, Uint32, Uint32);
  void createFile_fromWriteObjInfo(Signal*, Uint32, Uint32);

  // MODULE: DropFilegroup

  struct DropFilegroupRec;
  typedef RecordPool<DropFilegroupRec,ArenaPool> DropFilegroupRec_pool;

  struct DropFilegroupRec : public OpRec {
    bool m_parsed, m_prepared;
    DropFilegroupImplReq m_request;

    // reflection
    static const OpInfo g_opInfo;

    static DropFilegroupRec_pool&
    getPool(Dbdict* dict) {
      return dict->c_dropFilegroupRecPool;
    }

    DropFilegroupRec() :
      OpRec(g_opInfo, (Uint32*)&m_request) {
      memset(&m_request, 0, sizeof(m_request));
      m_parsed = m_prepared = false;
    }
  };

  typedef Ptr<DropFilegroupRec> DropFilegroupRecPtr;
  DropFilegroupRec_pool c_dropFilegroupRecPool;

  // OpInfo
  bool dropFilegroup_seize(SchemaOpPtr);
  void dropFilegroup_release(SchemaOpPtr);
  //
  void dropFilegroup_parse(Signal*, bool master,
                         SchemaOpPtr, SectionHandle&, ErrorInfo&);
  bool dropFilegroup_subOps(Signal*, SchemaOpPtr);
  void dropFilegroup_reply(Signal*, SchemaOpPtr, ErrorInfo);
  //
  void dropFilegroup_prepare(Signal*, SchemaOpPtr);
  void dropFilegroup_commit(Signal*, SchemaOpPtr);
  void dropFilegroup_complete(Signal*, SchemaOpPtr);
  //
  void dropFilegroup_abortParse(Signal*, SchemaOpPtr);
  void dropFilegroup_abortPrepare(Signal*, SchemaOpPtr);

  void dropFilegroup_fromLocal(Signal*, Uint32, Uint32);

  // MODULE: DropFile

  struct DropFileRec;
  typedef RecordPool<DropFileRec,ArenaPool> DropFileRec_pool;

  struct DropFileRec : public OpRec {
    bool m_parsed, m_prepared;
    DropFileImplReq m_request;

    // reflection
    static const OpInfo g_opInfo;

    static DropFileRec_pool&
    getPool(Dbdict* dict) {
      return dict->c_dropFileRecPool;
    }

    DropFileRec() :
      OpRec(g_opInfo, (Uint32*)&m_request) {
      memset(&m_request, 0, sizeof(m_request));
      m_parsed = m_prepared = false;
    }
  };

  typedef Ptr<DropFileRec> DropFileRecPtr;
  DropFileRec_pool c_dropFileRecPool;

  // OpInfo
  bool dropFile_seize(SchemaOpPtr);
  void dropFile_release(SchemaOpPtr);
  //
  void dropFile_parse(Signal*, bool master,
                         SchemaOpPtr, SectionHandle&, ErrorInfo&);
  bool dropFile_subOps(Signal*, SchemaOpPtr);
  void dropFile_reply(Signal*, SchemaOpPtr, ErrorInfo);
  //
  void dropFile_prepare(Signal*, SchemaOpPtr);
  void dropFile_commit(Signal*, SchemaOpPtr);
  void dropFile_complete(Signal*, SchemaOpPtr);
  //
  void dropFile_abortParse(Signal*, SchemaOpPtr);
  void dropFile_abortPrepare(Signal*, SchemaOpPtr);

  void dropFile_fromLocal(Signal*, Uint32, Uint32);

  // MODULE: CreateNodegroup

  struct CreateNodegroupRec;
  typedef RecordPool<CreateNodegroupRec,ArenaPool> CreateNodegroupRec_pool;

  struct CreateNodegroupRec : public OpRec {
    bool m_map_created;
    CreateNodegroupImplReq m_request;

    // reflection
    static const OpInfo g_opInfo;

    static CreateNodegroupRec_pool&
    getPool(Dbdict* dict) {
      return dict->c_createNodegroupRecPool;
    }

    CreateNodegroupRec() :
      OpRec(g_opInfo, (Uint32*)&m_request) {
      memset(&m_request, 0, sizeof(m_request));
      m_map_created = false;
      m_blockIndex = RNIL;
      m_blockCnt = RNIL;
      m_cnt_waitGCP = RNIL;
      m_wait_gcp_type = RNIL;
      m_substartstop_blocked = false;
      m_gcp_blocked = false;
    }

    enum { BlockCount = 3 };
    Uint32 m_blockNo[BlockCount];
    Uint32 m_blockIndex;
    Uint32 m_blockCnt;
    Uint32 m_cnt_waitGCP;
    Uint32 m_wait_gcp_type;
    bool m_gcp_blocked;
    bool m_substartstop_blocked;
  };

  typedef Ptr<CreateNodegroupRec> CreateNodegroupRecPtr;
  CreateNodegroupRec_pool c_createNodegroupRecPool;

  // OpInfo
  void execCREATE_NODEGROUP_REQ(Signal*);
  void execCREATE_NODEGROUP_IMPL_REF(Signal*);
  void execCREATE_NODEGROUP_IMPL_CONF(Signal*);

  bool createNodegroup_seize(SchemaOpPtr);
  void createNodegroup_release(SchemaOpPtr);
  //
  void createNodegroup_parse(Signal*, bool master,
                         SchemaOpPtr, SectionHandle&, ErrorInfo&);
  bool createNodegroup_subOps(Signal*, SchemaOpPtr);
  void createNodegroup_reply(Signal*, SchemaOpPtr, ErrorInfo);
  //
  void createNodegroup_prepare(Signal*, SchemaOpPtr);
  void createNodegroup_commit(Signal*, SchemaOpPtr);
  void createNodegroup_complete(Signal*, SchemaOpPtr);
  //
  void createNodegroup_abortParse(Signal*, SchemaOpPtr);
  void createNodegroup_abortPrepare(Signal*, SchemaOpPtr);

  void createNodegroup_toLocal(Signal*, SchemaOpPtr);
  void createNodegroup_fromLocal(Signal*, Uint32 op_key, Uint32 ret);
  void createNodegroup_fromCreateHashMap(Signal*, Uint32 op_key, Uint32 ret);
  void createNodegroup_fromWaitGCP(Signal*, Uint32 op_key, Uint32 ret);
  void createNodegroup_fromBlockSubStartStop(Signal*, Uint32 op_key, Uint32);

  void execCREATE_HASH_MAP_REF(Signal* signal);
  void execCREATE_HASH_MAP_CONF(Signal* signal);

  // MODULE: DropNodegroup

  struct DropNodegroupRec;
  typedef RecordPool<DropNodegroupRec,ArenaPool> DropNodegroupRec_pool;

  struct DropNodegroupRec : public OpRec {
    DropNodegroupImplReq m_request;

    // reflection
    static const OpInfo g_opInfo;

    static DropNodegroupRec_pool&
    getPool(Dbdict* dict) {
      return dict->c_dropNodegroupRecPool;
    }

    DropNodegroupRec() :
      OpRec(g_opInfo, (Uint32*)&m_request) {
      memset(&m_request, 0, sizeof(m_request));
      m_blockIndex = RNIL;
      m_blockCnt = RNIL;
      m_cnt_waitGCP = RNIL;
      m_wait_gcp_type = RNIL;
      m_gcp_blocked = false;
      m_substartstop_blocked = false;
    }

    enum { BlockCount = 3 };
    Uint32 m_blockNo[BlockCount];
    Uint32 m_blockIndex;
    Uint32 m_blockCnt;
    Uint32 m_cnt_waitGCP;
    Uint32 m_wait_gcp_type;
    bool m_gcp_blocked;
    bool m_substartstop_blocked;
  };

  typedef Ptr<DropNodegroupRec> DropNodegroupRecPtr;
  DropNodegroupRec_pool c_dropNodegroupRecPool;

  // OpInfo
  void execDROP_NODEGROUP_REQ(Signal*);
  void execDROP_NODEGROUP_IMPL_REF(Signal*);
  void execDROP_NODEGROUP_IMPL_CONF(Signal*);

  bool dropNodegroup_seize(SchemaOpPtr);
  void dropNodegroup_release(SchemaOpPtr);
  //
  void dropNodegroup_parse(Signal*, bool master,
                         SchemaOpPtr, SectionHandle&, ErrorInfo&);
  bool dropNodegroup_subOps(Signal*, SchemaOpPtr);
  void dropNodegroup_reply(Signal*, SchemaOpPtr, ErrorInfo);
  //
  void dropNodegroup_prepare(Signal*, SchemaOpPtr);
  void dropNodegroup_commit(Signal*, SchemaOpPtr);
  void dropNodegroup_complete(Signal*, SchemaOpPtr);
  //
  void dropNodegroup_abortParse(Signal*, SchemaOpPtr);
  void dropNodegroup_abortPrepare(Signal*, SchemaOpPtr);

  void dropNodegroup_toLocal(Signal*, SchemaOpPtr);
  void dropNodegroup_fromLocal(Signal*, Uint32 op_key, Uint32 ret);
  void dropNodegroup_fromWaitGCP(Signal*, Uint32 op_key, Uint32 ret);
  void dropNodegroup_fromBlockSubStartStop(Signal*, Uint32 op_key, Uint32);

  /**
   * Only used at coordinator/master
   */
  // Common operation record pool
public:
  STATIC_CONST( opCreateEventSize = sizeof(OpCreateEvent) );
  STATIC_CONST( opSubEventSize = sizeof(OpSubEvent) );
  STATIC_CONST( opDropEventSize = sizeof(OpDropEvent) );
  STATIC_CONST( opSignalUtilSize = sizeof(OpSignalUtil) );
private:
#define PTR_ALIGN(n) ((((n)+sizeof(void*)-1)>>2)&~((sizeof(void*)-1)>>2))
  union OpRecordUnion {
    Uint32 u_opCreateEvent  [PTR_ALIGN(opCreateEventSize)];
    Uint32 u_opSubEvent     [PTR_ALIGN(opSubEventSize)];
    Uint32 u_opDropEvent    [PTR_ALIGN(opDropEventSize)];
    Uint32 u_opSignalUtil   [PTR_ALIGN(opSignalUtilSize)];
    Uint32 nextPool;
  };
  typedef ArrayPool<OpRecordUnion> OpRecordUnion_pool;
  OpRecordUnion_pool c_opRecordPool;

  // Operation records
  typedef KeyTable2C<OpCreateEvent, OpRecordUnion> OpCreateEvent_pool;
  typedef KeyTable2C<OpSubEvent, OpRecordUnion> OpSubEvent_pool;
  typedef KeyTable2C<OpDropEvent, OpRecordUnion> OpDropEvent_pool;
  typedef KeyTable2C<OpSignalUtil, OpRecordUnion> OpSignalUtil_pool;
  OpCreateEvent_pool c_opCreateEvent;
  OpSubEvent_pool c_opSubEvent;
  OpDropEvent_pool c_opDropEvent;
  OpSignalUtil_pool c_opSignalUtil;

  // Unique key for operation  XXX move to some system table
  Uint32 c_opRecordSequence;

  void handleNdbdFailureCallback(Signal* signal,
                                 Uint32 failedNodeId,
                                 Uint32 ignoredRc);
  void handleApiFailureCallback(Signal* signal,
                                Uint32 failedNodeId,
                                Uint32 ignoredRc);
  // Statement blocks

  /* ------------------------------------------------------------ */
  // Start/Restart Handling
  /* ------------------------------------------------------------ */
  void sendSTTORRY(Signal* signal);
  void sendNDB_STTORRY(Signal* signal);
  void initSchemaFile(Signal* signal);

  /* ------------------------------------------------------------ */
  // Drop Table Handling
  /* ------------------------------------------------------------ */
  void releaseTableObject(Uint32 table_ptr_i, bool removeFromHash = true);

  /* ------------------------------------------------------------ */
  // General Stuff
  /* ------------------------------------------------------------ */
  Uint32 getFreeObjId(bool both = false);
  Uint32 getFreeTableRecord();
  bool seizeTableRecord(TableRecordPtr& tableRecord, Uint32& schemaFileId);
  Uint32 getFreeTriggerRecord();
  bool seizeTriggerRecord(TriggerRecordPtr& tableRecord, Uint32 triggerId);
  void releaseTriggerObject(Uint32 trigger_ptr_i);
  bool getNewAttributeRecord(TableRecordPtr tablePtr,
			     AttributeRecordPtr & attrPtr);
  void packTableIntoPages(Signal* signal);
  void packTableIntoPages(SimpleProperties::Writer &, TableRecordPtr, Signal* =0);
  void packFilegroupIntoPages(SimpleProperties::Writer &,
			      FilegroupPtr,
			      const Uint32 undo_free_hi,
			      const Uint32 undo_free_lo);
  void packFileIntoPages(SimpleProperties::Writer &, FilePtr, const Uint32);

  void sendGET_TABINFOREQ(Signal* signal,
                          Uint32 tableId);
  void sendTC_SCHVERREQ(Signal* signal,
                        Uint32 tableId,
                        BlockReference tcRef);

  /* ------------------------------------------------------------ */
  // System Restart Handling
  /* ------------------------------------------------------------ */
  void initSendSchemaData(Signal* signal);
  void sendSchemaData(Signal* signal);
  Uint32 sendSCHEMA_INFO(Signal* signal, Uint32 nodeId, Uint32* pagePointer);
  void sendDIHSTARTTAB_REQ(Signal* signal);

  /* ------------------------------------------------------------ */
  // Receive Table Handling
  /* ------------------------------------------------------------ */
  void handleTabInfoInit(Signal*, SchemaTransPtr&,
                         SimpleProperties::Reader &,
			 ParseDictTabInfoRecord *,
			 bool checkExist = true);
  void handleTabInfo(SimpleProperties::Reader & it, ParseDictTabInfoRecord *,
		     DictTabInfo::Table & tableDesc);

  void handleAddTableFailure(Signal* signal,
                             Uint32 failureLine,
                             Uint32 tableId);
  bool verifyTableCorrect(Signal* signal, Uint32 tableId);

  /* ------------------------------------------------------------ */
  // Add Fragment Handling
  /* ------------------------------------------------------------ */
  void sendLQHADDATTRREQ(Signal*, SchemaOpPtr, Uint32 attributePtrI);

  /* ------------------------------------------------------------ */
  // Read/Write Schema and Table files
  /* ------------------------------------------------------------ */
  void updateSchemaState(Signal* signal, Uint32 tableId,
			 SchemaFile::TableEntry*, Callback*,
                         bool savetodisk = 1, bool dicttrans = 0);
  void startWriteSchemaFile(Signal* signal);
  void openSchemaFile(Signal* signal,
                      Uint32 fileNo,
                      Uint32 fsPtr,
                      bool writeFlag,
                      bool newFile);
  void writeSchemaFile(Signal* signal, Uint32 filePtr, Uint32 fsPtr);
  void writeSchemaConf(Signal* signal,
                               FsConnectRecordPtr fsPtr);
  void closeFile(Signal* signal, Uint32 filePtr, Uint32 fsPtr);
  void closeWriteSchemaConf(Signal* signal,
                               FsConnectRecordPtr fsPtr);
  void initSchemaFile_conf(Signal* signal, Uint32 i, Uint32 returnCode);

  void writeTableFile(Signal* signal, Uint32 tableId,
		      SegmentedSectionPtr tabInfo, Callback*);
  void writeTableFile(Signal* signal, SchemaOpPtr op_ptr, Uint32 tableId,
		      OpSection opSection, Callback*);
  void startWriteTableFile(Signal* signal, Uint32 tableId);
  void openTableFile(Signal* signal,
                     Uint32 fileNo,
                     Uint32 fsPtr,
                     Uint32 tableId,
                     bool writeFlag);
  void writeTableFile(Signal* signal, Uint32 filePtr, Uint32 fsPtr);
  void writeTableConf(Signal* signal,
                      FsConnectRecordPtr fsPtr);
  void closeWriteTableConf(Signal* signal,
                           FsConnectRecordPtr fsPtr);

  void startReadTableFile(Signal* signal, Uint32 tableId);
  void openReadTableRef(Signal* signal,
                        FsConnectRecordPtr fsPtr);
  void readTableFile(Signal* signal, Uint32 filePtr, Uint32 fsPtr);
  void readTableConf(Signal* signal,
                     FsConnectRecordPtr fsPtr);
  void readTableRef(Signal* signal,
                    FsConnectRecordPtr fsPtr);
  void closeReadTableConf(Signal* signal,
                          FsConnectRecordPtr fsPtr);

  void startReadSchemaFile(Signal* signal);
  void openReadSchemaRef(Signal* signal,
                         FsConnectRecordPtr fsPtr);
  void readSchemaFile(Signal* signal, Uint32 filePtr, Uint32 fsPtr);
  void readSchemaConf(Signal* signal, FsConnectRecordPtr fsPtr);
  void readSchemaRef(Signal* signal, FsConnectRecordPtr fsPtr);
  void closeReadSchemaConf(Signal* signal,
                           FsConnectRecordPtr fsPtr);
  bool convertSchemaFileTo_5_0_6(XSchemaFile*);
  bool convertSchemaFileTo_6_4(XSchemaFile*);

  /* ------------------------------------------------------------ */
  // Get table definitions
  /* ------------------------------------------------------------ */
  void sendGET_TABINFOREF(Signal* signal,
			  GetTabInfoReq*,
			  GetTabInfoRef::ErrorCode errorCode,
                          Uint32 errorLine);

  void sendGET_TABLEID_REF(Signal* signal,
			   GetTableIdReq * req,
			   GetTableIdRef::ErrorCode errorCode);

  void sendGetTabResponse(Signal* signal);

  /* ------------------------------------------------------------ */
  // Indexes and triggers
  /* ------------------------------------------------------------ */

  // reactivate and rebuild indexes on start up
  void activateIndexes(Signal* signal, Uint32 i);
  void activateIndex_fromBeginTrans(Signal*, Uint32 tx_key, Uint32 ret);
  void activateIndex_fromAlterIndex(Signal*, Uint32 tx_key, Uint32 ret);
  void activateIndex_fromEndTrans(Signal*, Uint32 tx_key, Uint32 ret);
  void rebuildIndexes(Signal* signal, Uint32 i);
  void rebuildIndex_fromBeginTrans(Signal*, Uint32 tx_key, Uint32 ret);
  void rebuildIndex_fromBuildIndex(Signal*, Uint32 tx_key, Uint32 ret);
  void rebuildIndex_fromEndTrans(Signal*, Uint32 tx_key, Uint32 ret);
  Uint32 c_at_restart_skip_indexes;

  // Events
  void
  createEventUTIL_PREPARE(Signal* signal,
			  Uint32 callbackData,
			  Uint32 returnCode);
  void
  createEventUTIL_EXECUTE(Signal *signal,
			  Uint32 callbackData,
			  Uint32 returnCode);
  void
  dropEventUTIL_PREPARE_READ(Signal* signal,
			     Uint32 callbackData,
			     Uint32 returnCode);
  void
  dropEventUTIL_EXECUTE_READ(Signal* signal,
			     Uint32 callbackData,
			     Uint32 returnCode);
  void
  dropEventUTIL_PREPARE_DELETE(Signal* signal,
			       Uint32 callbackData,
			       Uint32 returnCode);
  void
  dropEventUTIL_EXECUTE_DELETE(Signal *signal,
			       Uint32 callbackData,
			       Uint32 returnCode);
  void
  dropEventUtilPrepareRef(Signal* signal,
			  Uint32 callbackData,
			  Uint32 returnCode);
  void
  dropEventUtilExecuteRef(Signal* signal,
			  Uint32 callbackData,
			  Uint32 returnCode);
  int
  sendSignalUtilReq(Callback *c,
		    BlockReference ref,
		    GlobalSignalNumber gsn,
		    Signal* signal,
		    Uint32 length,
		    JobBufferLevel jbuf,
		    LinearSectionPtr ptr[3],
		    Uint32 noOfSections);
  int
  recvSignalUtilReq(Signal* signal, Uint32 returnCode);

  void completeSubStartReq(Signal* signal, Uint32 ptrI,	Uint32 returnCode);
  void completeSubStopReq(Signal* signal, Uint32 ptrI, Uint32 returnCode);
  void completeSubRemoveReq(Signal* signal, Uint32 ptrI, Uint32 returnCode);

  void dropEvent_sendReply(Signal* signal,
			   OpDropEventPtr evntRecPtr);

  void createEvent_RT_USER_CREATE(Signal* signal,
				  OpCreateEventPtr evntRecPtr,
				  SectionHandle& handle);
  void createEventComplete_RT_USER_CREATE(Signal* signal,
					  OpCreateEventPtr evntRecPtr);
  void createEvent_RT_USER_GET(Signal*, OpCreateEventPtr, SectionHandle&);
  void createEventComplete_RT_USER_GET(Signal* signal, OpCreateEventPtr evntRecPtr);

  void createEvent_RT_DICT_AFTER_GET(Signal* signal, OpCreateEventPtr evntRecPtr);

  void createEvent_nodeFailCallback(Signal* signal, Uint32 eventRecPtrI,
				    Uint32 returnCode);
  void createEvent_sendReply(Signal* signal, OpCreateEventPtr evntRecPtr,
			     LinearSectionPtr *ptr = NULL, int noLSP = 0);

  void prepareTransactionEventSysTable (Callback *c,
					Signal* signal,
					Uint32 senderData,
					UtilPrepareReq::OperationTypeValue prepReq);
  void prepareUtilTransaction(Callback *c,
			      Signal* signal,
			      Uint32 senderData,
			      Uint32 tableId,
			      const char *tableName,
			      UtilPrepareReq::OperationTypeValue prepReq,
			      Uint32 noAttr,
			      Uint32 attrIds[],
			      const char *attrNames[]);

  void executeTransEventSysTable(Callback *c,
				 Signal *signal,
				 const Uint32 ptrI,
				 sysTab_NDBEVENTS_0& m_eventRec,
				 const Uint32 prepareId,
				 UtilPrepareReq::OperationTypeValue prepReq);
  void executeTransaction(Callback *c,
			  Signal* signal,
			  Uint32 senderData,
			  Uint32 prepareId,
			  Uint32 noAttr,
			  LinearSectionPtr headerPtr,
			  LinearSectionPtr dataPtr);

  void parseReadEventSys(Signal *signal, sysTab_NDBEVENTS_0& m_eventRec);
  bool upgrade_suma_NotStarted(Uint32 err, Uint32 ref) const;

  // support
  void getTableKeyList(TableRecordPtr,
		       Id_array<MAX_ATTRIBUTES_IN_INDEX+1>& list);
  void getIndexAttr(TableRecordPtr indexPtr, Uint32 itAttr, Uint32* id);
  void getIndexAttrList(TableRecordPtr indexPtr, IndexAttributeList& list);
  void getIndexAttrMask(TableRecordPtr indexPtr, AttributeMask& mask);

  /* ------------------------------------------------------------ */
  // Initialisation
  /* ------------------------------------------------------------ */
  void initCommonData();
  void initRecords();
  void initConnectRecord();
  void initRetrieveRecord(Signal*, Uint32, Uint32 returnCode);
  void initSchemaRecord();
  void initRestartRecord(Uint32 sp = 0, Uint32 lp = 0,
                         const char * sb = 0, const char * eb = 0);
  void initSendSchemaRecord();
  void initReadTableRecord();
  void initWriteTableRecord();
  void initReadSchemaRecord();
  void initWriteSchemaRecord();

  void initNodeRecords();
  void initialiseTableRecord(TableRecordPtr tablePtr, Uint32 tableId);
  void initialiseTriggerRecord(TriggerRecordPtr triggerPtr, Uint32 triggerId);
  void initPageRecords();

  Uint32 getFsConnRecord();

  bool getIsFailed(Uint32 nodeId) const;

  void printTables(); // For debugging only

  void startRestoreSchema(Signal*, Callback);
  void restartNextPass(Signal*);
  void restart_fromBeginTrans(Signal*, Uint32 tx_key, Uint32 ret);
  void restart_fromEndTrans(Signal*, Uint32 tx_key, Uint32 ret);
  void restartEndPass_fromEndTrans(Signal*, Uint32 tx_key, Uint32 ret);
  void restart_fromWriteSchemaFile(Signal*, Uint32, Uint32);
  void restart_nextOp(Signal*, bool commit = false);

  void checkSchemaStatus(Signal* signal);
  void checkPendingSchemaTrans(XSchemaFile* xsf);

  void restartCreateObj(Signal*, Uint32, const SchemaFile::TableEntry *, bool);
  void restartCreateObj_readConf(Signal*, Uint32, Uint32);
  void restartCreateObj_getTabInfoConf(Signal*);
  void restartCreateObj_parse(Signal*, SegmentedSectionPtr, bool);
  void restartDropObj(Signal*, Uint32, const SchemaFile::TableEntry *);

  void restart_checkSchemaStatusComplete(Signal*, Uint32 callback, Uint32);
  void masterRestart_checkSchemaStatusComplete(Signal*, Uint32, Uint32);

  void sendSchemaComplete(Signal*, Uint32 callbackData, Uint32);

public:
  void send_drop_file(Signal*, Uint32, Uint32, DropFileImplReq::RequestInfo);
  void send_drop_fg(Signal*, Uint32, Uint32, DropFilegroupImplReq::RequestInfo);

  int checkSingleUserMode(Uint32 senderRef);

  friend NdbOut& operator<<(NdbOut& out, const ErrorInfo&);
#ifdef VM_TRACE
  friend NdbOut& operator<<(NdbOut& out, const DictObject&);
  friend NdbOut& operator<<(NdbOut& out, const SchemaOp&);
  friend NdbOut& operator<<(NdbOut& out, const SchemaTrans&);
  friend NdbOut& operator<<(NdbOut& out, const TxHandle&);
  void check_consistency();
  void check_consistency_entry(TableRecordPtr tablePtr);
  void check_consistency_table(TableRecordPtr tablePtr);
  void check_consistency_index(TableRecordPtr indexPtr);
  void check_consistency_trigger(TriggerRecordPtr triggerPtr);
  void check_consistency_object(DictObjectPtr obj_ptr);
#endif

  /**
   * Dict lock queue does currently uniformly handle
   *
   * - starting node
   * - schema op
   *
   * The impl. is based on DbUtil lock's (LockQueue)
   *
   * It would be very nice to use this *fully*
   * But instead of introducing extra break in schema-op
   *   a lock queue in instantiated in Dict, for easy trylock-handling
   */
  struct DictLockType;
  friend struct DictLockType;

  struct DictLockType {
    DictLockReq::LockType lockType;
    const char* text;
  };
  static const DictLockType* getDictLockType(Uint32 lockType);
  void sendDictLockInfoEvent(Signal*, const UtilLockReq*, const char* text);
  void debugLockInfo(Signal* signal, 
                     const char* text,
                     Uint32 rc);
  void removeStaleDictLocks(Signal* signal, const Uint32* theFailedNodes);


  Uint32 dict_lock_trylock(const DictLockReq* req);
  Uint32 dict_lock_unlock(Signal* signal, const DictLockReq* req,
                          DictLockReq::LockType* type=0);

  LockQueue::Pool m_dict_lock_pool;
  LockQueue m_dict_lock;

  void sendOLD_LIST_TABLES_CONF(Signal *signal, ListTablesReq*);
  void sendLIST_TABLES_CONF(Signal *signal, ListTablesReq*);

  Uint32 c_outstanding_sub_startstop;
  NdbNodeBitmask c_sub_startstop_lock;

  Uint32 get_default_fragments(Signal*, Uint32 extra_nodegroups = 0);
  void wait_gcp(Signal* signal, SchemaOpPtr op_ptr, Uint32 flags);

  void block_substartstop(Signal* signal, SchemaOpPtr op_ptr);
  void unblock_substartstop();
  void wait_substartstop(Signal* signal, Uint32 opPtrI);

  void upgrade_seizeTrigger(Ptr<TableRecord> tabPtr, Uint32, Uint32, Uint32);

  void send_event(Signal*, SchemaTransPtr&,
                  Uint32 ev,
                  Uint32 id,
                  Uint32 version,
                  Uint32 type);

  void startNextGetTabInfoReq(Signal*);

protected:
  virtual bool getParam(const char * param, Uint32 * retVal);
private:
  ArenaAllocator c_arenaAllocator;
  Uint32 c_noOfMetaTables;
  Uint32 c_default_hashmap_size;
};

inline bool
Dbdict::TableRecord::isTable() const
{
  return DictTabInfo::isTable(tableType);
}

inline bool
Dbdict::TableRecord::isIndex() const
{
  return DictTabInfo::isIndex(tableType);
}

inline bool
Dbdict::TableRecord::isUniqueIndex() const
{
  return DictTabInfo::isUniqueIndex(tableType);
}

inline bool
Dbdict::TableRecord::isNonUniqueIndex() const
{
  return DictTabInfo::isNonUniqueIndex(tableType);
}

inline bool
Dbdict::TableRecord::isHashIndex() const
{
  return DictTabInfo::isHashIndex(tableType);
}

inline bool
Dbdict::TableRecord::isOrderedIndex() const
{
  return DictTabInfo::isOrderedIndex(tableType);
}

// quilt keeper

#undef JAM_FILE_ID

#endif<|MERGE_RESOLUTION|>--- conflicted
+++ resolved
@@ -100,12 +100,8 @@
 
 #define ZCOMMIT_WAIT_GCI   6
 #define ZINDEX_STAT_BG_PROCESS 7
-<<<<<<< HEAD
 #define ZGET_TABINFO_RETRY 8
-=======
-// #define ZGET_TABINFO_RETRY 8
 #define ZNEXT_GET_TAB_REQ 9
->>>>>>> a785d671
 
 /*--------------------------------------------------------------*/
 // Other constants in alphabetical order
@@ -1263,7 +1259,7 @@
      * External requests currently have almost unbounded
      * concurrency.
      */
-    GetTabInfoReqQueue(SegmentUtils& pool):
+    explicit GetTabInfoReqQueue(SegmentUtils& pool):
       m_internalSegmentPool(pool),
       m_internalQueue(m_internalQueueHead,
                       m_internalSegmentPool),
@@ -1374,7 +1370,7 @@
       return false;
     }
 
-  protected:
+  private:
     /**
      * isInternalQueueNext
      *
@@ -1417,27 +1413,27 @@
     };
 
     /* Length of GetTabInfoReq queue elements */
-    STATIC_CONST( ElementLen = GetTabInfoReq::SignalLength + 1 + 3 );
+    static const Uint32 ElementLen = GetTabInfoReq::SignalLength + 1 + 3;
 
     /**
      * Pessimistic estimate of worst-case internally sourced
      * GET_TABINFOREQ concurrency.
      * Needs updated if more concurrency or use cases are added
      */
-    STATIC_CONST( MaxInternalReqs =
+    static const uint MaxInternalReqs =
                   MAX_NDB_NODES +                   /* restartCreateObj() forward to Master */
                   1 +                               /* SUMA SUB_CREATE_REQ */
                   (2 * MAX_NDBMT_LQH_THREADS) +     /* Backup - 1 LCP + 1 Backup per LDM instance */
-                  1 );                              /* Trix Index stat */
+                  1;                                /* Trix Index stat */
 
     /**
      * InternalSegmentPoolSize
      * Enough segments to take MaxInternalReqs,
      * + 1 to handle max offset within the first segment
      */
-    STATIC_CONST( InternalSegmentPoolSize =
-                  ((MaxInternalReqs * ElementLen) + SectionSegment::DataLength - 1)/
-                  SectionSegment::DataLength ) + 1;
+    static const Uint32 InternalSegmentPoolSize =
+      (((MaxInternalReqs * ElementLen) + SectionSegment::DataLength - 1)/
+       SectionSegment::DataLength ) + 1;
 
     /**
      * Internal waiters queue
@@ -1451,7 +1447,7 @@
     /**
      * Avoid external request starvation
      */
-    STATIC_CONST( MaxInternalPerExternal = 10 );
+    static const Uint32 MaxInternalPerExternal = 10;
     Uint32 m_consecutiveInternalReqCount;
 
     /**
@@ -1461,7 +1457,7 @@
      * Max of 1 req per node on average, can be
      * less in overload.
      */
-    STATIC_CONST( MaxExternalReqs = MAX_NODES );
+    static const Uint32 MaxExternalReqs = MAX_NODES;
     SegmentUtils& m_externalSegmentPool;
     SegmentListHead m_externalQueueHead;
     LocalSegmentList m_externalQueue;
