# Copyright (C) 2004 MySQL AB
#  All rights reserved. Use is subject to license terms.
#
# This program is free software; you can redistribute it and/or modify
# it under the terms of the GNU General Public License as published by
# the Free Software Foundation; version 2 of the License.
#
# This program is distributed in the hope that it will be useful,
# but WITHOUT ANY WARRANTY; without even the implied warranty of
# MERCHANTABILITY or FITNESS FOR A PARTICULAR PURPOSE.  See the
# GNU General Public License for more details.
#
# You should have received a copy of the GNU General Public License
# along with this program; if not, write to the Free Software
# Foundation, Inc., 51 Franklin St, Fifth Floor, Boston, MA 02110-1301  USA

EXTRA_DIST = CMakeLists.txt

noinst_LTLIBRARIES = libsignaldataprint.la

libsignaldataprint_la_SOURCES = \
          TcKeyReq.cpp TcKeyConf.cpp TcKeyRef.cpp \
	  TcRollbackRep.cpp \
          TupKey.cpp TupCommit.cpp LqhKey.cpp \
          FsOpenReq.cpp FsCloseReq.cpp FsRef.cpp FsConf.cpp FsReadWriteReq.cpp\
          SignalDataPrint.cpp SignalNames.cpp \
          ContinueB.cpp DihContinueB.cpp NdbfsContinueB.cpp \
          CloseComReqConf.cpp PackedSignal.cpp PrepFailReqRef.cpp \
	  GCP.cpp DictTabInfo.cpp \
	  AlterTable.cpp AlterTab.cpp \
	  CreateTrig.cpp DropTrig.cpp \
	  FireTrigOrd.cpp TrigAttrInfo.cpp \
	  CreateIndx.cpp AlterIndx.cpp DropIndx.cpp TcIndx.cpp \
	  IndxKeyInfo.cpp IndxAttrInfo.cpp \
          FsAppendReq.cpp ScanTab.cpp \
          BackupImpl.cpp BackupSignalData.cpp \
          UtilSequence.cpp UtilPrepare.cpp UtilDelete.cpp UtilExecute.cpp \
          LqhFrag.cpp DropTab.cpp PrepDropTab.cpp LCP.cpp MasterLCP.cpp \
          CopyGCI.cpp SystemError.cpp StartRec.cpp NFCompleteRep.cpp \
          FailRep.cpp DisconnectRep.cpp SignalDroppedRep.cpp \
          SumaImpl.cpp NdbSttor.cpp CreateFragmentation.cpp \
	  UtilLock.cpp TuxMaint.cpp AccLock.cpp \
          LqhTrans.cpp ReadNodesConf.cpp CntrStart.cpp \
          ScanFrag.cpp \
	  SchemaTrans.cpp SchemaTransImpl.cpp GetTabInfo.cpp \
 	  CreateTab.cpp CreateTable.cpp DropTable.cpp \
  	  CreateTrigImpl.cpp DropTrigImpl.cpp \
 	  CreateIndxImpl.cpp DropIndxImpl.cpp AlterIndxImpl.cpp \
 	  BuildIndx.cpp BuildIndxImpl.cpp ApiVersion.cpp \
          LocalRouteOrd.cpp DbinfoScan.cpp

include $(top_srcdir)/storage/ndb/config/common.mk.am
include $(top_srcdir)/storage/ndb/config/type_ndbapi.mk.am
<<<<<<< HEAD

windoze-dsp: libsignaldataprint.dsp

libsignaldataprint.dsp: Makefile \
               $(top_srcdir)/storage/ndb/config/win-lib.am \
               $(top_srcdir)/storage/ndb/config/win-name \
               $(top_srcdir)/storage/ndb/config/win-includes \
               $(top_srcdir)/storage/ndb/config/win-sources \
               $(top_srcdir)/storage/ndb/config/win-libraries
	cat $(top_srcdir)/storage/ndb/config/win-lib.am > $@
	@$(top_srcdir)/storage/ndb/config/win-name $@ $(noinst_LTLIBRARIES)
	@$(top_srcdir)/storage/ndb/config/win-includes $@ $(INCLUDES)
	@$(top_srcdir)/storage/ndb/config/win-sources $@ $(libsignaldataprint_la_SOURCES)
	@$(top_srcdir)/storage/ndb/config/win-libraries $@ LIB $(LDADD)
=======
>>>>>>> f83397ce
<|MERGE_RESOLUTION|>--- conflicted
+++ resolved
@@ -51,20 +51,3 @@
 
 include $(top_srcdir)/storage/ndb/config/common.mk.am
 include $(top_srcdir)/storage/ndb/config/type_ndbapi.mk.am
-<<<<<<< HEAD
-
-windoze-dsp: libsignaldataprint.dsp
-
-libsignaldataprint.dsp: Makefile \
-               $(top_srcdir)/storage/ndb/config/win-lib.am \
-               $(top_srcdir)/storage/ndb/config/win-name \
-               $(top_srcdir)/storage/ndb/config/win-includes \
-               $(top_srcdir)/storage/ndb/config/win-sources \
-               $(top_srcdir)/storage/ndb/config/win-libraries
-	cat $(top_srcdir)/storage/ndb/config/win-lib.am > $@
-	@$(top_srcdir)/storage/ndb/config/win-name $@ $(noinst_LTLIBRARIES)
-	@$(top_srcdir)/storage/ndb/config/win-includes $@ $(INCLUDES)
-	@$(top_srcdir)/storage/ndb/config/win-sources $@ $(libsignaldataprint_la_SOURCES)
-	@$(top_srcdir)/storage/ndb/config/win-libraries $@ LIB $(LDADD)
-=======
->>>>>>> f83397ce
