--- conflicted
+++ resolved
@@ -185,13 +185,9 @@
 {
   NDB_INIT(argv[0]);
 
-<<<<<<< HEAD
   printf("MySQL Cluster Management Server %s\n", NDB_VERSION_STRING);
 
-  ndb_opt_set_usage_funcs(NULL, short_usage_sub, usage);
-=======
   ndb_opt_set_usage_funcs(short_usage_sub, usage);
->>>>>>> dc8eaf0c
 
   load_defaults("my",load_default_groups,&argc,&argv);
   defaults_argv= argv; /* Must be freed by 'free_defaults' */
