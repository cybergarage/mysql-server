--- conflicted
+++ resolved
@@ -3040,15 +3040,10 @@
     if (table.m_has_hidden_pk)
     {
       const Attrs& attrs = table.m_attrs;
-<<<<<<< HEAD
-      const Attr& attr = attrs[table.m_autoIncAttrId];
-      Uint64 val;
-=======
       const uint attrcnt = attrs.size();
       const Attr& attr = attrs[attrcnt - 1];
       require(attr.m_type == NdbDictionary::Column::Bigunsigned);
-      uint64 val;
->>>>>>> 5cbecda7
+      Uint64 val;
       if (m_ndb->getAutoIncrementValue(table.m_tab, val,
                                        opt.m_ai_prefetch_sz,
                                        opt.m_ai_increment,
