--- conflicted
+++ resolved
@@ -53,7 +53,6 @@
   'c|just-configure' => sub { $opt_build = 0; },
   'n|just-print' => \$opt_just_print,
   'vanilla' => \$opt_vanilla,
-
   'autotest' => \$opt_autotest,
   'distcheck' => \$opt_distcheck,
 
@@ -90,7 +89,7 @@
   exit(0);
 }
 
-# Check that cmake exists and figure out it's version 
+# Check that cmake exists and figure out it's version
 my $cmake_version_id;
 {
   my $version_text = `cmake --version`;
@@ -113,9 +112,8 @@
   # Remove old CMakeCache.txt(ignore if not exists) to
   # force fresh configure
   unlink("CMakeCache.txt");
-   
+
   my @args;
-  
   if ($opt_debug)
   {
     push(@args, "-DWITH_DEBUG=1");
@@ -336,16 +334,15 @@
   cmd("cmake", @args);
 }
 
+#
+# Build
+#
 if (!$opt_build)
 {
   print "Configuration completed, skipping build(used --no-build)\n";
   exit(0);
 }
 
-
-#
-# Build
-#
 {
   if ($cmake_version_id >= 20800)
   {
@@ -378,31 +375,13 @@
 
     build_cmd("make");
   }
-<<<<<<< HEAD
-=======
-
-  cmd("sh", @args, @ARGV);
-}
-
-#
-# Build
-#
-if (!$opt_build)
+}
+
+if ($opt_distcheck)
 {
-  print "Configuration completed, skipping build(used --no-build)\n";
-  exit(0);
-}
-
-{
-  my @args;
-  push(@args, "-C $srcdir");
-  build_cmd("make", @args);
-
-  if ($opt_distcheck)
-  {
-    build_cmd("make", @args, "distcheck");
-  }
->>>>>>> d3cd92ca
+    print "\n";
+    print "NOTE! 'make distcheck' not (yet) supported in this version\n";
+    print "\n";
 }
 
 exit(0);
@@ -428,12 +407,8 @@
 
   # Create warning parser and pass every ouput line through it
   my $parser = WarningParser->new(srcdir => $opt_srcdir,
-				  unified => 1,
-<<<<<<< HEAD
+                                  unified => 1,
                                   verbose => 1);
-=======
-                                  verbose => 1,
-                                  track_dirs => !$is_windows);
 
   my ($chld_out, $chld_in);
   my $pid = open2($chld_out, $chld_in, $cmd_str) or die $!;
@@ -457,7 +432,6 @@
       print STDERR "  waitpid returned $ret!\n";
   };
 
->>>>>>> d3cd92ca
   while (my $line = <$chld_out>)
   {
     if (!$parser->parse_line($line))
