--- conflicted
+++ resolved
@@ -184,13 +184,10 @@
     TcDumpOneTcConnectRec = 2516,
     TcDumpSetOfTcConnectRec = 2517,
     TcDumpPoolLevels = 2555,
-<<<<<<< HEAD
     TcSetTransientPoolMaxSize = 2556,
     TcResetTransientPoolMaxSize = 2557,
     TcSetTransErrorLogLevel = 2558,
-=======
     TcNdbInfoApiConnectRecFull = 2559,
->>>>>>> 7e791370
     CmvmiDumpConnections = 2600,
     CmvmiDumpLongSignalMemory = 2601,
     /**
