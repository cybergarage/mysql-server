--- conflicted
+++ resolved
@@ -1151,19 +1151,16 @@
 args: -l 1 -n FailAddFragment
 
 # EOF 2008-05-29
-<<<<<<< HEAD
 # 2008-05-30
 max-time: 1200
 cmd: testDict
 args: -l 1 -n FailCreateHashmap T1
 
 # EOF 2008-05-30
-# EOF
-=======
 # 2008-06-03
 max-time: 1200
 cmd: testNdbApi
 args: -l 100 -n Bug37158
 
 # EOF 2008-06-03
->>>>>>> 97bd66f7
+# EOF