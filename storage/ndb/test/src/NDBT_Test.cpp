--- conflicted
+++ resolved
@@ -1464,27 +1464,12 @@
   Ndb_opts opts(argc, _argv, my_long_options);
   opts.set_usage_funcs(short_usage_sub);
 
-<<<<<<< HEAD
-  if (!my_progname)
-    my_progname= _argv[0];
-
-  ndb_opt_set_usage_funcs(short_usage_sub, usage);
-
-  MEM_ROOT alloc;
-  ndb_load_defaults(NULL, load_default_groups,&argc,&_argv,&alloc);
-
-  int ho_error;
-=======
->>>>>>> 49eb0930
 #ifndef DBUG_OFF
   opt_debug= "d:t:i:F:L";
 #endif
   if (opts.handle_options())
   {
-<<<<<<< HEAD
-    usage();
-=======
->>>>>>> 49eb0930
+    opts.usage();
     return NDBT_ProgramExit(NDBT_WRONGARGS);
   }
 
