#!/usr/bin/perl
# -*- cperl -*-

# Copyright (C) 2009 Sun Microsystems, Inc
#
# This program is free software; you can redistribute it and/or modify
# it under the terms of the GNU General Public License as published by
# the Free Software Foundation; version 2 of the License.
#
# This program is distributed in the hope that it will be useful,
# but WITHOUT ANY WARRANTY; without even the implied warranty of
# MERCHANTABILITY or FITNESS FOR A PARTICULAR PURPOSE.  See the
# GNU General Public License for more details.
#
# You should have received a copy of the GNU General Public License
# along with this program; if not, write to the Free Software
# Foundation, Inc., 59 Temple Place, Suite 330, Boston, MA 02111-1307 USA

#
##############################################################################
#
#  mysql-test-run.pl
#
#  Tool used for executing a suite of .test files
#
#  See the "MySQL Test framework manual" for more information
#  http://dev.mysql.com/doc/mysqltest/en/index.html
#
#
##############################################################################

use strict;
use warnings;

BEGIN {
  # Check that mysql-test-run.pl is started from mysql-test/
  unless ( -f "mysql-test-run.pl" )
  {
    print "**** ERROR **** ",
      "You must start mysql-test-run from the mysql-test/ directory\n";
    exit(1);
  }
  # Check that lib exist
  unless ( -d "lib/" )
  {
    print "**** ERROR **** ",
      "Could not find the lib/ directory \n";
    exit(1);
  }
}

BEGIN {
  # Check backward compatibility support
  # By setting the environment variable MTR_VERSION
  # it's possible to use a previous version of
  # mysql-test-run.pl
  my $version= $ENV{MTR_VERSION} || 2;
  if ( $version == 1 )
  {
    print "=======================================================\n";
    print "  WARNING: Using mysql-test-run.pl version 1!  \n";
    print "=======================================================\n";
    # Should use exec() here on *nix but this appears not to work on Windows
    exit(system($^X, "lib/v1/mysql-test-run.pl", @ARGV) >> 8);
  }
  elsif ( $version == 2 )
  {
    # This is the current version, just continue
    ;
  }
  else
  {
    print "ERROR: Version $version of mysql-test-run does not exist!\n";
    exit(1);
  }
}

use lib "lib";

use Cwd;
use Getopt::Long;
use My::File::Path; # Patched version of File::Path
use File::Basename;
use File::Copy;
use File::Find;
use File::Temp qw/tempdir/;
use File::Spec::Functions qw/splitdir/;
use My::Platform;
use My::SafeProcess;
use My::ConfigFactory;
use My::Options;
use My::Find;
use My::SysInfo;
use My::CoreDump;
use mtr_cases;
use mtr_report;
use mtr_match;
use mtr_unique;
use IO::Socket::INET;
use IO::Select;

require "lib/mtr_process.pl";
require "lib/mtr_io.pl";
require "lib/mtr_gcov.pl";
require "lib/mtr_gprof.pl";
require "lib/mtr_misc.pl";

$SIG{INT}= sub { mtr_error("Got ^C signal"); };

our $mysql_version_id;
our $glob_mysql_test_dir;
our $basedir;
our $bindir;

our $path_charsetsdir;
our $path_client_bindir;
our $path_client_libdir;
our $path_language;

our $path_current_testlog;
our $path_testlog;

our $default_vardir;
our $opt_vardir;                # Path to use for var/ dir
my $path_vardir_trace;          # unix formatted opt_vardir for trace files
my $opt_tmpdir;                 # Path to use for tmp/ dir
my $opt_tmpdir_pid;

my $opt_start;
my $opt_start_dirty;
my $opt_start_exit;
my $start_only;

my $auth_filename;              # the name of the authentication test plugin
my $auth_plugin;                # the path to the authentication test plugin

END {
  if ( defined $opt_tmpdir_pid and $opt_tmpdir_pid == $$ )
  {
    if (!$opt_start_exit)
    {
      # Remove the tempdir this process has created
      mtr_verbose("Removing tmpdir $opt_tmpdir");
      rmtree($opt_tmpdir);
    }
    else
    {
      mtr_warning("tmpdir $opt_tmpdir should be removed after the server has finished");
    }
  }
}

sub env_or_val($$) { defined $ENV{$_[0]} ? $ENV{$_[0]} : $_[1] }

my $path_config_file;           # The generated config file, var/my.cnf

# Visual Studio produces executables in different sub-directories based on the
# configuration used to build them.  To make life easier, an environment
# variable or command-line option may be specified to control which set of
# executables will be used by the test suite.
our $opt_vs_config = $ENV{'MTR_VS_CONFIG'};

# If you add a new suite, please check TEST_DIRS in Makefile.am.
#
my $DEFAULT_SUITES= "main,sys_vars,binlog,federated,rpl,innodb,perfschema";
my $opt_suites;

our $opt_verbose= 0;  # Verbose output, enable with --verbose
our $exe_mysql;
our $exe_mysqladmin;
our $exe_mysqltest;
our $exe_libtool;

our $opt_big_test= 0;

our @opt_combinations;

our @opt_extra_mysqld_opt;

my $opt_compress;
my $opt_ssl;
my $opt_skip_ssl;
my @opt_skip_test_list;
our $opt_ssl_supported;
my $opt_ps_protocol;
my $opt_sp_protocol;
my $opt_cursor_protocol;
my $opt_view_protocol;

our $opt_debug;
our @opt_cases;                  # The test cases names in argv
our $opt_embedded_server;

# Options used when connecting to an already running server
my %opts_extern;
sub using_extern { return (keys %opts_extern > 0);};

our $opt_fast= 0;
our $opt_force;
our $opt_mem= $ENV{'MTR_MEM'};
our $opt_clean_vardir= $ENV{'MTR_CLEAN_VARDIR'};

our $opt_gcov;
our $opt_gcov_exe= "gcov";
our $opt_gcov_err= "mysql-test-gcov.msg";
our $opt_gcov_msg= "mysql-test-gcov.err";

our $opt_gprof;
our %gprof_dirs;

our $glob_debugger= 0;
our $opt_gdb;
our $opt_client_gdb;
our $opt_ddd;
our $opt_client_ddd;
our $opt_manual_gdb;
our $opt_manual_ddd;
our $opt_manual_debug;
our $opt_debugger;
our $opt_client_debugger;

my $config; # The currently running config
my $current_config_name; # The currently running config file template

our @opt_experimentals;
our $experimental_test_cases= [];

my $baseport;
# $opt_build_thread may later be set from $opt_port_base
my $opt_build_thread= $ENV{'MTR_BUILD_THREAD'} || "auto";
my $opt_port_base= $ENV{'MTR_PORT_BASE'} || "auto";
my $build_thread= 0;

my $opt_record;
my $opt_report_features;

my $opt_skip_core;

our $opt_check_testcases= 1;
my $opt_mark_progress;
my $opt_max_connections;
our $opt_report_times= 0;

my $opt_sleep;

my $opt_testcase_timeout= $ENV{MTR_TESTCASE_TIMEOUT} ||  15; # minutes
my $opt_suite_timeout   = $ENV{MTR_SUITE_TIMEOUT}    || 300; # minutes
my $opt_shutdown_timeout= $ENV{MTR_SHUTDOWN_TIMEOUT} ||  10; # seconds
my $opt_start_timeout   = $ENV{MTR_START_TIMEOUT}    || 180; # seconds

sub suite_timeout { return $opt_suite_timeout * 60; };
sub check_timeout { return $opt_testcase_timeout * 6; };

my $opt_wait_all;
my $opt_user_args;
my $opt_repeat= 1;
my $opt_retry= 3;
my $opt_retry_failure= env_or_val(MTR_RETRY_FAILURE => 2);
my $opt_reorder= 1;
my $opt_force_restart= 0;

my $opt_strace_client;

our $opt_user = "root";

my $opt_valgrind= 0;
my $opt_valgrind_mysqld= 0;
my $opt_valgrind_mysqltest= 0;
my @default_valgrind_args= ("--show-reachable=yes");
my @valgrind_args;
my $opt_valgrind_path;
my $opt_callgrind;
my %mysqld_logs;
my $opt_debug_sync_timeout= 300; # Default timeout for WAIT_FOR actions.

sub testcase_timeout ($) {
  my ($tinfo)= @_;
  if (exists $tinfo->{'case-timeout'}) {
    # Return test specific timeout if *longer* that the general timeout
    my $test_to= $tinfo->{'case-timeout'};
    $test_to*= 10 if $opt_valgrind;
    return $test_to * 60 if $test_to > $opt_testcase_timeout;
  }
  return $opt_testcase_timeout * 60;
}

our $opt_warnings= 1;

our $opt_include_ndbcluster= 0;
our $opt_skip_ndbcluster= 1;

my $exe_ndbd;
my $exe_ndb_mgmd;
my $exe_ndb_waiter;

our $debug_compiled_binaries;

our %mysqld_variables;

my $source_dist= 0;

my $opt_max_save_core= env_or_val(MTR_MAX_SAVE_CORE => 5);
my $opt_max_save_datadir= env_or_val(MTR_MAX_SAVE_DATADIR => 20);
my $opt_max_test_fail= env_or_val(MTR_MAX_TEST_FAIL => 10);

my $opt_parallel= $ENV{MTR_PARALLEL} || 1;

select(STDOUT);
$| = 1; # Automatically flush STDOUT

main();


sub main {
  # Default, verbosity on
  report_option('verbose', 0);

  # This is needed for test log evaluation in "gen-build-status-page"
  # in all cases where the calling tool does not log the commands
  # directly before it executes them, like "make test-force-pl" in RPM builds.
  mtr_report("Logging: $0 ", join(" ", @ARGV));

  command_line_setup();

  # --help will not reach here, so now it's safe to assume we have binaries
  My::SafeProcess::find_bin();

  if ( $opt_gcov ) {
    gcov_prepare($basedir);
  }

  if (!$opt_suites) {
    $opt_suites= $DEFAULT_SUITES;

    # Check for any extra suites to enable based on the path name
    my %extra_suites=
      (
       "mysql-5.1-new-ndb"              => "ndb_team",
       "mysql-5.1-new-ndb-merge"        => "ndb_team",
       "mysql-5.1-telco-6.2"            => "ndb_team",
       "mysql-5.1-telco-6.2-merge"      => "ndb_team",
       "mysql-5.1-telco-6.3"            => "ndb_team",
       "mysql-6.0-ndb"                  => "ndb_team",
      );

    foreach my $dir ( reverse splitdir($basedir) ) {
      my $extra_suite= $extra_suites{$dir};
      if (defined $extra_suite) {
	mtr_report("Found extra suite: $extra_suite");
	$opt_suites= "$extra_suite,$opt_suites";
	last;
      }
    }
  }

  init_timers();

  mtr_report("Collecting tests...");
  my $tests= collect_test_cases($opt_reorder, $opt_suites, \@opt_cases, \@opt_skip_test_list);
  mark_time_used('collect');

  if ( $opt_report_features ) {
    # Put "report features" as the first test to run
    my $tinfo = My::Test->new
      (
       name           => 'report_features',
       # No result_file => Prints result
       path           => 'include/report-features.test',
       template_path  => "include/default_my.cnf",
       master_opt     => [],
       slave_opt      => [],
      );
    unshift(@$tests, $tinfo);
  }

  print "vardir: $opt_vardir\n";
  initialize_servers();

  #######################################################################
  my $num_tests= @$tests;
  if ( $opt_parallel eq "auto" ) {
    # Try to find a suitable value for number of workers
    my $sys_info= My::SysInfo->new();

    $opt_parallel= $sys_info->num_cpus();
    for my $limit (2000, 1500, 1000, 500){
      $opt_parallel-- if ($sys_info->min_bogomips() < $limit);
    }
    my $max_par= $ENV{MTR_MAX_PARALLEL} || 8;
    $opt_parallel= $max_par if ($opt_parallel > $max_par);
    $opt_parallel= $num_tests if ($opt_parallel > $num_tests);
    $opt_parallel= 1 if (IS_WINDOWS and $sys_info->isvm());
    $opt_parallel= 1 if ($opt_parallel < 1);
    mtr_report("Using parallel: $opt_parallel");
  }
  $ENV{MTR_PARALLEL} = $opt_parallel;

  if ($opt_parallel > 1 && $opt_start_exit) {
    mtr_warning("Parallel and --start-and-exit cannot be combined\n" .
               "Setting parallel to 1");
    $opt_parallel= 1;
  }

  # Create server socket on any free port
  my $server = new IO::Socket::INET
    (
     LocalAddr => 'localhost',
     Proto => 'tcp',
     Listen => $opt_parallel,
    );
  mtr_error("Could not create testcase server port: $!") unless $server;
  my $server_port = $server->sockport();
  mtr_report("Using server port $server_port");

  # Create child processes
  my %children;
  for my $child_num (1..$opt_parallel){
    my $child_pid= My::SafeProcess::Base::_safe_fork();
    if ($child_pid == 0){
      $server= undef; # Close the server port in child
      $tests= {}; # Don't need the tests list in child

      # Use subdir of var and tmp unless only one worker
      if ($opt_parallel > 1) {
	set_vardir("$opt_vardir/$child_num");
	$opt_tmpdir= "$opt_tmpdir/$child_num";
      }

      init_timers();
      run_worker($server_port, $child_num);
      exit(1);
    }

    $children{$child_pid}= 1;
  }
  #######################################################################

  mtr_report();
  mtr_print_thick_line();
  mtr_print_header();

  mark_time_used('init');

  my $completed= run_test_server($server, $tests, $opt_parallel);

  exit(0) if $opt_start_exit;

  # Send Ctrl-C to any children still running
  kill("INT", keys(%children));

  # Wait for childs to exit
  foreach my $pid (keys %children)
  {
    my $ret_pid= waitpid($pid, 0);
    if ($ret_pid != $pid){
      mtr_report("Unknown process $ret_pid exited");
    }
    else {
      delete $children{$ret_pid};
    }
  }

  if ( not defined @$completed ) {
    mtr_error("Test suite aborted");
  }

  if ( @$completed != $num_tests){

    if ($opt_force){
      # All test should have been run, print any that are still in $tests
      #foreach my $test ( @$tests ){
      #  $test->print_test();
      #}
    }

    # Not all tests completed, failure
    mtr_report();
    mtr_report("Only ", int(@$completed), " of $num_tests completed.");
    mtr_error("Not all tests completed");
  }

  mtr_print_line();

  if ( $opt_gcov ) {
    gcov_collect($basedir, $opt_gcov_exe,
		 $opt_gcov_msg, $opt_gcov_err);
  }

  print_total_times($opt_parallel) if $opt_report_times;

  mtr_report_stats("Completed", $completed);

  remove_vardir_subs() if $opt_clean_vardir;

  exit(0);
}


sub run_test_server ($$$) {
  my ($server, $tests, $childs) = @_;

  my $num_saved_cores= 0;  # Number of core files saved in vardir/log/ so far.
  my $num_saved_datadir= 0;  # Number of datadirs saved in vardir/log/ so far.
  my $num_failed_test= 0; # Number of tests failed so far

  # Scheduler variables
  my $max_ndb= $childs / 2;
  $max_ndb = 4 if $max_ndb > 4;
  $max_ndb = 1 if $max_ndb < 1;
  my $num_ndb_tests= 0;

  my $completed= [];
  my %running;
  my $result;
  my $exe_mysqld= find_mysqld($basedir) || ""; # Used as hint to CoreDump

  my $suite_timeout= start_timer(suite_timeout());

  my $s= IO::Select->new();
  $s->add($server);
  while (1) {
    my @ready = $s->can_read(1); # Wake up once every second
    foreach my $sock (@ready) {
      if ($sock == $server) {
	# New client connected
	my $child= $sock->accept();
	mtr_verbose("Client connected");
	$s->add($child);
	print $child "HELLO\n";
      }
      else {
	my $line= <$sock>;
	if (!defined $line) {
	  # Client disconnected
	  mtr_verbose("Child closed socket");
	  $s->remove($sock);
	  if (--$childs == 0){
	    return $completed;
	  }
	  next;
	}
	chomp($line);

	if ($line eq 'TESTRESULT'){
	  $result= My::Test::read_test($sock);
	  # $result->print_test();

	  # Report test status
	  mtr_report_test($result);

	  if ( $result->is_failed() ) {

	    # Save the workers "savedir" in var/log
	    my $worker_savedir= $result->{savedir};
	    my $worker_savename= basename($worker_savedir);
	    my $savedir= "$opt_vardir/log/$worker_savename";

	    if ($opt_max_save_datadir > 0 &&
		$num_saved_datadir >= $opt_max_save_datadir)
	    {
	      mtr_report(" - skipping '$worker_savedir/'");
	      rmtree($worker_savedir);
	    }
	    else {
	      mtr_report(" - saving '$worker_savedir/' to '$savedir/'");
	      rename($worker_savedir, $savedir);
	      # Move any core files from e.g. mysqltest
	      foreach my $coref (glob("core*"), glob("*.dmp"))
	      {
		mtr_report(" - found '$coref', moving it to '$savedir'");
                move($coref, $savedir);
              }
	      if ($opt_max_save_core > 0) {
		# Limit number of core files saved
		find({ no_chdir => 1,
		       wanted => sub {
			 my $core_file= $File::Find::name;
			 my $core_name= basename($core_file);

			 if ($core_name =~ /^core/ or  # Starting with core
			     (IS_WINDOWS and $core_name =~ /\.dmp$/)){
                                                       # Ending with .dmp
			   mtr_report(" - found '$core_name'",
				      "($num_saved_cores/$opt_max_save_core)");

			   My::CoreDump->show($core_file, $exe_mysqld);

			   if ($num_saved_cores >= $opt_max_save_core) {
			     mtr_report(" - deleting it, already saved",
					"$opt_max_save_core");
			     unlink("$core_file");
			   }
			   ++$num_saved_cores;
			 }
		       }
		     },
		     $savedir);
	      }
	    }
	    $num_saved_datadir++;
	    $num_failed_test++ unless ($result->{retries} ||
                                       $result->{exp_fail});

	    if ( !$opt_force ) {
	      # Test has failed, force is off
	      push(@$completed, $result);
	      return $completed unless $result->{'dont_kill_server'};
	      # Prevent kill of server, to get valgrind report
	      print $sock "BYE\n";
	      next;
	    }
	    elsif ($opt_max_test_fail > 0 and
		   $num_failed_test >= $opt_max_test_fail) {
	      push(@$completed, $result);
	      mtr_report_stats("Too many failed", $completed, 1);
	      mtr_report("Too many tests($num_failed_test) failed!",
			 "Terminating...");
	      return undef;
	    }
	  }

	  # Retry test run after test failure
	  my $retries= $result->{retries} || 2;
	  my $test_has_failed= $result->{failures} || 0;
	  if ($test_has_failed and $retries <= $opt_retry){
	    # Test should be run one more time unless it has failed
	    # too many times already
	    my $tname= $result->{name};
	    my $failures= $result->{failures};
	    if ($opt_retry > 1 and $failures >= $opt_retry_failure){
	      mtr_report("\nTest $tname has failed $failures times,",
			 "no more retries!\n");
	    }
	    else {
	      mtr_report("\nRetrying test $tname, ".
			 "attempt($retries/$opt_retry)...\n");
	      delete($result->{result});
	      $result->{retries}= $retries+1;
	      $result->write_test($sock, 'TESTCASE');
	      next;
	    }
	  }

	  # Repeat test $opt_repeat number of times
	  my $repeat= $result->{repeat} || 1;
	  # Don't repeat if test was skipped
	  if ($repeat < $opt_repeat && $result->{'result'} ne 'MTR_RES_SKIPPED')
	  {
	    $result->{retries}= 0;
	    $result->{rep_failures}++ if $result->{failures};
	    $result->{failures}= 0;
	    delete($result->{result});
	    $result->{repeat}= $repeat+1;
	    $result->write_test($sock, 'TESTCASE');
	    next;
	  }

	  # Remove from list of running
	  mtr_error("'", $result->{name},"' is not known to be running")
	    unless delete $running{$result->key()};

	  # Update scheduler variables
	  $num_ndb_tests-- if ($result->{ndb_test});

	  # Save result in completed list
	  push(@$completed, $result);

	}
	elsif ($line eq 'START'){
	  ; # Send first test
	}
	elsif ($line =~ /^SPENT/) {
	  add_total_times($line);
	}
	else {
	  mtr_error("Unknown response: '$line' from client");
	}

	# Find next test to schedule
	# - Try to use same configuration as worker used last time
	# - Limit number of parallel ndb tests

	my $next;
	my $second_best;
	for(my $i= 0; $i <= @$tests; $i++)
	{
	  my $t= $tests->[$i];

	  last unless defined $t;

	  if (run_testcase_check_skip_test($t)){
	    # Move the test to completed list
	    #mtr_report("skip - Moving test $i to completed");
	    push(@$completed, splice(@$tests, $i, 1));

	    # Since the test at pos $i was taken away, next
	    # test will also be at $i -> redo
	    redo;
	  }

	  # Limit number of parallell NDB tests
	  if ($t->{ndb_test} and $num_ndb_tests >= $max_ndb){
	    #mtr_report("Skipping, num ndb is already at max, $num_ndb_tests");
	    next;
	  }

	  # Second best choice is the first that does not fulfill
	  # any of the above conditions
	  if (!defined $second_best){
	    #mtr_report("Setting second_best to $i");
	    $second_best= $i;
	  }

	  # Smart allocation of next test within this thread.

	  if ($opt_reorder and $opt_parallel > 1 and defined $result)
	  {
	    my $wid= $result->{worker};
	    # Reserved for other thread, try next
	    next if (defined $t->{reserved} and $t->{reserved} != $wid);
	    if (! defined $t->{reserved})
	    {
	      # Force-restart not relevant when comparing *next* test
	      $t->{criteria} =~ s/force-restart$/no-restart/;
	      my $criteria= $t->{criteria};
	      # Reserve similar tests for this worker, but not too many
	      my $maxres= (@$tests - $i) / $opt_parallel + 1;
	      for (my $j= $i+1; $j <= $i + $maxres; $j++)
	      {
		my $tt= $tests->[$j];
		last unless defined $tt;
		last if $tt->{criteria} ne $criteria;
		$tt->{reserved}= $wid;
	      }
	    }
	  }

	  # At this point we have found next suitable test
	  $next= splice(@$tests, $i, 1);
	  last;
	}

	# Use second best choice if no other test has been found
	if (!$next and defined $second_best){
	  #mtr_report("Take second best choice $second_best");
	  mtr_error("Internal error, second best too large($second_best)")
	    if $second_best >  $#$tests;
	  $next= splice(@$tests, $second_best, 1);
	  delete $next->{reserved};
	}

	if ($next) {
	  # We don't need this any more
	  delete $next->{criteria};
	  $next->write_test($sock, 'TESTCASE');
	  $running{$next->key()}= $next;
	  $num_ndb_tests++ if ($next->{ndb_test});
	}
	else {
	  # No more test, tell child to exit
	  #mtr_report("Saying BYE to child");
	  print $sock "BYE\n";
	}
      }
    }

    # ----------------------------------------------------
    # Check if test suite timer expired
    # ----------------------------------------------------
    if ( has_expired($suite_timeout) )
    {
      mtr_report_stats("Timeout", $completed, 1);
      mtr_report("Test suite timeout! Terminating...");
      return undef;
    }
  }
}


sub run_worker ($) {
  my ($server_port, $thread_num)= @_;

  $SIG{INT}= sub { exit(1); };

  # Connect to server
  my $server = new IO::Socket::INET
    (
     PeerAddr => 'localhost',
     PeerPort => $server_port,
     Proto    => 'tcp'
    );
  mtr_error("Could not connect to server at port $server_port: $!")
    unless $server;

  # --------------------------------------------------------------------------
  # Set worker name
  # --------------------------------------------------------------------------
  report_option('name',"worker[$thread_num]");

  # --------------------------------------------------------------------------
  # Set different ports per thread
  # --------------------------------------------------------------------------
  set_build_thread_ports($thread_num);

  # --------------------------------------------------------------------------
  # Turn off verbosity in workers, unless explicitly specified
  # --------------------------------------------------------------------------
  report_option('verbose', undef) if ($opt_verbose == 0);

  environment_setup();

  # Read hello from server which it will send when shared
  # resources have been setup
  my $hello= <$server>;

  setup_vardir();
  check_running_as_root();

  if ( using_extern() ) {
    create_config_file_for_extern(%opts_extern);
  }

  # Ask server for first test
  print $server "START\n";

  mark_time_used('init');

  while (my $line= <$server>){
    chomp($line);
    if ($line eq 'TESTCASE'){
      my $test= My::Test::read_test($server);
      #$test->print_test();

      # Clear comment and logfile, to avoid
      # reusing them from previous test
      delete($test->{'comment'});
      delete($test->{'logfile'});

      # A sanity check. Should this happen often we need to look at it.
      if (defined $test->{reserved} && $test->{reserved} != $thread_num) {
	my $tres= $test->{reserved};
	mtr_warning("Test reserved for w$tres picked up by w$thread_num");
      }
      $test->{worker} = $thread_num if $opt_parallel > 1;

      run_testcase($test);
      #$test->{result}= 'MTR_RES_PASSED';
      # Send it back, now with results set
      #$test->print_test();
      $test->write_test($server, 'TESTRESULT');
      mark_time_used('restart');
    }
    elsif ($line eq 'BYE'){
      mtr_report("Server said BYE");
      stop_all_servers($opt_shutdown_timeout);
<<<<<<< HEAD
      mark_time_used('restart');
=======
      my $valgrind_reports= 0;
>>>>>>> 891593e4
      if ($opt_valgrind_mysqld) {
        $valgrind_reports= valgrind_exit_reports();
      }
      if ( $opt_gprof ) {
	gprof_collect (find_mysqld($basedir), keys %gprof_dirs);
      }
<<<<<<< HEAD
      mark_time_used('init');
      print_times_used($server, $thread_num);
      exit(0);
=======
      exit($valgrind_reports);
>>>>>>> 891593e4
    }
    else {
      mtr_error("Could not understand server, '$line'");
    }
  }

  stop_all_servers();

  exit(1);
}


sub ignore_option {
  my ($opt, $value)= @_;
  mtr_report("Ignoring option '$opt'");
}



# Setup any paths that are $opt_vardir related
sub set_vardir {
  my ($vardir)= @_;

  $opt_vardir= $vardir;

  $path_vardir_trace= $opt_vardir;
  # Chop off any "c:", DBUG likes a unix path ex: c:/src/... => /src/...
  $path_vardir_trace=~ s/^\w://;

  # Location of my.cnf that all clients use
  $path_config_file= "$opt_vardir/my.cnf";

  $path_testlog=         "$opt_vardir/log/mysqltest.log";
  $path_current_testlog= "$opt_vardir/log/current_test";

}


sub command_line_setup {
  my $opt_comment;
  my $opt_usage;
  my $opt_list_options;

  # Read the command line options
  # Note: Keep list, and the order, in sync with usage at end of this file
  Getopt::Long::Configure("pass_through");
  my %options=(
             # Control what engine/variation to run
             'embedded-server'          => \$opt_embedded_server,
             'ps-protocol'              => \$opt_ps_protocol,
             'sp-protocol'              => \$opt_sp_protocol,
             'view-protocol'            => \$opt_view_protocol,
             'cursor-protocol'          => \$opt_cursor_protocol,
             'ssl|with-openssl'         => \$opt_ssl,
             'skip-ssl'                 => \$opt_skip_ssl,
             'compress'                 => \$opt_compress,
             'vs-config=s'              => \$opt_vs_config,

	     # Max number of parallel threads to use
	     'parallel=s'               => \$opt_parallel,

             # Config file to use as template for all tests
	     'defaults-file=s'          => \&collect_option,
	     # Extra config file to append to all generated configs
	     'defaults-extra-file=s'    => \&collect_option,

             # Control what test suites or cases to run
             'force'                    => \$opt_force,
             'with-ndbcluster-only'     => \&collect_option,
             'include-ndbcluster'       => \$opt_include_ndbcluster,
             'skip-ndbcluster|skip-ndb' => \$opt_skip_ndbcluster,
             'suite|suites=s'           => \$opt_suites,
             'skip-rpl'                 => \&collect_option,
             'skip-test=s'              => \&collect_option,
             'do-test=s'                => \&collect_option,
             'start-from=s'             => \&collect_option,
             'big-test'                 => \$opt_big_test,
	     'combination=s'            => \@opt_combinations,
             'skip-combinations'        => \&collect_option,
             'experimental=s'           => \@opt_experimentals,
	     'skip-im'                  => \&ignore_option,

             # Specify ports
	     'build-thread|mtr-build-thread=i' => \$opt_build_thread,
	     'port-base|mtr-port-base=i'       => \$opt_port_base,

             # Test case authoring
             'record'                   => \$opt_record,
             'check-testcases!'         => \$opt_check_testcases,
             'mark-progress'            => \$opt_mark_progress,

             # Extra options used when starting mysqld
             'mysqld=s'                 => \@opt_extra_mysqld_opt,

             # Run test on running server
             'extern=s'                  => \%opts_extern, # Append to hash

             # Debugging
             'debug'                    => \$opt_debug,
             'gdb'                      => \$opt_gdb,
             'client-gdb'               => \$opt_client_gdb,
             'manual-gdb'               => \$opt_manual_gdb,
             'manual-debug'             => \$opt_manual_debug,
             'ddd'                      => \$opt_ddd,
             'client-ddd'               => \$opt_client_ddd,
             'manual-ddd'               => \$opt_manual_ddd,
	     'debugger=s'               => \$opt_debugger,
	     'client-debugger=s'        => \$opt_client_debugger,
             'strace-client:s'          => \$opt_strace_client,
             'max-save-core=i'          => \$opt_max_save_core,
             'max-save-datadir=i'       => \$opt_max_save_datadir,
             'max-test-fail=i'          => \$opt_max_test_fail,

             # Coverage, profiling etc
             'gcov'                     => \$opt_gcov,
             'gprof'                    => \$opt_gprof,
             'valgrind|valgrind-all'    => \$opt_valgrind,
             'valgrind-mysqltest'       => \$opt_valgrind_mysqltest,
             'valgrind-mysqld'          => \$opt_valgrind_mysqld,
             'valgrind-options=s'       => sub {
	       my ($opt, $value)= @_;
	       # Deprecated option unless it's what we know pushbuild uses
	       if ($value eq "--gen-suppressions=all --show-reachable=yes") {
		 push(@valgrind_args, $_) for (split(' ', $value));
		 return;
	       }
	       die("--valgrind-options=s is deprecated. Use ",
		   "--valgrind-option=s, to be specified several",
		   " times if necessary");
	     },
             'valgrind-option=s'        => \@valgrind_args,
             'valgrind-path=s'          => \$opt_valgrind_path,
	     'callgrind'                => \$opt_callgrind,
	     'debug-sync-timeout=i'     => \$opt_debug_sync_timeout,

	     # Directories
             'tmpdir=s'                 => \$opt_tmpdir,
             'vardir=s'                 => \$opt_vardir,
             'mem'                      => \$opt_mem,
	     'clean-vardir'             => \$opt_clean_vardir,
             'client-bindir=s'          => \$path_client_bindir,
             'client-libdir=s'          => \$path_client_libdir,

             # Misc
             'report-features'          => \$opt_report_features,
             'comment=s'                => \$opt_comment,
             'fast'                     => \$opt_fast,
	     'force-restart'            => \$opt_force_restart,
             'reorder!'                 => \$opt_reorder,
             'enable-disabled'          => \&collect_option,
             'verbose+'                 => \$opt_verbose,
             'verbose-restart'          => \&report_option,
             'sleep=i'                  => \$opt_sleep,
             'start-dirty'              => \$opt_start_dirty,
             'start-and-exit'           => \$opt_start_exit,
             'start'                    => \$opt_start,
	     'user-args'                => \$opt_user_args,
             'wait-all'                 => \$opt_wait_all,
	     'print-testcases'          => \&collect_option,
	     'repeat=i'                 => \$opt_repeat,
	     'retry=i'                  => \$opt_retry,
	     'retry-failure=i'          => \$opt_retry_failure,
             'timer!'                   => \&report_option,
             'user=s'                   => \$opt_user,
             'testcase-timeout=i'       => \$opt_testcase_timeout,
             'suite-timeout=i'          => \$opt_suite_timeout,
             'shutdown-timeout=i'       => \$opt_shutdown_timeout,
             'warnings!'                => \$opt_warnings,
	     'timestamp'                => \&report_option,
	     'timediff'                 => \&report_option,
	     'max-connections=i'        => \$opt_max_connections,
	     'default-myisam!'          => \&collect_option,
	     'report-times'             => \$opt_report_times,

             'help|h'                   => \$opt_usage,
             'list-options'             => \$opt_list_options,
             'skip-test-list=s'         => \@opt_skip_test_list
           );

  GetOptions(%options) or usage("Can't read options");

  usage("") if $opt_usage;
  list_options(\%options) if $opt_list_options;

  # --------------------------------------------------------------------------
  # Setup verbosity
  # --------------------------------------------------------------------------
  if ($opt_verbose != 0){
    report_option('verbose', $opt_verbose);
  }

  if ( -d "../sql" )
  {
    $source_dist=  1;
  }

  # Find the absolute path to the test directory
  $glob_mysql_test_dir= cwd();
  if ($glob_mysql_test_dir =~ / /)
  {
    die("Working directory \"$glob_mysql_test_dir\" contains space\n".
	"Bailing out, cannot function properly with space in path");
  }
  if (IS_CYGWIN)
  {
    # Use mixed path format i.e c:/path/to/
    $glob_mysql_test_dir= mixed_path($glob_mysql_test_dir);
  }

  # In most cases, the base directory we find everything relative to,
  # is the parent directory of the "mysql-test" directory. For source
  # distributions, TAR binary distributions and some other packages.
  $basedir= dirname($glob_mysql_test_dir);

  # In the RPM case, binaries and libraries are installed in the
  # default system locations, instead of having our own private base
  # directory. And we install "/usr/share/mysql-test". Moving up one
  # more directory relative to "mysql-test" gives us a usable base
  # directory for RPM installs.
  if ( ! $source_dist and ! -d "$basedir/bin" )
  {
    $basedir= dirname($basedir);
  }
  
  # Respect MTR_BINDIR variable, which is typically set in to the 
  # build directory in out-of-source builds.
  $bindir=$ENV{MTR_BINDIR}||$basedir;
  
  # Look for the client binaries directory
  if ($path_client_bindir)
  {
    # --client-bindir=path set on command line, check that the path exists
    $path_client_bindir= mtr_path_exists($path_client_bindir);
  }
  else
  {
    $path_client_bindir= mtr_path_exists("$bindir/client_release",
					 "$bindir/client_debug",
					 vs_config_dirs('client', ''),
					 "$bindir/client",
					 "$bindir/bin");
  }

  # Look for language files and charsetsdir, use same share
  $path_language=   mtr_path_exists("$bindir/share/mysql",
                                    "$bindir/sql/share",
                                    "$bindir/share");
  my $path_share= $path_language;
  $path_charsetsdir =   mtr_path_exists("$basedir/share/mysql/charsets",
                                    "$basedir/sql/share/charsets",
                                    "$basedir/share/charsets");

  # Look for client test plugin 
  if (IS_WINDOWS)
  {
    $auth_filename = "auth_test_plugin.dll";
  }
  else
  {
    $auth_filename = "auth_test_plugin.so";
  }
  $auth_plugin=
  mtr_file_exists(vs_config_dirs('plugin/auth/',$auth_filename),
    "$basedir/plugin/auth/.libs/" . $auth_filename,
    "$basedir/lib/mysql/plugin/" . $auth_filename,
    "$basedir/lib/plugin/" . $auth_filename);


  if (using_extern())
  {
    # Connect to the running mysqld and find out what it supports
    collect_mysqld_features_from_running_server();
  }
  else
  {
    # Run the mysqld to find out what features are available
    collect_mysqld_features();
  }

  if ( $opt_comment )
  {
    mtr_report();
    mtr_print_thick_line('#');
    mtr_report("# $opt_comment");
    mtr_print_thick_line('#');
  }

  if ( @opt_experimentals )
  {
    # $^O on Windows considered not generic enough
    my $plat= (IS_WINDOWS) ? 'windows' : $^O;

    # read the list of experimental test cases from the files specified on
    # the command line
    $experimental_test_cases = [];
    foreach my $exp_file (@opt_experimentals)
    {
      open(FILE, "<", $exp_file)
	or mtr_error("Can't read experimental file: $exp_file");
      mtr_report("Using experimental file: $exp_file");
      while(<FILE>) {
	chomp;
	# remove comments (# foo) at the beginning of the line, or after a 
	# blank at the end of the line
	s/( +|^)#.*$//;
	# If @ platform specifier given, use this entry only if it contains
	# @<platform> or @!<xxx> where xxx != platform
	if (/\@.*/)
	{
	  next if (/\@!$plat/);
	  next unless (/\@$plat/ or /\@!/);
	  # Then remove @ and everything after it
	  s/\@.*$//;
	}
	# remove whitespace
	s/^ +//;              
	s/ +$//;
	# if nothing left, don't need to remember this line
	if ( $_ eq "" ) {
	  next;
	}
	# remember what is left as the name of another test case that should be
	# treated as experimental
	print " - $_\n";
	push @$experimental_test_cases, $_;
      }
      close FILE;
    }
  }

  foreach my $arg ( @ARGV )
  {
    if ( $arg =~ /^--skip-/ )
    {
      push(@opt_extra_mysqld_opt, $arg);
    }
    elsif ( $arg =~ /^--$/ )
    {
      # It is an effect of setting 'pass_through' in option processing
      # that the lone '--' separating options from arguments survives,
      # simply ignore it.
    }
    elsif ( $arg =~ /^-/ )
    {
      usage("Invalid option \"$arg\"");
    }
    else
    {
      push(@opt_cases, $arg);
    }
  }

  # --------------------------------------------------------------------------
  # Find out type of logging that are being used
  # --------------------------------------------------------------------------
  foreach my $arg ( @opt_extra_mysqld_opt )
  {
    if ( $arg =~ /binlog[-_]format=(\S+)/ )
    {
      # Save this for collect phase
      collect_option('binlog-format', $1);
      mtr_report("Using binlog format '$1'");
    }
  }


  # --------------------------------------------------------------------------
  # Find out default storage engine being used(if any)
  # --------------------------------------------------------------------------
  foreach my $arg ( @opt_extra_mysqld_opt )
  {
    if ( $arg =~ /default-storage-engine=(\S+)/ )
    {
      # Save this for collect phase
      collect_option('default-storage-engine', $1);
      mtr_report("Using default engine '$1'")
    }
  }

  if (IS_WINDOWS and defined $opt_mem) {
    mtr_report("--mem not supported on Windows, ignored");
    $opt_mem= undef;
  }

  if ($opt_port_base ne "auto")
  {
    if (my $rem= $opt_port_base % 10)
    {
      mtr_warning ("Port base $opt_port_base rounded down to multiple of 10");
      $opt_port_base-= $rem;
    }
    $opt_build_thread= $opt_port_base / 10 - 1000;
  }

  # --------------------------------------------------------------------------
  # Check if we should speed up tests by trying to run on tmpfs
  # --------------------------------------------------------------------------
  if ( defined $opt_mem)
  {
    mtr_error("Can't use --mem and --vardir at the same time ")
      if $opt_vardir;
    mtr_error("Can't use --mem and --tmpdir at the same time ")
      if $opt_tmpdir;

    # Search through list of locations that are known
    # to be "fast disks" to find a suitable location
    # Use --mem=<dir> as first location to look.
    my @tmpfs_locations= ($opt_mem, "/dev/shm", "/tmp");

    foreach my $fs (@tmpfs_locations)
    {
      if ( -d $fs )
      {
	my $template= "var_${opt_build_thread}_XXXX";
	$opt_mem= tempdir( $template, DIR => $fs, CLEANUP => 0);
	last;
      }
    }
  }

  # --------------------------------------------------------------------------
  # Set the "var/" directory, the base for everything else
  # --------------------------------------------------------------------------
  if(defined $ENV{MTR_BINDIR})
  {
    $default_vardir= "$ENV{MTR_BINDIR}/mysql-test/var";
  }
  else
  {
    $default_vardir= "$glob_mysql_test_dir/var";
  }
  if ( ! $opt_vardir )
  {
    $opt_vardir= $default_vardir;
  }

  # We make the path absolute, as the server will do a chdir() before usage
  unless ( $opt_vardir =~ m,^/, or
           (IS_WINDOWS and $opt_vardir =~ m,^[a-z]:/,i) )
  {
    # Make absolute path, relative test dir
    $opt_vardir= "$glob_mysql_test_dir/$opt_vardir";
  }

  set_vardir($opt_vardir);

  # --------------------------------------------------------------------------
  # Set the "tmp" directory
  # --------------------------------------------------------------------------
  if ( ! $opt_tmpdir )
  {
    $opt_tmpdir=       "$opt_vardir/tmp" unless $opt_tmpdir;

    if (check_socket_path_length("$opt_tmpdir/mysql_testsocket.sock"))
    {
      mtr_report("Too long tmpdir path '$opt_tmpdir'",
		 " creating a shorter one...");

      # Create temporary directory in standard location for temporary files
      $opt_tmpdir= tempdir( TMPDIR => 1, CLEANUP => 0 );
      mtr_report(" - using tmpdir: '$opt_tmpdir'\n");

      # Remember pid that created dir so it's removed by correct process
      $opt_tmpdir_pid= $$;
    }
  }
  $opt_tmpdir =~ s,/+$,,;       # Remove ending slash if any

  # --------------------------------------------------------------------------
  # fast option
  # --------------------------------------------------------------------------
  if ($opt_fast){
    $opt_shutdown_timeout= 0; # Kill processes instead of nice shutdown
  }

  # --------------------------------------------------------------------------
  # Check parallel value
  # --------------------------------------------------------------------------
  if ($opt_parallel ne "auto" && $opt_parallel < 1)
  {
    mtr_error("0 or negative parallel value makes no sense, use 'auto' or positive number");
  }

  # --------------------------------------------------------------------------
  # Record flag
  # --------------------------------------------------------------------------
  if ( $opt_record and ! @opt_cases )
  {
    mtr_error("Will not run in record mode without a specific test case");
  }

  if ( $opt_record ) {
    # Use only one worker with --record
    $opt_parallel= 1;
  }

  # --------------------------------------------------------------------------
  # Embedded server flag
  # --------------------------------------------------------------------------
  if ( $opt_embedded_server )
  {
    if ( IS_WINDOWS )
    {
      # Add the location for libmysqld.dll to the path.
      my $separator= ";";
      my $lib_mysqld=
        mtr_path_exists(vs_config_dirs('libmysqld',''));
      if ( IS_CYGWIN )
      {
	$lib_mysqld= posix_path($lib_mysqld);
	$separator= ":";
      }
      $ENV{'PATH'}= "$ENV{'PATH'}".$separator.$lib_mysqld;
    }
    $opt_skip_ndbcluster= 1;       # Turn off use of NDB cluster
    $opt_skip_ssl= 1;              # Turn off use of SSL

    # Turn off use of bin log
    push(@opt_extra_mysqld_opt, "--skip-log-bin");

    if ( using_extern() )
    {
      mtr_error("Can't use --extern with --embedded-server");
    }


    if ($opt_gdb)
    {
      mtr_warning("Silently converting --gdb to --client-gdb in embedded mode");
      $opt_client_gdb= $opt_gdb;
      $opt_gdb= undef;
    }

    if ($opt_ddd)
    {
      mtr_warning("Silently converting --ddd to --client-ddd in embedded mode");
      $opt_client_ddd= $opt_ddd;
      $opt_ddd= undef;
    }

    if ($opt_debugger)
    {
      mtr_warning("Silently converting --debugger to --client-debugger in embedded mode");
      $opt_client_debugger= $opt_debugger;
      $opt_debugger= undef;
    }

    if ( $opt_gdb || $opt_ddd || $opt_manual_gdb || $opt_manual_ddd ||
	 $opt_manual_debug || $opt_debugger )
    {
      mtr_error("You need to use the client debug options for the",
		"embedded server. Ex: --client-gdb");
    }
  }

  # --------------------------------------------------------------------------
  # Big test flags
  # --------------------------------------------------------------------------
   if ( $opt_big_test )
   {
     $ENV{'BIG_TEST'}= 1;
   }

  # --------------------------------------------------------------------------
  # Gcov flag
  # --------------------------------------------------------------------------
  if ( ($opt_gcov or $opt_gprof) and ! $source_dist )
  {
    mtr_error("Coverage test needs the source - please use source dist");
  }

  # --------------------------------------------------------------------------
  # Check debug related options
  # --------------------------------------------------------------------------
  if ( $opt_gdb || $opt_client_gdb || $opt_ddd || $opt_client_ddd ||
       $opt_manual_gdb || $opt_manual_ddd || $opt_manual_debug ||
       $opt_debugger || $opt_client_debugger )
  {
    # Indicate that we are using debugger
    $glob_debugger= 1;
    if ( using_extern() )
    {
      mtr_error("Can't use --extern when using debugger");
    }
    # Set one week timeout (check-testcase timeout will be 1/10th)
    $opt_testcase_timeout= 7 * 24 * 60;
    $opt_suite_timeout= 7 * 24 * 60;
    # One day to shutdown
    $opt_shutdown_timeout= 24 * 60;
    # One day for PID file creation (this is given in seconds not minutes)
    $opt_start_timeout= 24 * 60 * 60;
  }

  # --------------------------------------------------------------------------
  # Modified behavior with --start options
  # --------------------------------------------------------------------------
  if ($opt_start or $opt_start_dirty or $opt_start_exit) {
    collect_option ('quick-collect', 1);
    $start_only= 1;
  }

  # --------------------------------------------------------------------------
  # Check use of user-args
  # --------------------------------------------------------------------------

  if ($opt_user_args) {
    mtr_error("--user-args only valid with --start options")
      unless $start_only;
    mtr_error("--user-args cannot be combined with named suites or tests")
      if $opt_suites || @opt_cases;
  }

  # --------------------------------------------------------------------------
  # Check use of wait-all
  # --------------------------------------------------------------------------

  if ($opt_wait_all && ! $start_only)
  {
    mtr_error("--wait-all can only be used with --start options");
  }

  # --------------------------------------------------------------------------
  # Check timeout arguments
  # --------------------------------------------------------------------------

  mtr_error("Invalid value '$opt_testcase_timeout' supplied ".
	    "for option --testcase-timeout")
    if ($opt_testcase_timeout <= 0);
  mtr_error("Invalid value '$opt_suite_timeout' supplied ".
	    "for option --testsuite-timeout")
    if ($opt_suite_timeout <= 0);

  # --------------------------------------------------------------------------
  # Check valgrind arguments
  # --------------------------------------------------------------------------
  if ( $opt_valgrind or $opt_valgrind_path or @valgrind_args)
  {
    mtr_report("Turning on valgrind for all executables");
    $opt_valgrind= 1;
    $opt_valgrind_mysqld= 1;
    $opt_valgrind_mysqltest= 1;

    # Increase the timeouts when running with valgrind
    $opt_testcase_timeout*= 10;
    $opt_suite_timeout*= 6;
    $opt_start_timeout*= 10;

  }
  elsif ( $opt_valgrind_mysqld )
  {
    mtr_report("Turning on valgrind for mysqld(s) only");
    $opt_valgrind= 1;
  }
  elsif ( $opt_valgrind_mysqltest )
  {
    mtr_report("Turning on valgrind for mysqltest and mysql_client_test only");
    $opt_valgrind= 1;
  }

  if ( $opt_callgrind )
  {
    mtr_report("Turning on valgrind with callgrind for mysqld(s)");
    $opt_valgrind= 1;
    $opt_valgrind_mysqld= 1;

    # Set special valgrind options unless options passed on command line
    push(@valgrind_args, "--trace-children=yes")
      unless @valgrind_args;
  }

  if ( $opt_valgrind )
  {
    # Set valgrind_options to default unless already defined
    push(@valgrind_args, @default_valgrind_args)
      unless @valgrind_args;

    # Don't add --quiet; you will loose the summary reports.

    mtr_report("Running valgrind with options \"",
	       join(" ", @valgrind_args), "\"");
  }

  mtr_report("Checking supported features...");

  check_ndbcluster_support(\%mysqld_variables);
  check_ssl_support(\%mysqld_variables);
  check_debug_support(\%mysqld_variables);

  executable_setup();

}


#
# To make it easier for different devs to work on the same host,
# an environment variable can be used to control all ports. A small
# number is to be used, 0 - 16 or similar.
#
# Note the MASTER_MYPORT has to be set the same in all 4.x and 5.x
# versions of this script, else a 4.0 test run might conflict with a
# 5.1 test run, even if different MTR_BUILD_THREAD is used. This means
# all port numbers might not be used in this version of the script.
#
# Also note the limitation of ports we are allowed to hand out. This
# differs between operating systems and configuration, see
# http://www.ncftp.com/ncftpd/doc/misc/ephemeral_ports.html
# But a fairly safe range seems to be 5001 - 32767
#
sub set_build_thread_ports($) {
  my $thread= shift || 0;

  if ( lc($opt_build_thread) eq 'auto' ) {
    my $found_free = 0;
    $build_thread = 300;	# Start attempts from here
    while (! $found_free)
    {
      $build_thread= mtr_get_unique_id($build_thread, 349);
      if ( !defined $build_thread ) {
        mtr_error("Could not get a unique build thread id");
      }
      $found_free= check_ports_free($build_thread);
      # If not free, release and try from next number
      if (! $found_free) {
        mtr_release_unique_id();
        $build_thread++;
      }
    }
  }
  else
  {
    $build_thread = $opt_build_thread + $thread - 1;
    if (! check_ports_free($build_thread)) {
      # Some port was not free(which one has already been printed)
      mtr_error("Some port(s) was not free")
    }
  }
  $ENV{MTR_BUILD_THREAD}= $build_thread;

  # Calculate baseport
  $baseport= $build_thread * 10 + 10000;
  if ( $baseport < 5001 or $baseport + 9 >= 32767 )
  {
    mtr_error("MTR_BUILD_THREAD number results in a port",
              "outside 5001 - 32767",
              "($baseport - $baseport + 9)");
  }

  mtr_report("Using MTR_BUILD_THREAD $build_thread,",
	     "with reserved ports $baseport..".($baseport+9));

}


sub collect_mysqld_features {
  my $found_variable_list_start= 0;
  my $use_tmpdir;
  if ( defined $opt_tmpdir and -d $opt_tmpdir){
    # Create the tempdir in $opt_tmpdir
    $use_tmpdir= $opt_tmpdir;
  }
  my $tmpdir= tempdir(CLEANUP => 0, # Directory removed by this function
		      DIR => $use_tmpdir);

  #
  # Execute "mysqld --no-defaults --help --verbose" to get a
  # list of all features and settings
  #
  # --no-defaults and --skip-grant-tables are to avoid loading
  # system-wide configs and plugins
  #
  # --datadir must exist, mysqld will chdir into it
  #
  my $args;
  mtr_init_args(\$args);
  mtr_add_arg($args, "--no-defaults");
  mtr_add_arg($args, "--datadir=%s", mixed_path($tmpdir));
  mtr_add_arg($args, "--lc-messages-dir=%s", $path_language);
  mtr_add_arg($args, "--skip-grant-tables");
  mtr_add_arg($args, "--verbose");
  mtr_add_arg($args, "--help");

  # Need --user=root if running as *nix root user
  if (!IS_WINDOWS and $> == 0)
  {
    mtr_add_arg($args, "--user=root");
  }

  my $exe_mysqld= find_mysqld($basedir);
  my $cmd= join(" ", $exe_mysqld, @$args);
  my $list= `$cmd`;

  foreach my $line (split('\n', $list))
  {
    # First look for version
    if ( !$mysql_version_id )
    {
      # Look for version
      my $exe_name= basename($exe_mysqld);
      mtr_verbose("exe_name: $exe_name");
      if ( $line =~ /^\S*$exe_name\s\sVer\s([0-9]*)\.([0-9]*)\.([0-9]*)/ )
      {
	#print "Major: $1 Minor: $2 Build: $3\n";
	$mysql_version_id= $1*10000 + $2*100 + $3;
	#print "mysql_version_id: $mysql_version_id\n";
	mtr_report("MySQL Version $1.$2.$3");
      }
    }
    else
    {
      if (!$found_variable_list_start)
      {
	# Look for start of variables list
	if ( $line =~ /[\-]+\s[\-]+/ )
	{
	  $found_variable_list_start= 1;
	}
      }
      else
      {
	# Put variables into hash
	if ( $line =~ /^([\S]+)[ \t]+(.*?)\r?$/ )
	{
	  # print "$1=\"$2\"\n";
	  $mysqld_variables{$1}= $2;
	}
	else
	{
	  # The variable list is ended with a blank line
	  if ( $line =~ /^[\s]*$/ )
	  {
	    last;
	  }
	  else
	  {
	    # Send out a warning, we should fix the variables that has no
	    # space between variable name and it's value
	    # or should it be fixed width column parsing? It does not
	    # look like that in function my_print_variables in my_getopt.c
	    mtr_warning("Could not parse variable list line : $line");
	  }
	}
      }
    }
  }
  rmtree($tmpdir);
  mtr_error("Could not find version of MySQL") unless $mysql_version_id;
  mtr_error("Could not find variabes list") unless $found_variable_list_start;

}



sub collect_mysqld_features_from_running_server ()
{
  my $mysql= mtr_exe_exists("$path_client_bindir/mysql");

  my $args;
  mtr_init_args(\$args);

  mtr_add_arg($args, "--no-defaults");
  mtr_add_arg($args, "--user=%s", $opt_user);

  while (my ($option, $value)= each( %opts_extern )) {
    mtr_add_arg($args, "--$option=$value");
  }

  mtr_add_arg($args, "--silent"); # Tab separated output
  mtr_add_arg($args, "-e '%s'", "use mysql; SHOW VARIABLES");
  my $cmd= "$mysql " . join(' ', @$args);
  mtr_verbose("cmd: $cmd");

  my $list = `$cmd` or
    mtr_error("Could not connect to extern server using command: '$cmd'");
  foreach my $line (split('\n', $list ))
  {
    # Put variables into hash
    if ( $line =~ /^([\S]+)[ \t]+(.*?)\r?$/ )
    {
      # print "$1=\"$2\"\n";
      $mysqld_variables{$1}= $2;
    }
  }

  # "Convert" innodb flag
  $mysqld_variables{'innodb'}= "ON"
    if ($mysqld_variables{'have_innodb'} eq "YES");

  # Parse version
  my $version_str= $mysqld_variables{'version'};
  if ( $version_str =~ /^([0-9]*)\.([0-9]*)\.([0-9]*)/ )
  {
    #print "Major: $1 Minor: $2 Build: $3\n";
    $mysql_version_id= $1*10000 + $2*100 + $3;
    #print "mysql_version_id: $mysql_version_id\n";
    mtr_report("MySQL Version $1.$2.$3");
  }
  mtr_error("Could not find version of MySQL") unless $mysql_version_id;
}

sub find_mysqld {

  my ($mysqld_basedir)= $ENV{MTR_BINDIR}|| @_;

  my @mysqld_names= ("mysqld", "mysqld-max-nt", "mysqld-max",
		     "mysqld-nt");

  if ( $opt_debug ){
    # Put mysqld-debug first in the list of binaries to look for
    mtr_verbose("Adding mysqld-debug first in list of binaries to look for");
    unshift(@mysqld_names, "mysqld-debug");
  }

  return my_find_bin($mysqld_basedir,
		     ["sql", "libexec", "sbin", "bin"],
		     [@mysqld_names]);
}


sub executable_setup () {

  #
  # Check if libtool is available in this distribution/clone
  # we need it when valgrinding or debugging non installed binary
  # Otherwise valgrind will valgrind the libtool wrapper or bash
  # and gdb will not find the real executable to debug
  #
  if ( -x "../libtool")
  {
    $exe_libtool= "../libtool";
    if ($opt_valgrind or $glob_debugger)
    {
      mtr_report("Using \"$exe_libtool\" when running valgrind or debugger");
    }
  }

  # Look for the client binaries
  $exe_mysqladmin=     mtr_exe_exists("$path_client_bindir/mysqladmin");
  $exe_mysql=          mtr_exe_exists("$path_client_bindir/mysql");

  if ( ! $opt_skip_ndbcluster )
  {
    $exe_ndbd=
      my_find_bin($bindir,
		  ["storage/ndb/src/kernel", "libexec", "sbin", "bin"],
		  "ndbd");

    $exe_ndb_mgmd=
      my_find_bin($bindir,
		  ["storage/ndb/src/mgmsrv", "libexec", "sbin", "bin"],
		  "ndb_mgmd");

    $exe_ndb_waiter=
      my_find_bin($bindir,
		  ["storage/ndb/tools/", "bin"],
		  "ndb_waiter");

  }

  # Look for mysqltest executable
  if ( $opt_embedded_server )
  {
    $exe_mysqltest=
      mtr_exe_exists(vs_config_dirs('libmysqld/examples','mysqltest_embedded'),
                     "$basedir/libmysqld/examples/mysqltest_embedded",
                     "$path_client_bindir/mysqltest_embedded");
  }
  else
  {
    $exe_mysqltest= mtr_exe_exists("$path_client_bindir/mysqltest");
  }

}


sub client_debug_arg($$) {
  my ($args, $client_name)= @_;

  if ( $opt_debug ) {
    mtr_add_arg($args,
		"--debug=d:t:A,%s/log/%s.trace",
		$path_vardir_trace, $client_name)
  }
}


sub client_arguments ($;$) {
 my $client_name= shift;
  my $group_suffix= shift;
  my $client_exe= mtr_exe_exists("$path_client_bindir/$client_name");

  my $args;
  mtr_init_args(\$args);
  mtr_add_arg($args, "--defaults-file=%s", $path_config_file);
  if (defined($group_suffix)) {
    mtr_add_arg($args, "--defaults-group-suffix=%s", $group_suffix);
    client_debug_arg($args, "$client_name-$group_suffix");
  }
  else
  {
    client_debug_arg($args, $client_name);
  }
  return mtr_args2str($client_exe, @$args);
}


sub mysqlslap_arguments () {
  my $exe= mtr_exe_maybe_exists("$path_client_bindir/mysqlslap");
  if ( $exe eq "" ) {
    # mysqlap was not found

    if (defined $mysql_version_id and $mysql_version_id >= 50100 ) {
      mtr_error("Could not find the mysqlslap binary");
    }
    return ""; # Don't care about mysqlslap
  }

  my $args;
  mtr_init_args(\$args);
  mtr_add_arg($args, "--defaults-file=%s", $path_config_file);
  client_debug_arg($args, "mysqlslap");
  return mtr_args2str($exe, @$args);
}


sub mysqldump_arguments ($) {
  my($group_suffix) = @_;
  my $exe= mtr_exe_exists("$path_client_bindir/mysqldump");

  my $args;
  mtr_init_args(\$args);
  mtr_add_arg($args, "--defaults-file=%s", $path_config_file);
  mtr_add_arg($args, "--defaults-group-suffix=%s", $group_suffix);
  client_debug_arg($args, "mysqldump-$group_suffix");
  return mtr_args2str($exe, @$args);
}


sub mysql_client_test_arguments(){
  my $exe;
  # mysql_client_test executable may _not_ exist
  if ( $opt_embedded_server ) {
    $exe= mtr_exe_maybe_exists(
            vs_config_dirs('libmysqld/examples','mysql_client_test_embedded'),
	      "$basedir/libmysqld/examples/mysql_client_test_embedded",
		"$basedir/bin/mysql_client_test_embedded");
  } else {
    $exe= mtr_exe_maybe_exists(vs_config_dirs('tests', 'mysql_client_test'),
			       "$basedir/tests/mysql_client_test",
			       "$basedir/bin/mysql_client_test");
  }

  my $args;
  mtr_init_args(\$args);
  if ( $opt_valgrind_mysqltest ) {
    valgrind_arguments($args, \$exe);
  }
  mtr_add_arg($args, "--defaults-file=%s", $path_config_file);
  mtr_add_arg($args, "--testcase");
  mtr_add_arg($args, "--vardir=$opt_vardir");
  client_debug_arg($args,"mysql_client_test");

  return mtr_args2str($exe, @$args);
}


#
# Set environment to be used by childs of this process for
# things that are constant during the whole lifetime of mysql-test-run
#

sub find_plugin($$)
{
  my ($plugin, $location)  = @_;
  my $plugin_filename;
    
  if (IS_WINDOWS)
  {
     $plugin_filename = $plugin.".dll"; 
  }
  else 
  {
     $plugin_filename = $plugin.".so";
  }

  my $lib_example_plugin=
    mtr_file_exists(vs_config_dirs($location,$plugin_filename),
                    "$basedir/lib/plugin/".$plugin_filename,
                    "$basedir/$location/.libs/".$plugin_filename,
                    "$basedir/lib/mysql/plugin/".$plugin_filename,
                    );
  return $lib_example_plugin;
}

sub environment_setup {

  umask(022);

  my @ld_library_paths;

  if ($path_client_libdir)
  {
    # Use the --client-libdir passed on commandline
    push(@ld_library_paths, "$path_client_libdir");
  }
  else
  {
    # Setup LD_LIBRARY_PATH so the libraries from this distro/clone
    # are used in favor of the system installed ones
    if ( $source_dist )
    {
      push(@ld_library_paths, "$basedir/libmysql/.libs/",
	   "$basedir/libmysql_r/.libs/",
	   "$basedir/zlib/.libs/");
    }
    else
    {
      push(@ld_library_paths, "$basedir/lib", "$basedir/lib/mysql");
    }
  }

  # --------------------------------------------------------------------------
  # Add the path where libndbclient can be found
  # --------------------------------------------------------------------------
  if ( !$opt_skip_ndbcluster )
  {
    push(@ld_library_paths,  "$basedir/storage/ndb/src/.libs");
  }

  # --------------------------------------------------------------------------
  # Add the path where mysqld will find udf_example.so
  # --------------------------------------------------------------------------
  my $udf_example_filename;
  if (IS_WINDOWS)
  {
    $udf_example_filename = "udf_example.dll";
  }
  else
  {
    $udf_example_filename = "udf_example.so";
  }
  my $lib_udf_example=
    mtr_file_exists(vs_config_dirs('sql', $udf_example_filename),
		    "$basedir/sql/.libs/$udf_example_filename",);

  if ( $lib_udf_example )
  {
    push(@ld_library_paths, dirname($lib_udf_example));
  }

  $ENV{'UDF_EXAMPLE_LIB'}=
    ($lib_udf_example ? basename($lib_udf_example) : "");
  $ENV{'UDF_EXAMPLE_LIB_OPT'}= "--plugin-dir=".
    ($lib_udf_example ? dirname($lib_udf_example) : "");

  # --------------------------------------------------------------------------
  # Add the path where mysqld will find the auth test plugin (dialog.so/dll)
  # --------------------------------------------------------------------------
  if ($auth_plugin)
  {
    $ENV{'PLUGIN_AUTH'}= basename($auth_plugin);
    $ENV{'PLUGIN_AUTH_OPT'}= "--plugin-dir=".dirname($auth_plugin);

    $ENV{'PLUGIN_AUTH_LOAD'}="--plugin_load=test_plugin_server=".$auth_filename;
  }
  else
  {
    $ENV{'PLUGIN_AUTH'}= "";
    $ENV{'PLUGIN_AUTH_OPT'}="--plugin-dir=";
    $ENV{'PLUGIN_AUTH_LOAD'}="";
  }
  

  # --------------------------------------------------------------------------
  # Add the path where mysqld will find ha_example.so
  # --------------------------------------------------------------------------
  if ($mysql_version_id >= 50100) {
    my ($lib_example_plugin) = find_plugin("ha_example", "storage/example");
    
    if($lib_example_plugin) 
    {  
      $ENV{'EXAMPLE_PLUGIN'}=
        ($lib_example_plugin ? basename($lib_example_plugin) : "");
      $ENV{'EXAMPLE_PLUGIN_OPT'}= "--plugin-dir=".
      ($lib_example_plugin ? dirname($lib_example_plugin) : "");

      $ENV{'HA_EXAMPLE_SO'}="'".basename($lib_example_plugin)."'";
      $ENV{'EXAMPLE_PLUGIN_LOAD'}="--plugin_load=EXAMPLE=".basename($lib_example_plugin);
    }
    else
    {
      # Some ".opt" files use some of these variables, so they must be defined
      $ENV{'EXAMPLE_PLUGIN'}= "";
      $ENV{'EXAMPLE_PLUGIN_OPT'}= "";
      $ENV{'HA_EXAMPLE_SO'}= "";
      $ENV{'EXAMPLE_PLUGIN_LOAD'}= "";
    }
  }
 

  # --------------------------------------------------------------------------
  # Add the path where mysqld will find semisync plugins
  # --------------------------------------------------------------------------
  if (!$opt_embedded_server) {


    my ($lib_semisync_master_plugin) = find_plugin("semisync_master", "plugin/semisync");
    my ($lib_semisync_slave_plugin) = find_plugin("semisync_slave", "plugin/semisync");


    if ($lib_semisync_master_plugin && $lib_semisync_slave_plugin)
    {
      $ENV{'SEMISYNC_MASTER_PLUGIN'}= basename($lib_semisync_master_plugin);
      $ENV{'SEMISYNC_SLAVE_PLUGIN'}= basename($lib_semisync_slave_plugin);
      $ENV{'SEMISYNC_PLUGIN_OPT'}= "--plugin-dir=".dirname($lib_semisync_master_plugin);
    }
    else
    {
      $ENV{'SEMISYNC_MASTER_PLUGIN'}= "";
      $ENV{'SEMISYNC_SLAVE_PLUGIN'}= "";
      $ENV{'SEMISYNC_PLUGIN_OPT'}="--plugin-dir=";
    }
  }

  # ----------------------------------------------------
  # Add the paths where mysqld will find archive/blackhole/federated plugins.
  # ----------------------------------------------------
  $ENV{'ARCHIVE_PLUGIN_DIR'} =
    dirname(find_plugin("ha_archive", "storage/archive"));
  $ENV{'BLACKHOLE_PLUGIN_DIR'} =
    dirname(find_plugin("ha_blackhole", "storage/blackhole"));
  $ENV{'FEDERATED_PLUGIN_DIR'} =
    dirname(find_plugin("ha_federated", "storage/federated"));

  # ----------------------------------------------------
  # Add the path where mysqld will find mypluglib.so
  # ----------------------------------------------------

  my  ($lib_simple_parser) = find_plugin("mypluglib", "plugin/fulltext"); 

  $ENV{'MYPLUGLIB_SO'}="'".basename($lib_simple_parser)."'";
  $ENV{'SIMPLE_PARSER'}=
    ($lib_simple_parser ? basename($lib_simple_parser) : "");
  $ENV{'SIMPLE_PARSER_OPT'}= "--plugin-dir=".
    ($lib_simple_parser ? dirname($lib_simple_parser) : "");

  # --------------------------------------------------------------------------
  # Valgrind need to be run with debug libraries otherwise it's almost
  # impossible to add correct supressions, that means if "/usr/lib/debug"
  # is available, it should be added to
  # LD_LIBRARY_PATH
  #
  # But pthread is broken in libc6-dbg on Debian <= 3.1 (see Debian
  # bug 399035, http://bugs.debian.org/cgi-bin/bugreport.cgi?bug=399035),
  # so don't change LD_LIBRARY_PATH on that platform.
  # --------------------------------------------------------------------------
  my $debug_libraries_path= "/usr/lib/debug";
  my $deb_version;
  if (  $opt_valgrind and -d $debug_libraries_path and
        (! -e '/etc/debian_version' or
	 ($deb_version=
	    mtr_grab_file('/etc/debian_version')) !~ /^[0-9]+\.[0-9]$/ or
         $deb_version > 3.1 ) )
  {
    push(@ld_library_paths, $debug_libraries_path);
  }

  $ENV{'LD_LIBRARY_PATH'}= join(":", @ld_library_paths,
				$ENV{'LD_LIBRARY_PATH'} ?
				split(':', $ENV{'LD_LIBRARY_PATH'}) : ());
  mtr_debug("LD_LIBRARY_PATH: $ENV{'LD_LIBRARY_PATH'}");

  $ENV{'DYLD_LIBRARY_PATH'}= join(":", @ld_library_paths,
				  $ENV{'DYLD_LIBRARY_PATH'} ?
				  split(':', $ENV{'DYLD_LIBRARY_PATH'}) : ());
  mtr_debug("DYLD_LIBRARY_PATH: $ENV{'DYLD_LIBRARY_PATH'}");

  # The environment variable used for shared libs on AIX
  $ENV{'SHLIB_PATH'}= join(":", @ld_library_paths,
                           $ENV{'SHLIB_PATH'} ?
                           split(':', $ENV{'SHLIB_PATH'}) : ());
  mtr_debug("SHLIB_PATH: $ENV{'SHLIB_PATH'}");

  # The environment variable used for shared libs on hp-ux
  $ENV{'LIBPATH'}= join(":", @ld_library_paths,
                        $ENV{'LIBPATH'} ?
                        split(':', $ENV{'LIBPATH'}) : ());
  mtr_debug("LIBPATH: $ENV{'LIBPATH'}");

  $ENV{'UMASK'}=              "0660"; # The octal *string*
  $ENV{'UMASK_DIR'}=          "0770"; # The octal *string*

  #
  # MySQL tests can produce output in various character sets
  # (especially, ctype_xxx.test). To avoid confusing Perl
  # with output which is incompatible with the current locale
  # settings, we reset the current values of LC_ALL and LC_CTYPE to "C".
  # For details, please see
  # Bug#27636 tests fails if LC_* variables set to *_*.UTF-8
  #
  $ENV{'LC_ALL'}=             "C";
  $ENV{'LC_CTYPE'}=           "C";

  $ENV{'LC_COLLATE'}=         "C";
  $ENV{'USE_RUNNING_SERVER'}= using_extern();
  $ENV{'MYSQL_TEST_DIR'}=     $glob_mysql_test_dir;
  $ENV{'DEFAULT_MASTER_PORT'}= $mysqld_variables{'port'};
  $ENV{'MYSQL_TMP_DIR'}=      $opt_tmpdir;
  $ENV{'MYSQLTEST_VARDIR'}=   $opt_vardir;
  $ENV{'MYSQL_LIBDIR'}=       "$basedir/lib";
  $ENV{'MYSQL_SHAREDIR'}=     $path_language;
  $ENV{'MYSQL_CHARSETSDIR'}=  $path_charsetsdir;

  # ----------------------------------------------------
  # Setup env for NDB
  # ----------------------------------------------------
  if ( ! $opt_skip_ndbcluster )
  {
    $ENV{'NDB_MGM'}=
      my_find_bin($bindir,
		  ["storage/ndb/src/mgmclient", "bin"],
		  "ndb_mgm");

    $ENV{'NDB_TOOLS_DIR'}=
      my_find_dir($bindir,
		  ["storage/ndb/tools", "bin"]);

    $ENV{'NDB_EXAMPLES_DIR'}=
      my_find_dir($basedir,
		  ["storage/ndb/ndbapi-examples", "bin"]);

    $ENV{'NDB_EXAMPLES_BINARY'}=
      my_find_bin($bindir,
		  ["storage/ndb/ndbapi-examples/ndbapi_simple", "bin"],
		  "ndbapi_simple", NOT_REQUIRED);

    my $path_ndb_testrun_log= "$opt_vardir/log/ndb_testrun.log";
    $ENV{'NDB_TOOLS_OUTPUT'}=         $path_ndb_testrun_log;
    $ENV{'NDB_EXAMPLES_OUTPUT'}=      $path_ndb_testrun_log;
  }

  # ----------------------------------------------------
  # mysql clients
  # ----------------------------------------------------
  $ENV{'MYSQL_CHECK'}=              client_arguments("mysqlcheck");
  $ENV{'MYSQL_DUMP'}=               mysqldump_arguments(".1");
  $ENV{'MYSQL_DUMP_SLAVE'}=         mysqldump_arguments(".2");
  $ENV{'MYSQL_SLAP'}=               mysqlslap_arguments();
  $ENV{'MYSQL_IMPORT'}=             client_arguments("mysqlimport");
  $ENV{'MYSQL_SHOW'}=               client_arguments("mysqlshow");
  $ENV{'MYSQL_BINLOG'}=             client_arguments("mysqlbinlog");
  $ENV{'MYSQL'}=                    client_arguments("mysql");
  $ENV{'MYSQL_SLAVE'}=              client_arguments("mysql", ".2");
  $ENV{'MYSQL_UPGRADE'}=            client_arguments("mysql_upgrade");
  $ENV{'MYSQLADMIN'}=               native_path($exe_mysqladmin);
  $ENV{'MYSQL_CLIENT_TEST'}=        mysql_client_test_arguments();
  $ENV{'EXE_MYSQL'}=                $exe_mysql;

  # ----------------------------------------------------
  # bug25714 executable may _not_ exist in
  # some versions, test using it should be skipped
  # ----------------------------------------------------
  my $exe_bug25714=
      mtr_exe_maybe_exists(vs_config_dirs('tests', 'bug25714'),
                           "$basedir/tests/bug25714");
  $ENV{'MYSQL_BUG25714'}=  native_path($exe_bug25714);

  # ----------------------------------------------------
  # mysql_fix_privilege_tables.sql
  # ----------------------------------------------------
  my $file_mysql_fix_privilege_tables=
    mtr_file_exists("$basedir/scripts/mysql_fix_privilege_tables.sql",
		    "$basedir/share/mysql_fix_privilege_tables.sql",
		    "$basedir/share/mysql/mysql_fix_privilege_tables.sql");
  $ENV{'MYSQL_FIX_PRIVILEGE_TABLES'}=  $file_mysql_fix_privilege_tables;

  # ----------------------------------------------------
  # my_print_defaults
  # ----------------------------------------------------
  my $exe_my_print_defaults=
    mtr_exe_exists(vs_config_dirs('extra', 'my_print_defaults'),
		   "$path_client_bindir/my_print_defaults",
		   "$basedir/extra/my_print_defaults");
  $ENV{'MYSQL_MY_PRINT_DEFAULTS'}= native_path($exe_my_print_defaults);

  # ----------------------------------------------------
  # Setup env so childs can execute myisampack and myisamchk
  # ----------------------------------------------------
  $ENV{'MYISAMCHK'}= native_path(mtr_exe_exists(
                       vs_config_dirs('storage/myisam', 'myisamchk'),
                       vs_config_dirs('myisam', 'myisamchk'),
                       "$path_client_bindir/myisamchk",
                       "$basedir/storage/myisam/myisamchk",
                       "$basedir/myisam/myisamchk"));
  $ENV{'MYISAMPACK'}= native_path(mtr_exe_exists(
                        vs_config_dirs('storage/myisam', 'myisampack'),
                        vs_config_dirs('myisam', 'myisampack'),
                        "$path_client_bindir/myisampack",
                        "$basedir/storage/myisam/myisampack",
                        "$basedir/myisam/myisampack"));

  # ----------------------------------------------------
  # mysqlhotcopy
  # ----------------------------------------------------
  my $mysqlhotcopy=
    mtr_pl_maybe_exists("$bindir/scripts/mysqlhotcopy") ||
    mtr_pl_maybe_exists("$path_client_bindir/mysqlhotcopy");
  if ($mysqlhotcopy)
  {
    $ENV{'MYSQLHOTCOPY'}= $mysqlhotcopy;
  }

  # ----------------------------------------------------
  # perror
  # ----------------------------------------------------
  my $exe_perror= mtr_exe_exists(vs_config_dirs('extra', 'perror'),
				 "$basedir/extra/perror",
				 "$path_client_bindir/perror");
  $ENV{'MY_PERROR'}= native_path($exe_perror);

  # Create an environment variable to make it possible
  # to detect that valgrind is being used from test cases
  $ENV{'VALGRIND_TEST'}= $opt_valgrind;

  # Add dir of this perl to aid mysqltest in finding perl
  my $perldir= dirname($^X);
  my $pathsep= ":";
  $pathsep= ";" if IS_WINDOWS && ! IS_CYGWIN;
  $ENV{'PATH'}= "$ENV{'PATH'}".$pathsep.$perldir;
}


sub remove_vardir_subs() {
  foreach my $sdir ( glob("$opt_vardir/*") ) {
    mtr_verbose("Removing subdir $sdir");
    rmtree($sdir);
  }
}

#
# Remove var and any directories in var/ created by previous
# tests
#
sub remove_stale_vardir () {

  mtr_report("Removing old var directory...");

  # Safety!
  mtr_error("No, don't remove the vardir when running with --extern")
    if using_extern();

  mtr_verbose("opt_vardir: $opt_vardir");
  if ( $opt_vardir eq $default_vardir )
  {
    #
    # Running with "var" in mysql-test dir
    #
    if ( -l $opt_vardir)
    {
      # var is a symlink

      if ( $opt_mem )
      {
	# Remove the directory which the link points at
	mtr_verbose("Removing " . readlink($opt_vardir));
	rmtree(readlink($opt_vardir));

	# Remove the "var" symlink
	mtr_verbose("unlink($opt_vardir)");
	unlink($opt_vardir);
      }
      else
      {
	# Some users creates a soft link in mysql-test/var to another area
	# - allow it, but remove all files in it

	mtr_report(" - WARNING: Using the 'mysql-test/var' symlink");

	# Make sure the directory where it points exist
	mtr_error("The destination for symlink $opt_vardir does not exist")
	  if ! -d readlink($opt_vardir);

	remove_vardir_subs();
      }
    }
    else
    {
      # Remove the entire "var" dir
      mtr_verbose("Removing $opt_vardir/");
      rmtree("$opt_vardir/");
    }

    if ( $opt_mem )
    {
      # A symlink from var/ to $opt_mem will be set up
      # remove the $opt_mem dir to assure the symlink
      # won't point at an old directory
      mtr_verbose("Removing $opt_mem");
      rmtree($opt_mem);
    }

  }
  else
  {
    #
    # Running with "var" in some other place
    #

    # Remove the var/ dir in mysql-test dir if any
    # this could be an old symlink that shouldn't be there
    mtr_verbose("Removing $default_vardir");
    rmtree($default_vardir);

    # Remove the "var" dir
    mtr_verbose("Removing $opt_vardir/");
    rmtree("$opt_vardir/");
  }
  # Remove the "tmp" dir
  mtr_verbose("Removing $opt_tmpdir/");
  rmtree("$opt_tmpdir/");
}



#
# Create var and the directories needed in var
#
sub setup_vardir() {
  mtr_report("Creating var directory '$opt_vardir'...");

  if ( $opt_vardir eq $default_vardir )
  {
    #
    # Running with "var" in mysql-test dir
    #
    if ( -l $opt_vardir )
    {
      #  it's a symlink

      # Make sure the directory where it points exist
      mtr_error("The destination for symlink $opt_vardir does not exist")
	if ! -d readlink($opt_vardir);
    }
    elsif ( $opt_mem )
    {
      # Runinng with "var" as a link to some "memory" location, normally tmpfs
      mtr_verbose("Creating $opt_mem");
      mkpath($opt_mem);

      mtr_report(" - symlinking 'var' to '$opt_mem'");
      symlink($opt_mem, $opt_vardir);
    }
  }

  if ( ! -d $opt_vardir )
  {
    mtr_verbose("Creating $opt_vardir");
    mkpath($opt_vardir);
  }

  # Ensure a proper error message if vardir couldn't be created
  unless ( -d $opt_vardir and -w $opt_vardir )
  {
    mtr_error("Writable 'var' directory is needed, use the " .
	      "'--vardir=<path>' option");
  }

  mkpath("$opt_vardir/log");
  mkpath("$opt_vardir/run");

  # Create var/tmp and tmp - they might be different
  mkpath("$opt_vardir/tmp");
  mkpath($opt_tmpdir) if ($opt_tmpdir ne "$opt_vardir/tmp");

  # On some operating systems, there is a limit to the length of a
  # UNIX domain socket's path far below PATH_MAX.
  # Don't allow that to happen
  if (check_socket_path_length("$opt_tmpdir/testsocket.sock")){
    mtr_error("Socket path '$opt_tmpdir' too long, it would be ",
	      "truncated and thus not possible to use for connection to ",
	      "MySQL Server. Set a shorter with --tmpdir=<path> option");
  }

  # copy all files from std_data into var/std_data
  # and make them world readable
  copytree("$glob_mysql_test_dir/std_data", "$opt_vardir/std_data", "0022");

  # Remove old log files
  foreach my $name (glob("r/*.progress r/*.log r/*.warnings"))
  {
    unlink($name);
  }
}


#
# Check if running as root
# i.e a file can be read regardless what mode we set it to
#
sub  check_running_as_root () {
  my $test_file= "$opt_vardir/test_running_as_root.txt";
  mtr_tofile($test_file, "MySQL");
  chmod(oct("0000"), $test_file);

  my $result="";
  if (open(FILE,"<",$test_file))
  {
    $result= join('', <FILE>);
    close FILE;
  }

  # Some filesystems( for example CIFS) allows reading a file
  # although mode was set to 0000, but in that case a stat on
  # the file will not return 0000
  my $file_mode= (stat($test_file))[2] & 07777;

  mtr_verbose("result: $result, file_mode: $file_mode");
  if ($result eq "MySQL" && $file_mode == 0)
  {
    mtr_warning("running this script as _root_ will cause some " .
                "tests to be skipped");
    $ENV{'MYSQL_TEST_ROOT'}= "YES";
  }

  chmod(oct("0755"), $test_file);
  unlink($test_file);
}


sub check_ssl_support ($) {
  my $mysqld_variables= shift;

  if ($opt_skip_ssl)
  {
    mtr_report(" - skipping SSL");
    $opt_ssl_supported= 0;
    $opt_ssl= 0;
    return;
  }

  if ( ! $mysqld_variables->{'ssl'} )
  {
    if ( $opt_ssl)
    {
      mtr_error("Couldn't find support for SSL");
      return;
    }
    mtr_report(" - skipping SSL, mysqld not compiled with SSL");
    $opt_ssl_supported= 0;
    $opt_ssl= 0;
    return;
  }
  mtr_report(" - SSL connections supported");
  $opt_ssl_supported= 1;
}


sub check_debug_support ($) {
  my $mysqld_variables= shift;

  if ( ! $mysqld_variables->{'debug'} )
  {
    #mtr_report(" - binaries are not debug compiled");
    $debug_compiled_binaries= 0;

    if ( $opt_debug )
    {
      mtr_error("Can't use --debug, binaries does not support it");
    }
    return;
  }
  mtr_report(" - binaries are debug compiled");
  $debug_compiled_binaries= 1;
}


#
# Helper function to handle configuration-based subdirectories which Visual
# Studio uses for storing binaries.  If opt_vs_config is set, this returns
# a path based on that setting; if not, it returns paths for the default
# /release/ and /debug/ subdirectories.
#
# $exe can be undefined, if the directory itself will be used
#
sub vs_config_dirs ($$) {
  my ($path_part, $exe) = @_;

  $exe = "" if not defined $exe;
  if ($opt_vs_config)
  {
    return ("$bindir/$path_part/$opt_vs_config/$exe");
  }

  return ("$bindir/$path_part/Release/$exe",
          "$bindir/$path_part/RelWithDebinfo/$exe",
          "$bindir/$path_part/Debug/$exe",
          "$bindir/$path_part/$exe");
}


sub check_ndbcluster_support ($) {
  my $mysqld_variables= shift;

  if ($opt_include_ndbcluster)
  {
    $opt_skip_ndbcluster= 0;
  }

  if ($opt_skip_ndbcluster)
  {
    mtr_report(" - skipping ndbcluster");
    return;
  }

  if ( ! $mysqld_variables{'ndb-connectstring'} )
  {
    mtr_report(" - skipping ndbcluster, mysqld not compiled with ndbcluster");
    $opt_skip_ndbcluster= 2;
    return;
  }

  mtr_report(" - using ndbcluster when necessary, mysqld supports it");

  return;
}


sub ndbcluster_wait_started($$){
  my $cluster= shift;
  my $ndb_waiter_extra_opt= shift;
  my $path_waitlog= join('/', $opt_vardir, $cluster->name(), "ndb_waiter.log");

  my $args;
  mtr_init_args(\$args);
  mtr_add_arg($args, "--defaults-file=%s", $path_config_file);
  mtr_add_arg($args, "--defaults-group-suffix=%s", $cluster->suffix());
  mtr_add_arg($args, "--timeout=%d", $opt_start_timeout);

  if ($ndb_waiter_extra_opt)
  {
    mtr_add_arg($args, "$ndb_waiter_extra_opt");
  }

  # Start the ndb_waiter which will connect to the ndb_mgmd
  # and poll it for state of the ndbd's, will return when
  # all nodes in the cluster is started

  my $res= My::SafeProcess->run
    (
     name          => "ndb_waiter ".$cluster->name(),
     path          => $exe_ndb_waiter,
     args          => \$args,
     output        => $path_waitlog,
     error         => $path_waitlog,
     append        => 1,
    );

  # Check that ndb_mgmd(s) are still alive
  foreach my $ndb_mgmd ( in_cluster($cluster, ndb_mgmds()) )
  {
    my $proc= $ndb_mgmd->{proc};
    if ( ! $proc->wait_one(0) )
    {
      mtr_warning("$proc died");
      return 2;
    }
  }

  # Check that all started ndbd(s) are still alive
  foreach my $ndbd ( in_cluster($cluster, ndbds()) )
  {
    my $proc= $ndbd->{proc};
    next unless defined $proc;
    if ( ! $proc->wait_one(0) )
    {
      mtr_warning("$proc died");
      return 3;
    }
  }

  if ($res)
  {
    mtr_verbose("ndbcluster_wait_started failed");
    return 1;
  }
  return 0;
}


sub ndb_mgmd_wait_started($) {
  my ($cluster)= @_;

  my $retries= 100;
  while ($retries)
  {
    my $result= ndbcluster_wait_started($cluster, "--no-contact");
    if ($result == 0)
    {
      # ndb_mgmd is started
      mtr_verbose("ndb_mgmd is started");
      return 0;
    }
    elsif ($result > 1)
    {
      mtr_warning("Cluster process failed while waiting for start");
      return $result;
    }

    mtr_milli_sleep(100);
    $retries--;
  }

  return 1;
}


sub ndb_mgmd_start ($$) {
  my ($cluster, $ndb_mgmd)= @_;

  mtr_verbose("ndb_mgmd_start");

  my $dir= $ndb_mgmd->value("DataDir");
  mkpath($dir) unless -d $dir;

  my $args;
  mtr_init_args(\$args);
  mtr_add_arg($args, "--defaults-file=%s", $path_config_file);
  mtr_add_arg($args, "--defaults-group-suffix=%s", $cluster->suffix());
  mtr_add_arg($args, "--mycnf");
  mtr_add_arg($args, "--nodaemon");

  my $path_ndb_mgmd_log= "$dir/ndb_mgmd.log";

  $ndb_mgmd->{'proc'}= My::SafeProcess->new
    (
     name          => $ndb_mgmd->after('cluster_config.'),
     path          => $exe_ndb_mgmd,
     args          => \$args,
     output        => $path_ndb_mgmd_log,
     error         => $path_ndb_mgmd_log,
     append        => 1,
     verbose       => $opt_verbose,
    );
  mtr_verbose("Started $ndb_mgmd->{proc}");

  # FIXME Should not be needed
  # Unfortunately the cluster nodes will fail to start
  # if ndb_mgmd has not started properly
  if (ndb_mgmd_wait_started($cluster))
  {
    mtr_warning("Failed to wait for start of ndb_mgmd");
    return 1;
  }

  return 0;
}


sub ndbd_start {
  my ($cluster, $ndbd)= @_;

  mtr_verbose("ndbd_start");

  my $dir= $ndbd->value("DataDir");
  mkpath($dir) unless -d $dir;

  my $args;
  mtr_init_args(\$args);
  mtr_add_arg($args, "--defaults-file=%s", $path_config_file);
  mtr_add_arg($args, "--defaults-group-suffix=%s", $cluster->suffix());
  mtr_add_arg($args, "--nodaemon");

# > 5.0 { 'character-sets-dir' => \&fix_charset_dir },


  my $path_ndbd_log= "$dir/ndbd.log";
  my $proc= My::SafeProcess->new
    (
     name          => $ndbd->after('cluster_config.'),
     path          => $exe_ndbd,
     args          => \$args,
     output        => $path_ndbd_log,
     error         => $path_ndbd_log,
     append        => 1,
     verbose       => $opt_verbose,
    );
  mtr_verbose("Started $proc");

  $ndbd->{proc}= $proc;

  return;
}


sub ndbcluster_start ($) {
  my $cluster= shift;

  mtr_verbose("ndbcluster_start '".$cluster->name()."'");

  foreach my $ndb_mgmd ( in_cluster($cluster, ndb_mgmds()) )
  {
    next if started($ndb_mgmd);
    ndb_mgmd_start($cluster, $ndb_mgmd);
  }

  foreach my $ndbd ( in_cluster($cluster, ndbds()) )
  {
    next if started($ndbd);
    ndbd_start($cluster, $ndbd);
  }

  return 0;
}


sub create_config_file_for_extern {
  my %opts=
    (
     socket     => '/tmp/mysqld.sock',
     port       => 3306,
     user       => $opt_user,
     password   => '',
     @_
    );

  mtr_report("Creating my.cnf file for extern server...");
  my $F= IO::File->new($path_config_file, "w")
    or mtr_error("Can't write to $path_config_file: $!");

  print $F "[client]\n";
  while (my ($option, $value)= each( %opts )) {
    print $F "$option= $value\n";
    mtr_report(" $option= $value");
  }

  print $F <<EOF

# binlog reads from [client] and [mysqlbinlog]
[mysqlbinlog]
character-sets-dir= $path_charsetsdir
local-load= $opt_tmpdir

EOF
;

  $F= undef; # Close file
}


#
# Kill processes left from previous runs, normally
# there should be none so make sure to warn
# if there is one
#
sub kill_leftovers ($) {
  my $rundir= shift;
  return unless ( -d $rundir );

  mtr_report("Checking leftover processes...");

  # Scan the "run" directory for process id's to kill
  opendir(RUNDIR, $rundir)
    or mtr_error("kill_leftovers, can't open dir \"$rundir\": $!");
  while ( my $elem= readdir(RUNDIR) )
  {
    # Only read pid from files that end with .pid
    if ( $elem =~ /.*[.]pid$/ )
    {
      my $pidfile= "$rundir/$elem";
      next unless -f $pidfile;
      my $pid= mtr_fromfile($pidfile);
      unlink($pidfile);
      unless ($pid=~ /^(\d+)/){
	# The pid was not a valid number
	mtr_warning("Got invalid pid '$pid' from '$elem'");
	next;
      }
      mtr_report(" - found old pid $pid in '$elem', killing it...");

      my $ret= kill("KILL", $pid);
      if ($ret == 0) {
	mtr_report("   process did not exist!");
	next;
      }

      my $check_counter= 100;
      while ($ret > 0 and $check_counter--) {
	mtr_milli_sleep(100);
	$ret= kill(0, $pid);
      }
      mtr_report($check_counter ? "   ok!" : "   failed!");
    }
    else
    {
      mtr_warning("Found non pid file '$elem' in '$rundir'")
	if -f "$rundir/$elem";
    }
  }
  closedir(RUNDIR);
}

#
# Check that all the ports that are going to
# be used are free
#
sub check_ports_free ($)
{
  my $bthread= shift;
  my $portbase = $bthread * 10 + 10000;
  for ($portbase..$portbase+9){
    if (mtr_ping_port($_)){
      mtr_report(" - 'localhost:$_' was not free");
      return 0; # One port was not free
    }
  }

  return 1; # All ports free
}


sub initialize_servers {

  if ( using_extern() )
  {
    # Running against an already started server, if the specified
    # vardir does not already exist it should be created
    if ( ! -d $opt_vardir )
    {
      setup_vardir();
    }
    else
    {
      mtr_verbose("No need to create '$opt_vardir' it already exists");
    }
  }
  else
  {
    # Kill leftovers from previous run
    # using any pidfiles found in var/run
    kill_leftovers("$opt_vardir/run");

    if ( ! $opt_start_dirty )
    {
      remove_stale_vardir();
      setup_vardir();

      mysql_install_db(default_mysqld(), "$opt_vardir/install.db");
    }
  }
}


#
# Remove all newline characters expect after semicolon
#
sub sql_to_bootstrap {
  my ($sql) = @_;
  my @lines= split(/\n/, $sql);
  my $result= "\n";
  my $delimiter= ';';

  foreach my $line (@lines) {

    # Change current delimiter if line starts with "delimiter"
    if ( $line =~ /^delimiter (.*)/ ) {
      my $new= $1;
      # Remove old delimiter from end of new
      $new=~ s/\Q$delimiter\E$//;
      $delimiter = $new;
      mtr_debug("changed delimiter to $delimiter");
      # No need to add the delimiter to result
      next;
    }

    # Add newline if line ends with $delimiter
    # and convert the current delimiter to semicolon
    if ( $line =~ /\Q$delimiter\E$/ ){
      $line =~ s/\Q$delimiter\E$/;/;
      $result.= "$line\n";
      mtr_debug("Added default delimiter");
      next;
    }

    # Remove comments starting with --
    if ( $line =~ /^\s*--/ ) {
      mtr_debug("Discarded $line");
      next;
    }

    # Replace @HOSTNAME with localhost
    $line=~ s/\'\@HOSTNAME\@\'/localhost/;

    # Default, just add the line without newline
    # but with a space as separator
    $result.= "$line ";

  }
  return $result;
}


sub default_mysqld {
  # Generate new config file from template
  my $config= My::ConfigFactory->new_config
    ( {
       basedir         => $basedir,
       testdir         => $glob_mysql_test_dir,
       template_path   => "include/default_my.cnf",
       vardir          => $opt_vardir,
       tmpdir          => $opt_tmpdir,
       baseport        => 0,
       user            => $opt_user,
       password        => '',
      }
    );

  my $mysqld= $config->group('mysqld.1')
    or mtr_error("Couldn't find mysqld.1 in default config");
  return $mysqld;
}


sub mysql_install_db {
  my ($mysqld, $datadir)= @_;

  my $install_datadir= $datadir || $mysqld->value('datadir');
  my $install_basedir= $mysqld->value('basedir');
  my $install_lang= $mysqld->value('lc-messages-dir');
  my $install_chsdir= $mysqld->value('character-sets-dir');

  mtr_report("Installing system database...");

  my $args;
  mtr_init_args(\$args);
  mtr_add_arg($args, "--no-defaults");
  mtr_add_arg($args, "--bootstrap");
  mtr_add_arg($args, "--basedir=%s", $install_basedir);
  mtr_add_arg($args, "--datadir=%s", $install_datadir);
  mtr_add_arg($args, "--loose-skip-falcon");
  mtr_add_arg($args, "--loose-skip-ndbcluster");
  mtr_add_arg($args, "--tmpdir=%s", "$opt_vardir/tmp/");
  mtr_add_arg($args, "--core-file");

  if ( $opt_debug )
  {
    mtr_add_arg($args, "--debug=d:t:i:A,%s/log/bootstrap.trace",
		$path_vardir_trace);
  }

  mtr_add_arg($args, "--lc-messages-dir=%s", $install_lang);
  mtr_add_arg($args, "--character-sets-dir=%s", $install_chsdir);

  # InnoDB arguments that affect file location and sizes may
  # need to be given to the bootstrap process as well as the
  # server process.
  foreach my $extra_opt ( @opt_extra_mysqld_opt ) {
    if ($extra_opt =~ /--innodb/) {
      mtr_add_arg($args, $extra_opt);
    }
  }

  # If DISABLE_GRANT_OPTIONS is defined when the server is compiled (e.g.,
  # configure --disable-grant-options), mysqld will not recognize the
  # --bootstrap or --skip-grant-tables options.  The user can set
  # MYSQLD_BOOTSTRAP to the full path to a mysqld which does accept
  # --bootstrap, to accommodate this.
  my $exe_mysqld_bootstrap =
    $ENV{'MYSQLD_BOOTSTRAP'} || find_mysqld($install_basedir);

  # ----------------------------------------------------------------------
  # export MYSQLD_BOOTSTRAP_CMD variable containing <path>/mysqld <args>
  # ----------------------------------------------------------------------
  $ENV{'MYSQLD_BOOTSTRAP_CMD'}= "$exe_mysqld_bootstrap " . join(" ", @$args);



  # ----------------------------------------------------------------------
  # Create the bootstrap.sql file
  # ----------------------------------------------------------------------
  my $bootstrap_sql_file= "$opt_vardir/tmp/bootstrap.sql";

  my $path_sql= my_find_file($install_basedir,
			     ["mysql", "sql/share", "share/mysql",
			      "share", "scripts"],
			     "mysql_system_tables.sql",
			     NOT_REQUIRED);

  if (-f $path_sql )
  {
    my $sql_dir= dirname($path_sql);
    # Use the mysql database for system tables
    mtr_tofile($bootstrap_sql_file, "use mysql\n");

    # Add the offical mysql system tables
    # for a production system
    mtr_appendfile_to_file("$sql_dir/mysql_system_tables.sql",
			   $bootstrap_sql_file);

    # Add the mysql system tables initial data
    # for a production system
    mtr_appendfile_to_file("$sql_dir/mysql_system_tables_data.sql",
			   $bootstrap_sql_file);

    # Add test data for timezone - this is just a subset, on a real
    # system these tables will be populated either by mysql_tzinfo_to_sql
    # or by downloading the timezone table package from our website
    mtr_appendfile_to_file("$sql_dir/mysql_test_data_timezone.sql",
			   $bootstrap_sql_file);

    # Fill help tables, just an empty file when running from bk repo
    # but will be replaced by a real fill_help_tables.sql when
    # building the source dist
    mtr_appendfile_to_file("$sql_dir/fill_help_tables.sql",
			   $bootstrap_sql_file);

  }
  else
  {
    # Install db from init_db.sql that exist in early 5.1 and 5.0
    # versions of MySQL
    my $init_file= "$install_basedir/mysql-test/lib/init_db.sql";
    mtr_report(" - from '$init_file'");
    my $text= mtr_grab_file($init_file) or
      mtr_error("Can't open '$init_file': $!");

    mtr_tofile($bootstrap_sql_file,
	       sql_to_bootstrap($text));
  }

  # Remove anonymous users
  mtr_tofile($bootstrap_sql_file,
	     "DELETE FROM mysql.user where user= '';\n");

  # Create mtr database
  mtr_tofile($bootstrap_sql_file,
	     "CREATE DATABASE mtr;\n");

  # Add help tables and data for warning detection and supression
  mtr_tofile($bootstrap_sql_file,
             sql_to_bootstrap(mtr_grab_file("include/mtr_warnings.sql")));

  # Add procedures for checking server is restored after testcase
  mtr_tofile($bootstrap_sql_file,
             sql_to_bootstrap(mtr_grab_file("include/mtr_check.sql")));

  # Log bootstrap command
  my $path_bootstrap_log= "$opt_vardir/log/bootstrap.log";
  mtr_tofile($path_bootstrap_log,
	     "$exe_mysqld_bootstrap " . join(" ", @$args) . "\n");

  # Create directories mysql and test
  mkpath("$install_datadir/mysql");
  mkpath("$install_datadir/test");

  if ( My::SafeProcess->run
       (
	name          => "bootstrap",
	path          => $exe_mysqld_bootstrap,
	args          => \$args,
	input         => $bootstrap_sql_file,
	output        => $path_bootstrap_log,
	error         => $path_bootstrap_log,
	append        => 1,
	verbose       => $opt_verbose,
       ) != 0)
  {
    mtr_error("Error executing mysqld --bootstrap\n" .
              "Could not install system database from $bootstrap_sql_file\n" .
	      "see $path_bootstrap_log for errors");
  }
}


sub run_testcase_check_skip_test($)
{
  my ($tinfo)= @_;

  # ----------------------------------------------------------------------
  # If marked to skip, just print out and return.
  # Note that a test case not marked as 'skip' can still be
  # skipped later, because of the test case itself in cooperation
  # with the mysqltest program tells us so.
  # ----------------------------------------------------------------------

  if ( $tinfo->{'skip'} )
  {
    mtr_report_test_skipped($tinfo) unless $start_only;
    return 1;
  }

  return 0;
}


sub run_query {
  my ($tinfo, $mysqld, $query)= @_;

  my $args;
  mtr_init_args(\$args);
  mtr_add_arg($args, "--defaults-file=%s", $path_config_file);
  mtr_add_arg($args, "--defaults-group-suffix=%s", $mysqld->after('mysqld'));

  mtr_add_arg($args, "-e %s", $query);

  my $res= My::SafeProcess->run
    (
     name          => "run_query -> ".$mysqld->name(),
     path          => $exe_mysql,
     args          => \$args,
     output        => '/dev/null',
     error         => '/dev/null'
    );

  return $res
}


sub do_before_run_mysqltest($)
{
  my $tinfo= shift;

  # Remove old files produced by mysqltest
  my $base_file= mtr_match_extension($tinfo->{result_file},
				     "result"); # Trim extension
  if (defined $base_file ){
    unlink("$base_file.reject");
    unlink("$base_file.progress");
    unlink("$base_file.log");
    unlink("$base_file.warnings");
  }

  if ( $mysql_version_id < 50000 ) {
    # Set environment variable NDB_STATUS_OK to 1
    # if script decided to run mysqltest cluster _is_ installed ok
    $ENV{'NDB_STATUS_OK'} = "1";
  } elsif ( $mysql_version_id < 50100 ) {
    # Set environment variable NDB_STATUS_OK to YES
    # if script decided to run mysqltest cluster _is_ installed ok
    $ENV{'NDB_STATUS_OK'} = "YES";
  }
}


#
# Check all server for sideffects
#
# RETURN VALUE
#  0 ok
#  1 Check failed
#  >1 Fatal errro

sub check_testcase($$)
{
  my ($tinfo, $mode)= @_;
  my $tname= $tinfo->{name};

  # Start the mysqltest processes in parallel to save time
  # also makes it possible to wait for any process to exit during the check
  my %started;
  foreach my $mysqld ( mysqlds() )
  {
    # Skip if server has been restarted with additional options
    if ( defined $mysqld->{'proc'} && ! exists $mysqld->{'restart_opts'} )
    {
      my $proc= start_check_testcase($tinfo, $mode, $mysqld);
      $started{$proc->pid()}= $proc;
    }
  }

  # Return immediately if no check proceess was started
  return 0 unless ( keys %started );

  my $timeout= start_timer(check_timeout());

  while (1){
    my $result;
    my $proc= My::SafeProcess->wait_any_timeout($timeout);
    mtr_report("Got $proc");

    if ( delete $started{$proc->pid()} ) {

      my $err_file= $proc->user_data();
      my $base_file= mtr_match_extension($err_file, "err"); # Trim extension

      # One check testcase process returned
      my $res= $proc->exit_status();

      if ( $res == 0){
	# Check completed without problem

	# Remove the .err file the check generated
	unlink($err_file);

	# Remove the .result file the check generated
	if ( $mode eq 'after' ){
	  unlink("$base_file.result");
	}

	if ( keys(%started) == 0){
	  # All checks completed
	  mark_time_used('check');
	  return 0;
	}
	# Wait for next process to exit
	next;
      }
      else
      {
	if ( $mode eq "after" and $res == 1 )
	{
	  # Test failed, grab the report mysqltest has created
	  my $report= mtr_grab_file($err_file);
	  $tinfo->{check}.=
	    "\nMTR's internal check of the test case '$tname' failed.
This means that the test case does not preserve the state that existed
before the test case was executed.  Most likely the test case did not
do a proper clean-up. It could also be caused by the previous test run
by this thread, if the server wasn't restarted.
This is the diff of the states of the servers before and after the
test case was executed:\n";
	  $tinfo->{check}.= $report;

	  # Check failed, mark the test case with that info
	  $tinfo->{'check_testcase_failed'}= 1;
	  $result= 1;
	}
	elsif ( $res )
	{
	  my $report= mtr_grab_file($err_file);
	  $tinfo->{comment}.=
	    "Could not execute 'check-testcase' $mode ".
	      "testcase '$tname' (res: $res):\n";
	  $tinfo->{comment}.= $report;

	  $result= 2;
	}

	# Remove the .result file the check generated
	unlink("$base_file.result");

      }
    }
    elsif ( $proc->{timeout} ) {
      $tinfo->{comment}.= "Timeout for 'check-testcase' expired after "
	.check_timeout()." seconds";
      $result= 4;
    }
    else {
      # Unknown process returned, most likley a crash, abort everything
      $tinfo->{comment}=
	"The server $proc crashed while running ".
	"'check testcase $mode test'".
	get_log_from_proc($proc, $tinfo->{name});
      $result= 3;
    }

    # Kill any check processes still running
    map($_->kill(), values(%started));

    mtr_warning("Check-testcase failed, this could also be caused by the" .
		" previous test run by this worker thread")
      if $result > 1 && $mode eq "before";
    mark_time_used('check');

    return $result;
  }

  mtr_error("INTERNAL_ERROR: check_testcase");
}


# Start run mysqltest on one server
#
# RETURN VALUE
#  0 OK
#  1 Check failed
#
sub start_run_one ($$) {
  my ($mysqld, $run)= @_;

  my $name= "$run-".$mysqld->name();

  my $args;
  mtr_init_args(\$args);

  mtr_add_arg($args, "--defaults-file=%s", $path_config_file);
  mtr_add_arg($args, "--defaults-group-suffix=%s", $mysqld->after('mysqld'));

  mtr_add_arg($args, "--silent");
  mtr_add_arg($args, "--test-file=%s", "include/$run.test");

  my $errfile= "$opt_vardir/tmp/$name.err";
  my $proc= My::SafeProcess->new
    (
     name          => $name,
     path          => $exe_mysqltest,
     error         => $errfile,
     output        => $errfile,
     args          => \$args,
     user_data     => $errfile,
     verbose       => $opt_verbose,
    );
  mtr_verbose("Started $proc");
  return $proc;
}


#
# Run script on all servers, collect results
#
# RETURN VALUE
#  0 ok
#  1 Failure

sub run_on_all($$)
{
  my ($tinfo, $run)= @_;

  # Start the mysqltest processes in parallel to save time
  # also makes it possible to wait for any process to exit during the check
  # and to have a timeout process
  my %started;
  foreach my $mysqld ( mysqlds() )
  {
    if ( defined $mysqld->{'proc'} )
    {
      my $proc= start_run_one($mysqld, $run);
      $started{$proc->pid()}= $proc;
    }
  }

  # Return immediately if no check proceess was started
  return 0 unless ( keys %started );

  my $timeout= start_timer(check_timeout());

  while (1){
    my $result;
    my $proc= My::SafeProcess->wait_any_timeout($timeout);
    mtr_report("Got $proc");

    if ( delete $started{$proc->pid()} ) {

      # One mysqltest process returned
      my $err_file= $proc->user_data();
      my $res= $proc->exit_status();

      # Append the report from .err file
      $tinfo->{comment}.= " == $err_file ==\n";
      $tinfo->{comment}.= mtr_grab_file($err_file);
      $tinfo->{comment}.= "\n";

      # Remove the .err file
      unlink($err_file);

      if ( keys(%started) == 0){
	# All completed
	return 0;
      }

      # Wait for next process to exit
      next;
    }
    elsif ($proc->{timeout}) {
      $tinfo->{comment}.= "Timeout for '$run' expired after "
	.check_timeout()." seconds";
    }
    else {
      # Unknown process returned, most likley a crash, abort everything
      $tinfo->{comment}.=
	"The server $proc crashed while running '$run'".
	get_log_from_proc($proc, $tinfo->{name});
    }

    # Kill any check processes still running
    map($_->kill(), values(%started));

    return 1;
  }
  mtr_error("INTERNAL_ERROR: run_on_all");
}


sub mark_log {
  my ($log, $tinfo)= @_;
  my $log_msg= "CURRENT_TEST: $tinfo->{name}\n";
  mtr_tofile($log, $log_msg);
}


sub find_testcase_skipped_reason($)
{
  my ($tinfo)= @_;

  # Set default message
  $tinfo->{'comment'}= "Detected by testcase(no log file)";

  # Open the test log file
  my $F= IO::File->new($path_current_testlog)
    or return;
  my $reason;

  while ( my $line= <$F> )
  {
    # Look for "reason: <reason for skipping test>"
    if ( $line =~ /reason: (.*)/ )
    {
      $reason= $1;
    }
  }

  if ( ! $reason )
  {
    mtr_warning("Could not find reason for skipping test in $path_current_testlog");
    $reason= "Detected by testcase(reason unknown) ";
  }
  $tinfo->{'comment'}= $reason;
}


sub find_analyze_request
{
  # Open the test log file
  my $F= IO::File->new($path_current_testlog)
    or return;
  my $analyze;

  while ( my $line= <$F> )
  {
    # Look for "reason: <reason for skipping test>"
    if ( $line =~ /analyze: (.*)/ )
    {
      $analyze= $1;
    }
  }

  return $analyze;
}


# The test can leave a file in var/tmp/ to signal
# that all servers should be restarted
sub restart_forced_by_test
{
  my $restart = 0;
  foreach my $mysqld ( mysqlds() )
  {
    my $datadir = $mysqld->value('datadir');
    my $force_restart_file = "$datadir/mtr/force_restart";
    if ( -f $force_restart_file )
    {
      mtr_verbose("Restart of servers forced by test");
      $restart = 1;
      last;
    }
  }
  return $restart;
}


# Return timezone value of tinfo or default value
sub timezone {
  my ($tinfo)= @_;
  return $tinfo->{timezone} || "GMT-3";
}


# Storage for changed environment variables
my %old_env;

#
# Run a single test case
#
# RETURN VALUE
#  0 OK
#  > 0 failure
#

sub run_testcase ($) {
  my $tinfo=  shift;

  mtr_verbose("Running test:", $tinfo->{name});

  # Allow only alpanumerics pluss _ - + . in combination names,
  # or anything beginning with -- (the latter comes from --combination)
  my $combination= $tinfo->{combination};
  if ($combination && $combination !~ /^\w[-\w\.\+]+$/
                   && $combination !~ /^--/)
  {
    mtr_error("Combination '$combination' contains illegal characters");
  }
  # -------------------------------------------------------
  # Init variables that can change between each test case
  # -------------------------------------------------------
  my $timezone= timezone($tinfo);
  $ENV{'TZ'}= $timezone;
  mtr_verbose("Setting timezone: $timezone");

  if ( ! using_extern() )
  {
    my @restart= servers_need_restart($tinfo);
    if ( @restart != 0) {
      stop_servers($tinfo, @restart );
    }

    if ( started(all_servers()) == 0 )
    {

      # Remove old datadirs
      clean_datadir() unless $opt_start_dirty;

      # Restore old ENV
      while (my ($option, $value)= each( %old_env )) {
	if (defined $value){
	  mtr_verbose("Restoring $option to $value");
	  $ENV{$option}= $value;

	} else {
	  mtr_verbose("Removing $option");
	  delete($ENV{$option});
	}
      }
      %old_env= ();

      mtr_verbose("Generating my.cnf from '$tinfo->{template_path}'");

      # Generate new config file from template
      $config= My::ConfigFactory->new_config
	( {
	   basedir         => $basedir,
	   testdir         => $glob_mysql_test_dir,
	   template_path   => $tinfo->{template_path},
	   extra_template_path => $tinfo->{extra_template_path},
	   vardir          => $opt_vardir,
	   tmpdir          => $opt_tmpdir,
	   baseport        => $baseport,
	   #hosts          => [ 'host1', 'host2' ],
	   user            => $opt_user,
	   password        => '',
	   ssl             => $opt_ssl_supported,
	   embedded        => $opt_embedded_server,
	  }
	);

      # Write the new my.cnf
      $config->save($path_config_file);

      # Remember current config so a restart can occur when a test need
      # to use a different one
      $current_config_name= $tinfo->{template_path};

      #
      # Set variables in the ENV section
      #
      foreach my $option ($config->options_in_group("ENV"))
      {
	# Save old value to restore it before next time
	$old_env{$option->name()}= $ENV{$option->name()};

	mtr_verbose($option->name(), "=",$option->value());
	$ENV{$option->name()}= $option->value();
      }
    }

    # Write start of testcase to log
    mark_log($path_current_testlog, $tinfo);

    if (start_servers($tinfo))
    {
      report_failure_and_restart($tinfo);
      return 1;
    }
  }
  mark_time_used('restart');

  # --------------------------------------------------------------------
  # If --start or --start-dirty given, stop here to let user manually
  # run tests
  # If --wait-all is also given, do the same, but don't die if one
  # server exits
  # ----------------------------------------------------------------------

  if ( $start_only )
  {
    mtr_print("\nStarted", started(all_servers()));
    mtr_print("Using config for test", $tinfo->{name});
    mtr_print("Port and socket path for server(s):");
    foreach my $mysqld ( mysqlds() )
    {
      mtr_print ($mysqld->name() . "  " . $mysqld->value('port') .
	      "  " . $mysqld->value('socket'));
    }
    if ( $opt_start_exit )
    {
      mtr_print("Server(s) started, not waiting for them to finish");
      if (IS_WINDOWS)
      {
	POSIX::_exit(0);	# exit hangs here in ActiveState Perl
      }
      else
      {
	exit(0);
      }
    }
    mtr_print("Waiting for server(s) to exit...");
    if ( $opt_wait_all ) {
      My::SafeProcess->wait_all();
      mtr_print( "All servers exited" );
      exit(1);
    }
    else {
      my $proc= My::SafeProcess->wait_any();
      if ( grep($proc eq $_, started(all_servers())) )
      {
        mtr_print("Server $proc died");
        exit(1);
      }
      mtr_print("Unknown process $proc died");
      exit(1);
    }
  }

  my $test_timeout= start_timer(testcase_timeout($tinfo));

  do_before_run_mysqltest($tinfo);

  mark_time_used('init');

  if ( $opt_check_testcases and check_testcase($tinfo, "before") ){
    # Failed to record state of server or server crashed
    report_failure_and_restart($tinfo);

    return 1;
  }

  my $test= start_mysqltest($tinfo);
  # Set only when we have to keep waiting after expectedly died server
  my $keep_waiting_proc = 0;

  while (1)
  {
    my $proc;
    if ($keep_waiting_proc)
    {
      # Any other process exited?
      $proc = My::SafeProcess->check_any();
      if ($proc)
      {
	mtr_verbose ("Found exited process $proc");
      }
      else
      {
	$proc = $keep_waiting_proc;
	# Also check if timer has expired, if so cancel waiting
	if ( has_expired($test_timeout) )
	{
	  $keep_waiting_proc = 0;
	}
      }
    }
    if (! $keep_waiting_proc)
    {
      $proc= My::SafeProcess->wait_any_timeout($test_timeout);
    }

    # Will be restored if we need to keep waiting
    $keep_waiting_proc = 0;

    unless ( defined $proc )
    {
      mtr_error("wait_any failed");
    }
    mtr_verbose("Got $proc");

    mark_time_used('test');
    # ----------------------------------------------------
    # Was it the test program that exited
    # ----------------------------------------------------
    if ($proc eq $test)
    {
      my $res= $test->exit_status();

      if ($res == 0 and $opt_warnings and check_warnings($tinfo) )
      {
	# Test case suceeded, but it has produced unexpected
	# warnings, continue in $res == 1
	$res= 1;
      }

      if ( $res == 0 )
      {
	my $check_res;
	if ( restart_forced_by_test() )
	{
	  stop_all_servers($opt_shutdown_timeout);
	}
	elsif ( $opt_check_testcases and
	     $check_res= check_testcase($tinfo, "after"))
	{
	  if ($check_res == 1) {
	    # Test case had sideeffects, not fatal error, just continue
	    stop_all_servers($opt_shutdown_timeout);
	    mtr_report("Resuming tests...\n");
	  }
	  else {
	    # Test case check failed fatally, probably a server crashed
	    report_failure_and_restart($tinfo);
	    return 1;
	  }
	}
	mtr_report_test_passed($tinfo);
      }
      elsif ( $res == 62 )
      {
	# Testcase itself tell us to skip this one
	$tinfo->{skip_detected_by_test}= 1;
	# Try to get reason from test log file
	find_testcase_skipped_reason($tinfo);
	mtr_report_test_skipped($tinfo);
	# Restart if skipped due to missing perl, it may have had side effects
	stop_all_servers($opt_shutdown_timeout)
	  if ($tinfo->{'comment'} =~ /^perl not found/);
      }
      elsif ( $res == 65 )
      {
	# Testprogram killed by signal
	$tinfo->{comment}=
	  "testprogram crashed(returned code $res)";
	report_failure_and_restart($tinfo);
      }
      elsif ( $res == 1 )
      {
	# Check if the test tool requests that
	# an analyze script should be run
	my $analyze= find_analyze_request();
	if ($analyze){
	  run_on_all($tinfo, "analyze-$analyze");
	}

	# Wait a bit and see if a server died, if so report that instead
	mtr_milli_sleep(100);
	my $srvproc= My::SafeProcess::check_any();
	if ($srvproc && grep($srvproc eq $_, started(all_servers()))) {
	  $proc= $srvproc;
	  goto SRVDIED;
	}

	# Test case failure reported by mysqltest
	report_failure_and_restart($tinfo);
      }
      else
      {
	# mysqltest failed, probably crashed
	$tinfo->{comment}=
	  "mysqltest failed with unexpected return code $res\n";
	report_failure_and_restart($tinfo);
      }

      # Save info from this testcase run to mysqltest.log
      if( -f $path_current_testlog)
      {
	mtr_appendfile_to_file($path_current_testlog, $path_testlog);
	unlink($path_current_testlog);
      }

      return ($res == 62) ? 0 : $res;

    }

    # ----------------------------------------------------
    # Check if it was an expected crash
    # ----------------------------------------------------
    my $check_crash = check_expected_crash_and_restart($proc);
    if ($check_crash)
    {
      # Keep waiting if it returned 2, if 1 don't wait or stop waiting.
      $keep_waiting_proc = 0 if $check_crash == 1;
      $keep_waiting_proc = $proc if $check_crash == 2;
      next;
    }

  SRVDIED:
    # ----------------------------------------------------
    # Stop the test case timer
    # ----------------------------------------------------
    $test_timeout= 0;

    # ----------------------------------------------------
    # Check if it was a server that died
    # ----------------------------------------------------
    if ( grep($proc eq $_, started(all_servers())) )
    {
      # Server failed, probably crashed
      $tinfo->{comment}=
	"Server $proc failed during test run" .
	get_log_from_proc($proc, $tinfo->{name});

      # ----------------------------------------------------
      # It's not mysqltest that has exited, kill it
      # ----------------------------------------------------
      $test->kill();

      report_failure_and_restart($tinfo);
      return 1;
    }

    # Try to dump core for mysqltest and all servers
    foreach my $proc ($test, started(all_servers())) 
    {
      mtr_print("Trying to dump core for $proc");
      if ($proc->dump_core())
      {
	$proc->wait_one(20);
      }
    }

    # ----------------------------------------------------
    # It's not mysqltest that has exited, kill it
    # ----------------------------------------------------
    $test->kill();

    # ----------------------------------------------------
    # Check if testcase timer expired
    # ----------------------------------------------------
    if ( $proc->{timeout} )
    {
      my $log_file_name= $opt_vardir."/log/".$tinfo->{shortname}.".log";
      $tinfo->{comment}=
        "Test case timeout after ".testcase_timeout($tinfo).
	  " seconds\n\n";
      # Add 20 last executed commands from test case log file
      if  (-e $log_file_name)
      {
        $tinfo->{comment}.=
	   "== $log_file_name == \n".
	     mtr_lastlinesfromfile($log_file_name, 20)."\n";
      }
      $tinfo->{'timeout'}= testcase_timeout($tinfo); # Mark as timeout
      run_on_all($tinfo, 'analyze-timeout');

      report_failure_and_restart($tinfo);
      return 1;
    }

    mtr_error("Unhandled process $proc exited");
  }
  mtr_error("Should never come here");
}


# Extract server log from after the last occurrence of named test
# Return as an array of lines
#

sub extract_server_log ($$) {
  my ($error_log, $tname) = @_;

  # Open the servers .err log file and read all lines
  # belonging to current tets into @lines
  my $Ferr = IO::File->new($error_log)
    or mtr_error("Could not open file '$error_log' for reading: $!");

  my @lines;
  my $found_test= 0;		# Set once we've found the log of this test
  while ( my $line = <$Ferr> )
  {
    if ($found_test)
    {
      # If test wasn't last after all, discard what we found, test again.
      if ( $line =~ /^CURRENT_TEST:/)
      {
	@lines= ();
	$found_test= $line =~ /^CURRENT_TEST: $tname/;
      }
      else
      {
	push(@lines, $line);
      }
    }
    else
    {
      # Search for beginning of test, until found
      $found_test= 1 if ($line =~ /^CURRENT_TEST: $tname/);
    }
  }
  $Ferr = undef; # Close error log file

  return @lines;
}

# Get log from server identified from its $proc object, from named test
# Return as a single string
#

sub get_log_from_proc ($$) {
  my ($proc, $name)= @_;
  my $srv_log= "";

  foreach my $mysqld (mysqlds()) {
    if ($mysqld->{proc} eq $proc) {
      my @srv_lines= extract_server_log($mysqld->value('#log-error'), $name);
      $srv_log= "\nServer log from this test:\n" .
	"----------SERVER LOG START-----------\n". join ("", @srv_lines) .
	"----------SERVER LOG END-------------\n";
      last;
    }
  }
  return $srv_log;
}

# Perform a rough examination of the servers
# error log and write all lines that look
# suspicious into $error_log.warnings
#
sub extract_warning_lines ($$) {
  my ($error_log, $tname) = @_;

  my @lines= extract_server_log($error_log, $tname);

# Write all suspicious lines to $error_log.warnings file
  my $warning_log = "$error_log.warnings";
  my $Fwarn = IO::File->new($warning_log, "w")
    or die("Could not open file '$warning_log' for writing: $!");
  print $Fwarn "Suspicious lines from $error_log\n";

  my @patterns =
    (
     qr/^Warning:|mysqld: Warning|\[Warning\]/,
     qr/^Error:|\[ERROR\]/,
     qr/^==\d+==\s+\S/, # valgrind errors
     qr/InnoDB: Warning|InnoDB: Error/,
     qr/^safe_mutex:|allocated at line/,
     qr/missing DBUG_RETURN/,
     qr/Attempting backtrace/,
     qr/Assertion .* failed/,
    );
  my $skip_valgrind= 0;

  foreach my $line ( @lines )
  {
    if ($opt_valgrind_mysqld) {
      # Skip valgrind summary from tests where server has been restarted
      # Should this contain memory leaks, the final report will find it
      # Use a generic pattern for summaries
      $skip_valgrind= 1 if $line =~ /^==\d+== [A-Z ]+ SUMMARY:/;
      $skip_valgrind= 0 unless $line =~ /^==\d+==/;
      next if $skip_valgrind;
    }
    foreach my $pat ( @patterns )
    {
      if ( $line =~ /$pat/ )
      {
	print $Fwarn $line;
	last;
      }
    }
  }
  $Fwarn = undef; # Close file

}


# Run include/check-warnings.test
#
# RETURN VALUE
#  0 OK
#  1 Check failed
#
sub start_check_warnings ($$) {
  my $tinfo=    shift;
  my $mysqld=   shift;

  my $name= "warnings-".$mysqld->name();

  my $log_error= $mysqld->value('#log-error');
  # To be communicated to the test
  $ENV{MTR_LOG_ERROR}= $log_error;
  extract_warning_lines($log_error, $tinfo->{name});

  my $args;
  mtr_init_args(\$args);

  mtr_add_arg($args, "--defaults-file=%s", $path_config_file);
  mtr_add_arg($args, "--defaults-group-suffix=%s", $mysqld->after('mysqld'));
  mtr_add_arg($args, "--test-file=%s", "include/check-warnings.test");

  if ( $opt_embedded_server )
  {

    # Get the args needed for the embedded server
    # and append them to args prefixed
    # with --sever-arg=

    my $mysqld=  $config->group('embedded')
      or mtr_error("Could not get [embedded] section");

    my $mysqld_args;
    mtr_init_args(\$mysqld_args);
    my $extra_opts= get_extra_opts($mysqld, $tinfo);
    mysqld_arguments($mysqld_args, $mysqld, $extra_opts);
    mtr_add_arg($args, "--server-arg=%s", $_) for @$mysqld_args;
  }

  my $errfile= "$opt_vardir/tmp/$name.err";
  my $proc= My::SafeProcess->new
    (
     name          => $name,
     path          => $exe_mysqltest,
     error         => $errfile,
     output        => $errfile,
     args          => \$args,
     user_data     => $errfile,
     verbose       => $opt_verbose,
    );
  mtr_verbose("Started $proc");
  return $proc;
}


#
# Loop through our list of processes and check the error log
# for unexepcted errors and warnings
#
sub check_warnings ($) {
  my ($tinfo)= @_;
  my $res= 0;

  my $tname= $tinfo->{name};

  # Clear previous warnings
  delete($tinfo->{warnings});

  # Start the mysqltest processes in parallel to save time
  # also makes it possible to wait for any process to exit during the check
  my %started;
  foreach my $mysqld ( mysqlds() )
  {
    if ( defined $mysqld->{'proc'} )
    {
      my $proc= start_check_warnings($tinfo, $mysqld);
      $started{$proc->pid()}= $proc;
    }
  }

  # Return immediately if no check proceess was started
  return 0 unless ( keys %started );

  my $timeout= start_timer(check_timeout());

  while (1){
    my $result= 0;
    my $proc= My::SafeProcess->wait_any_timeout($timeout);
    mtr_report("Got $proc");

    if ( delete $started{$proc->pid()} ) {
      # One check warning process returned
      my $res= $proc->exit_status();
      my $err_file= $proc->user_data();

      if ( $res == 0 or $res == 62 ){

	if ( $res == 0 ) {
	  # Check completed with problem
	  my $report= mtr_grab_file($err_file);
	  # Log to var/log/warnings file
	  mtr_tofile("$opt_vardir/log/warnings",
		     $tname."\n".$report);

	  $tinfo->{'warnings'}.= $report;
	  $result= 1;
	}

	if ( $res == 62 ) {
	  # Test case was ok and called "skip"
	  # Remove the .err file the check generated
	  unlink($err_file);
	}

	if ( keys(%started) == 0){
	  # All checks completed
	  mark_time_used('ch-warn');
	  return $result;
	}
	# Wait for next process to exit
	next;
      }
      else
      {
	my $report= mtr_grab_file($err_file);
	$tinfo->{comment}.=
	  "Could not execute 'check-warnings' for ".
	    "testcase '$tname' (res: $res):\n";
	$tinfo->{comment}.= $report;

	$result= 2;
      }
    }
    elsif ( $proc->{timeout} ) {
      $tinfo->{comment}.= "Timeout for 'check warnings' expired after "
	.check_timeout()." seconds";
      $result= 4;
    }
    else {
      # Unknown process returned, most likley a crash, abort everything
      $tinfo->{comment}=
	"The server $proc crashed while running 'check warnings'".
	get_log_from_proc($proc, $tinfo->{name});
      $result= 3;
    }

    # Kill any check processes still running
    map($_->kill(), values(%started));

    mark_time_used('ch-warn');
    return $result;
  }

  mtr_error("INTERNAL_ERROR: check_warnings");
}


#
# Loop through our list of processes and look for and entry
# with the provided pid, if found check for the file indicating
# expected crash and restart it.
#
sub check_expected_crash_and_restart {
  my ($proc)= @_;

  foreach my $mysqld ( mysqlds() )
  {
    next unless ( $mysqld->{proc} and $mysqld->{proc} eq $proc );

    # Check if crash expected by looking at the .expect file
    # in var/tmp
    my $expect_file= "$opt_vardir/tmp/".$mysqld->name().".expect";
    if ( -f $expect_file )
    {
      mtr_verbose("Crash was expected, file '$expect_file' exists");

      for (my $waits = 0;  $waits < 50;  $waits++)
      {
	# If last line in expect file starts with "wait"
	# sleep a little and try again, thus allowing the
	# test script to control when the server should start
	# up again. Keep trying for up to 5s at a time.
	my $last_line= mtr_lastlinesfromfile($expect_file, 1);
	if ($last_line =~ /^wait/ )
	{
	  mtr_verbose("Test says wait before restart") if $waits == 0;
	  mtr_milli_sleep(100);
	  next;
	}

	# If last line begins "restart:", the rest of the line is read as
        # extra command line options to add to the restarted mysqld.
        # Anything other than 'wait' or 'restart:' (with a colon) will
        # result in a restart with original mysqld options.
	if ($last_line =~ /restart:(.+)/) {
	  my @rest_opt= split(' ', $1);
	  $mysqld->{'restart_opts'}= \@rest_opt;
	} else {
	  delete $mysqld->{'restart_opts'};
	}
	unlink($expect_file);

	# Start server with same settings as last time
	mysqld_start($mysqld, $mysqld->{'started_opts'});

	return 1;
      }
      # Loop ran through: we should keep waiting after a re-check
      return 2;
    }
  }

  # Not an expected crash
  return 0;
}


# Remove all files and subdirectories of a directory
sub clean_dir {
  my ($dir)= @_;
  mtr_verbose("clean_dir: $dir");
  finddepth(
	  { no_chdir => 1,
	    wanted => sub {
	      if (-d $_){
		# A dir
		if ($_ eq $dir){
		  # The dir to clean
		  return;
		} else {
		  mtr_verbose("rmdir: '$_'");
		  rmdir($_) or mtr_warning("rmdir($_) failed: $!");
		}
	      } else {
		# Hopefully a file
		mtr_verbose("unlink: '$_'");
		unlink($_) or mtr_warning("unlink($_) failed: $!");
	      }
	    }
	  },
	    $dir);
}


sub clean_datadir {

  mtr_verbose("Cleaning datadirs...");

  if (started(all_servers()) != 0){
    mtr_error("Trying to clean datadir before all servers stopped");
  }

  foreach my $cluster ( clusters() )
  {
    my $cluster_dir= "$opt_vardir/".$cluster->{name};
    mtr_verbose(" - removing '$cluster_dir'");
    rmtree($cluster_dir);

  }

  foreach my $mysqld ( mysqlds() )
  {
    my $mysqld_dir= dirname($mysqld->value('datadir'));
    if (-d $mysqld_dir ) {
      mtr_verbose(" - removing '$mysqld_dir'");
      rmtree($mysqld_dir);
    }
  }

  # Remove all files in tmp and var/tmp
  clean_dir("$opt_vardir/tmp");
  if ($opt_tmpdir ne "$opt_vardir/tmp"){
    clean_dir($opt_tmpdir);
  }
}


#
# Save datadir before it's removed
#
sub save_datadir_after_failure($$) {
  my ($dir, $savedir)= @_;

  mtr_report(" - saving '$dir'");
  my $dir_name= basename($dir);
  rename("$dir", "$savedir/$dir_name");
}


sub remove_ndbfs_from_ndbd_datadir {
  my ($ndbd_datadir)= @_;
  # Remove the ndb_*_fs directory from ndbd.X/ dir
  foreach my $ndbfs_dir ( glob("$ndbd_datadir/ndb_*_fs") )
  {
    next unless -d $ndbfs_dir; # Skip if not a directory
    rmtree($ndbfs_dir);
  }
}


sub after_failure ($) {
  my ($tinfo)= @_;

  mtr_report("Saving datadirs...");

  my $save_dir= "$opt_vardir/log/";
  $save_dir.= $tinfo->{name};
  # Add combination name if any
  $save_dir.= "-$tinfo->{combination}"
    if defined $tinfo->{combination};

  # Save savedir  path for server
  $tinfo->{savedir}= $save_dir;

  mkpath($save_dir) if ! -d $save_dir;

  # Save the used my.cnf file
  copy($path_config_file, $save_dir);

  # Copy the tmp dir
  copytree("$opt_vardir/tmp/", "$save_dir/tmp/");

  if ( clusters() ) {
    foreach my $cluster ( clusters() ) {
      my $cluster_dir= "$opt_vardir/".$cluster->{name};

      # Remove the fileystem of each ndbd
      foreach my $ndbd ( in_cluster($cluster, ndbds()) )
      {
        my $ndbd_datadir= $ndbd->value("DataDir");
        remove_ndbfs_from_ndbd_datadir($ndbd_datadir);
      }

      save_datadir_after_failure($cluster_dir, $save_dir);
    }
  }
  else {
    foreach my $mysqld ( mysqlds() ) {
      my $data_dir= $mysqld->value('datadir');
      save_datadir_after_failure(dirname($data_dir), $save_dir);
    }
  }
}


sub report_failure_and_restart ($) {
  my $tinfo= shift;

  if ($opt_valgrind_mysqld && ($tinfo->{'warnings'} || $tinfo->{'timeout'})) {
    # In these cases we may want valgrind report from normal termination
    $tinfo->{'dont_kill_server'}= 1;
  }
  # Shotdown properly if not to be killed (for valgrind)
  stop_all_servers($tinfo->{'dont_kill_server'} ? $opt_shutdown_timeout : 0);

  $tinfo->{'result'}= 'MTR_RES_FAILED';

  my $test_failures= $tinfo->{'failures'} || 0;
  $tinfo->{'failures'}=  $test_failures + 1;


  if ( $tinfo->{comment} )
  {
    # The test failure has been detected by mysql-test-run.pl
    # when starting the servers or due to other error, the reason for
    # failing the test is saved in "comment"
    ;
  }

  if ( !defined $tinfo->{logfile} )
  {
    my $logfile= $path_current_testlog;
    if ( defined $logfile )
    {
      if ( -f $logfile )
      {
	# Test failure was detected by test tool and its report
	# about what failed has been saved to file. Save the report
	# in tinfo
	$tinfo->{logfile}= mtr_fromfile($logfile);
	# If no newlines in the test log:
	# (it will contain the CURRENT_TEST written by mtr, so is not empty)
	if ($tinfo->{logfile} !~ /\n/)
	{
	  # Show how far it got before suddenly failing
	  $tinfo->{comment}.= "mysqltest failed but provided no output\n";
	  my $log_file_name= $opt_vardir."/log/".$tinfo->{shortname}.".log";
	  if (-e $log_file_name) {
	    $tinfo->{comment}.=
	      "The result from queries just before the failure was:".
	      "\n< snip >\n".
	      mtr_lastlinesfromfile($log_file_name, 20)."\n";
	  }
	}
      }
      else
      {
	# The test tool report didn't exist, display an
	# error message
	$tinfo->{logfile}= "Could not open test tool report '$logfile'";
      }
    }
  }

  after_failure($tinfo);

  mtr_report_test($tinfo);

}


sub run_sh_script {
  my ($script)= @_;

  return 0 unless defined $script;

  mtr_verbose("Running '$script'");
  my $ret= system("/bin/sh $script") >> 8;
  return $ret;
}


sub mysqld_stop {
  my $mysqld= shift or die "usage: mysqld_stop(<mysqld>)";

  my $args;
  mtr_init_args(\$args);

  mtr_add_arg($args, "--no-defaults");
  mtr_add_arg($args, "--character-sets-dir=%s", $mysqld->value('character-sets-dir'));
  mtr_add_arg($args, "--user=%s", $opt_user);
  mtr_add_arg($args, "--password=");
  mtr_add_arg($args, "--port=%d", $mysqld->value('port'));
  mtr_add_arg($args, "--host=%s", $mysqld->value('#host'));
  mtr_add_arg($args, "--connect_timeout=20");
  mtr_add_arg($args, "--protocol=tcp");

  mtr_add_arg($args, "shutdown");

  My::SafeProcess->run
    (
     name          => "mysqladmin shutdown ".$mysqld->name(),
     path          => $exe_mysqladmin,
     args          => \$args,
     error         => "/dev/null",

    );
}


sub mysqld_arguments ($$$) {
  my $args=              shift;
  my $mysqld=            shift;
  my $extra_opts=        shift;

  mtr_add_arg($args, "--defaults-file=%s",  $path_config_file);

  # When mysqld is run by a root user(euid is 0), it will fail
  # to start unless we specify what user to run as, see BUG#30630
  my $euid= $>;
  if (!IS_WINDOWS and $euid == 0 and
      (grep(/^--user/, @$extra_opts)) == 0) {
    mtr_add_arg($args, "--user=root");
  }

  if ( $opt_valgrind_mysqld )
  {
    if ( $mysql_version_id < 50100 )
    {
      mtr_add_arg($args, "--skip-bdb");
    }
  }

  if ( $mysql_version_id >= 50106 && !$opt_user_args)
  {
    # Turn on logging to file
    mtr_add_arg($args, "--log-output=file");
  }

  # Check if "extra_opt" contains skip-log-bin
  my $skip_binlog= grep(/^(--|--loose-)skip-log-bin/, @$extra_opts);

  # Indicate to mysqld it will be debugged in debugger
  if ( $glob_debugger )
  {
    mtr_add_arg($args, "--gdb");
  }

  my $found_skip_core= 0;
  foreach my $arg ( @$extra_opts )
  {
    # Allow --skip-core-file to be set in <testname>-[master|slave].opt file
    if ($arg eq "--skip-core-file")
    {
      $found_skip_core= 1;
    }
    elsif ($skip_binlog and mtr_match_prefix($arg, "--binlog-format"))
    {
      ; # Dont add --binlog-format when running without binlog
    }
    elsif ($arg eq "--loose-skip-log-bin" and
           $mysqld->option("log-slave-updates"))
    {
      ; # Dont add --skip-log-bin when mysqld have --log-slave-updates in config
    }
    elsif ($arg eq "")
    {
      # We can get an empty argument when  we set environment variables to ""
      # (e.g plugin not found). Just skip it.
    }
    else
    {
      mtr_add_arg($args, "%s", $arg);
    }
  }
  $opt_skip_core = $found_skip_core;
  if ( !$found_skip_core && !$opt_user_args )
  {
    mtr_add_arg($args, "%s", "--core-file");
  }

  # Enable the debug sync facility, set default wait timeout.
  # Facility stays disabled if timeout value is zero.
  mtr_add_arg($args, "--loose-debug-sync-timeout=%s",
              $opt_debug_sync_timeout) unless $opt_user_args;

  return $args;
}



sub mysqld_start ($$) {
  my $mysqld=            shift;
  my $extra_opts=        shift;

  mtr_verbose(My::Options::toStr("mysqld_start", @$extra_opts));

  my $exe= find_mysqld($mysqld->value('basedir'));
  my $wait_for_pid_file= 1;

  mtr_error("Internal error: mysqld should never be started for embedded")
    if $opt_embedded_server;

  my $args;
  mtr_init_args(\$args);

  if ( $opt_valgrind_mysqld )
  {
    valgrind_arguments($args, \$exe);
  }

  mtr_add_arg($args, "--defaults-group-suffix=%s", $mysqld->after('mysqld'));

  # Add any additional options from an in-test restart
  my @all_opts= @$extra_opts;
  if (exists $mysqld->{'restart_opts'}) {
    push (@all_opts, @{$mysqld->{'restart_opts'}});
  }
  mysqld_arguments($args,$mysqld,\@all_opts);

  if ( $opt_debug )
  {
    mtr_add_arg($args, "--debug=d:t:i:A,%s/log/%s.trace",
		$path_vardir_trace, $mysqld->name());
  }

  if (IS_WINDOWS)
  {
    # Trick the server to send output to stderr, with --console
    mtr_add_arg($args, "--console");
  }

  if ( $opt_gdb || $opt_manual_gdb )
  {
    gdb_arguments(\$args, \$exe, $mysqld->name());
  }
  elsif ( $opt_ddd || $opt_manual_ddd )
  {
    ddd_arguments(\$args, \$exe, $mysqld->name());
  }
  elsif ( $opt_debugger )
  {
    debugger_arguments(\$args, \$exe, $mysqld->name());
  }
  elsif ( $opt_manual_debug )
  {
     print "\nStart " .$mysqld->name()." in your debugger\n" .
           "dir: $glob_mysql_test_dir\n" .
           "exe: $exe\n" .
	   "args:  " . join(" ", @$args)  . "\n\n" .
	   "Waiting ....\n";

     # Indicate the exe should not be started
    $exe= undef;
  }
  else
  {
    # Default to not wait until pid file has been created
    $wait_for_pid_file= 0;
  }

  # Remove the old pidfile if any
  unlink($mysqld->value('pid-file'));

  my $output= $mysqld->value('#log-error');
  if ( $opt_valgrind and $opt_debug )
  {
    # When both --valgrind and --debug is selected, send
    # all output to the trace file, making it possible to
    # see the exact location where valgrind complains
    $output= "$opt_vardir/log/".$mysqld->name().".trace";
  }
  # Remember this log file for valgrind error report search
  $mysqld_logs{$output}= 1 if $opt_valgrind;
  # Remember data dir for gmon.out files if using gprof
  $gprof_dirs{$mysqld->value('datadir')}= 1 if $opt_gprof;

  if ( defined $exe )
  {
    $mysqld->{'proc'}= My::SafeProcess->new
      (
       name          => $mysqld->name(),
       path          => $exe,
       args          => \$args,
       output        => $output,
       error         => $output,
       append        => 1,
       verbose       => $opt_verbose,
       nocore        => $opt_skip_core,
       host          => undef,
       shutdown      => sub { mysqld_stop($mysqld) },
      );
    mtr_verbose("Started $mysqld->{proc}");
  }

  if ( $wait_for_pid_file &&
       !sleep_until_file_created($mysqld->value('pid-file'),
				 $opt_start_timeout,
				 $mysqld->{'proc'}))
  {
    my $mname= $mysqld->name();
    mtr_error("Failed to start mysqld $mname with command $exe");
  }

  # Remember options used when starting
  $mysqld->{'started_opts'}= $extra_opts;

  return;
}


sub stop_all_servers () {
  my $shutdown_timeout = $_[0] or 0;

  mtr_verbose("Stopping all servers...");

  # Kill all started servers
  My::SafeProcess::shutdown($shutdown_timeout,
			    started(all_servers()));

  # Remove pidfiles
  foreach my $server ( all_servers() )
  {
    my $pid_file= $server->if_exist('pid-file');
    unlink($pid_file) if defined $pid_file;
  }

  # Mark servers as stopped
  map($_->{proc}= undef, all_servers());

}


# Find out if server should be restarted for this test
sub server_need_restart {
  my ($tinfo, $server)= @_;

  if ( using_extern() )
  {
    mtr_verbose_restart($server, "no restart for --extern server");
    return 0;
  }

  if ( $tinfo->{'force_restart'} ) {
    mtr_verbose_restart($server, "forced in .opt file");
    return 1;
  }

  if ( $opt_force_restart ) {
    mtr_verbose_restart($server, "forced restart turned on");
    return 1;
  }

  if ( $tinfo->{template_path} ne $current_config_name)
  {
    mtr_verbose_restart($server, "using different config file");
    return 1;
  }

  if ( $tinfo->{'master_sh'}  || $tinfo->{'slave_sh'} )
  {
    mtr_verbose_restart($server, "sh script to run");
    return 1;
  }

  if ( ! started($server) )
  {
    mtr_verbose_restart($server, "not started");
    return 1;
  }

  my $started_tinfo= $server->{'started_tinfo'};
  if ( defined $started_tinfo )
  {

    # Check if timezone of  test that server was started
    # with differs from timezone of next test
    if ( timezone($started_tinfo) ne timezone($tinfo) )
    {
      mtr_verbose_restart($server, "different timezone");
      return 1;
    }
  }

  my $is_mysqld= grep ($server eq $_, mysqlds());
  if ($is_mysqld)
  {

    # Check that running process was started with same options
    # as the current test requires
    my $extra_opts= get_extra_opts($server, $tinfo);
    my $started_opts= $server->{'started_opts'};

    # Also, always restart if server had been restarted with additional
    # options within test.
    if (!My::Options::same($started_opts, $extra_opts) ||
        exists $server->{'restart_opts'})
    {
      my $use_dynamic_option_switch= 0;
      if (!$use_dynamic_option_switch)
      {
	mtr_verbose_restart($server, "running with different options '" .
			    join(" ", @{$extra_opts}) . "' != '" .
			    join(" ", @{$started_opts}) . "'" );
	return 1;
      }

      mtr_verbose(My::Options::toStr("started_opts", @$started_opts));
      mtr_verbose(My::Options::toStr("extra_opts", @$extra_opts));

      # Get diff and check if dynamic switch is possible
      my @diff_opts= My::Options::diff($started_opts, $extra_opts);
      mtr_verbose(My::Options::toStr("diff_opts", @diff_opts));

      my $query= My::Options::toSQL(@diff_opts);
      mtr_verbose("Attempting dynamic switch '$query'");
      if (run_query($tinfo, $server, $query)){
	mtr_verbose("Restart: running with different options '" .
		    join(" ", @{$extra_opts}) . "' != '" .
		    join(" ", @{$started_opts}) . "'" );
	return 1;
      }

      # Remember the dynamically set options
      $server->{'started_opts'}= $extra_opts;
    }
  }

  # Default, no restart
  return 0;
}


sub servers_need_restart($) {
  my ($tinfo)= @_;
  return grep { server_need_restart($tinfo, $_); } all_servers();
}



#
# Return list of specific servers
#  - there is no servers in an empty config
#
sub _like   { return $config ? $config->like($_[0]) : (); }
sub mysqlds { return _like('mysqld.'); }
sub ndbds   { return _like('cluster_config.ndbd.');}
sub ndb_mgmds { return _like('cluster_config.ndb_mgmd.'); }
sub clusters  { return _like('mysql_cluster.'); }
sub all_servers { return ( mysqlds(), ndb_mgmds(), ndbds() ); }


#
# Filter a list of servers and return only those that are part
# of the specified cluster
#
sub in_cluster {
  my ($cluster)= shift;
  # Return only processes for a specific cluster
  return grep { $_->suffix() eq $cluster->suffix() } @_;
}



#
# Filter a list of servers and return the SafeProcess
# for only those that are started or stopped
#
sub started { return grep(defined $_, map($_->{proc}, @_));  }
sub stopped { return grep(!defined $_, map($_->{proc}, @_)); }


sub envsubst {
  my $string= shift;

  if ( ! defined $ENV{$string} )
  {
    mtr_error(".opt file references '$string' which is not set");
  }

  return $ENV{$string};
}


sub get_extra_opts {
  # No extra options if --user-args
  return \@opt_extra_mysqld_opt if $opt_user_args;

  my ($mysqld, $tinfo)= @_;

  my $opts=
    $mysqld->option("#!use-slave-opt") ?
      $tinfo->{slave_opt} : $tinfo->{master_opt};

  # Expand environment variables
  foreach my $opt ( @$opts )
  {
    $opt =~ s/\$\{(\w+)\}/envsubst($1)/ge;
    $opt =~ s/\$(\w+)/envsubst($1)/ge;
  }
  return $opts;
}


sub stop_servers($$) {
  my ($tinfo, @servers)= @_;

  # Remember if we restarted for this test case (count restarts)
  $tinfo->{'restarted'}= 1;

  if ( join('|', @servers) eq join('|', all_servers()) )
  {
    # All servers are going down, use some kind of order to
    # avoid too many warnings in the log files

   mtr_report("Restarting all servers");

    #  mysqld processes
    My::SafeProcess::shutdown( $opt_shutdown_timeout, started(mysqlds()) );

    # cluster processes
    My::SafeProcess::shutdown( $opt_shutdown_timeout,
			       started(ndbds(), ndb_mgmds()) );
  }
  else
  {
    mtr_report("Restarting ", started(@servers));

     # Stop only some servers
    My::SafeProcess::shutdown( $opt_shutdown_timeout,
			       started(@servers) );
  }

  foreach my $server (@servers)
  {
    # Mark server as stopped
    $server->{proc}= undef;

    # Forget history
    delete $server->{'started_tinfo'};
    delete $server->{'started_opts'};
    delete $server->{'started_cnf'};
  }
}


#
# start_servers
#
# Start servers not already started
#
# RETURN
#  0 OK
#  1 Start failed
#
sub start_servers($) {
  my ($tinfo)= @_;

  # Make sure the safe_process also exits from now on
  # Could not be done before, as we don't want this for the bootstrap
  if ($opt_start_exit) {
    My::SafeProcess->start_exit();
  }

  # Start clusters
  foreach my $cluster ( clusters() )
  {
    ndbcluster_start($cluster);
  }

  # Start mysqlds
  foreach my $mysqld ( mysqlds() )
  {
    if ( $mysqld->{proc} )
    {
      # Already started

      # Write start of testcase to log file
      mark_log($mysqld->value('#log-error'), $tinfo);

      next;
    }

    my $datadir= $mysqld->value('datadir');
    if ($opt_start_dirty)
    {
      # Don't delete anything if starting dirty
      ;
    }
    else
    {

      my @options= ('log-bin', 'relay-log');
      foreach my $option_name ( @options )  {
	next unless $mysqld->option($option_name);

	my $file_name= $mysqld->value($option_name);
	next unless
	  defined $file_name and
	    -e $file_name;

	mtr_debug(" -removing '$file_name'");
	unlink($file_name) or die ("unable to remove file '$file_name'");
      }

      if (-d $datadir ) {
	mtr_verbose(" - removing '$datadir'");
	rmtree($datadir);
      }
    }

    my $mysqld_basedir= $mysqld->value('basedir');
    if ( $basedir eq $mysqld_basedir )
    {
      if (! $opt_start_dirty)	# If dirty, keep possibly grown system db
      {
	# Copy datadir from installed system db
	for my $path ( "$opt_vardir", "$opt_vardir/..") {
	  my $install_db= "$path/install.db";
	  copytree($install_db, $datadir)
	    if -d $install_db;
	}
	mtr_error("Failed to copy system db to '$datadir'")
	  unless -d $datadir;
      }
    }
    else
    {
      mysql_install_db($mysqld); # For versional testing

      mtr_error("Failed to install system db to '$datadir'")
	unless -d $datadir;

    }

    # Create the servers tmpdir
    my $tmpdir= $mysqld->value('tmpdir');
    mkpath($tmpdir) unless -d $tmpdir;

    # Write start of testcase to log file
    mark_log($mysqld->value('#log-error'), $tinfo);

    # Run <tname>-master.sh
    if ($mysqld->option('#!run-master-sh') and
       run_sh_script($tinfo->{master_sh}) )
    {
      $tinfo->{'comment'}= "Failed to execute '$tinfo->{master_sh}'";
      return 1;
    }

    # Run <tname>-slave.sh
    if ($mysqld->option('#!run-slave-sh') and
	run_sh_script($tinfo->{slave_sh}))
    {
      $tinfo->{'comment'}= "Failed to execute '$tinfo->{slave_sh}'";
      return 1;
    }

    if (!$opt_embedded_server)
    {
      my $extra_opts= get_extra_opts($mysqld, $tinfo);
      mysqld_start($mysqld,$extra_opts);

      # Save this test case information, so next can examine it
      $mysqld->{'started_tinfo'}= $tinfo;
    }

  }

  # Wait for clusters to start
  foreach my $cluster ( clusters() )
  {
    if (ndbcluster_wait_started($cluster, ""))
    {
      # failed to start
      $tinfo->{'comment'}= "Start of '".$cluster->name()."' cluster failed";
      return 1;
    }
  }

  # Wait for mysqlds to start
  foreach my $mysqld ( mysqlds() )
  {
    next if !started($mysqld);

    if (sleep_until_file_created($mysqld->value('pid-file'),
				 $opt_start_timeout,
				 $mysqld->{'proc'}) == 0) {
      $tinfo->{comment}=
	"Failed to start ".$mysqld->name();

      my $logfile= $mysqld->value('#log-error');
      if ( defined $logfile and -f $logfile )
      {
        my @srv_lines= extract_server_log($logfile, $tinfo->{name});
	$tinfo->{logfile}= "Server log is:\n" . join ("", @srv_lines);
      }
      else
      {
	$tinfo->{logfile}= "Could not open server logfile: '$logfile'";
      }
      return 1;
    }
  }
  return 0;
}


#
# Run include/check-testcase.test
# Before a testcase, run in record mode and save result file to var/tmp
# After testcase, run and compare with the recorded file, they should be equal!
#
# RETURN VALUE
#  The newly started process
#
sub start_check_testcase ($$$) {
  my $tinfo=    shift;
  my $mode=     shift;
  my $mysqld=   shift;

  my $name= "check-".$mysqld->name();
  # Replace dots in name with underscore to avoid that mysqltest
  # misinterpret's what the filename extension is :(
  $name=~ s/\./_/g;

  my $args;
  mtr_init_args(\$args);

  mtr_add_arg($args, "--defaults-file=%s", $path_config_file);
  mtr_add_arg($args, "--defaults-group-suffix=%s", $mysqld->after('mysqld'));
  mtr_add_arg($args, "--result-file=%s", "$opt_vardir/tmp/$name.result");
  mtr_add_arg($args, "--test-file=%s", "include/check-testcase.test");
  mtr_add_arg($args, "--verbose");

  if ( $mode eq "before" )
  {
    mtr_add_arg($args, "--record");
  }
  my $errfile= "$opt_vardir/tmp/$name.err";
  my $proc= My::SafeProcess->new
    (
     name          => $name,
     path          => $exe_mysqltest,
     error         => $errfile,
     output        => $errfile,
     args          => \$args,
     user_data     => $errfile,
     verbose       => $opt_verbose,
    );

  mtr_report("Started $proc");
  return $proc;
}


sub run_mysqltest ($) {
  my $proc= start_mysqltest(@_);
  $proc->wait();
}


sub start_mysqltest ($) {
  my ($tinfo)= @_;
  my $exe= $exe_mysqltest;
  my $args;

  mark_time_used('init');

  mtr_init_args(\$args);

  mtr_add_arg($args, "--defaults-file=%s", $path_config_file);
  mtr_add_arg($args, "--silent");
  mtr_add_arg($args, "--tmpdir=%s", $opt_tmpdir);
  mtr_add_arg($args, "--character-sets-dir=%s", $path_charsetsdir);
  mtr_add_arg($args, "--logdir=%s/log", $opt_vardir);
  if ($auth_plugin)
  {
    mtr_add_arg($args, "--plugin_dir=%s", dirname($auth_plugin));
  }

  # Log line number and time  for each line in .test file
  mtr_add_arg($args, "--mark-progress")
    if $opt_mark_progress;

  mtr_add_arg($args, "--database=test");

  if ( $opt_ps_protocol )
  {
    mtr_add_arg($args, "--ps-protocol");
  }

  if ( $opt_sp_protocol )
  {
    mtr_add_arg($args, "--sp-protocol");
  }

  if ( $opt_view_protocol )
  {
    mtr_add_arg($args, "--view-protocol");
  }

  if ( $opt_cursor_protocol )
  {
    mtr_add_arg($args, "--cursor-protocol");
  }

  if ( $opt_strace_client )
  {
    $exe=  $opt_strace_client || "strace";
    mtr_add_arg($args, "-o");
    mtr_add_arg($args, "%s/log/mysqltest.strace", $opt_vardir);
    mtr_add_arg($args, "$exe_mysqltest");
  }

  mtr_add_arg($args, "--timer-file=%s/log/timer", $opt_vardir);

  if ( $opt_compress )
  {
    mtr_add_arg($args, "--compress");
  }

  if ( $opt_sleep )
  {
    mtr_add_arg($args, "--sleep=%d", $opt_sleep);
  }

  if ( $opt_ssl )
  {
    # Turn on SSL for _all_ test cases if option --ssl was used
    mtr_add_arg($args, "--ssl");
  }

  if ( $opt_max_connections ) {
    mtr_add_arg($args, "--max-connections=%d", $opt_max_connections);
  }

  if ( $opt_embedded_server )
  {

    # Get the args needed for the embedded server
    # and append them to args prefixed
    # with --sever-arg=

    my $mysqld=  $config->group('embedded')
      or mtr_error("Could not get [embedded] section");

    my $mysqld_args;
    mtr_init_args(\$mysqld_args);
    my $extra_opts= get_extra_opts($mysqld, $tinfo);
    mysqld_arguments($mysqld_args, $mysqld, $extra_opts);
    mtr_add_arg($args, "--server-arg=%s", $_) for @$mysqld_args;

    if (IS_WINDOWS)
    {
      # Trick the server to send output to stderr, with --console
      mtr_add_arg($args, "--server-arg=--console");
    }
  }

  # ----------------------------------------------------------------------
  # export MYSQL_TEST variable containing <path>/mysqltest <args>
  # ----------------------------------------------------------------------
  $ENV{'MYSQL_TEST'}= mtr_args2str($exe_mysqltest, @$args);

  # ----------------------------------------------------------------------
  # Add arguments that should not go into the MYSQL_TEST env var
  # ----------------------------------------------------------------------
  if ( $opt_valgrind_mysqltest )
  {
    # Prefix the Valgrind options to the argument list.
    # We do this here, since we do not want to Valgrind the nested invocations
    # of mysqltest; that would mess up the stderr output causing test failure.
    my @args_saved = @$args;
    mtr_init_args(\$args);
    valgrind_arguments($args, \$exe);
    mtr_add_arg($args, "%s", $_) for @args_saved;
  }

  mtr_add_arg($args, "--test-file=%s", $tinfo->{'path'});

  # Number of lines of resut to include in failure report
  mtr_add_arg($args, "--tail-lines=20");

  if ( defined $tinfo->{'result_file'} ) {
    mtr_add_arg($args, "--result-file=%s", $tinfo->{'result_file'});
  }

  client_debug_arg($args, "mysqltest");

  if ( $opt_record )
  {
    mtr_add_arg($args, "--record");

    # When recording to a non existing result file
    # the name of that file is in "record_file"
    if ( defined $tinfo->{'record_file'} ) {
      mtr_add_arg($args, "--result-file=%s", $tinfo->{record_file});
    }
  }

  if ( $opt_client_gdb )
  {
    gdb_arguments(\$args, \$exe, "client");
  }
  elsif ( $opt_client_ddd )
  {
    ddd_arguments(\$args, \$exe, "client");
  }
  elsif ( $opt_client_debugger )
  {
    debugger_arguments(\$args, \$exe, "client");
  }

  my $proc= My::SafeProcess->new
    (
     name          => "mysqltest",
     path          => $exe,
     args          => \$args,
     append        => 1,
     error         => $path_current_testlog,
     verbose       => $opt_verbose,
    );
  mtr_verbose("Started $proc");
  return $proc;
}


#
# Modify the exe and args so that program is run in gdb in xterm
#
sub gdb_arguments {
  my $args= shift;
  my $exe=  shift;
  my $type= shift;

  # Write $args to gdb init file
  my $str= join " ", map { s/"/\\"/g; "\"$_\""; } @$$args;
  my $gdb_init_file= "$opt_vardir/tmp/gdbinit.$type";

  # Remove the old gdbinit file
  unlink($gdb_init_file);

  if ( $type eq "client" )
  {
    # write init file for client
    mtr_tofile($gdb_init_file,
	       "set args $str\n" .
	       "break main\n");
  }
  else
  {
    # write init file for mysqld
    mtr_tofile($gdb_init_file,
	       "set args $str\n" .
	       "break mysql_parse\n" .
	       "commands 1\n" .
	       "disable 1\n" .
	       "end\n" .
	       "run");
  }

  if ( $opt_manual_gdb )
  {
     print "\nTo start gdb for $type, type in another window:\n";
     print "gdb -cd $glob_mysql_test_dir -x $gdb_init_file $$exe\n";

     # Indicate the exe should not be started
     $$exe= undef;
     return;
  }

  $$args= [];
  mtr_add_arg($$args, "-title");
  mtr_add_arg($$args, "$type");
  mtr_add_arg($$args, "-e");

  if ( $exe_libtool )
  {
    mtr_add_arg($$args, $exe_libtool);
    mtr_add_arg($$args, "--mode=execute");
  }

  mtr_add_arg($$args, "gdb");
  mtr_add_arg($$args, "-x");
  mtr_add_arg($$args, "$gdb_init_file");
  mtr_add_arg($$args, "$$exe");

  $$exe= "xterm";
}


#
# Modify the exe and args so that program is run in ddd
#
sub ddd_arguments {
  my $args= shift;
  my $exe=  shift;
  my $type= shift;

  # Write $args to ddd init file
  my $str= join " ", map { s/"/\\"/g; "\"$_\""; } @$$args;
  my $gdb_init_file= "$opt_vardir/tmp/gdbinit.$type";

  # Remove the old gdbinit file
  unlink($gdb_init_file);

  if ( $type eq "client" )
  {
    # write init file for client
    mtr_tofile($gdb_init_file,
	       "set args $str\n" .
	       "break main\n");
  }
  else
  {
    # write init file for mysqld
    mtr_tofile($gdb_init_file,
	       "file $$exe\n" .
	       "set args $str\n" .
	       "break mysql_parse\n" .
	       "commands 1\n" .
	       "disable 1\n" .
	       "end");
  }

  if ( $opt_manual_ddd )
  {
     print "\nTo start ddd for $type, type in another window:\n";
     print "ddd -cd $glob_mysql_test_dir -x $gdb_init_file $$exe\n";

     # Indicate the exe should not be started
     $$exe= undef;
     return;
  }

  my $save_exe= $$exe;
  $$args= [];
  if ( $exe_libtool )
  {
    $$exe= $exe_libtool;
    mtr_add_arg($$args, "--mode=execute");
    mtr_add_arg($$args, "ddd");
  }
  else
  {
    $$exe= "ddd";
  }
  mtr_add_arg($$args, "--command=$gdb_init_file");
  mtr_add_arg($$args, "$save_exe");
}


#
# Modify the exe and args so that program is run in the selected debugger
#
sub debugger_arguments {
  my $args= shift;
  my $exe=  shift;
  my $debugger= $opt_debugger || $opt_client_debugger;

  if ( $debugger =~ /vcexpress|vc|devenv/ )
  {
    # vc[express] /debugexe exe arg1 .. argn

    # Add name of the exe and /debugexe before args
    unshift(@$$args, "$$exe");
    unshift(@$$args, "/debugexe");

    # Set exe to debuggername
    $$exe= $debugger;

  }
  elsif ( $debugger =~ /windbg/ )
  {
    # windbg exe arg1 .. argn

    # Add name of the exe before args
    unshift(@$$args, "$$exe");

    # Set exe to debuggername
    $$exe= $debugger;

  }
  elsif ( $debugger eq "dbx" )
  {
    # xterm -e dbx -r exe arg1 .. argn

    unshift(@$$args, $$exe);
    unshift(@$$args, "-r");
    unshift(@$$args, $debugger);
    unshift(@$$args, "-e");

    $$exe= "xterm";

  }
  else
  {
    mtr_error("Unknown argument \"$debugger\" passed to --debugger");
  }
}


#
# Modify the exe and args so that program is run in valgrind
#
sub valgrind_arguments {
  my $args= shift;
  my $exe=  shift;

  if ( $opt_callgrind)
  {
    mtr_add_arg($args, "--tool=callgrind");
    mtr_add_arg($args, "--base=$opt_vardir/log");
  }
  else
  {
    mtr_add_arg($args, "--tool=memcheck"); # From >= 2.1.2 needs this option
    mtr_add_arg($args, "--leak-check=yes");
    mtr_add_arg($args, "--num-callers=16");
    mtr_add_arg($args, "--suppressions=%s/valgrind.supp", $glob_mysql_test_dir)
      if -f "$glob_mysql_test_dir/valgrind.supp";
  }

  # Add valgrind options, can be overriden by user
  mtr_add_arg($args, '%s', $_) for (@valgrind_args);

  mtr_add_arg($args, $$exe);

  $$exe= $opt_valgrind_path || "valgrind";

  if ($exe_libtool)
  {
    # Add "libtool --mode-execute" before the test to execute
    # if running in valgrind(to avoid valgrinding bash)
    unshift(@$args, "--mode=execute", $$exe);
    $$exe= $exe_libtool;
  }
}

#
# Search server logs for valgrind reports printed at mysqld termination
#

sub valgrind_exit_reports() {
  my $found_err= 0;

  foreach my $log_file (keys %mysqld_logs)
  {
    my @culprits= ();
    my $valgrind_rep= "";
    my $found_report= 0;
    my $err_in_report= 0;

    my $LOGF = IO::File->new($log_file)
      or mtr_error("Could not open file '$log_file' for reading: $!");

    while ( my $line = <$LOGF> )
    {
      if ($line =~ /^CURRENT_TEST: (.+)$/)
      {
        my $testname= $1;
        # If we have a report, report it if needed and start new list of tests
        if ($found_report)
        {
          if ($err_in_report)
          {
            mtr_print ("Valgrind report from $log_file after tests:\n",
                        @culprits);
            mtr_print_line();
            print ("$valgrind_rep\n");
            $err_in_report= 0;
          }
          # Make ready to collect new report
          @culprits= ();
          $found_report= 0;
          $valgrind_rep= "";
        }
        push (@culprits, $testname);
        next;
      }
      # This line marks the start of a valgrind report
      $found_report= 1 if $line =~ /^==\d+== .* SUMMARY:/;

      if ($found_report) {
        $line=~ s/^==\d+== //;
        $valgrind_rep .= $line;
        $err_in_report= 1 if $line =~ /ERROR SUMMARY: [1-9]/;
        $err_in_report= 1 if $line =~ /definitely lost: [1-9]/;
        $err_in_report= 1 if $line =~ /possibly lost: [1-9]/;
      }
    }

    $LOGF= undef;

    if ($err_in_report) {
      mtr_print ("Valgrind report from $log_file after tests:\n", @culprits);
      mtr_print_line();
      print ("$valgrind_rep\n");
      $found_err= 1;
    }
  }

  return $found_err;
}

#
# Usage
#
sub usage ($) {
  my ($message)= @_;

  if ( $message )
  {
    print STDERR "$message\n";
  }

  print <<HERE;

$0 [ OPTIONS ] [ TESTCASE ]

Options to control what engine/variation to run

  embedded-server       Use the embedded server, i.e. no mysqld daemons
  ps-protocol           Use the binary protocol between client and server
  cursor-protocol       Use the cursor protocol between client and server
                        (implies --ps-protocol)
  view-protocol         Create a view to execute all non updating queries
  sp-protocol           Create a stored procedure to execute all queries
  compress              Use the compressed protocol between client and server
  ssl                   Use ssl protocol between client and server
  skip-ssl              Dont start server with support for ssl connections
  vs-config             Visual Studio configuration used to create executables
                        (default: MTR_VS_CONFIG environment variable)

  defaults-file=<config template> Use fixed config template for all
                        tests
  defaults_extra_file=<config template> Extra config template to add to
                        all generated configs
  combination=<opt>     Use at least twice to run tests with specified 
                        options to mysqld
  skip-combinations     Ignore combination file (or options)

Options to control directories to use
  tmpdir=DIR            The directory where temporary files are stored
                        (default: ./var/tmp).
  vardir=DIR            The directory where files generated from the test run
                        is stored (default: ./var). Specifying a ramdisk or
                        tmpfs will speed up tests.
  mem                   Run testsuite in "memory" using tmpfs or ramdisk
                        Attempts to find a suitable location
                        using a builtin list of standard locations
                        for tmpfs (/dev/shm)
                        The option can also be set using environment
                        variable MTR_MEM=[DIR]
  clean-vardir          Clean vardir if tests were successful and if
                        running in "memory". Otherwise this option is ignored
  client-bindir=PATH    Path to the directory where client binaries are located
  client-libdir=PATH    Path to the directory where client libraries are located


Options to control what test suites or cases to run

  force                 Continue to run the suite after failure
  with-ndbcluster-only  Run only tests that include "ndb" in the filename
  skip-ndb[cluster]     Skip all tests that need cluster. Default.
  include-ndb[cluster]  Enable all tests that need cluster
  do-test=PREFIX or REGEX
                        Run test cases which name are prefixed with PREFIX
                        or fulfills REGEX
  skip-test=PREFIX or REGEX
                        Skip test cases which name are prefixed with PREFIX
                        or fulfills REGEX
  start-from=PREFIX     Run test cases starting test prefixed with PREFIX where
                        prefix may be suite.testname or just testname
  suite[s]=NAME1,..,NAMEN
                        Collect tests in suites from the comma separated
                        list of suite names.
                        The default is: "$DEFAULT_SUITES"
  skip-rpl              Skip the replication test cases.
  big-test              Also run tests marked as "big"
  enable-disabled       Run also tests marked as disabled
  print-testcases       Don't run the tests but print details about all the
                        selected tests, in the order they would be run.
  skip-test-list=FILE   Skip the tests listed in FILE. Each line in the file
                        is an entry and should be formatted as: 
                        <TESTNAME> : <COMMENT>

Options that specify ports

  mtr-port-base=#       Base for port numbers, ports from this number to
  port-base=#           number+9 are reserved. Should be divisible by 10;
                        if not it will be rounded down. May be set with
                        environment variable MTR_PORT_BASE. If this value is
                        set and is not "auto", it overrides build-thread.
  mtr-build-thread=#    Specify unique number to calculate port number(s) from.
  build-thread=#        Can be set in environment variable MTR_BUILD_THREAD.
                        Set  MTR_BUILD_THREAD="auto" to automatically aquire
                        a build thread id that is unique to current host

Options for test case authoring

  record TESTNAME       (Re)genereate the result file for TESTNAME
  check-testcases       Check testcases for sideeffects
  mark-progress         Log line number and elapsed time to <testname>.progress

Options that pass on options

  mysqld=ARGS           Specify additional arguments to "mysqld"

Options to run test on running server

  extern option=value   Run only the tests against an already started server
                        the options to use for connection to the extern server
                        must be specified using name-value pair notation
                        For example:
                         ./$0 --extern socket=/tmp/mysqld.sock

Options for debugging the product

  client-ddd            Start mysqltest client in ddd
  client-debugger=NAME  Start mysqltest in the selected debugger
  client-gdb            Start mysqltest client in gdb
  ddd                   Start mysqld in ddd
  debug                 Dump trace output for all servers and client programs
  debugger=NAME         Start mysqld in the selected debugger
  gdb                   Start the mysqld(s) in gdb
  manual-debug          Let user manually start mysqld in debugger, before
                        running test(s)
  manual-gdb            Let user manually start mysqld in gdb, before running
                        test(s)
  manual-ddd            Let user manually start mysqld in ddd, before running
                        test(s)
  strace-client=[path]  Create strace output for mysqltest client, optionally
                        specifying name and path to the trace program to use.
                        Example: $0 --strace-client=ktrace
  max-save-core         Limit the number of core files saved (to avoid filling
                        up disks for heavily crashing server). Defaults to
                        $opt_max_save_core, set to 0 for no limit. Set
                        it's default with MTR_MAX_SAVE_CORE
  max-save-datadir      Limit the number of datadir saved (to avoid filling
                        up disks for heavily crashing server). Defaults to
                        $opt_max_save_datadir, set to 0 for no limit. Set
                        it's default with MTR_MAX_SAVE_DATDIR
  max-test-fail         Limit the number of test failurs before aborting
                        the current test run. Defaults to
                        $opt_max_test_fail, set to 0 for no limit. Set
                        it's default with MTR_MAX_TEST_FAIL

Options for valgrind

  valgrind              Run the "mysqltest" and "mysqld" executables using
                        valgrind with default options
  valgrind-all          Synonym for --valgrind
  valgrind-mysqltest    Run the "mysqltest" and "mysql_client_test" executable
                        with valgrind
  valgrind-mysqld       Run the "mysqld" executable with valgrind
  valgrind-options=ARGS Deprecated, use --valgrind-option
  valgrind-option=ARGS  Option to give valgrind, replaces default option(s),
                        can be specified more then once
  valgrind-path=<EXE>   Path to the valgrind executable
  callgrind             Instruct valgrind to use callgrind

Misc options
  user=USER             User for connecting to mysqld(default: $opt_user)
  comment=STR           Write STR to the output
  notimer               Don't show test case execution time
  verbose               More verbose output(use multiple times for even more)
  verbose-restart       Write when and why servers are restarted
  start                 Only initialize and start the servers, using the
                        startup settings for the first specified test case
                        Example:
                         $0 --start alias &
  start-and-exit        Same as --start, but mysql-test-run terminates and
                        leaves just the server running
  start-dirty           Only start the servers (without initialization) for
                        the first specified test case
  user-args             In combination with start* and no test name, drops
                        arguments to mysqld except those speficied with
                        --mysqld (if any)
  wait-all              If --start or --start-dirty option is used, wait for all
                        servers to exit before finishing the process
  fast                  Run as fast as possible, dont't wait for servers
                        to shutdown etc.
  force-restart         Always restart servers between tests
  parallel=N            Run tests in N parallel threads (default=1)
                        Use parallel=auto for auto-setting of N
  repeat=N              Run each test N number of times
  retry=N               Retry tests that fail N times, limit number of failures
                        to $opt_retry_failure
  retry-failure=N       Limit number of retries for a failed test
  reorder               Reorder tests to get fewer server restarts
  help                  Get this help text

  testcase-timeout=MINUTES Max test case run time (default $opt_testcase_timeout)
  suite-timeout=MINUTES Max test suite run time (default $opt_suite_timeout)
  shutdown-timeout=SECONDS Max number of seconds to wait for server shutdown
                        before killing servers (default $opt_shutdown_timeout)
  warnings              Scan the log files for warnings. Use --nowarnings
                        to turn off.

  sleep=SECONDS         Passed to mysqltest, will be used as fixed sleep time
  debug-sync-timeout=NUM Set default timeout for WAIT_FOR debug sync
                        actions. Disable facility with NUM=0.
  gcov                  Collect coverage information after the test.
                        The result is a gcov file per source and header file.
  experimental=<file>   Refer to list of tests considered experimental;
                        failures will be marked exp-fail instead of fail.
  report-features       First run a "test" that reports mysql features
  timestamp             Print timestamp before each test report line
  timediff              With --timestamp, also print time passed since
                        *previous* test started
  max-connections=N     Max number of open connection to server in mysqltest
  default-myisam        Set default storage engine to MyISAM for non-innodb
                        tests. This is needed after switching default storage
                        engine to InnoDB.
  report-times          Report how much time has been spent on different
                        phases of test execution.
HERE
  exit(1);

}

sub list_options ($) {
  my $hash= shift;

  for (keys %$hash) {
    s/([:=].*|[+!])$//;
    s/\|/\n--/g;
    print "--$_\n" unless /list-options/;
  }

  exit(1);
}
<|MERGE_RESOLUTION|>--- conflicted
+++ resolved
@@ -853,24 +853,17 @@
     elsif ($line eq 'BYE'){
       mtr_report("Server said BYE");
       stop_all_servers($opt_shutdown_timeout);
-<<<<<<< HEAD
       mark_time_used('restart');
-=======
       my $valgrind_reports= 0;
->>>>>>> 891593e4
       if ($opt_valgrind_mysqld) {
         $valgrind_reports= valgrind_exit_reports();
       }
       if ( $opt_gprof ) {
 	gprof_collect (find_mysqld($basedir), keys %gprof_dirs);
       }
-<<<<<<< HEAD
       mark_time_used('init');
       print_times_used($server, $thread_num);
-      exit(0);
-=======
       exit($valgrind_reports);
->>>>>>> 891593e4
     }
     else {
       mtr_error("Could not understand server, '$line'");
