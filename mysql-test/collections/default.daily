<<<<<<< HEAD
# Run all default suites without specifying any replication mode. This will  run rpl tests in all 3 modes row, stmt and mixed
# Run with --big-test option so that longer tests are also run
perl mysql-test-run.pl --force --timer  --big-test --testcase-timeout=90  --parallel=auto --experimental=collections/default.experimental --comment=normal-big  --vardir=var-normal-big  --report-features --skip-test-list=collections/disabled-daily.list --unit-tests


# Run all default suites with embedded server
=======
# Default suites in modes  normal(which includes binlog format stmt/mixed/row, parts), embedded and ps-protocol
# Adding "--big-test" option to the default suite, normal(which includes binlog format stmt/mixed/row, parts), embedded and ps-protocol
perl mysql-test-run.pl --force --timer  --big-test --testcase-timeout=90 --debug-server --parallel=auto --experimental=collections/default.experimental --comment=normal-debug-big  --vardir=var-normal-debug-big  --report-features --skip-test-list=collections/disabled-daily.list --unit-tests-report
# --debug-server is not used for embedded runs since debug build of embedded server is not available
>>>>>>> 5292d29b
perl mysql-test-run.pl --force --timer  --big-test --testcase-timeout=60 --parallel=auto --experimental=collections/default.experimental --comment=embedded-big  --vardir=var-embedded-big  --embedded-server

# Run default suites with ps protocol
perl mysql-test-run.pl --force --timer   --parallel=auto --experimental=collections/default.experimental --comment=ps-big  --vardir=var-ps-big  --ps-protocol --skip-test-list=collections/disabled-daily.list

# Run the suites that are not part of the default - funcs_2, stress, jp, nist
perl mysql-test-run.pl --force --timer --big-test --testcase-timeout=60   --parallel=auto --experimental=collections/default.experimental --comment=funcs2-big  --vardir=var-funcs2-big --suite=funcs_2
perl mysql-test-run.pl --force --timer   --parallel=auto --experimental=collections/default.experimental --comment=stress --vardir=var-stress  --suite=stress
perl mysql-test-run.pl --force --timer   --parallel=auto --experimental=collections/default.experimental --comment=jp --vardir=var-jp --suite=jp
perl mysql-test-run.pl --force --timer   --parallel=auto --experimental=collections/default.experimental --comment=nist  --vardir=var-nist --suite=nist
perl mysql-test-run.pl --force --timer   --parallel=auto --experimental=collections/default.experimental --comment=nist+ps --vardir=var-ps_nist  --suite=nist  --ps-protocol

# Additional modes for rpl and binlog suites. Checksum and relay-log-info-repository
perl mysql-test-run.pl --force --timer  --parallel=auto --experimental=collections/default.experimental --comment=rpl_binlog_checksum  --vardir=var-rpl_binlog_checksum --suite=rpl,binlog --mysqld=--binlog-checksum=CRC32 --skip-test-list=collections/disabled-daily.list
perl mysql-test-run.pl --force --timer  --parallel=auto --experimental=collections/default.experimental --comment=rpl_crash_safe_relay --vardir=var-rpl_crash_safe_relay --suite=rpl --mysqld=--relay-log-info-repository=TABLE --skip-test-list=collections/disabled-daily.list
perl mysql-test-run.pl --force --timer  --parallel=auto --experimental=collections/default.experimental --comment=rpl_crash_safe_master --vardir=var-rpl_crash_safe_master --suite=rpl --mysqld=--master-info-repository=TABLE --skip-test-list=collections/disabled-daily.list

# Additional modes for rpl. Multi-Threaded Slave
perl mysql-test-run.pl --timer  --force --parallel=auto --comment=rpl_MTS_db_part --vardir=var-mts-rpl_db --experimental=collections/default.experimental --mysqld=--slave-parallel-workers=4 --mysqld=--slave-parallel-type=database --suite=rpl
perl mysql-test-run.pl --timer  --force --parallel=auto --comment=rpl_MTS_LC --vardir=var-mts-rpl_LC --experimental=collections/default.experimental --mysqld=--slave-parallel-workers=4 --mysqld=--slave-parallel-type=logical_clock --suite=rpl

# Additional GTID coverage (rpl suite with gtid_mode=ON)
perl mysql-test-run.pl --force --timer  --parallel=auto --experimental=collections/default.experimental --comment=rpl_gtid --vardir=var-rpl_gtid --suite=rpl --mysqld=--enforce-gtid-consistency --mysqld=--log-slave-updates --mysqld=--gtid-mode=on --skip-test-list=collections/disabled-gtid-on.list


# Additional GTID coverage (binlog suite with gtid_mode=ON)
perl mysql-test-run.pl --force --timer  --parallel=auto --experimental=collections/default.experimental --comment=binlog_gtid --vardir=var-binlog_gtid --suite=binlog --mysqld=--binlog-checksum=CRC32 --mysqld=--enforce-gtid-consistency --mysqld=--log-slave-updates --mysqld=--gtid-mode=on --skip-test-list=collections/disabled-gtid-on.list

# Run innodb suite including big-test with innodb-page-size=4k and 8k
# Run innodb_undo suite with innodb_undo_tablespace set to > 0
perl mysql-test-run.pl --timer --force --big-test --testcase-timeout=60  --parallel=auto --comment=n_mix_4k_size --vardir=var-n_mix_4k --mysqld=--binlog-format=mixed --experimental=collections/default.experimental --skip-test-list=collections/disabled-daily.list --mysqld=--innodb-page-size=4k --skip-test=innodb_ignore_builtin --suite=innodb
perl mysql-test-run.pl --timer --force --big-test --testcase-timeout=60  --parallel=auto --comment=n_mix_8k_size --vardir=var-n_mix_8k --mysqld=--binlog-format=mixed --experimental=collections/default.experimental --skip-test-list=collections/disabled-daily.list --mysqld=--innodb-page-size=8k --skip-test=innodb_ignore_builtin --suite=innodb
perl mysql-test-run.pl --timer --force --big-test --testcase-timeout=60  --parallel=auto --comment=innodb_undo --vardir=var-innodb-undo --experimental=collections/default.experimental --suite=innodb_undo --mysqld=--innodb_undo_tablespaces=2 --bootstrap --innodb_undo_tablespaces=2 --skip-test-list=collections/disabled-per-push.list

# Engine independent tests
perl mysql-test-run.pl --timer --force  --parallel=auto --comment=eits-rpl-binlog-row-tests-myisam-engine --experimental=collections/default.experimental --vardir=var-binlog-row-eits-tests-myisam-engine --suite=engines/iuds,engines/funcs --suite-timeout=500 --max-test-fail=0 --retry-failure=0 --mysqld=--default-storage-engine=myisam --do-test=rpl --mysqld=--binlog-format=row --skip-test-list=collections/disabled-daily.list
perl mysql-test-run.pl --timer --force  --parallel=auto  --comment=eits-rpl-binlog-mixed-tests-myisam-engine --experimental=collections/default.experimental --vardir=var-binlog-mixed-eits-tests-myisam-engine --suite=engines/iuds,engines/funcs --suite-timeout=500 --max-test-fail=0 --retry-failure=0 --mysqld=--default-storage-engine=myisam --do-test=rpl --mysqld=--binlog-format=mixed --skip-test-list=collections/disabled-daily.list
perl mysql-test-run.pl --timer --force  --parallel=auto --comment=eits-rpl-binlog-row-tests-innodb-engine --experimental=collections/default.experimental --vardir=var-binlog-row-eits-tests-innodb-engine --suite=engines/iuds,engines/funcs --suite-timeout=500 --max-test-fail=0 --retry-failure=0 --mysqld=--default-storage-engine=innodb --do-test=rpl --mysqld=--binlog-format=row --skip-test-list=collections/disabled-daily.list
perl mysql-test-run.pl --timer --force  --parallel=auto --comment=eits-rpl-binlog-mixed-tests-innodb-engine --experimental=collections/default.experimental --vardir=var-binlog-mixed-eits-tests-innodb-engine --suite=engines/iuds,engines/funcs --suite-timeout=500 --max-test-fail=0 --retry-failure=0 --mysqld=--default-storage-engine=innodb --do-test=rpl --mysqld=--binlog-format=mixed --skip-test-list=collections/disabled-daily.list
perl mysql-test-run.pl --timer --force   --parallel=auto  --comment=eits-tests-myisam-engine --experimental=collections/default.experimental --vardir=var-stmt-eits-tests-myisam-engine --suite=engines/iuds,engines/funcs --max-test-fail=0 --retry-failure=0 --mysqld=--default-storage-engine=myisam --mysqld=--default-tmp-storage-engine=myisam --skip-test-list=collections/disabled-daily.list
perl mysql-test-run.pl --timer --force  --parallel=auto --comment=eits-tests-innodb-engine --experimental=collections/default.experimental --vardir=var-stmt-eits-tests-innodb-engine --suite=engines/iuds,engines/funcs  --max-test-fail=0 --retry-failure=0 --mysqld=--default-storage-engine=innodb --skip-test-list=collections/disabled-daily.list

# Memcached tests
perl mysql-test-run.pl --timer --force  --comment=memcached --vardir=var-memcached --experimental=collections/default.experimental --parallel=1 --retry=0 --suite=memcached --mysqld=--innodb-page-size=4k --skip-test-list=collections/disabled-daily.list

#Run with Query Cache Enabled

perl mysql-test-run.pl  --timer --force --testcase-timeout=60 --parallel=auto --comment=Query_Cache_Enabled --vardir=var-QC_Enabled --experimental=collections/default.experimental --skip-test-list=collections/disabled-daily.list --mysqld=--query_cache_type=1 --mysqld=--query_cache_size=1M

# Run all tests under the suite interactive_utilities
perl mysql-test-run.pl --force --timer  --testcase-timeout=60 --parallel=auto --experimental=collections/default.experimental --comment=interactive_tests  --vardir=interactive-tests  --suite=interactive_utilities<|MERGE_RESOLUTION|>--- conflicted
+++ resolved
@@ -1,16 +1,9 @@
-<<<<<<< HEAD
 # Run all default suites without specifying any replication mode. This will  run rpl tests in all 3 modes row, stmt and mixed
 # Run with --big-test option so that longer tests are also run
-perl mysql-test-run.pl --force --timer  --big-test --testcase-timeout=90  --parallel=auto --experimental=collections/default.experimental --comment=normal-big  --vardir=var-normal-big  --report-features --skip-test-list=collections/disabled-daily.list --unit-tests
+perl mysql-test-run.pl --force --timer  --big-test --testcase-timeout=90  --parallel=auto --experimental=collections/default.experimental --comment=normal-big  --vardir=var-normal-big  --report-features --skip-test-list=collections/disabled-daily.list --unit-tests-report
 
 
 # Run all default suites with embedded server
-=======
-# Default suites in modes  normal(which includes binlog format stmt/mixed/row, parts), embedded and ps-protocol
-# Adding "--big-test" option to the default suite, normal(which includes binlog format stmt/mixed/row, parts), embedded and ps-protocol
-perl mysql-test-run.pl --force --timer  --big-test --testcase-timeout=90 --debug-server --parallel=auto --experimental=collections/default.experimental --comment=normal-debug-big  --vardir=var-normal-debug-big  --report-features --skip-test-list=collections/disabled-daily.list --unit-tests-report
-# --debug-server is not used for embedded runs since debug build of embedded server is not available
->>>>>>> 5292d29b
 perl mysql-test-run.pl --force --timer  --big-test --testcase-timeout=60 --parallel=auto --experimental=collections/default.experimental --comment=embedded-big  --vardir=var-embedded-big  --embedded-server
 
 # Run default suites with ps protocol
