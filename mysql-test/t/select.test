--- conflicted
+++ resolved
@@ -1936,7 +1936,6 @@
 DROP TABLE t1;
 
 #
-<<<<<<< HEAD
 # Test for bug #6474
 #
 
@@ -1971,7 +1970,8 @@
   WHERE  K2C4 = 'WART' AND (K2C4 = 'WART' OR K4N4 = '0200');
 
 DROP TABLE t1;
-=======
+
+#
 # Test case for bug 7520: a wrong cost of the index for a BLOB field
 #
 
@@ -1984,5 +1984,4 @@
 EXPLAIN SELECT * FROM t1 LEFT JOIN t2 USE INDEX (a) ON t1.a=t2.a;
 EXPLAIN SELECT * FROM t1 LEFT JOIN t2 FORCE INDEX (a) ON t1.a=t2.a;
 
-DROP TABLE t1, t2;
->>>>>>> 987731d8
+DROP TABLE t1, t2;