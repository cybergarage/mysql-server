--- conflicted
+++ resolved
@@ -71,7 +71,13 @@
 drop database d_bug25347;
 use test;
 
-<<<<<<< HEAD
+#
+# Bug#39541 CHECK TABLE on information_schema myisam tables produces error
+#
+create view v1 as select * from information_schema.routines;
+check table v1, information_schema.routines;
+drop view v1;
+
 --echo End of 5.0 tests
 
 #
@@ -85,14 +91,4 @@
 --exec $MYSQL_CHECK --check-upgrade --fix-table-names --databases test
 show tables;
 drop view v1, `v-1`;
-drop table t1;
-=======
-#
-# Bug#39541 CHECK TABLE on information_schema myisam tables produces error
-#
-create view v1 as select * from information_schema.routines;
-check table v1, information_schema.routines;
-drop view v1;
-
---echo End of 5.0 tests
->>>>>>> 90548bc6
+drop table t1;