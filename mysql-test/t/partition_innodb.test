
--disable_warnings
drop table if exists t1, t2;
--enable_warnings

let $MYSQLD_DATADIR= `SELECT @@datadir`;

--echo #
--echo #BUG 18618561: FAILED ALTER TABLE ENGINE CHANGE WITH PARTITIONS
--echo #              CORRUPTS FRM
--echo # After WL#8971, the test case was rewritten to use InnoDB.
CREATE TABLE t1 (fld1 INT PRIMARY KEY) ENGINE= INNODB PARTITION BY HASH(fld1)
PARTITIONS 5;
SHOW CREATE TABLE t1;

--error ER_CHECK_NOT_IMPLEMENTED
ALTER TABLE t1 ENGINE= ARCHIVE;

--echo #After the patch, the ENGINE is correctly displayed as InnoDB
SHOW CREATE TABLE t1;

--echo #Cleanup.
DROP TABLE t1;

--echo #
--echo # Bug#11763825/56590: PARTITIONS: FULLTEXT SEARCHES FAIL
--echo # (bad/confusing error message)
--echo # After WL#8971, the test case was rewritten to use InnoDB.
--echo # The errors returned are  different.
--echo #
CREATE TABLE t1
(a INT UNSIGNED AUTO_INCREMENT NOT NULL PRIMARY KEY,
 b VARCHAR(200),
 c TEXT)
ENGINE=InnoDB
PARTITION BY HASH(a) PARTITIONS 1;

--error ER_TABLE_CANT_HANDLE_FT
CREATE FULLTEXT INDEX msg ON t1 (b, c);
DROP TABLE t1;

--error ER_TABLE_CANT_HANDLE_FT
CREATE TABLE t1
(a INT UNSIGNED AUTO_INCREMENT NOT NULL PRIMARY KEY,
 b VARCHAR(200),
 c TEXT,
 FULLTEXT (b, c))
ENGINE=InnoDB
PARTITION BY HASH(a) PARTITIONS 1;

--echo #
--echo # BUG#11933226 - 60681: CHECKSUM TABLE RETURNS 0 FOR PARTITIONED TABLE
--echo # After WL#8971, the test case was rewritten to use InnoDB.
--echo #
CREATE TABLE t1 (
  i INT
)
ENGINE=InnoDB
PARTITION BY RANGE (i)
(PARTITION p3 VALUES LESS THAN (3),
 PARTITION p5 VALUES LESS THAN (5),
 PARTITION pMax VALUES LESS THAN MAXVALUE);
INSERT INTO t1 VALUES (1), (2), (3), (4), (5), (6);
CHECKSUM TABLE t1;
ALTER TABLE t1 CHECKSUM = 1;
CHECKSUM TABLE t1 EXTENDED;
CHECKSUM TABLE t1;
SHOW CREATE TABLE t1;
DROP TABLE t1;

--echo # Same test without partitioning
CREATE TABLE t1 (
  i INT
) ENGINE=InnoDB;
SHOW CREATE TABLE t1;
INSERT INTO t1 VALUES (1), (2), (3), (4), (5), (6);
CHECKSUM TABLE t1;
ALTER TABLE t1 CHECKSUM = 1;
CHECKSUM TABLE t1 EXTENDED;
CHECKSUM TABLE t1;
SHOW CREATE TABLE t1;
DROP TABLE t1;

--echo #
--echo # Bug#13694811: THE OPTIMIZER WRONGLY USES THE FIRST
--echo #               INNODB PARTITION STATISTICS
--echo #

CREATE TABLE t1
(a INT,
 b varchar(64),
 PRIMARY KEY (a),
 KEY (b))
ENGINE = InnoDB
PARTITION BY RANGE (a)
SUBPARTITION BY HASH (a) SUBPARTITIONS 10
(PARTITION pNeg VALUES LESS THAN (0),
 PARTITION p0 VALUES LESS THAN (1000),
 PARTITION pMAX VALUES LESS THAN MAXVALUE);

--echo # Only one row in the first 10 subpartitions
INSERT INTO t1 VALUES (-1, 'Only negative pk value');

INSERT INTO t1 VALUES (0, 'Mod Zero'), (1, 'One'), (2, 'Two'), (3, 'Three'),
(10, 'Zero'), (11, 'Mod One'), (12, 'Mod Two'), (13, 'Mod Three'),
(20, '0'), (21, '1'), (22, '2'), (23, '3'),
(4, '4'), (5, '5'), (6, '6'), (7, '7'), (8, '8'), (9, '9');
INSERT INTO t1 SELECT a + 30, b FROM t1 WHERE a >= 0;
ANALYZE TABLE t1;
EXPLAIN SELECT b FROM t1 WHERE b between 'L' and 'N' AND a > -100;
DROP TABLE t1;

--echo #
--echo # Bug#13007154: Crash in keys_to_use_for_scanning with ORDER BY
--echo #               and PARTITIONING
--echo #
CREATE TABLE t1 (a INT, KEY(a))
ENGINE = InnoDB
PARTITION BY KEY (a) PARTITIONS 1;
SELECT 1 FROM t1 WHERE a > (SELECT LAST_INSERT_ID() FROM t1 LIMIT 0)
ORDER BY a;
DROP TABLE t1;

--echo #
--echo # Bug#56287: crash when using Partition datetime in sub in query
--echo #

CREATE TABLE t1
(c1 bigint(20) unsigned NOT NULL AUTO_INCREMENT,
 c2 varchar(40) not null default '',
 c3 datetime not  NULL,
 PRIMARY KEY (c1,c3),
 KEY partidx(c3))
ENGINE=InnoDB
PARTITION BY RANGE (TO_DAYS(c3))
(PARTITION p200912 VALUES LESS THAN (to_days('2010-01-01')),
 PARTITION p201103 VALUES LESS THAN (to_days('2011-04-01')),
 PARTITION p201912 VALUES LESS THAN MAXVALUE);

insert into t1(c2,c3) values ("Test row",'2010-01-01 00:00:00');

SELECT PARTITION_NAME, TABLE_ROWS FROM INFORMATION_SCHEMA.PARTITIONS WHERE TABLE_NAME = 't1' AND TABLE_SCHEMA = 'test';
SELECT count(*) FROM t1 p where c3 in
(SELECT c3 FROM t1 t WHERE t.c3 < TIMESTAMP'2011-04-26 19:19:44'
 AND t.c3 > TIMESTAMP'2011-04-26 19:18:44') ;

DROP TABLE t1;


--echo #
--echo # Bug#54747: Deadlock between REORGANIZE PARTITION and
--echo #            SELECT is not detected
--echo #

# we need concurrency of 2 to allow InnoDB intrinsic table (spawned
# by Optimizer) to proceed.
SET @old_innodb_thread_concurrency := @@innodb_thread_concurrency;
SET @old_innodb_thread_sleep_delay := @@innodb_thread_sleep_delay;
SET GLOBAL innodb_thread_concurrency = 2;

CREATE TABLE t1
(user_num BIGINT,
 hours SMALLINT,
 KEY user_num (user_num))
ENGINE = InnoDB   
PARTITION BY RANGE COLUMNS (hours)
(PARTITION hour_003 VALUES LESS THAN (3),
 PARTITION hour_004 VALUES LESS THAN (4),
 PARTITION hour_005 VALUES LESS THAN (5),
 PARTITION hour_last VALUES LESS THAN (MAXVALUE));

INSERT INTO t1 VALUES (1, 1), (2, 2), (3, 3), (4, 4), (5, 5);

BEGIN;
SELECT COUNT(*) FROM t1;

--echo # con1
--connect (con1,localhost,root,,)
--echo # SEND a ALTER PARTITION which waits on the ongoing transaction.
--send
ALTER TABLE t1
REORGANIZE PARTITION hour_003, hour_004 INTO
(PARTITION oldest VALUES LESS THAN (4));

--echo # Connection default wait until the ALTER is in 'waiting for table...'
--echo # state and then continue the transaction by trying a SELECT
--connection default
let $wait_condition =
SELECT COUNT(*) = 1
FROM information_schema.processlist
WHERE INFO like 'ALTER TABLE t1%REORGANIZE PARTITION hour_003, hour_004%'
AND STATE = 'Waiting for table metadata lock';
--source include/wait_condition.inc
SELECT COUNT(*) FROM t1;
COMMIT;

--echo # con1, reaping ALTER.
--connection con1
--reap

--echo # Disconnecting con1 and switching to default. Cleaning up.
--disconnect con1

--connection default

SET GLOBAL innodb_thread_concurrency = @old_innodb_thread_concurrency;
SET GLOBAL innodb_thread_sleep_delay = @old_innodb_thread_sleep_delay;
DROP TABLE t1;


--echo #
--echo # Bug#50418: DROP PARTITION does not interact with transactions
--echo #
CREATE TABLE t1 (
    id INT AUTO_INCREMENT NOT NULL,
    name CHAR(50) NOT NULL,
    myDate DATE NOT NULL,
    PRIMARY KEY (id, myDate),
    INDEX idx_date (myDate)
    ) ENGINE=InnoDB
PARTITION BY RANGE ( TO_DAYS(myDate) ) (
    PARTITION p0 VALUES LESS THAN (734028),
    PARTITION p1 VALUES LESS THAN (734029),
    PARTITION p2 VALUES LESS THAN (734030),
    PARTITION p3 VALUES LESS THAN MAXVALUE
    ) ;
INSERT INTO t1 VALUES 
(NULL, 'Lachlan', '2009-09-13'),
  (NULL, 'Clint', '2009-09-13'),
  (NULL, 'John', '2009-09-14'),
  (NULL, 'Dave', '2009-09-14'),
  (NULL, 'Jeremy', '2009-09-15'),
  (NULL, 'Scott', '2009-09-15'),
  (NULL, 'Jeff', '2009-09-16'),
  (NULL, 'Joe', '2009-09-16');
SET AUTOCOMMIT=0;
SELECT * FROM t1 FOR UPDATE;
UPDATE t1 SET name = 'Mattias' WHERE id = 7;
SELECT * FROM t1 WHERE id = 7;
--connect (con1, localhost, root,,)
--echo # Connection con1
SET lock_wait_timeout = 1;
--echo # After the patch it will wait and fail on timeout.
--error ER_LOCK_WAIT_TIMEOUT
ALTER TABLE t1 DROP PARTITION p3;
SHOW WARNINGS;
--disconnect con1
--connection default
--echo # Connection default
SELECT * FROM t1;
--echo # No changes.
COMMIT;
DROP TABLE t1;


--echo #
--echo # Bug#51830: Incorrect partition pruning on range partition (regression)
--echo #
CREATE TABLE t1 (a INT NOT NULL)
ENGINE = InnoDB
PARTITION BY RANGE(a)
(PARTITION p10 VALUES LESS THAN (10),
 PARTITION p30 VALUES LESS THAN (30),
 PARTITION p50 VALUES LESS THAN (50),
 PARTITION p70 VALUES LESS THAN (70),
 PARTITION p90 VALUES LESS THAN (90));
INSERT INTO t1 VALUES (10),(30),(50);
INSERT INTO t1 VALUES (70);
INSERT INTO t1 VALUES (80);
INSERT INTO t1 VALUES (89);
--error ER_NO_PARTITION_FOR_GIVEN_VALUE
INSERT INTO t1 VALUES (90);
--error ER_NO_PARTITION_FOR_GIVEN_VALUE
INSERT INTO t1 VALUES (100);
--error ER_NO_PARTITION_FOR_GIVEN_VALUE
insert INTO t1 VALUES (110);
ANALYZE TABLE t1;
EXPLAIN PARTITIONS SELECT * FROM t1 WHERE a > 90;
EXPLAIN PARTITIONS SELECT * FROM t1 WHERE a >= 90;
EXPLAIN PARTITIONS SELECT * FROM t1 WHERE a = 90;
EXPLAIN PARTITIONS SELECT * FROM t1 WHERE a = 89;
EXPLAIN PARTITIONS SELECT * FROM t1 WHERE a >= 89;
EXPLAIN PARTITIONS SELECT * FROM t1 WHERE a > 89;
EXPLAIN PARTITIONS SELECT * FROM t1 WHERE a = 100;
EXPLAIN PARTITIONS SELECT * FROM t1 WHERE a >= 100;
EXPLAIN PARTITIONS SELECT * FROM t1 WHERE a > 100;
DROP TABLE t1;

--echo #
--echo # Bug#50104: Partitioned table with just 1 partion works with fk
--echo #
CREATE TABLE t2 (
  id INT,
  PRIMARY KEY (id)
) ENGINE=InnoDB ;

CREATE TABLE t1 (
  id INT NOT NULL AUTO_INCREMENT,
  parent_id INT DEFAULT NULL,
  PRIMARY KEY (id),
  KEY parent_id (parent_id)
) ENGINE=InnoDB;

ALTER TABLE t1 PARTITION BY HASH (id) PARTITIONS 1;

--error ER_FOREIGN_KEY_ON_PARTITIONED
ALTER TABLE t1 ADD CONSTRAINT test_ibfk_1 FOREIGN KEY (parent_id) REFERENCES t2 (id);

ALTER TABLE t1 PARTITION BY HASH (id) PARTITIONS 2;

--error ER_FOREIGN_KEY_ON_PARTITIONED
ALTER TABLE t1 ADD CONSTRAINT test_ibfk_1 FOREIGN KEY (parent_id) REFERENCES t2 (id);

DROP TABLE t1, t2;

#
# BUG#47774, Assertion failure in InnoDB using column list partitioning
#
create table t1 (a varchar(5), b int signed, c varchar(10), d datetime)
partition by range columns(b,c)
subpartition by hash(to_seconds(d))
( partition p0 values less than (2, 'b'),
  partition p1 values less than (4, 'd'),
  partition p2 values less than (10, 'za'));
insert into t1 values ('a', 3, 'w', '2001-10-27 04:34:00');
insert into t1 values ('r', 7, 'w', '2001-10-27 05:34:00');
insert into t1 values ('g', 10, 'w', '2001-10-27 06:34:00');
update t1 set a = 'c' where a > 'f';
drop table t1;

#
# BUG#47776, Failed to update for MEMORY engine, crash for InnoDB and success for MyISAM
#
# Removed test cases for MyISAM and Memory when removing the Partition engine.

create table t1 (a varchar(5))
engine=innodb
partition by range columns(a)
( partition p0 values less than ('m'),
  partition p1 values less than ('za'));
insert into t1 values  ('j');
update t1 set a = 'z' where (a >= 'j');
drop table t1;

#
# Bug#47029: Crash when reorganize partition with subpartition
#
create table t1 (a int not null,
                 b datetime not null,
                 primary key (a,b))
engine=innodb
partition by range (to_days(b))
subpartition by hash (a)
subpartitions 2
( partition p0 values less than (to_days('2009-01-01')),
  partition p1 values less than (to_days('2009-02-01')),
  partition p2 values less than (to_days('2009-03-01')),
  partition p3 values less than maxvalue);
alter table t1 reorganize partition p1,p2 into
( partition p2 values less than (to_days('2009-03-01')));
drop table t1;
#
# Bug#40595: Non-matching rows not released with READ-COMMITTED on tables
#            with partitions
CREATE TABLE t1 (id INT PRIMARY KEY, data INT) ENGINE = InnoDB 
PARTITION BY RANGE(id) ( 
 PARTITION p0 VALUES LESS THAN (5), 
 PARTITION p1 VALUES LESS THAN (10), 
 PARTITION p2 VALUES LESS THAN MAXVALUE 
);

INSERT INTO t1 VALUES (1,1), (2,2), (3,3), (4,4), (5,5), (6,6), (7,7), (8,8),
                      (9,9), (10,10), (11,11);

SET @old_tx_isolation := @@session.tx_isolation;
SET SESSION TRANSACTION ISOLATION LEVEL READ COMMITTED;

SET autocommit = 0;

UPDATE t1 SET DATA = data*2 WHERE id = 3;

# SHOW ENGINE InnoDB STATUS does not show transaction info in
# PERFORMANCE-VERSION
# grouping/referencing in replace_regex is very slow on long strings,
# removing all before/after the interesting row before grouping/referencing
#--replace_regex /.*---TRANSACTION [0-9]+ [0-9]+, .*, OS thread id [0-9]+// /MySQL thread id [0-9]+, query id [0-9]+ .*// /.*([0-9]+) lock struct\(s\), heap size [0-9]+, ([0-9]+) row lock\(s\).*/\1 lock struct(s) \2 row lock(s)/
#SHOW ENGINE InnoDB STATUS;

UPDATE t1 SET data = data*2 WHERE data = 2;

# SHOW ENGINE InnoDB STATUS does not show transaction info in
# PERFORMANCE-VERSION
# grouping/referencing in replace_regex is very slow on long strings,
# removing all before/after the interesting row before grouping/referencing
#--replace_regex /.*---TRANSACTION [0-9]+ [0-9]+, .*, OS thread id [0-9]+// /MySQL thread id [0-9]+, query id [0-9]+ .*// /.*([0-9]+ lock struct\(s\)), heap size [0-9]+, ([0-9]+ row lock\(s\)).*/\1 \2/
#SHOW ENGINE InnoDB STATUS;

SET @@session.tx_isolation = @old_tx_isolation;

DROP TABLE t1;

#
# Bug37721: ORDER BY when WHERE contains non-partitioned index column
# wrong order since it did not use pk as second compare
--echo # Bug#37721, test of ORDER BY on PK and WHERE on INDEX
CREATE TABLE t1 (
  a INT,
  b INT,
  PRIMARY KEY (a),
  INDEX (b))
ENGINE InnoDB
PARTITION BY HASH(a)
PARTITIONS 3;
# This will give the middle partition the highest value
INSERT INTO t1 VALUES (0,0),(4,0),(2,0);
SELECT a FROM t1 WHERE b = 0 ORDER BY a ASC;
SELECT a FROM t1 WHERE b = 0 ORDER BY a DESC;
ALTER TABLE t1 DROP INDEX b;
SELECT a FROM t1 WHERE b = 0 ORDER BY a ASC;
SELECT a FROM t1 WHERE b = 0 ORDER BY a DESC;
DROP TABLE t1;
CREATE TABLE t1 (
  a VARCHAR(600),
  b VARCHAR(600),
  PRIMARY KEY (a),
  INDEX (b))
ENGINE InnoDB
PARTITION BY KEY(a)
PARTITIONS 3;
# This will give the middle partition the highest value
INSERT INTO t1 VALUES (concat(repeat('MySQL',100),'1'),repeat('0',257));
INSERT INTO t1 VALUES (concat(repeat('MySQL',100),'3'),repeat('0',257));
INSERT INTO t1 VALUES (concat(repeat('MySQL',100),'2'),repeat('0',257));
SELECT right(a,1) FROM t1 WHERE b = repeat('0',257) ORDER BY a ASC;
SELECT right(a,1) FROM t1 WHERE b = repeat('0',257) ORDER BY a DESC;
ALTER TABLE t1 DROP INDEX b;
SELECT right(a,1) FROM t1 WHERE b = repeat('0',257) ORDER BY a ASC;
SELECT right(a,1) FROM t1 WHERE b = repeat('0',257) ORDER BY a DESC;
DROP TABLE t1;

#
# Bug#32948 - FKs allowed to reference partitioned table
#
-- echo # Bug#32948
CREATE TABLE t1 (c1 INT, PRIMARY KEY (c1)) ENGINE=INNODB;
CREATE TABLE t2 (c1 INT, PRIMARY KEY (c1),
                 FOREIGN KEY (c1) REFERENCES t1 (c1)
                 ON DELETE CASCADE)
ENGINE=INNODB;
--error ER_FOREIGN_KEY_ON_PARTITIONED
ALTER TABLE t1 PARTITION BY HASH(c1) PARTITIONS 5;
--error ER_FOREIGN_KEY_ON_PARTITIONED
ALTER TABLE t2 PARTITION BY HASH(c1) PARTITIONS 5;
--error ER_ROW_IS_REFERENCED
ALTER TABLE t1 ENGINE=MyISAM;
DROP TABLE t2;
DROP TABLE t1;

#
# Bug #14673: Wrong InnoDB default row format
#
create table t1 (a int) engine=innodb partition by hash(a) ;
analyze table t1;
# Avg_row_length (col 6) and Data_length (col 7) vary depending
# on the page size.  Data_free for InnoDB tablespace varies
# depending on which tests have been run before this one.
--replace_column 6 # 7 # 10 # 12 # 13 #
show table status like 't1';
drop table t1;

#
# Bug 21173: SHOW TABLE STATUS crashes server in InnoDB
#
create table t1 (a int)
engine = innodb
partition by key (a);
analyze table t1;
# Avg_row_length (col 6) and Data_length (col 7) vary depending
# on the page size.  Data_free for InnoDB tablespace varies
# depending on which tests have been run before this one.
--replace_column 6 # 7 # 10 # 12 # 13 #
show table status;
insert into t1 values (0), (1), (2), (3);
analyze table t1;
# Avg_row_length (col 6) and Data_length (col 7) vary depending
# on the page size.  Data_free for InnoDB tablespace varies
# depending on which tests have been run before this one.
--replace_column 6 # 7 # 10 # 12 # 13 #
show table status;
drop table t1;

create table t1 (a int auto_increment primary key)
engine = innodb
partition by key (a);
analyze table t1;
# Avg_row_length (col 6) and Data_length (col 7) vary depending
# on the page size.  Data_free for InnoDB tablespace varies
# depending on which tests have been run before this one.
--replace_column 6 # 7 # 10 # 12 # 13 #
show table status;
insert into t1 values (NULL), (NULL), (NULL), (NULL);
analyze table t1;
# Avg_row_length (col 6) and Data_length (col 7) vary depending
# on the page size.  Data_free for InnoDB tablespace varies
# depending on which tests have been run before this one.
--replace_column 6 # 7 # 10 # 12 # 13 #
show table status;
insert into t1 values (NULL), (NULL), (NULL), (NULL);
analyze table t1;
# Avg_row_length (col 6) and Data_length (col 7) vary depending
# on the page size.  Data_free for InnoDB tablespace varies
# depending on which tests have been run before this one.
--replace_column 6 # 7 # 10 # 12 # 13 #
show table status;
drop table t1;

#
# BUG 19122 Crash after ALTER TABLE t1 REBUILD PARTITION p1
#
create table t1 (a int)
partition by key (a)
(partition p1 engine = innodb);

alter table t1 rebuild partition p1;
alter table t1 rebuild partition p1;
alter table t1 rebuild partition p1;
alter table t1 rebuild partition p1;
alter table t1 rebuild partition p1;
alter table t1 rebuild partition p1;
alter table t1 rebuild partition p1;
drop table t1;

#
# Bug 21339: Crash in Explain Partitions
#
create table t1 (a date)
engine = innodb
partition by range (year(a))
(partition p0 values less than (2006),
 partition p1 values less than (2007));
explain partitions select * from t1
where a between '2006-01-01' and '2007-06-01';
drop table t1;

#
# Bug 20397: Partitions: Crash when using non-existing engine
#
--error ER_UNKNOWN_STORAGE_ENGINE
create table t1 (a int)
engine = x
partition by key (a);

create table t1 (a int)
engine = innodb
partition by list (a)
(partition p0 values in (0));

--error ER_UNKNOWN_STORAGE_ENGINE
alter table t1 engine = x;
show create table t1;
drop table t1;

# BUG#26117: index_merge sort-union over partitioned table crashes

create table t1
(
  id int unsigned auto_increment,
  time datetime not null,
  first_name varchar(40),
  last_name varchar(50),
  primary key (id, time),
  index first_index (first_name),
  index last_index (last_name)	
) engine=Innodb partition by range (to_days(time)) (
  partition p1 values less than (to_days('2007-02-07')),
  partition p2 values less than (to_days('2007-02-08')),
  partition p3 values less than MAXVALUE
);

insert into t1 (time, first_name, last_name) values ('2007-02-07', 'Q', 'Robert'),
('2007-02-07', 'Mark', 'Nate'), ('2007-02-07', 'Nate', 'Oscar'),
('2007-02-07', 'Zack', 'Alice'), ('2007-02-07', 'Jack', 'Kathy'),
('2007-02-06', 'Alice', 'Alice'), ('2007-02-06', 'Brian', 'Charles'),
('2007-02-06', 'Charles', 'David'), ('2007-02-06', 'David', 'Eric'),
('2007-02-07', 'Hector', 'Isaac'), ('2007-02-07', 'Oscar', 'Patricia'),
('2007-02-07', 'Patricia', 'Q'), ('2007-02-07', 'X', 'Yuri'),
('2007-02-07', 'Robert', 'Shawn'), ('2007-02-07', 'Kathy', 'Lois'),
('2007-02-07', 'Eric', 'Francis'), ('2007-02-06', 'Shawn', 'Theron'),
('2007-02-06', 'U', 'Vincent'), ('2007-02-06', 'Francis', 'George'),
('2007-02-06', 'George', 'Hector'), ('2007-02-06', 'Vincent', 'Walter'),
('2007-02-06', 'Walter', 'X'), ('2007-02-07', 'Lois', 'Mark'),
('2007-02-07', 'Yuri', 'Zack'), ('2007-02-07', 'Isaac', 'Jack'),
('2007-02-07', 'Sharon', 'Mark'), ('2007-02-07', 'Michael', 'Michelle'),
('2007-02-07', 'Derick', 'Nathan'), ('2007-02-07', 'Peter', 'Xavier'),
('2007-02-07', 'Fred', 'Harold'), ('2007-02-07', 'Katherine', 'Lisa'),
('2007-02-07', 'Tom', 'Rina'), ('2007-02-07', 'Jerry', 'Victor'),
('2007-02-07', 'Alexander', 'Terry'), ('2007-02-07', 'Justin', 'John'),
('2007-02-07', 'Greg', 'Ernest'), ('2007-02-07', 'Robert', 'Q'),
('2007-02-07', 'Nate', 'Mark'), ('2007-02-07', 'Oscar', 'Nate'),
('2007-02-07', 'Alice', 'Zack'), ('2007-02-07', 'Kathy', 'Jack'),
('2007-02-06', 'Alice', 'Alice'), ('2007-02-06', 'Charles', 'Brian'),
('2007-02-06', 'David', 'Charles'), ('2007-02-06', 'Eric', 'David'),
('2007-02-07', 'Isaac', 'Hector'), ('2007-02-07', 'Patricia', 'Oscar'),
('2007-02-07', 'Q', 'Patricia'), ('2007-02-07', 'Yuri', 'X'),
('2007-02-07', 'Shawn', 'Robert'), ('2007-02-07', 'Lois', 'Kathy'),
('2007-02-07', 'Francis', 'Eric'), ('2007-02-06', 'Theron', 'Shawn'),
('2007-02-06', 'Vincent', 'U'), ('2007-02-06', 'George', 'Francis'),
('2007-02-06', 'Hector', 'George'), ('2007-02-06', 'Walter', 'Vincent'),
('2007-02-06', 'X', 'Walter'), ('2007-02-07', 'Mark', 'Lois'),
('2007-02-07', 'Zack', 'Yuri'), ('2007-02-07', 'Jack', 'Isaac'),
('2007-02-07', 'Mark', 'Sharon'), ('2007-02-07', 'Michelle', 'Michael'),
('2007-02-07', 'Nathan', 'Derick'), ('2007-02-07', 'Xavier', 'Peter'),
('2007-02-07', 'Harold', 'Fred'), ('2007-02-07', 'Lisa', 'Katherine'),
('2007-02-07', 'Rina', 'Tom'), ('2007-02-07', 'Victor', 'Jerry'),
('2007-02-07', 'Terry', 'Alexander'), ('2007-02-07', 'John', 'Justin'),
('2007-02-07', 'Ernest', 'Greg');

SELECT * FROM t1 WHERE first_name='Andy' OR last_name='Jake';

drop table t1;

#
# BUG#30583 - Partition on DOUBLE key + INNODB + count(*) == crash
#
CREATE TABLE t1 (a DOUBLE NOT NULL, KEY(a)) ENGINE=InnoDB
PARTITION BY KEY(a) PARTITIONS 10;
INSERT INTO t1 VALUES(1),(2);
SELECT COUNT(*) FROM t1;
DROP TABLE t1;

#
# Bug #31893 Partitions: crash if subpartitions and engine change
#
create table t1 (int_column int, char_column char(5))
  PARTITION BY RANGE (int_column) subpartition by key (char_column) subpartitions 2
  (PARTITION p1 VALUES LESS THAN (5) ENGINE = InnoDB);
--error ER_CHECK_NOT_IMPLEMENTED
alter table t1
ENGINE = MyISAM
PARTITION BY RANGE (int_column)
   subpartition by key (char_column) subpartitions 2
  (PARTITION p1 VALUES LESS THAN (5));
show create table t1;
drop table t1;

#
# BUG#46483 - drop table of partitioned table may leave extraneous file
# Note: was only repeatable with InnoDB plugin
#
CREATE TABLE t1 (a INT) ENGINE=InnoDB
  PARTITION BY list(a) (PARTITION p1 VALUES IN (1));
CREATE INDEX i1 ON t1 (a);
DROP TABLE t1;

# Before the fix it should show extra file like #sql-2405_2.par
--list_files $MYSQLD_DATADIR/test/ *

--disable_parsing
--echo #
--echo # Bug#47343: InnoDB fails to clean-up after lock wait timeout on
--echo #            REORGANIZE PARTITION
--echo #
CREATE TABLE t1 (
	a INT,
	b DATE NOT NULL,
	PRIMARY KEY (a, b)
) ENGINE=InnoDB
PARTITION BY RANGE (a) (
	PARTITION pMAX VALUES LESS THAN MAXVALUE
) ;

INSERT INTO t1 VALUES (1, '2001-01-01'), (2, '2002-02-02'), (3, '2003-03-03');

START TRANSACTION;
SELECT * FROM t1 FOR UPDATE;

connect (con1, localhost, root,,);
--echo # Connection con1
--error ER_LOCK_WAIT_TIMEOUT
ALTER TABLE t1 REORGANIZE PARTITION pMAX INTO
(PARTITION p3 VALUES LESS THAN (3),
 PARTITION pMAX VALUES LESS THAN MAXVALUE);
SHOW WARNINGS;
--error ER_LOCK_WAIT_TIMEOUT
ALTER TABLE t1 REORGANIZE PARTITION pMAX INTO
(PARTITION p3 VALUES LESS THAN (3),
 PARTITION pMAX VALUES LESS THAN MAXVALUE);
SHOW WARNINGS;

#Contents of the 'test' database directory:
--list_files $MYSQLD_DATADIR/test

disconnect con1;
connection default;
--echo # Connection default
SELECT * FROM t1;
COMMIT;
DROP TABLE t1;

#
# Bug #55146    Assertion 'm_part_spec.start_part == m_part_spec.end_part' in index_read_idx_map
#

CREATE TABLE t1 (i1 int NOT NULL primary key, f1 int) ENGINE = InnoDB
    PARTITION BY HASH(i1) PARTITIONS 2;

INSERT INTO t1 VALUES (1,1), (2,2);

SELECT * FROM t1 WHERE i1 = ( SELECT i1 FROM t1 WHERE f1=0 LIMIT 1 );

DROP TABLE t1;

--enable_parsing

--echo #
--echo # Bug#54783: optimize table crashes with invalid timestamp default value and NO_ZERO_DATE
--echo #

--disable_warnings
DROP TABLE IF EXISTS t1;
--enable_warnings
SET sql_mode = 'NO_ENGINE_SUBSTITUTION';
CREATE TABLE t1 (a INT, b TIMESTAMP DEFAULT '0000-00-00 00:00:00')
  ENGINE=INNODB PARTITION BY LINEAR HASH (a) PARTITIONS 1;
SET @old_mode = @@sql_mode;
SET SESSION sql_mode = '';
OPTIMIZE TABLE t1;
SET SESSION sql_mode = @old_mode;
DROP TABLE t1;
SET sql_mode = default;

--echo #
--echo # Bug#57985 "ONLINE/FAST ALTER PARTITION can fail and leave the
--echo #            table unusable".
--echo #
--disable_warnings
DROP TABLE IF EXISTS t1;
--enable_warnings
CREATE TABLE t1 (a bigint not null, b int not null, PRIMARY KEY (a))
  ENGINE = InnoDB PARTITION BY KEY(a) PARTITIONS 2;
INSERT INTO t1 values (0,1), (1,2);
--echo # The below ALTER should fail. It should leave the
--echo # table in its original, non-corrupted, usable state.
--error ER_UNIQUE_KEY_NEED_ALL_FIELDS_IN_PF
ALTER TABLE t1 ADD UNIQUE KEY (b);
--echo # The below statements should succeed, as ALTER should
--echo # have left table intact.
SHOW CREATE TABLE t1;
SELECT * FROM t1;
DROP TABLE t1;

--echo #
--echo # Bug#16943907: FLUSH TABLES FOR EXPORT: ASSERTION IN HA_PARTITION::EXTRA
--echo #
CREATE TABLE t1 (a int, PRIMARY KEY (a)) ENGINE=InnoDB
PARTITION BY HASH (a) PARTITIONS 2;
FLUSH TABLES t1 FOR EXPORT;
--echo # List of files after EXPORT (should include a .cfg file for each part).
--replace_result #p# #P#
--list_files $MYSQLD_DATADIR/test/ t1*
--echo # Copying the .cfg and .ibd files as backup
--copy_file $MYSQLD_DATADIR/test/t1#P#p0.cfg $MYSQLD_DATADIR/test/backup_t1#P#p0.cfg
--copy_file $MYSQLD_DATADIR/test/t1#P#p0.ibd $MYSQLD_DATADIR/test/backup_t1#P#p0.ibd
--copy_file $MYSQLD_DATADIR/test/t1#P#p1.cfg $MYSQLD_DATADIR/test/backup_t1#P#p1.cfg
--copy_file $MYSQLD_DATADIR/test/t1#P#p1.ibd $MYSQLD_DATADIR/test/backup_t1#P#p1.ibd
UNLOCK TABLES;
--echo # List of files after UNLOCK (no .cfg files).
--replace_result #p# #P#
--list_files $MYSQLD_DATADIR/test/ t1*
ALTER TABLE t1 DISCARD TABLESPACE;
--echo # List of files after DISCARD (no .cfg/.ibd files).
--replace_result #p# #P#
--list_files $MYSQLD_DATADIR/test/ t1*
--echo # Moving the .cfg and .ibd files back from backup
--move_file $MYSQLD_DATADIR/test/backup_t1#P#p0.cfg $MYSQLD_DATADIR/test/t1#P#p0.cfg
--move_file $MYSQLD_DATADIR/test/backup_t1#P#p0.ibd $MYSQLD_DATADIR/test/t1#P#p0.ibd
--move_file $MYSQLD_DATADIR/test/backup_t1#P#p1.cfg $MYSQLD_DATADIR/test/t1#P#p1.cfg
--move_file $MYSQLD_DATADIR/test/backup_t1#P#p1.ibd $MYSQLD_DATADIR/test/t1#P#p1.ibd
ALTER TABLE t1 IMPORT TABLESPACE;
--echo # List of files after IMPORT (.cfg files still there).
--replace_result #p# #P#
--list_files $MYSQLD_DATADIR/test/ t1*
DROP TABLE t1;
--echo # List of files after DROP (.cfg files should also be removed).
--list_files $MYSQLD_DATADIR/test/ t1*

--echo #
--echo # Bug#13737949: CRASH IN HA_PARTITION::INDEX_INIT
--echo # Bug#18694052: SERVER CRASH IN HA_PARTITION::INIT_RECORD_PRIORITY_QUEUE
--echo #
CREATE TABLE t1
(a INT,
 b INT,
 PRIMARY KEY (a))
ENGINE = InnoDB
PARTITION BY HASH (a) PARTITIONS 3;
START TRANSACTION WITH CONSISTENT SNAPSHOT;
--connect (con1, localhost, root,,)
--echo # con1
ALTER TABLE t1 ADD INDEX idx1 (b);
--connection default
--echo # con default
--error ER_TABLE_DEF_CHANGED
SELECT b FROM t1 WHERE b = 0;
--error ER_TABLE_DEF_CHANGED
SELECT b FROM t1 WHERE b = 0;
--error ER_TABLE_DEF_CHANGED
SELECT * FROM t1;
--disconnect con1
DROP TABLE t1;

--echo # Same test without partitioning
CREATE TABLE t1
(a INT,
 b INT,
 PRIMARY KEY (a))
ENGINE = InnoDB;
START TRANSACTION WITH CONSISTENT SNAPSHOT;
--echo # con1
--connect (con1, localhost, root,,)
ALTER TABLE t1 ADD INDEX idx1 (b);
--connection default
--echo # con default
--error ER_TABLE_DEF_CHANGED
SELECT b FROM t1 WHERE b = 0;
--error ER_TABLE_DEF_CHANGED
SELECT b FROM t1 WHERE b = 0;
--error ER_TABLE_DEF_CHANGED
SELECT * FROM t1;
--disconnect con1
DROP TABLE t1;

--echo Bug 17896265	 PARTITIONED TABLE HAS MISPLACED ROWS, AFTER INPLACE ALTER

#Check basic Interchange
CREATE TABLE t1 (
f1 INT(11) NOT NULL,
f2 INT(11) NOT NULL
)
ENGINE=InnoDB
PARTITION BY KEY (f1,f2) PARTITIONS 2;
INSERT INTO t1 VALUES (9585,5);
--error ER_ALTER_OPERATION_NOT_SUPPORTED
ALTER TABLE t1 CHANGE f1 f1 INT AFTER f2, ALGORITHM=INPLACE;

# Check when interchanging columns do not change the order
CREATE TABLE t2 (
f1 INT(11) NOT NULL,
f2 INT(11) NOT NULL,
f3 INT(11) NOT NULL,
f4 INT(11) NOT NULL
)
ENGINE=InnoDB
PARTITION BY KEY (f2,f3) PARTITIONS 2;
INSERT INTO t2 VALUES (10,9585,5,20);

ALTER TABLE t2 CHANGE f3 f3 INT AFTER f4, ALGORITHM=INPLACE;
# Check if row is in the wrong partition!
CHECK TABLE t2;

--error ER_ALTER_OPERATION_NOT_SUPPORTED
ALTER TABLE t2 CHANGE f3 f3 INT AFTER f1, ALGORITHM=INPLACE;

#Bring back to original position
ALTER TABLE t2 CHANGE f4 f4 INT AFTER f3, ALGORITHM=INPLACE;
CHECK TABLE t2;

#Change the column order of field which are not part of KEY
ALTER TABLE t2 CHANGE f1 f1 INT AFTER f4, ALGORITHM=INPLACE;
CHECK TABLE t2;

#now order is f2,f3,f4,f1
ALTER TABLE t2 CHANGE f1 f1 INT AFTER f2, ALGORITHM=INPLACE;
CHECK TABLE t2;

#now order is f2,f1,f3,f4
--error ER_ALTER_OPERATION_NOT_SUPPORTED
ALTER TABLE t2 CHANGE f2 f2 INT AFTER f4, ALGORITHM=INPLACE;

#check if Range partition is effected
CREATE TABLE t3 (f1 INT,f2 INT) ENGINE=INNODB
PARTITION BY RANGE(f1) (
PARTITION p0 VALUES LESS THAN (100),
PARTITION p1 VALUES LESS THAN (200),
PARTITION p2 VALUES LESS THAN (600),
PARTITION p3 VALUES LESS THAN MAXVALUE
);
insert into t3 values (90,120);
insert into t3 values (120,300);
ALTER TABLE t3 CHANGE f1 f1 int AFTER f2, ALGORITHM=INPLACE;
CHECK TABLE t3;

#check with hash partitions
CREATE TABLE t4 (
f1 INT(11) NOT NULL,
f2 INT(11) NOT NULL
)
ENGINE=InnoDB
PARTITION BY HASH (MOD(f1,f2)) PARTITIONS 2;
INSERT INTO t4 VALUES (9585,5);
ALTER TABLE t4 CHANGE f1 f1 INT AFTER f2, ALGORITHM=INPLACE;
CHECK TABLE t4;

#Check with column partitioning
CREATE TABLE t5 (
    f1 INT,
    f2 INT
)
ENGINE=InnoDB
PARTITION BY RANGE COLUMNS(f1,f2) (
    PARTITION p0 VALUES LESS THAN (10000,12),
    PARTITION p1 VALUES LESS THAN (MAXVALUE, MAXVALUE)
);

INSERT INTO t5 VALUES (1,20000);
ALTER TABLE t5 CHANGE f1 f1 INT AFTER f2, ALGORITHM=INPLACE;
CHECK TABLE t5;

#Check with column partitioning and subpartition
CREATE TABLE t6 (
    a INT,
    b INT
)
ENGINE=InnoDB
PARTITION BY RANGE COLUMNS(a,b)
SUBPARTITION BY KEY(a,b)
SUBPARTITIONS 2 (
    PARTITION p0 VALUES LESS THAN (10000,12),
    PARTITION p1 VALUES LESS THAN (MAXVALUE, MAXVALUE)
);
INSERT INTO t6 VALUES (9585,5);

--error ER_ALTER_OPERATION_NOT_SUPPORTED
ALTER TABLE t6 CHANGE a a INT AFTER b, ALGORITHM=INPLACE;

#check when the columns are not adjacent
CREATE TABLE t7 (
f1 INT(11) NOT NULL,
f2 INT(11) NOT NULL,
f3 INT(11) NOT NULL,
f4 INT(11) NOT NULL,
f5 INT(11) NOT NULL

)
ENGINE=InnoDB
PARTITION BY KEY (f1,f5) PARTITIONS 2;
INSERT INTO t7 VALUES (9585,10,20,10,5);

ALTER TABLE t7 CHANGE f5 f5 INT AFTER f3, ALGORITHM=INPLACE;
CHECK TABLE t7;

ALTER TABLE t7 CHANGE f5 f5 INT AFTER f2, ALGORITHM=INPLACE;
CHECK TABLE t7;

--error ER_ALTER_OPERATION_NOT_SUPPORTED
ALTER TABLE t7 CHANGE f1 f1 INT AFTER f4, ALGORITHM=INPLACE;

DROP TABLE t1,t2,t3,t4,t5,t6,t7;

--echo # Coverage tests for Native InnoDB Partitioning

--echo #
--echo # Test enable/disable keys.
--echo #
CREATE TABLE t1 (a int, b int, primary key (a), key (b))
ENGINE = InnoDB
PARTITION BY HASH (a) PARTITIONS 3;
INSERT INTO t1 VALUES (1,1),(2,1),(3,3),(4,1),(5,3),(6,1),(7,1),(8,1),(9,4),
(10,1),(11,3),(12,1),(13,3),(14,1),(15,1),(16,3),(17,1),(18,1),(19,1),(20,3);
EXPLAIN SELECT * FROM t1 WHERE b = 4;
ALTER TABLE t1 DISABLE KEYS;
INSERT INTO t1 VALUES (21,1),(22,1),(23,3),(24,1);
EXPLAIN SELECT * FROM t1 WHERE b = 4;
ALTER TABLE t1 ENABLE KEYS;
EXPLAIN SELECT * FROM t1 WHERE b = 4;
DROP TABLE t1;

--echo #
--echo # Test with different key sizes
--echo #
CREATE TABLE t1
(a int NOT NULL,
 b int NOT NULL,
 c varchar(10) NOT NULL,
 INDEX(a),
 UNIQUE KEY  (c(5), a, b)
)
ENGINE=InnoDB
PARTITION BY HASH (b) PARTITIONS 2;
SELECT * FROM t1 WHERE a = '92' AND c = '0.73';
SELECT * FROM t1 WHERE a = '1224';
DROP TABLE t1;

--echo #
--echo # Test with index_merge using PK
--echo #
CREATE TABLE t1
(
  a int NOT NULL,
  b int NOT NULL DEFAULT 2,
  c int NOT NULL DEFAULT 3,
  PRIMARY KEY (a),
  INDEX i2(b),
  INDEX i3(c)
)
ENGINE = InnoDB
PARTITION BY HASH (a) PARTITIONS 3;

INSERT INTO t1 (a) VALUES (1),(2),(3),(4),(5),(6),(7),(8);
INSERT INTO t1 (a) SELECT a+8 FROM t1;

UPDATE t1 SET b=a,c=a;

ANALYZE TABLE t1;

--replace_column 10 #
EXPLAIN SELECT * FROM t1 WHERE a=3 OR b=4;
SELECT * FROM t1 WHERE a=3 OR b=4;
DROP TABLE t1;

--echo #
--echo # Test error handling in mysql_admin
--echo #
CREATE TABLE t1 (a int)
PARTITION BY LINEAR HASH (a) PARTITIONS 8;
LOAD INDEX INTO CACHE t1 PARTITION (ALL);
ALTER TABLE t1 COALESCE PARTITION 2;
DROP TABLE t1;


--echo #
--echo # Bug #17299181  CREATE_TIME AND UPDATE_TIME ARE
--echo #                WRONG FOR PARTITIONED TABLES
--echo #


CREATE TABLE t1 (a int, PRIMARY KEY (a)) ENGINE=InnoDB
PARTITION BY HASH (a) PARTITIONS 2;

ANALYZE TABLE t1;

SELECT COUNT(*) FROM INFORMATION_SCHEMA.TABLES WHERE
CREATE_TIME IS NOT NULL AND TABLE_NAME='t1';

INSERT INTO t1 VALUES (1),(2),(3),(4),(5),(6),(7),(8);

ANALYZE TABLE t1;

SELECT COUNT(*) FROM INFORMATION_SCHEMA.TABLES WHERE
CREATE_TIME IS NOT NULL AND UPDATE_TIME IS NOT NULL
AND TABLE_NAME='t1';

DROP TABLE t1;

--echo #
--echo # Bug#20160327 OPTIMIZE TABLE REMOVES THE DATA DIRECTORY IN PARTITIONS
--echo #

# Create one partition in default in data directory and other in
# different path

LET $MYSQL_DATA_DIR = `select @@datadir`;

--replace_result $MYSQL_TMP_DIR MYSQL_TMP_DIR
eval CREATE TABLE `t1` (
       `f1` INT(10) UNSIGNED NOT NULL AUTO_INCREMENT,
       `f2` MEDIUMTEXT NOT NULL,
       `f3` CHAR(100) NOT NULL,
       `f4` TINYINT(1) unsigned NOT NULL,
       PRIMARY KEY (`f1`,`f4`)
     ) ENGINE=InnoDB AUTO_INCREMENT=0 DEFAULT CHARSET=latin1
     PARTITION BY LIST (`f4`)
     (PARTITION p0 VALUES IN (0) ENGINE = InnoDB,
      PARTITION p1 VALUES IN (1) DATA DIRECTORY = '$MYSQL_TMP_DIR/temp_dir' ENGINE = InnoDB);

--replace_result $MYSQL_TMP_DIR MYSQL_TMP_DIR
SHOW CREATE TABLE t1;

OPTIMIZE TABLE t1;
--replace_result $MYSQL_TMP_DIR MYSQL_TMP_DIR
SHOW CREATE TABLE t1;
--replace_regex  /#P#/#p#/  /#SP#/#sp#/
--list_files $MYSQL_TMP_DIR/temp_dir/test
--replace_regex  /#P#/#p#/  /#SP#/#sp#/
--list_files $MYSQL_DATA_DIR/test


ALTER TABLE t1 OPTIMIZE PARTITION p0;
--replace_result $MYSQL_TMP_DIR MYSQL_TMP_DIR
SHOW CREATE TABLE t1;
--replace_regex  /#P#/#p#/  /#SP#/#sp#/
--list_files $MYSQL_TMP_DIR/temp_dir/test
--replace_regex  /#P#/#p#/  /#SP#/#sp#/
--list_files $MYSQL_DATA_DIR/test

ALTER TABLE t1 OPTIMIZE PARTITION p1;
--replace_result $MYSQL_TMP_DIR MYSQL_TMP_DIR
SHOW CREATE TABLE t1;
--replace_regex  /#P#/#p#/  /#SP#/#sp#/
--list_files $MYSQL_TMP_DIR/temp_dir/test
--replace_regex  /#P#/#p#/  /#SP#/#sp#/
--list_files $MYSQL_DATA_DIR/test


ALTER TABLE t1 REBUILD PARTITION ALL;
--replace_result $MYSQL_TMP_DIR MYSQL_TMP_DIR
SHOW CREATE TABLE t1;
--replace_regex  /#P#/#p#/  /#SP#/#sp#/
--list_files $MYSQL_TMP_DIR/temp_dir/test
--replace_regex  /#P#/#p#/  /#SP#/#sp#/
--list_files $MYSQL_DATA_DIR/test


ALTER TABLE t1 ADD extracol VARCHAR(32) NULL;
--replace_result $MYSQL_TMP_DIR MYSQL_TMP_DIR
SHOW CREATE TABLE t1;
--replace_regex  /#P#/#p#/  /#SP#/#sp#/
--list_files $MYSQL_TMP_DIR/temp_dir/test
--replace_regex  /#P#/#p#/  /#SP#/#sp#/
--list_files $MYSQL_DATA_DIR/test

DROP TABLE t1;

--rmdir $MYSQL_TMP_DIR/temp_dir/test
--rmdir $MYSQL_TMP_DIR/temp_dir


#Create one partition in general tablespace and other in different path

--replace_result $MYSQL_TMP_DIR MYSQL_TMP_DIR
eval CREATE TABLESPACE ts1 ADD DATAFILE '$MYSQL_TMP_DIR/ts1.ibd' ENGINE=Innodb;

--replace_result $MYSQL_TMP_DIR MYSQL_TMP_DIR
eval CREATE TABLE `t1` (
       `f1` INT(10) UNSIGNED NOT NULL AUTO_INCREMENT,
       `f2` MEDIUMTEXT NOT NULL,
       `f3` CHAR(100) NOT NULL,
       `f4` TINYINT(1) unsigned NOT NULL,
       PRIMARY KEY (`f1`,`f4`)
     ) TABLESPACE ts1 ENGINE=InnoDB AUTO_INCREMENT=0 DEFAULT CHARSET=latin1
     PARTITION BY LIST (`f4`)
     (PARTITION p0 VALUES IN (0) ENGINE = InnoDB,
      PARTITION p1 VALUES IN (1) DATA DIRECTORY = '$MYSQL_TMP_DIR/temp_tblspc' ENGINE = InnoDB);

--replace_result $MYSQL_TMP_DIR MYSQL_TMP_DIR
SHOW CREATE TABLE t1;

OPTIMIZE TABLE t1;
--replace_result $MYSQL_TMP_DIR MYSQL_TMP_DIR
SHOW CREATE TABLE t1;

ALTER TABLE t1 OPTIMIZE PARTITION p0;
--replace_result $MYSQL_TMP_DIR MYSQL_TMP_DIR
SHOW CREATE TABLE t1;

ALTER TABLE t1 OPTIMIZE PARTITION p1;
--replace_result $MYSQL_TMP_DIR MYSQL_TMP_DIR
SHOW CREATE TABLE t1;

DROP TABLE t1;
DROP TABLESPACE ts1;

--rmdir $MYSQL_TMP_DIR/temp_tblspc/test
--rmdir $MYSQL_TMP_DIR/temp_tblspc

#Create partitions in two different tablespaces

--replace_result $MYSQL_TMP_DIR MYSQL_TMP_DIR
eval CREATE TABLESPACE ts1 ADD DATAFILE '$MYSQL_TMP_DIR/ts1.ibd' ENGINE=Innodb;

--replace_result $MYSQL_TMP_DIR MYSQL_TMP_DIR
eval CREATE TABLESPACE ts2 ADD DATAFILE '$MYSQL_TMP_DIR/ts2.ibd' ENGINE=Innodb;

eval CREATE TABLE `t1` (
       `f1` INT(10) UNSIGNED NOT NULL AUTO_INCREMENT,
       `f4` TINYINT(1) unsigned NOT NULL,
       PRIMARY KEY (`f1`,`f4`)
     )  ENGINE=InnoDB AUTO_INCREMENT=0 DEFAULT CHARSET=latin1
     PARTITION BY LIST (`f4`)
     (PARTITION p0 VALUES IN (0) TABLESPACE ts1 ENGINE = InnoDB,
      PARTITION p1 VALUES IN (1) TABLESPACE ts2 ENGINE = InnoDB);

SHOW CREATE TABLE t1;
OPTIMIZE TABLE t1;
SHOW CREATE TABLE t1;
DROP TABLE t1;
DROP TABLESPACE ts1;
DROP TABLESPACE ts2;

#Create partitions to use differeent avaliable tablespace options

--replace_result $MYSQL_TMP_DIR MYSQL_TMP_DIR
eval CREATE TABLESPACE ts1 ADD DATAFILE '$MYSQL_TMP_DIR/ts1.ibd' ENGINE=Innodb;

--replace_result $MYSQL_TMP_DIR MYSQL_TMP_DIR
eval CREATE TABLE `t1` (
       `f1` INT(10) UNSIGNED NOT NULL AUTO_INCREMENT,
       `f4` TINYINT(1) unsigned NOT NULL,
       PRIMARY KEY (`f1`,`f4`)
     )  ENGINE=InnoDB AUTO_INCREMENT=0 DEFAULT CHARSET=latin1
     PARTITION BY LIST (`f4`)
     (PARTITION p0 VALUES IN (0) TABLESPACE ts1 ENGINE = InnoDB,
      PARTITION p1 VALUES IN (1) TABLESPACE innodb_file_per_table DATA DIRECTORY='$MYSQL_TMP_DIR/temp_dir' ENGINE = InnoDB,
      PARTITION p2 VALUES IN (2) TABLESPACE innodb_file_per_table ENGINE = InnoDB,
      PARTITION p3 VALUES IN (3) TABLESPACE innodb_system ENGINE = InnoDB);

--replace_result $MYSQL_TMP_DIR MYSQL_TMP_DIR
SHOW CREATE TABLE t1;

OPTIMIZE TABLE t1;
--replace_result $MYSQL_TMP_DIR MYSQL_TMP_DIR
SHOW CREATE TABLE t1;

DROP TABLE t1;
DROP TABLESPACE ts1;

--rmdir $MYSQL_TMP_DIR/temp_dir/test
<<<<<<< HEAD
--rmdir $MYSQL_TMP_DIR/temp_dir
=======
--rmdir $MYSQL_TMP_DIR/temp_dir

--echo
--echo Bug #25942592    INNODB: FAILING ASSERTION: INDEX->PAGE != 0XFFFFFFFF
--echo                   IN BTR0CUR.CC LINE 816
--echo
call mtr.add_suppression("Missing .ibd file for table");

#Unnamed Partitioins
CREATE TABLE t1(c1 INT,c2 CHAR (1),c3 DATE) ENGINE=InnoDB PARTITION BY HASH
(TO_DAYS(c3)) PARTITIONS 12;
ALTER TABLE t1 ADD INDEX(c1);
ALTER TABLE t1 DISCARD PARTITION p2 TABLESPACE;
--error ER_TABLESPACE_DISCARDED
SELECT COUNT(*)FROM t1,t1 AS b WHERE t1.c1=''AND t1.c2=b.c1;

#Named partitions
CREATE TABLE t2 (c1 int,c2 CHAR (1),c3 date,key(c1)) ENGINE=InnoDB
PARTITION BY RANGE (TO_DAYS(c3))
(
PARTITION p0 VALUES LESS THAN (TO_DAYS('1979-01-01')),
PARTITION p1 VALUES LESS THAN (TO_DAYS('1989-01-01')),
PARTITION p2 VALUES LESS THAN (TO_DAYS('1999-01-01'))
);

ALTER TABLE t2 DISCARD PARTITION p2 TABLESPACE;
--error ER_TABLESPACE_DISCARDED
SELECT COUNT(*)FROM t2,t2 AS b WHERE t2.c1=''AND t2.c2=b.c1;
DROP TABLE t1,t2;
>>>>>>> 06ccfade
<|MERGE_RESOLUTION|>--- conflicted
+++ resolved
@@ -1215,9 +1215,6 @@
 DROP TABLESPACE ts1;
 
 --rmdir $MYSQL_TMP_DIR/temp_dir/test
-<<<<<<< HEAD
---rmdir $MYSQL_TMP_DIR/temp_dir
-=======
 --rmdir $MYSQL_TMP_DIR/temp_dir
 
 --echo
@@ -1247,4 +1244,3 @@
 --error ER_TABLESPACE_DISCARDED
 SELECT COUNT(*)FROM t2,t2 AS b WHERE t2.c1=''AND t2.c2=b.c1;
 DROP TABLE t1,t2;
->>>>>>> 06ccfade
