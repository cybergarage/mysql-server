##############################################################################
#
#  List the test cases that are to be disabled temporarily.
#
#  Separate the test case name and the comment with ':'.
#
#    <testcasename> : BUG#<xxxx> <date disabled> <disabler> <comment>
#
#  Do not use any TAB characters for whitespace.
#
##############################################################################
events_bugs              : BUG#17619 2006-02-21 andrey  Test case unstable (race conditions)
events_stress            : BUG#17619 2006-02-21 andrey  Test case unstable
events                   : BUG#17619 2006-02-21 andrey  Test case unstable
<<<<<<< HEAD
=======
events_logs_tests        : BUG#18953 2006-04-12 kent    Test is randomly failing
>>>>>>> cfe91027
ndb_autodiscover         : BUG#18952 2006-02-16 jmiller Needs to be fixed w.r.t binlog
ndb_autodiscover2        : BUG#18952 2006-02-16 jmiller Needs to be fixed w.r.t binlog
ndb_binlog_ddl_multi     : BUG#18976 2006-04-10 kent    Test fails randomly
ndb_cache2               : BUG#18597 2006-03-28 brian
ndb_cache_multi2         : BUG#18974 2006-04-10 kent    Test fails randomly
ndb_gis                  : BUG#18600 2006-03-28 brian
ndb_load                 : BUG#17233 2006-02-16 jmiller
partition_03ndb          : BUG#16385 2006-03-24 mikael
ps_7ndb                  : BUG#18950 2006-02-16 jmiller Dbug assert in RBR mode when executing test suite
rpl_ndb_dd_basic         : BUG#18569 2006-03-28 brian
rpl_row_basic_7ndb       : BUG#18923 2006-04-09 brian
rpl_ndb_dd_advance       : BUG#18924 2006-04-09 brian
rpl_ndb_multi_update2    : BUG#18928 2006-04-09 brian
rpl_ndb_2innodb          : BUG#18945 2006-03-22 tomas   Assertion in get_parts_for_update()
rpl_ndb_2myisam          : BUG#18945 2006-03-22 tomas   Assertion in get_parts_for_update()
rpl_ndb_auto_inc         : BUG#17086 2006-02-16 jmiller
rpl_ndb_basic            : BUG#18592 2006-03-28 brian
rpl_ndb_ddl              : BUG#18946 2006-03-16 mats    Master hangs (Probably related to BUG#17400)
rpl_ndb_insert_ignore    : BUG#18567 2006-03-28 brian
rpl_ndb_innodb2ndb       : BUG#18261 2006-03-16 mats    Cluster Replication: tests rpl_ndb_xxx2ndb fails (BUG#17400)
rpl_ndb_myisam2ndb       : BUG#18261 2006-03-16 mats    Cluster Replication: tests rpl_ndb_xxx2ndb fails (BUG#17400)
rpl_ndb_multi_update3    : BUG#18627 2006-03-29 monty   Cluster Replication: rpl_ndb_multi_update3 fails on Intel 64 bit
rpl_ndb_log              : BUG#18947 2006-03-21 tomas   Result not deterministic, TBD if should remove
rpl_ndb_relay_space      : BUG#16993 2006-02-16 jmiller
rpl_ndb_trig004          : BUG#18977 2006-04-10 kent    Test fails randomly
rpl_switch_stm_row_mixed : BUG#18590 2006-03-28 brian
rpl_row_blob_innodb      : BUG#18980 2006-04-10 kent    Test fails randomly
rpl_row_inexist_tbl      : BUG#18948 2006-03-09 mats    Disabled since patch makes this test wait forever
rpl_sp                   : BUG#16456 2006-02-16 jmiller
rpl_until                : BUG#15886 2006-02-16 jmiller Unstable test case
sp-goto                  : BUG#18949 2006-02-16 jmiller GOTO is currently is disabled - will be fixed in the future
mysqldump                : BUG#18078 2006-03-10 lars
udf                      : BUG#18564 2006-03-27 ian     (Permission by Brian)

#ndb_alter_table_row      : sometimes wrong error 1015!=1046
#ndb_binlog_basic         : Results are not deterministic, Tomas will fix
#ndb_binlog_multi         : Results are not deterministic, Tomas will fix
#rpl_bit_npk              : Bug#13418
#rpl_ddl                  : Bug#15963 SBR does not show "Definer" correctly
#rpl_ndb_blob             : interferes with following tests, causing hang
#rpl_ndb_blob2            : interferes with following tests, causing hang
#rpl_ndb_delete_nowhere   : Bug#17400: delete & update of rows in table without pk fails
#rpl_ndb_multi_update3    : Bug#17400: delete & update of rows in table without pk fails<|MERGE_RESOLUTION|>--- conflicted
+++ resolved
@@ -12,10 +12,7 @@
 events_bugs              : BUG#17619 2006-02-21 andrey  Test case unstable (race conditions)
 events_stress            : BUG#17619 2006-02-21 andrey  Test case unstable
 events                   : BUG#17619 2006-02-21 andrey  Test case unstable
-<<<<<<< HEAD
-=======
 events_logs_tests        : BUG#18953 2006-04-12 kent    Test is randomly failing
->>>>>>> cfe91027
 ndb_autodiscover         : BUG#18952 2006-02-16 jmiller Needs to be fixed w.r.t binlog
 ndb_autodiscover2        : BUG#18952 2006-02-16 jmiller Needs to be fixed w.r.t binlog
 ndb_binlog_ddl_multi     : BUG#18976 2006-04-10 kent    Test fails randomly
