--- conflicted
+++ resolved
@@ -665,8 +665,6 @@
 SELECT UPDATEXML(CONVERT('' USING swe7), TRUNCATE('',1), 0);
 
 --echo #
-<<<<<<< HEAD
-=======
 --echo # Bug#12375190: UPDATEXML CRASHES ON SIMPLE INPUTS
 --echo #
 SELECT UPDATEXML('','(a)/a','');
@@ -676,6 +674,5 @@
 SELECT ExtractValue('<a><a>aa</a><b>bb</b></a>','(a)/a|(a)/b');
 
 --echo #
->>>>>>> fb5f6ee8
 --echo # End of 5.5 tests
 --echo #