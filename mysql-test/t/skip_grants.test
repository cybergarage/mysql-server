# This tests not performed with embedded server
-- source include/not_embedded.inc

use test;

#
# BUG#16777: Can not create trigger nor view w/o definer if --skip-grant-tables
# specified
#
# Also, the following test cases have been moved here:
#   - test that we can create VIEW if privileges check switched off has been
#     moved here;
#   - test that we can create and drop procedure without warnings (BUG#9993);
#   - BUG#17595: "DROP FUNCTION IF EXISTS" crashes server;
#   - BUG#13504: creation view with DEFINER clause if --skip-grant-tables
#

# Prepare.

--disable_warnings

DROP VIEW IF EXISTS v1;
DROP VIEW IF EXISTS v2;
DROP VIEW IF EXISTS v3;

DROP TABLE IF EXISTS t1;

DROP PROCEDURE IF EXISTS p1;
DROP PROCEDURE IF EXISTS p2;
DROP PROCEDURE IF EXISTS p3;

DROP FUNCTION IF EXISTS f1;
DROP FUNCTION IF EXISTS f2;
DROP FUNCTION IF EXISTS f3;

--enable_warnings

# Test case.

CREATE TABLE t1(c INT);

# - try to create with implicit definer (definer would be ''@'');

CREATE TRIGGER t1_bi BEFORE INSERT ON t1
  FOR EACH ROW
    SET @a = 1;

CREATE VIEW v1 AS SELECT * FROM t1;

CREATE PROCEDURE p1()
  SELECT 1;

CREATE FUNCTION f1() RETURNS INT
  RETURN 1;

# - try to create with explicit definer;

CREATE DEFINER=a@b TRIGGER ti_ai AFTER INSERT ON t1
  FOR EACH ROW
    SET @b = 1;

CREATE DEFINER=a@b VIEW v2 AS SELECT * FROM t1;

CREATE DEFINER=a@b PROCEDURE p2()
  SELECT 2;

CREATE DEFINER=a@b FUNCTION f2() RETURNS INT
  RETURN 2;

# - try to create with explicit definer with empty host;

CREATE DEFINER=a@'' TRIGGER ti_bu BEFORE UPDATE ON t1
  FOR EACH ROW
    SET @c = 1;

CREATE DEFINER=a@'' VIEW v3 AS SELECT * FROM t1;

CREATE DEFINER=a@'' PROCEDURE p3()
  SELECT 3;

CREATE DEFINER=a@'' FUNCTION f3() RETURNS INT
  RETURN 3;

# - check that empty host name is treated correctly;

SHOW CREATE VIEW v3;

SHOW CREATE PROCEDURE p3;

SHOW CREATE FUNCTION f3;

# Cleanup.

DROP TRIGGER t1_bi;
DROP TRIGGER ti_ai;
DROP TRIGGER ti_bu;

DROP VIEW v1;
DROP VIEW v2;
DROP VIEW v3;

DROP TABLE t1;

DROP PROCEDURE p1;
DROP PROCEDURE p2;
DROP PROCEDURE p3;

DROP FUNCTION f1;
DROP FUNCTION f2;
DROP FUNCTION f3;

#
# Bug #26807 "set global event_scheduler=1" and --skip-grant-tables crashes server
#
--error ER_OPTION_PREVENTS_STATEMENT
set global event_scheduler=1;

#
# Bug#26285 Selecting information_schema crahes server
#
select count(*) from information_schema.COLUMN_PRIVILEGES;
select count(*) from information_schema.SCHEMA_PRIVILEGES;
select count(*) from information_schema.TABLE_PRIVILEGES;
select count(*) from information_schema.USER_PRIVILEGES;
<<<<<<< HEAD

#
# Bug #32020: loading udfs while --skip-grant-tables is enabled causes out of 
#             memory errors
#

--error ER_CANT_INITIALIZE_UDF
CREATE FUNCTION a RETURNS STRING SONAME '';
--error ER_SP_DOES_NOT_EXIST
DROP FUNCTION a;

--echo End of 5.0 tests
=======
--echo #
--echo # Bug#29817 Queries with UDF fail with non-descriptive error
--echo # if mysql.proc is missing
--echo #
--error ER_SP_DOES_NOT_EXIST
select no_such_function(1);
>>>>>>> c9d81cab
<|MERGE_RESOLUTION|>--- conflicted
+++ resolved
@@ -122,8 +122,6 @@
 select count(*) from information_schema.SCHEMA_PRIVILEGES;
 select count(*) from information_schema.TABLE_PRIVILEGES;
 select count(*) from information_schema.USER_PRIVILEGES;
-<<<<<<< HEAD
-
 #
 # Bug #32020: loading udfs while --skip-grant-tables is enabled causes out of 
 #             memory errors
@@ -135,11 +133,12 @@
 DROP FUNCTION a;
 
 --echo End of 5.0 tests
-=======
+
 --echo #
 --echo # Bug#29817 Queries with UDF fail with non-descriptive error
 --echo # if mysql.proc is missing
 --echo #
 --error ER_SP_DOES_NOT_EXIST
 select no_such_function(1);
->>>>>>> c9d81cab
+
+--echo End of 5.1 tests