# The include statement below is a temp one for tests that are yet to
#be ported to run with InnoDB,
#but needs to be kept for tests that would need MyISAM in future.
--source include/force_myisam_default.inc

# This test uses chmod, can't be run with root permissions
-- source include/not_as_root.inc


#
# Basic triggers test
#

--disable_warnings
drop table if exists t1, t2, t3, t4;
drop view if exists v1;
drop database if exists mysqltest;
drop function if exists f1;
drop function if exists f2;
drop procedure if exists p1;
--enable_warnings

# Create additional connections used through test
connect (addconroot1, localhost, root,,);
connect (addconroot2, localhost, root,,);
# Connection without current database set
connect (addconwithoutdb, localhost, root,,*NO-ONE*);
connection default;

create table t1 (i int);

# let us test some very simple trigger
create trigger trg before insert on t1 for each row set @a:=1;
set @a:=0;
select @a;
insert into t1 values (1);
select @a;
drop trigger trg;

# let us test simple trigger reading some values 
create trigger trg before insert on t1 for each row set @a:=new.i;
insert into t1 values (123);
select @a;
drop trigger trg;

drop table t1;

# Let us test before insert trigger
# Such triggers can be used for setting complex default values
create table t1 (i int not null, j int);
delimiter |;
create trigger trg before insert on t1 for each row 
begin 
  if isnull(new.j) then
    set new.j:= new.i * 10;
  end if;
end|
insert into t1 (i) values (1)|
insert into t1 (i,j) values (2, 3)|
select * from t1|
drop trigger trg|
drop table t1|
delimiter ;|

# After insert trigger
# Useful for aggregating data
create table t1 (i int not null primary key);
create trigger trg after insert on t1 for each row 
  set @a:= if(@a,concat(@a, ":", new.i), new.i);
set @a:="";
insert into t1 values (2),(3),(4),(5);
select @a;
drop trigger trg;
drop table t1;

# PS doesn't work with multi-row statements
--disable_ps_protocol
# Before update trigger
# (In future we will achieve this via proper error handling in triggers)
create table t1 (aid int not null primary key, balance int not null default 0);
insert into t1 values (1, 1000), (2,3000);
delimiter |;
create trigger trg before update on t1 for each row 
begin
  declare loc_err varchar(255);
  if abs(new.balance - old.balance) > 1000 then
    set new.balance:= old.balance;
    set loc_err := concat("Too big change for aid = ", new.aid);
    set @update_failed:= if(@update_failed, concat(@a, ":", loc_err), loc_err);
  end if;
end|
set @update_failed:=""|
update t1 set balance=1500|
select @update_failed;
select * from t1|
drop trigger trg|
drop table t1|
delimiter ;|
--enable_ps_protocol

# After update trigger
create table t1 (i int);
insert into t1 values (1),(2),(3),(4);
create trigger trg after update on t1 for each row 
  set @total_change:=@total_change + new.i - old.i;
set @total_change:=0;
update t1 set i=3;
select @total_change;
drop trigger trg;
drop table t1;

# Before delete trigger
# This can be used for aggregation too :)
create table t1 (i int);
insert into t1 values (1),(2),(3),(4);
create trigger trg before delete on t1 for each row 
  set @del_sum:= @del_sum + old.i;
set @del_sum:= 0;
delete from t1 where i <= 3;
select @del_sum;
drop trigger trg;
drop table t1;

# After delete trigger. 
# Just run out of imagination.
create table t1 (i int);
insert into t1 values (1),(2),(3),(4);
create trigger trg after delete on t1 for each row set @del:= 1;
set @del:= 0;
delete from t1 where i <> 0;
select @del;
drop trigger trg;
drop table t1;

# Several triggers on one table
create table t1 (i int, j int);

delimiter |;
create trigger trg1 before insert on t1 for each row 
begin
  if new.j > 10 then
    set new.j := 10;
  end if;
end|
create trigger trg2 before update on t1 for each row 
begin
  if old.i % 2 = 0 then
    set new.j := -1;
  end if;
end|
create trigger trg3 after update on t1 for each row 
begin
  if new.j = -1 then
    set @fired:= "Yes";
  end if;
end|
delimiter ;|
set @fired:="";
insert into t1 values (1,2),(2,3),(3,14);
select @fired;
select * from t1;
update t1 set j= 20;
select @fired;
select * from t1;

drop trigger trg1;
drop trigger trg2;
drop trigger trg3;
drop table t1;


# Let us test how triggers work for special forms of INSERT such as
# REPLACE and INSERT ... ON DUPLICATE KEY UPDATE
create table t1 (id int not null primary key, data int);
create trigger t1_bi before insert on t1 for each row
  set @log:= concat(@log, "(BEFORE_INSERT: new=(id=", new.id, ", data=", new.data,"))");
create trigger t1_ai after insert on t1 for each row
  set @log:= concat(@log, "(AFTER_INSERT: new=(id=", new.id, ", data=", new.data,"))");
create trigger t1_bu before update on t1 for each row
  set @log:= concat(@log, "(BEFORE_UPDATE: old=(id=", old.id, ", data=", old.data,
                                        ") new=(id=", new.id, ", data=", new.data,"))");
create trigger t1_au after update on t1 for each row
  set @log:= concat(@log, "(AFTER_UPDATE: old=(id=", old.id, ", data=", old.data,
                                       ") new=(id=", new.id, ", data=", new.data,"))");
create trigger t1_bd before delete on t1 for each row
  set @log:= concat(@log, "(BEFORE_DELETE: old=(id=", old.id, ", data=", old.data,"))");
create trigger t1_ad after delete on t1 for each row
  set @log:= concat(@log, "(AFTER_DELETE: old=(id=", old.id, ", data=", old.data,"))");
# Simple INSERT - both triggers should be called
set @log:= "";
insert into t1 values (1, 1);
select @log;
# INSERT IGNORE for already existing key - only before trigger should fire
set @log:= "";
insert ignore t1 values (1, 2);
select @log;
# INSERT ... ON DUPLICATE KEY UPDATE ...
set @log:= "";
insert into t1 (id, data) values (1, 3), (2, 2) on duplicate key update data= data + 1;
select @log;
# REPLACE (also test for bug#13479 "REPLACE activates UPDATE trigger,
#          not the DELETE and INSERT triggers")
# We define REPLACE as INSERT which DELETEs old rows which conflict with
# row being inserted. So for the first record in statement below we will
# call before insert trigger, then delete will be executed (and both delete
# triggers should fire). Finally after insert trigger will be called.
# For the second record we will just call both on insert triggers.
set @log:= "";
replace t1 values (1, 4), (3, 3);
select @log;
# Now we will drop ON DELETE triggers to test REPLACE which is internally
# executed via update
drop trigger t1_bd;
drop trigger t1_ad;
set @log:= "";
replace t1 values (1, 5);
select @log;

# This also drops associated triggers
drop table t1;


#
# Let us test triggers which access other tables.
#
# Trivial trigger which inserts data into another table
create table t1 (id int primary key, data varchar(10), fk int);
create table t2 (event varchar(100));
create table t3 (id int primary key);
create trigger t1_ai after insert on t1 for each row 
  insert into t2 values (concat("INSERT INTO t1 id=", new.id, " data='", new.data, "'"));
insert into t1 (id, data) values (1, "one"), (2, "two");
select * from t1;
select * from t2;
drop trigger t1_ai;
# Trigger which uses couple of tables (and partially emulates FK constraint)
delimiter |;
create trigger t1_bi before insert on t1 for each row
begin
  if exists (select id from t3 where id=new.fk) then
    insert into t2 values (concat("INSERT INTO t1 id=", new.id, " data='", new.data, "' fk=", new.fk));
  else
    insert into t2 values (concat("INSERT INTO t1 FAILED id=", new.id, " data='", new.data, "' fk=", new.fk));
    set new.id= NULL;
  end if;
end|
delimiter ;|
insert into t3 values (1);
--error ER_BAD_NULL_ERROR
insert into t1 values (4, "four", 1), (5, "five", 2);
select * from t1;
select * from t2;
drop table t1, t2, t3;
# Trigger which invokes function
create table t1 (id int primary key, data varchar(10));
create table t2 (seq int);
insert into t2 values (10);
create function f1 () returns int return (select max(seq) from t2);
delimiter |;
create trigger t1_bi before insert on t1 for each row
begin
  if new.id > f1() then
    set new.id:= f1();
  end if;
end|
delimiter ;|
insert into t1 values (1, "first");
insert into t1 values (f1(), "max");
select * from t1;
drop table t1, t2;
drop function f1;
# Trigger which forces invocation of another trigger
# (emulation of FK on delete cascade policy)
create table t1 (id int primary key, fk_t2 int);
create table t2 (id int primary key, fk_t3 int);
create table t3 (id int primary key);
insert into t1 values (1,1), (2,1), (3,2);
insert into t2 values (1,1), (2,2);
insert into t3 values (1), (2);
create trigger t3_ad after delete on t3 for each row
  delete from t2 where fk_t3=old.id;
create trigger t2_ad after delete on t2 for each row
  delete from t1 where fk_t2=old.id;
delete from t3 where id = 1;
select * from t1 left join (t2 left join t3 on t2.fk_t3 = t3.id) on t1.fk_t2 = t2.id;
drop table t1, t2, t3;
# Trigger which assigns value selected from table to field of row
# being inserted/updated.
create table t1 (id int primary key, copy int);
create table t2 (id int primary key, data int);
insert into t2 values (1,1), (2,2);
create trigger t1_bi before insert on t1 for each row
  set new.copy= (select data from t2 where id = new.id);
create trigger t1_bu before update on t1 for each row
  set new.copy= (select data from t2 where id = new.id);
insert into t1 values (1,3), (2,4), (3,3);
update t1 set copy= 1 where id = 2;
select * from t1;
drop table t1, t2;

#
# Test of wrong column specifiers in triggers
#
create table t1 (i int);
create table t3 (i int);

--error ER_TRG_NO_SUCH_ROW_IN_TRG
create trigger trg before insert on t1 for each row set @a:= old.i;
--error ER_TRG_NO_SUCH_ROW_IN_TRG
create trigger trg before delete on t1 for each row set @a:= new.i;
--error ER_TRG_CANT_CHANGE_ROW
create trigger trg before update on t1 for each row set old.i:=1;
--error ER_TRG_NO_SUCH_ROW_IN_TRG
create trigger trg before delete on t1 for each row set new.i:=1;
--error ER_TRG_CANT_CHANGE_ROW
create trigger trg after update on t1 for each row set new.i:=1;
--error ER_BAD_FIELD_ERROR
create trigger trg before update on t1 for each row set new.j:=1;
--error ER_BAD_FIELD_ERROR
create trigger trg before update on t1 for each row set @a:=old.j;


#
# Let us test various trigger creation errors
# Also quickly test table namespace (bug#5892/6182)
#
--error ER_NO_SUCH_TABLE
create trigger trg before insert on t2 for each row set @a:=1;

create trigger trg before insert on t1 for each row set @a:=1;
--error ER_TRG_ALREADY_EXISTS
create trigger trg after insert on t1 for each row set @a:=1;
--error ER_TRG_ALREADY_EXISTS
create trigger trg before insert on t3 for each row set @a:=1;
create trigger trg2 before insert on t3 for each row set @a:=1;
drop trigger trg2;
drop trigger trg;

--error ER_TRG_DOES_NOT_EXIST
drop trigger trg;

create view v1 as select * from t1;
--error ER_WRONG_OBJECT
create trigger trg before insert on v1 for each row set @a:=1;
drop view v1;

drop table t1;
drop table t3;

create temporary table t1 (i int);
--error ER_TRG_ON_VIEW_OR_TEMP_TABLE
create trigger trg before insert on t1 for each row set @a:=1;
drop table t1;



#
# Tests for various trigger-related bugs
#

# Test for bug #5887 "Triggers with string literals cause errors".
# New .FRM parser was not handling escaped strings properly.
create table t1 (x1col char);  
create trigger tx1 before insert on t1 for each row set new.x1col = 'x';
insert into t1 values ('y');
drop trigger tx1;
drop table t1;

#
# Test for bug #5890 "Triggers fail for DELETE without WHERE".
# If we are going to delete all rows in table but DELETE triggers exist
# we should perform row-by-row deletion instead of using optimized
# delete_all_rows() method.
#
create table t1 (i int) engine=myisam;
insert into t1 values (1), (2);
create trigger trg1 before delete on t1 for each row set @del_before:= @del_before + old.i;
create trigger trg2 after delete on t1 for each row set @del_after:= @del_after + old.i;
set @del_before:=0, @del_after:= 0;
delete from t1;
select @del_before, @del_after;
drop trigger trg1;
drop trigger trg2;
drop table t1;

# Test for bug #5859 "DROP TABLE does not drop triggers". Trigger should not
# magically reappear when we recreate dropped table.
create table t1 (a int);
create trigger trg1 before insert on t1 for each row set new.a= 10;
drop table t1;
create table t1 (a int);
insert into t1 values ();
select * from t1;
drop table t1;

# Test for bug #6559 "DROP DATABASE forgets to drop triggers". 
create database mysqltest;
use mysqltest;
create table t1 (i int);
create trigger trg1 before insert on t1 for each row set @a:= 1;
# This should succeed
drop database mysqltest;
use test;

# Test for bug #8791
# "Triggers: Allowed to create triggers on a subject table in a different DB". 
create database mysqltest;
create table mysqltest.t1 (i int);
--error ER_TRG_IN_WRONG_SCHEMA
create trigger trg1 before insert on mysqltest.t1 for each row set @a:= 1;
use mysqltest;
--error ER_NO_SUCH_TABLE
create trigger test.trg1 before insert on t1 for each row set @a:= 1;
drop database mysqltest;
use test;


# Test for bug #5860 "Multi-table UPDATE does not activate update triggers"
# We will also test how delete triggers wor for multi-table DELETE.
create table t1 (i int, j int default 10, k int not null, key (k));
create table t2 (i int);
insert into t1 (i, k) values (1, 1);
insert into t2 values (1);
create trigger trg1 before update on t1 for each row set @a:= @a + new.j - old.j;
create trigger trg2 after update on t1 for each row set @b:= "Fired";
set @a:= 0, @b:= "";
# Check that trigger works in case of update on the fly
update t1, t2 set j = j + 10 where t1.i = t2.i;
select @a, @b;
insert into t1 values (2, 13, 2);
insert into t2 values (2);
set @a:= 0, @b:= "";
# And now let us check that triggers work in case of multi-update which
# is done through temporary tables...
update t1, t2 set j = j + 15 where t1.i = t2.i and t1.k >= 2;
select @a, @b;
# Let us test delete triggers for multi-delete now.
# We create triggers for both tables because we want test how they
# work in both on-the-fly and via-temp-tables cases.
create trigger trg3 before delete on t1 for each row set @c:= @c + old.j;
create trigger trg4 before delete on t2 for each row set @d:= @d + old.i;
create trigger trg5 after delete on t1 for each row set @e:= "After delete t1 fired";
create trigger trg6 after delete on t2 for each row set @f:= "After delete t2 fired";
set @c:= 0, @d:= 0, @e:= "", @f:= "";
delete t1, t2 from t1, t2 where t1.i = t2.i;
select @c, @d, @e, @f;
# This also will drop triggers
drop table t1, t2;

# Test for bug #6812 "Triggers are not activated for INSERT ... SELECT".
# (We also check the fact that trigger modifies some field does not affect
#  value of next record inserted).
delimiter |;
create table t1 (i int, j int default 10)|
create table t2 (i int)|
insert into t2 values (1), (2)|
create trigger trg1 before insert on t1 for each row 
begin
  if new.i = 1 then
    set new.j := 1;
  end if;
end|
create trigger trg2 after insert on t1 for each row set @a:= 1|
set @a:= 0|
insert into t1 (i) select * from t2|
select * from t1|
select @a|
# This also will drop triggers
drop table t1, t2|
delimiter ;|

# Test for bug #8755 "Trigger is not activated by LOAD DATA"
create table t1 (i int, j int, k int);
create trigger trg1 before insert on t1 for each row set new.k = new.i;
create trigger trg2 after insert on t1 for each row set @b:= "Fired"; 
set @b:="";
# Test triggers with file with separators
load data infile '../../std_data/rpl_loaddata.dat' into table t1 (@a, i);
select *, @b from t1;
set @b:="";
# Test triggers with fixed size row file
load data infile '../../std_data/loaddata5.dat' into table t1 fields terminated by '' enclosed by '' (i, j);
select *, @b from t1;
# This also will drop triggers
drop table t1;

# Test for bug #5894 "Triggers with altered tables cause corrupt databases"
# Also tests basic error handling for various kinds of triggers.
create table t1 (i int, at int, k int, key(k)) engine=myisam;
create table t2 (i int);
insert into t1 values (1, 1, 1);
# We need at least 3 elements in t2 to test multi-update properly
insert into t2 values (1), (2), (3);
# Create and then break "after" triggers
create trigger ai after insert on t1 for each row set @a:= new.at;
create trigger au after update on t1 for each row set @a:= new.at;
create trigger ad after delete on t1 for each row set @a:= old.at;
alter table t1 drop column at;
# We still should be able select data from tables.
select * from t1;
# The following statements changing t1 should fail, but still cause
# their main effect. This is because operation on the table row is
# executed before "after" trigger and its effect cannot be rolled back
# when whole statement fails, because t1 is MyISAM table.
--error ER_BAD_FIELD_ERROR
insert into t1 values (2, 1);
select * from t1;
--error ER_BAD_FIELD_ERROR
update t1 set k = 2 where i = 2;
select * from t1;
--error ER_BAD_FIELD_ERROR
delete from t1 where i = 2;
select * from t1;
# Should fail and insert only 1 row
--error ER_BAD_FIELD_ERROR
load data infile '../../std_data/loaddata5.dat' into table t1 fields terminated by '' enclosed by '' (i, k);
select * from t1;
--error ER_BAD_FIELD_ERROR
insert into t1 select 3, 3;
select * from t1;
# Multi-update working on the fly, again it will update only
# one row even if more matches
--error ER_BAD_FIELD_ERROR
update t1, t2 set k = k + 10 where t1.i = t2.i;
select * from t1;
# The same for multi-update via temp table
--error ER_BAD_FIELD_ERROR
update t1, t2 set k = k + 10 where t1.i = t2.i and k < 3;
select * from t1;
# Multi-delete on the fly
--error ER_BAD_FIELD_ERROR
delete t1, t2 from t1 straight_join t2 where t1.i = t2.i;
select * from t1;
# And via temporary storage
--error ER_BAD_FIELD_ERROR
delete t2, t1 from t2 straight_join t1 where t1.i = t2.i;
select * from t1;
# Prepare table for testing of REPLACE and INSERT ... ON DUPLICATE KEY UPDATE
alter table t1 add primary key (i);
--error ER_BAD_FIELD_ERROR
insert into t1 values (3, 4) on duplicate key update k= k + 10;
select * from t1;
# The following statement will delete old row and won't
# insert new one since after delete trigger will fail.
--error ER_BAD_FIELD_ERROR
replace into t1 values (3, 3);
select * from t1;
# Also drops all triggers
drop table t1, t2;

create table t1 (i int, bt int, k int, key(k)) engine=myisam;
create table t2 (i int);
insert into t1 values (1, 1, 1), (2, 2, 2);
insert into t2 values (1), (2), (3);
# Create and then break "before" triggers
create trigger bi before insert on t1 for each row set @a:= new.bt;
create trigger bu before update on t1 for each row set @a:= new.bt;
create trigger bd before delete on t1 for each row set @a:= old.bt;
alter table t1 drop column bt;
# The following statements changing t1 should fail and should not
# cause any effect on table, since "before" trigger is executed 
# before operation on the table row.
--error ER_BAD_FIELD_ERROR
insert into t1 values (3, 3);
select * from t1;
--error ER_BAD_FIELD_ERROR
update t1 set i = 2;
select * from t1;
--error ER_BAD_FIELD_ERROR
delete from t1;
select * from t1;
--error ER_BAD_FIELD_ERROR
load data infile '../../std_data/loaddata5.dat' into table t1 fields terminated by '' enclosed by '' (i, k);
select * from t1;
--error ER_BAD_FIELD_ERROR
insert into t1 select 3, 3;
select * from t1;
# Both types of multi-update (on the fly and via temp table)
--error ER_BAD_FIELD_ERROR
update t1, t2 set k = k + 10 where t1.i = t2.i;
select * from t1;
--error ER_BAD_FIELD_ERROR
update t1, t2 set k = k + 10 where t1.i = t2.i and k < 2;
select * from t1;
# Both types of multi-delete
--error ER_BAD_FIELD_ERROR
delete t1, t2 from t1 straight_join t2 where t1.i = t2.i;
select * from t1;
--error ER_BAD_FIELD_ERROR
delete t2, t1 from t2 straight_join t1 where t1.i = t2.i;
select * from t1;
# Let us test REPLACE/INSERT ... ON DUPLICATE KEY UPDATE.
# To test properly code-paths different from those that are used
# in ordinary INSERT we need to drop "before insert" trigger.
alter table t1 add primary key (i);
drop trigger bi;
--error ER_BAD_FIELD_ERROR
insert into t1 values (2, 4) on duplicate key update k= k + 10;
select * from t1;
--error ER_BAD_FIELD_ERROR
replace into t1 values (2, 4);
select * from t1;
# Also drops all triggers
drop table t1, t2;

# Test for bug #5893 "Triggers with dropped functions cause crashes"
# Appropriate error should be reported instead of crash.
# Also test for bug #11889 "Server crashes when dropping trigger
# using stored routine".
--disable_warnings ONCE
drop function if exists bug5893;
create table t1 (col1 int, col2 int); 
insert into t1 values (1, 2);
create function bug5893 () returns int return 5;
create trigger t1_bu before update on t1 for each row set new.col1= bug5893();
drop function bug5893; 
--error ER_SP_DOES_NOT_EXIST
update t1 set col2 = 4;
# This should not crash server too.
drop trigger t1_bu;
drop table t1;

#
# storing and restoring parsing modes for triggers (BUG#5891)
#
set sql_mode='ansi';
create table t1 ("t1 column" int);
create trigger t1_bi before insert on t1 for each row set new."t1 column" = 5;
set sql_mode="";
insert into t1 values (0);
# create trigger with different sql_mode
create trigger t1_af after insert on t1 for each row set @a=10;
insert into t1 values (0);
select * from t1;
select @a;
--replace_column 6 #
show triggers;
drop table t1;
# check that rigger preserve sql_mode during execution
set sql_mode="traditional";
create table t1 (a date);
-- error 1292
insert into t1 values ('2004-01-00');
set sql_mode="";
create trigger t1_bi before insert on t1 for each row set new.a = '2004-01-00';
set sql_mode="traditional";
insert into t1 values ('2004-01-01');
select * from t1;
set sql_mode=default;
show create table t1;
--replace_column 6 #
show triggers;
drop table t1;

# Test for bug #12280 "Triggers: crash if flush tables"
# FLUSH TABLES and FLUSH PRIVILEGES should be disallowed inside
# of functions and triggers.
create table t1 (id int);
--error ER_STMT_NOT_ALLOWED_IN_SF_OR_TRG
create trigger t1_ai after insert on t1 for each row reset query cache;
--error ER_STMT_NOT_ALLOWED_IN_SF_OR_TRG
create trigger t1_ai after insert on t1 for each row reset master;
--error ER_STMT_NOT_ALLOWED_IN_SF_OR_TRG
create trigger t1_ai after insert on t1 for each row reset slave;
--error ER_STMT_NOT_ALLOWED_IN_SF_OR_TRG
create trigger t1_ai after insert on t1 for each row flush hosts;
--error ER_STMT_NOT_ALLOWED_IN_SF_OR_TRG
create trigger t1_ai after insert on t1 for each row flush tables with read lock;
--error ER_STMT_NOT_ALLOWED_IN_SF_OR_TRG
create trigger t1_ai after insert on t1 for each row flush logs;
--error ER_STMT_NOT_ALLOWED_IN_SF_OR_TRG
create trigger t1_ai after insert on t1 for each row flush status;
--error ER_STMT_NOT_ALLOWED_IN_SF_OR_TRG
create trigger t1_ai after insert on t1 for each row flush des_key_file;
--error ER_STMT_NOT_ALLOWED_IN_SF_OR_TRG
create trigger t1_ai after insert on t1 for each row flush user_resources;
--error ER_STMT_NOT_ALLOWED_IN_SF_OR_TRG
create trigger t1_ai after insert on t1 for each row flush tables;
--error ER_STMT_NOT_ALLOWED_IN_SF_OR_TRG
create trigger t1_ai after insert on t1 for each row flush privileges;
--disable_warnings ONCE
drop procedure if exists p1;

create trigger t1_ai after insert on t1 for each row call p1();
create procedure p1() flush tables;
--error ER_STMT_NOT_ALLOWED_IN_SF_OR_TRG
insert into t1 values (0);

drop procedure p1;
create procedure p1() reset query cache;
--error ER_STMT_NOT_ALLOWED_IN_SF_OR_TRG
insert into t1 values (0);

drop procedure p1;
create procedure p1() reset master;
--error ER_STMT_NOT_ALLOWED_IN_SF_OR_TRG
insert into t1 values (0);

drop procedure p1;
create procedure p1() reset slave;
--error ER_STMT_NOT_ALLOWED_IN_SF_OR_TRG
insert into t1 values (0);

drop procedure p1;
create procedure p1() flush hosts;
--error ER_STMT_NOT_ALLOWED_IN_SF_OR_TRG
insert into t1 values (0);

drop procedure p1;
create procedure p1() flush privileges;
--error ER_STMT_NOT_ALLOWED_IN_SF_OR_TRG
insert into t1 values (0);

drop procedure p1;
create procedure p1() flush tables with read lock;
--error ER_STMT_NOT_ALLOWED_IN_SF_OR_TRG
insert into t1 values (0);

drop procedure p1;
create procedure p1() flush tables;
--error ER_STMT_NOT_ALLOWED_IN_SF_OR_TRG
insert into t1 values (0);

drop procedure p1;
create procedure p1() flush logs;
--error ER_STMT_NOT_ALLOWED_IN_SF_OR_TRG
insert into t1 values (0);

drop procedure p1;
create procedure p1() flush status;
--error ER_STMT_NOT_ALLOWED_IN_SF_OR_TRG
insert into t1 values (0);

drop procedure p1;
create procedure p1() flush des_key_file;
--error ER_STMT_NOT_ALLOWED_IN_SF_OR_TRG
insert into t1 values (0);

drop procedure p1;
create procedure p1() flush user_resources;
--error ER_STMT_NOT_ALLOWED_IN_SF_OR_TRG
insert into t1 values (0);

drop procedure p1;
drop table t1;

# Test for bug #11973 "SELECT .. INTO var_name; in trigger cause
#                      crash on update"

create table t1 (id int, data int, username varchar(16));
insert into t1 (id, data) values (1, 0);
delimiter |;
create trigger t1_whoupdated before update on t1 for each row
begin
  declare user varchar(32);
  declare i int;
  select user() into user;
  set NEW.username = user;
  select count(*) from ((select 1) union (select 2)) as d1 into i;
end|
delimiter ;|
update t1 set data = 1;

connection addconroot1;
update t1 set data = 2;

connection default;
drop table t1;

#
# #11587 Trigger causes lost connection error
#

create table t1 (c1 int, c2 datetime);
delimiter |;
--error ER_SP_NO_RETSET
create trigger tr1 before insert on t1 for each row 
begin 
  set new.c2= '2004-04-01';
  select 'hello';
end|
delimiter ;|

insert into t1 (c1) values (1),(2),(3);
select * from t1;

--disable_warnings ONCE
drop procedure if exists bug11587;

delimiter |;
create procedure bug11587(x char(16))
begin
  select "hello";
  select "hello again";
end|

create trigger tr1 before insert on t1 for each row 
begin 
  call bug11587();
  set new.c2= '2004-04-02';
end|
delimiter ;|

--error ER_SP_NO_RETSET
insert into t1 (c1) values (4),(5),(6);
select * from t1;

drop procedure bug11587;
drop table t1;

# Test for bug #11896 "Partial locking in case of recursive trigger
# definitions". Recursion in triggers should not be allowed.
# We also should not allow to change tables which are used in
# statements invoking this trigger.
create table t1 (f1 integer);
create table t2 (f2 integer);
create trigger t1_ai after insert on t1
  for each row insert into t2 values (new.f1+1);
create trigger t2_ai after insert on t2
  for each row insert into t1 values (new.f2+1);
# Allow SP resursion to be show that it has not influence here
set @SAVE_SP_RECURSION_LEVELS=@@max_sp_recursion_depth;
set @@max_sp_recursion_depth=100;
--error ER_CANT_UPDATE_USED_TABLE_IN_SF_OR_TRG
insert into t1 values (1);
set @@max_sp_recursion_depth=@SAVE_SP_RECURSION_LEVELS;
select * from t1;
select * from t2;
drop trigger t1_ai;
drop trigger t2_ai;
create trigger t1_bu before update on t1
  for each row insert into t1 values (2);
--error ER_CANT_UPDATE_USED_TABLE_IN_SF_OR_TRG
update t1 set f1= 10;
select * from t1;
drop trigger t1_bu;
create trigger t1_bu before update on t1
  for each row delete from t1 where f1=new.f1;
--error ER_CANT_UPDATE_USED_TABLE_IN_SF_OR_TRG
update t1 set f1= 10;
select * from t1;
drop trigger t1_bu;
# This should work tough
create trigger t1_bi before insert on t1
  for each row set new.f1=(select sum(f1) from t1);
insert into t1 values (3);
select * from t1;
drop trigger t1_bi;
drop tables t1, t2;

# Tests for bug #12704 "Server crashes during trigger execution".
# If we run DML statements and CREATE TRIGGER statements concurrently
# it may happen that trigger will be created while DML statement is
# waiting for table lock. In this case we have to reopen tables and
# recalculate prelocking set.
# Unfortunately these tests rely on the order in which tables are locked
# by statement so they are non determenistic and are disabled.
--disable_parsing
create table t1 (id int);
create table t2 (id int);
create table t3 (id int);
create function f1() returns int return (select max(id)+2 from t2);
create view v1 as select f1() as f;

# Let us check that we notice trigger at all
connection addconroot1;
lock tables t2 write;
connection default;
send insert into t1 values ((select max(id) from t2)), (2);
--sleep 1
connection addconroot2;
create trigger t1_trg before insert on t1 for each row set NEW.id:= 1;
connection addconroot1;
unlock tables;
connection default;
reap;
select * from t1;

# Check that we properly calculate new prelocking set
insert into t2 values (3);
connection addconroot1;
lock tables t2 write;
connection default;
send insert into t1 values ((select max(id) from t2)), (4);
--sleep 1
connection addconroot2;
drop trigger t1_trg;
create trigger t1_trg before insert on t1 for each row
  insert into t3 values (new.id);
connection addconroot1;
unlock tables;
connection default;
reap;
select * from t1;
select * from t3;

# We should be able to do this even if fancy views are involved
connection addconroot1;
lock tables t2 write;
connection default;
send insert into t1 values ((select max(f) from v1)), (6);
--sleep 1
connection addconroot2;
drop trigger t1_trg;
create trigger t1_trg before insert on t1 for each row
  insert into t3 values (new.id + 100);
connection addconroot1;
unlock tables;
connection default;
reap;
select * from t1;
select * from t3;

# This also should work for multi-update
# Let us drop trigger to demonstrate that prelocking set is really
# rebuilt
drop trigger t1_trg;
connection addconroot1;
lock tables t2 write;
connection default;
send update t1, t2 set t1.id=10 where t1.id=t2.id;
--sleep 1
connection addconroot2;
create trigger t1_trg before update on t1 for each row
  insert into t3 values (new.id);
connection addconroot1;
unlock tables;
connection default;
reap;
select * from t1;
select * from t3;

# And even for multi-update converted from ordinary update thanks to view
drop view v1;
drop trigger t1_trg;
create view v1 as select t1.id as id1 from t1, t2 where t1.id= t2.id;
insert into t2 values (10);
connection addconroot1;
lock tables t2 write;
connection default;
send update v1 set id1= 11;
--sleep 1
connection addconroot2;
create trigger t1_trg before update on t1 for each row
  insert into t3 values (new.id + 100);
connection addconroot1;
unlock tables;
connection default;
reap;
select * from t1;
select * from t3;

drop function f1;
drop view v1;
drop table t1, t2, t3;
--enable_parsing

#
# Test for bug #13399 "Crash when executing PS/SP which should activate
# trigger which is now dropped". See also test for similar bug for stored
# routines in sp-error.test (#12329).
create table t1 (id int);
create table t2 (id int);
create trigger t1_bi before insert on t1 for each row insert into t2 values (new.id);
prepare stmt1 from "insert into t1 values (10)";
create procedure p1() insert into t1 values (10); 
call p1();
# Actually it is enough to do FLUSH TABLES instead of DROP TRIGGER
drop trigger t1_bi;
# Server should not crash on these two statements
execute stmt1;
call p1();
deallocate prepare stmt1;
drop procedure p1;

# Let us test more complex situation when we alter trigger in such way that
# it uses different set of tables (or simply add new trigger).
create table t3 (id int);
create trigger t1_bi after insert on t1 for each row insert into t2 values (new.id);
prepare stmt1 from "insert into t1 values (10)";
create procedure p1() insert into t1 values (10); 
call p1();
# Altering trigger forcing it use different set of tables
drop trigger t1_bi;
create trigger t1_bi after insert on t1 for each row insert into t3 values (new.id);
execute stmt1;
call p1();
deallocate prepare stmt1;
drop procedure p1;
drop table t1, t2, t3;

#
# BUG#13549 "Server crash with nested stored procedures".
# Server should not crash when during execution of stored procedure
# we have to parse trigger/function definition and this new trigger/
# function has more local variables declared than invoking stored
# procedure and last of these variables is used in argument of NOT
# operator.
#
create table t1 (a int);
DELIMITER //;
CREATE PROCEDURE `p1`()
begin
  insert into t1 values (1);
end//
create trigger trg before insert on t1 for each row 
begin 
  declare done int default 0;
  set done= not done;
end//
DELIMITER ;//
CALL p1();
drop procedure p1;
drop table t1;

#
# Test for bug #14863 "Triggers: crash if create and there is no current
# database". We should not crash and give proper error when database for
# trigger or its table is not specified and there is no current database.
#
connection addconwithoutdb;
--error ER_NO_DB_ERROR
create trigger t1_bi before insert on test.t1 for each row set @a:=0;
--error ER_NO_SUCH_TABLE
create trigger test.t1_bi before insert on t1 for each row set @a:=0;
--error ER_NO_DB_ERROR
drop trigger t1_bi;
connection default;

#
# Tests for bug #13525 "Rename table does not keep info of triggers"
# and bug #17866 "Problem with renaming table with triggers with fully
# qualified subject table".
#
create table t1 (id int);
create trigger t1_bi before insert on t1 for each row set @a:=new.id;
create trigger t1_ai after insert on test.t1 for each row set @b:=new.id;
insert into t1 values (101);
select @a, @b;
select trigger_schema, trigger_name, event_object_schema,
       event_object_table, action_statement from information_schema.triggers
       where event_object_schema = 'test';
rename table t1 to t2;
# Trigger should work after rename
insert into t2 values (102);
select @a, @b;
select trigger_schema, trigger_name, event_object_schema,
       event_object_table, action_statement from information_schema.triggers
       where event_object_schema = 'test';
# Let us check that the same works for simple ALTER TABLE ... RENAME
alter table t2 rename to t3;
insert into t3 values (103);
select @a, @b;
select trigger_schema, trigger_name, event_object_schema,
       event_object_table, action_statement from information_schema.triggers
       where event_object_schema = 'test';
# And for more complex ALTER TABLE
alter table t3 rename to t4, add column val int default 0;
insert into t4 values (104, 1);
select @a, @b;
select trigger_schema, trigger_name, event_object_schema,
       event_object_table, action_statement from information_schema.triggers
       where event_object_schema = 'test';
# .TRN file should be updated with new table name
drop trigger t1_bi;
drop trigger t1_ai;
drop table t4;
# Rename between different databases if triggers exist should fail
create database mysqltest;
use mysqltest;
create table t1 (id int);
create trigger t1_bi before insert on t1 for each row set @a:=new.id;
insert into t1 values (101);
select @a;
select trigger_schema, trigger_name, event_object_schema,
       event_object_table, action_statement from information_schema.triggers
       where event_object_schema = 'test' or event_object_schema = 'mysqltest';
--error ER_TRG_IN_WRONG_SCHEMA
rename table t1 to test.t2;
insert into t1 values (102);
select @a;
select trigger_schema, trigger_name, event_object_schema,
       event_object_table, action_statement from information_schema.triggers
       where event_object_schema = 'test' or event_object_schema = 'mysqltest';
# There should be no fantom .TRN files 
--error ER_TRG_DOES_NOT_EXIST
drop trigger test.t1_bi;
# Let us also check handling of this restriction in ALTER TABLE ... RENAME
--error ER_TRG_IN_WRONG_SCHEMA
alter table t1 rename to test.t1;
insert into t1 values (103);
select @a;
select trigger_schema, trigger_name, event_object_schema,
       event_object_table, action_statement from information_schema.triggers
       where event_object_schema = 'test' or event_object_schema = 'mysqltest';
# Again there should be no fantom .TRN files 
--error ER_TRG_DOES_NOT_EXIST
drop trigger test.t1_bi;
--error ER_TRG_IN_WRONG_SCHEMA
alter table t1 rename to test.t1, add column val int default 0;
insert into t1 values (104);
select @a;
select trigger_schema, trigger_name, event_object_schema,
       event_object_table, action_statement from information_schema.triggers
       where event_object_schema = 'test' or event_object_schema = 'mysqltest';
# Table definition should not change
show create table t1;
# And once again check for fantom .TRN files 
--error ER_TRG_DOES_NOT_EXIST
drop trigger test.t1_bi;
drop trigger t1_bi;
drop table t1;
drop database mysqltest;
use test;

# Test for bug #16829 "Firing trigger with RETURN crashes the server"
# RETURN is not supposed to be used anywhere except functions, so error
# should be returned when one attempts to create trigger with RETURN.
create table t1 (i int);
--error ER_SP_BADRETURN
create trigger t1_bi before insert on t1 for each row return 0;
insert into t1 values (1);
drop table t1;

# Test for bug #17764 "Trigger crashes MyISAM table"
#
# Table was reported as crashed when it was subject table of trigger invoked
# by insert statement which was executed with enabled bulk insert mode (which
# is actually set of optimizations enabled by handler::start_bulk_insert())
# and this trigger also explicitly referenced it.
# The same problem arose when table to which bulk insert was done was also
# referenced in function called by insert statement.
create table t1 (a varchar(64), b int);
create table t2 like t1;
create trigger t1_ai after insert on t1 for each row
  set @a:= (select max(a) from t1);
insert into t1 (a) values
  ("Twas"),("brillig"),("and"),("the"),("slithy"),("toves"),
  ("Did"),("gyre"),("and"),("gimble"),("in"),("the"),("wabe");
create trigger t2_ai after insert on t2 for each row
  set @a:= (select max(a) from t2);
insert into t2 select * from t1;
load data infile '../../std_data/words.dat' into table t1 (a);
drop trigger t1_ai;
drop trigger t2_ai;
# Test that the problem for functions is fixed as well
create function f1() returns int return (select max(b) from t1);
insert into t1 values
  ("All",f1()),("mimsy",f1()),("were",f1()),("the",f1()),("borogoves",f1()),
  ("And",f1()),("the",f1()),("mome", f1()),("raths",f1()),("outgrabe",f1());
create function f2() returns int return (select max(b) from t2);
insert into t2 select a, f2() from t1;
load data infile '../../std_data/words.dat' into table t1 (a) set b:= f1();
drop function f1;
drop function f2;
drop table t1, t2;

#
# Test for bug #16021 "Wrong index given to function in trigger" which
# was caused by the same bulk insert optimization as bug #17764 but had
# slightly different symptoms (instead of reporting table as crashed
# storage engine reported error number 124)
#
create table t1(i int not null, j int not null, n numeric(15,2), primary key(i,j));
create table t2(i int not null, n numeric(15,2), primary key(i));
delimiter |;
create trigger t1_ai after insert on t1 for each row
begin
  declare sn numeric(15,2);
  select sum(n) into sn from t1 where i=new.i;
  replace into t2 values(new.i, sn);
end|
delimiter ;|
insert into t1 values
  (1,1,10.00),(1,2,10.00),(1,3,10.00),(1,4,10.00),(1,5,10.00),
  (1,6,10.00),(1,7,10.00),(1,8,10.00),(1,9,10.00),(1,10,10.00),
  (1,11,10.00),(1,12,10.00),(1,13,10.00),(1,14,10.00),(1,15,10.00);
select * from t1;
select * from t2;
drop tables t1, t2;

#
# Test for Bug #16461 connection_id() does not work properly inside trigger
#
--disable_warnings ONCE
DROP TABLE IF EXISTS t1;

CREATE TABLE t1 (
    conn_id INT,
    trigger_conn_id INT
);
CREATE TRIGGER t1_bi BEFORE INSERT ON t1 FOR EACH ROW
  SET NEW.trigger_conn_id = CONNECTION_ID();

INSERT INTO t1 (conn_id, trigger_conn_id) VALUES (CONNECTION_ID(), -1);

connect (con1,localhost,root,,);
INSERT INTO t1 (conn_id, trigger_conn_id) VALUES (CONNECTION_ID(), -1);
connection default;
disconnect con1;

SELECT * FROM t1 WHERE conn_id != trigger_conn_id;

DROP TRIGGER t1_bi;
DROP TABLE t1;


#
# Bug#6951: Triggers/Traditional: SET @ result wrong
#
--disable_warnings ONCE
DROP TABLE IF EXISTS t1;

CREATE TABLE t1 (i1 INT);

SET @save_sql_mode=@@sql_mode;

SET SQL_MODE='';

CREATE TRIGGER t1_ai AFTER INSERT ON t1 FOR EACH ROW
  SET @x = 5/0;

SET SQL_MODE='traditional';

CREATE TRIGGER t1_au AFTER UPDATE ON t1 FOR EACH ROW
  SET @x = 5/0;

SET @x=1;
INSERT INTO t1 VALUES (@x);
SELECT @x;

SET @x=2;
UPDATE t1 SET i1 = @x;
SELECT @x;

SET SQL_MODE='';

SET @x=3;
INSERT INTO t1 VALUES (@x);
SELECT @x;

SET @x=4;
UPDATE t1 SET i1 = @x;
SELECT @x;

SET @@sql_mode=@save_sql_mode;

DROP TRIGGER t1_ai;
DROP TRIGGER t1_au;
DROP TABLE t1;


#
# Test for bug #14635 Accept NEW.x as INOUT parameters to stored
# procedures from within triggers
#
--disable_warnings
DROP TABLE IF EXISTS t1;
DROP PROCEDURE IF EXISTS p1;
DROP PROCEDURE IF EXISTS p2;
--enable_warnings

CREATE TABLE t1 (i1 INT);

# Check that NEW.x pseudo variable is accepted as INOUT and OUT
# parameter to stored routine.
INSERT INTO t1 VALUES (3);
CREATE PROCEDURE p1(OUT i1 INT) DETERMINISTIC NO SQL SET i1 = 5;
CREATE PROCEDURE p2(INOUT i1 INT) DETERMINISTIC NO SQL SET i1 = i1 * 7;
delimiter //;
CREATE TRIGGER t1_bu BEFORE UPDATE ON t1 FOR EACH ROW
BEGIN
  CALL p1(NEW.i1);
  CALL p2(NEW.i1);
END//
delimiter ;//
UPDATE t1 SET i1 = 11 WHERE i1 = 3;
DROP TRIGGER t1_bu;
DROP PROCEDURE p2;
DROP PROCEDURE p1;

# Check that OLD.x pseudo variable is not accepted as INOUT and OUT
# parameter to stored routine.
INSERT INTO t1 VALUES (13);
CREATE PROCEDURE p1(OUT i1 INT) DETERMINISTIC NO SQL SET @a = 17;
CREATE TRIGGER t1_bu BEFORE UPDATE ON t1 FOR EACH ROW
  CALL p1(OLD.i1);
--error ER_SP_NOT_VAR_ARG
UPDATE t1 SET i1 = 19 WHERE i1 = 13;
DROP TRIGGER t1_bu;
DROP PROCEDURE p1;

INSERT INTO t1 VALUES (23);
CREATE PROCEDURE p1(INOUT i1 INT) DETERMINISTIC NO SQL SET @a = i1 * 29;
CREATE TRIGGER t1_bu BEFORE UPDATE ON t1 FOR EACH ROW
  CALL p1(OLD.i1);
--error ER_SP_NOT_VAR_ARG
UPDATE t1 SET i1 = 31 WHERE i1 = 23;
DROP TRIGGER t1_bu;
DROP PROCEDURE p1;

# Check that NEW.x pseudo variable is read-only in the AFTER TRIGGER.
INSERT INTO t1 VALUES (37);
CREATE PROCEDURE p1(OUT i1 INT) DETERMINISTIC NO SQL SET @a = 41;
CREATE TRIGGER t1_au AFTER UPDATE ON t1 FOR EACH ROW
  CALL p1(NEW.i1);
--error ER_SP_NOT_VAR_ARG
UPDATE t1 SET i1 = 43 WHERE i1 = 37;
DROP TRIGGER t1_au;
DROP PROCEDURE p1;

INSERT INTO t1 VALUES (47);
CREATE PROCEDURE p1(INOUT i1 INT) DETERMINISTIC NO SQL SET @a = i1 * 49;
CREATE TRIGGER t1_au AFTER UPDATE ON t1 FOR EACH ROW
  CALL p1(NEW.i1);
--error ER_SP_NOT_VAR_ARG
UPDATE t1 SET i1 = 51 WHERE i1 = 47;
DROP TRIGGER t1_au;
DROP PROCEDURE p1;

# Post requisite.
SELECT * FROM t1;

DROP TABLE t1;

#
# Bug #18005: Creating a trigger on mysql.event leads to server crash on
# scheduler startup
#
# Bug #18361: Triggers on mysql.user table cause server crash
#
# We don't allow triggers on the mysql schema
delimiter |;
--error ER_NO_TRIGGERS_ON_SYSTEM_SCHEMA
create trigger wont_work after update on mysql.user for each row
begin
 set @a:= 1;
end|
# Try when we're already using the mysql schema
use mysql|
--error ER_NO_TRIGGERS_ON_SYSTEM_SCHEMA
create trigger wont_work after update on event for each row
begin
 set @a:= 1;
end|
use test|
delimiter ;|


#
# Test for BUG#16899: Possible buffer overflow in handling of DEFINER-clause.
#

# Prepare.

--disable_warnings
DROP TABLE IF EXISTS t1;
DROP TABLE IF EXISTS t2;
--enable_warnings

CREATE TABLE t1(c INT);
CREATE TABLE t2(c INT);

--error ER_WRONG_STRING_LENGTH
CREATE DEFINER=1234567890abcdefGHIKL1234567890abcdefGHIKL@localhost
  TRIGGER t1_bi BEFORE INSERT ON t1 FOR EACH ROW SET @a = 1;

--error ER_WRONG_STRING_LENGTH
CREATE DEFINER=some_user_name@1234567890abcdefghij1234567890abcdefghij1234567890abcdefghijQWERTY
  TRIGGER t2_bi BEFORE INSERT ON t2 FOR EACH ROW SET @a = 2;

# Cleanup.

DROP TABLE t1;
DROP TABLE t2;

#
# Bug#20028 Function with select return no data
# 

--disable_warnings
drop table if exists t1;
drop table if exists t2;
drop table if exists t3;
drop table if exists t4;
--enable_warnings

SET @save_sql_mode=@@sql_mode;

delimiter |;
SET sql_mode='TRADITIONAL'|
create table t1 (id int(10) not null primary key, v int(10) )|
create table t2 (id int(10) not null primary key, v int(10) )|
create table t3 (id int(10) not null primary key, v int(10) )|
create table t4 (c int)|

create trigger t4_bi before insert on t4 for each row set @t4_bi_called:=1|
create trigger t4_bu before update on t4 for each row set @t4_bu_called:=1|

insert into t1 values(10, 10)|
set @a:=1/0|
select 1/0 from t1|

create trigger t1_bi before insert on t1 for each row set @a:=1/0|

insert into t1 values(20, 20)|

drop trigger t1_bi|
create trigger t1_bi before insert on t1 for each row
begin
  insert into t2 values (new.id, new.v);
  update t2 set v=v+1 where id= new.id;
  replace t3 values (new.id, 0);
  update t2, t3 set t2.v=new.v, t3.v=new.v where t2.id=t3.id;
  create temporary table t5 select * from t1;
  delete from t5;
  insert into t5 select * from t1;
  insert into t4 values (0);
  set @check= (select count(*) from t5);
  update t4 set c= @check;
  drop temporary table t5;

  set @a:=1/0;
end|

set @check=0, @t4_bi_called=0, @t4_bu_called=0|
insert into t1 values(30, 30)|
select @check, @t4_bi_called, @t4_bu_called|

delimiter ;|

SET @@sql_mode=@save_sql_mode;

drop table t1;
drop table t2;
drop table t3;
drop table t4;

#
# Bug#20670 "UPDATE using key and invoking trigger that modifies
#            this key does not stop"
#

--disable_warnings ONCE
drop table if exists t1;
create table t1 (i int, j int key);
insert into t1 values (1,1), (2,2), (3,3);
create trigger t1_bu before update on t1 for each row
  set new.j = new.j + 10;
# This should not work indefinitely and should cause
# expected result
update t1 set i= i+ 10 where j > 2;
select * from t1;
drop table t1;

#
# Bug#23556 TRUNCATE TABLE still maps to DELETE
#
CREATE TABLE t1 (a INT PRIMARY KEY);
CREATE TABLE t2 (a INT PRIMARY KEY);
INSERT INTO t1 VALUES (1),(2),(3),(4),(5),(6),(7),(8);

CREATE TRIGGER trg_t1 BEFORE DELETE on t1 FOR EACH ROW 
  INSERT INTO t2 VALUES (OLD.a);

FLUSH STATUS;
TRUNCATE t1;
SHOW STATUS LIKE 'handler_delete';
SELECT COUNT(*) FROM t2;

INSERT INTO t1 VALUES (1),(2),(3),(4),(5),(6),(7),(8);
DELETE FROM t2;

FLUSH STATUS;
DELETE FROM t1;
SHOW STATUS LIKE 'handler_delete';
SELECT COUNT(*) FROM t2;

DROP TRIGGER trg_t1;
DROP TABLE t1,t2;

#
# Bug #23651 "Server crashes when trigger which uses stored function
#             invoked from different connections".
#
--disable_warnings
drop table if exists t1;
drop function if exists f1;
--enable_warnings
create table t1 (i int);
create function f1() returns int return 10;
create trigger t1_bi before insert on t1 for each row set @a:= f1() + 10;
insert into t1 values ();
select @a;
connection addconroot1;
insert into t1 values ();
select @a;
connection default;
drop table t1;
drop function f1;

#
# Bug#23703: DROP TRIGGER needs an IF EXISTS
#

--disable_warnings ONCE
drop table if exists t1;

create table t1(a int, b varchar(50));

-- error ER_TRG_DOES_NOT_EXIST
drop trigger not_a_trigger;

drop trigger if exists not_a_trigger;

create trigger t1_bi before insert on t1
for each row set NEW.b := "In trigger t1_bi";

insert into t1 values (1, "a");
drop trigger if exists t1_bi;
insert into t1 values (2, "b");
drop trigger if exists t1_bi;
insert into t1 values (3, "c");

select * from t1;

drop table t1;

#
# Bug#25398: crash when a trigger contains a SELECT with 
#            trigger fields in the select list under DISTINCT
#
SET sql_mode = 'NO_ENGINE_SUBSTITUTION';
CREATE TABLE t1 (
  id int NOT NULL DEFAULT '0',
  a  varchar(10) NOT NULL,
  b  varchar(10),
  c  varchar(10),
  d  timestamp NOT NULL,
  PRIMARY KEY (id, a)
);

CREATE TABLE t2 (
  fubar_id         int unsigned NOT NULL DEFAULT '0',
  last_change_time datetime NOT NULL DEFAULT '0000-00-00 00:00:00',
  PRIMARY KEY  (fubar_id)
);

DELIMITER |;

CREATE TRIGGER fubar_change
  AFTER UPDATE ON t1
    FOR EACH ROW
      BEGIN
        INSERT INTO t2 (fubar_id, last_change_time)
          SELECT DISTINCT NEW.id AS fubar_id, NOW() AS last_change_time
            FROM t1 WHERE (id = NEW.id) AND (OLD.c != NEW.c)
        ON DUPLICATE KEY UPDATE
          last_change_time =
            IF((fubar_id = NEW.id)AND(OLD.c != NEW.c),NOW(),last_change_time);
      END
|

DELIMITER ;|

INSERT INTO t1 (id,a, b,c,d) VALUES
 (1,'a','b','c',now()),(2,'a','b','c',now());

UPDATE t1 SET c='Bang!' WHERE id=1;

SELECT fubar_id FROM t2;

DROP TABLE t1,t2;
SET sql_mode = default;
#
# Bug#21285 (Incorrect message error deleting records in a table with a
#           trigger for inserting)
#

--disable_warnings
DROP TABLE IF EXISTS bug21825_A;
DROP TABLE IF EXISTS bug21825_B;
--enable_warnings

CREATE TABLE bug21825_A (id int(10));
CREATE TABLE bug21825_B (id int(10));

delimiter //;

CREATE TRIGGER trgA AFTER INSERT ON bug21825_A
FOR EACH ROW
BEGIN
  INSERT INTO bug21825_B (id) values (1);
END//
delimiter ;//

INSERT INTO bug21825_A (id) VALUES (10);
INSERT INTO bug21825_A (id) VALUES (20);

DROP TABLE bug21825_B;

# Must pass, the missing table in the insert trigger should not matter.
DELETE FROM bug21825_A WHERE id = 20;

DROP TABLE bug21825_A;

#
# Bug#22580 (DROP TABLE in nested stored procedure causes strange dependancy
# error)
#

--disable_warnings
DROP TABLE IF EXISTS bug22580_t1;
DROP PROCEDURE IF EXISTS bug22580_proc_1;
DROP PROCEDURE IF EXISTS bug22580_proc_2;
--enable_warnings

CREATE TABLE bug22580_t1 (a INT, b INT);

DELIMITER ||;

CREATE PROCEDURE bug22580_proc_2()
BEGIN
  DROP TABLE IF EXISTS bug22580_tmp;
  CREATE TEMPORARY TABLE bug22580_tmp (a INT);
  DROP TABLE bug22580_tmp;
END||

CREATE PROCEDURE bug22580_proc_1()
BEGIN
  CALL bug22580_proc_2();
END||

CREATE TRIGGER t1bu BEFORE UPDATE ON bug22580_t1
FOR EACH ROW 
BEGIN
  CALL bug22580_proc_1();
END||

DELIMITER ;||

# Must pass, the actions of the update trigger should not matter
INSERT INTO bug22580_t1 VALUES (1,1);

DROP TABLE bug22580_t1;
DROP PROCEDURE bug22580_proc_1;
DROP PROCEDURE bug22580_proc_2;

#
# Bug#27006: AFTER UPDATE triggers not fired with INSERT ... ON DUPLICATE
#
--disable_warnings
DROP TRIGGER IF EXISTS trg27006_a_update;
DROP TRIGGER IF EXISTS trg27006_a_insert;
--enable_warnings

CREATE TABLE t1 (
  `id` int(10) unsigned NOT NULL auto_increment,
  `val` varchar(10) NOT NULL,
  PRIMARY KEY  (`id`)
);
CREATE TABLE t2 like t1;
DELIMITER |;

CREATE TRIGGER trg27006_a_insert AFTER INSERT ON t1 FOR EACH ROW
BEGIN
    insert into t2 values (NULL,new.val);
END |
CREATE TRIGGER trg27006_a_update AFTER UPDATE ON t1 FOR EACH ROW
BEGIN
    insert into t2 values (NULL,new.val);
END |
DELIMITER ;|

INSERT INTO t1(val) VALUES ('test1'),('test2');
SELECT * FROM t1;
SELECT * FROM t2;
INSERT INTO t1 VALUES (2,'test2') ON DUPLICATE KEY UPDATE val=VALUES(val);
INSERT INTO t1 VALUES (2,'test3') ON DUPLICATE KEY UPDATE val=VALUES(val);
INSERT INTO t1 VALUES (3,'test4') ON DUPLICATE KEY UPDATE val=VALUES(val);
SELECT * FROM t1;
SELECT * FROM t2;
DROP TRIGGER trg27006_a_insert;
DROP TRIGGER trg27006_a_update;
drop table t1,t2;

#
# Bug #20903 "Crash when using CREATE TABLE .. SELECT and triggers"
#

--disable_warnings ONCE
drop table if exists t1, t2, t3;
create table t1 (i int);
create trigger t1_bi before insert on t1 for each row set new.i = 7;
create trigger t1_ai after insert on t1 for each row set @a := 7;
create table t2 (j int);
insert into t2 values (1), (2);
set @a:="";
insert into t1 select * from t2;
select * from t1;
select @a;
# Let us check that trigger that involves table also works ok.
drop trigger t1_bi;
drop trigger t1_ai;
create table t3 (isave int);
create trigger t1_bi before insert on t1 for each row insert into t3 values (new.i);
insert into t1 select * from t2;
select * from t1;
select * from t3;
drop table t1, t2, t3;

disconnect addconroot1;
disconnect addconroot2;
disconnect addconwithoutdb;
#
# Bug #26162: Trigger DML ignores low_priority_updates setting
#
CREATE TABLE t1 (id INTEGER);
CREATE TABLE t2 (id INTEGER);

INSERT INTO t2 VALUES (1),(2);

# trigger that produces the high priority insert, but should be low, adding
# LOW_PRIORITY fixes this
CREATE TRIGGER t1_test AFTER INSERT ON t1 FOR EACH ROW 
  INSERT INTO t2 VALUES (new.id);

CONNECT (rl_holder,    localhost, root,,);
CONNECT (rl_acquirer,  localhost, root,,);
CONNECT (wl_acquirer,  localhost, root,,);
CONNECT (rl_contender, localhost, root,,);

CONNECTION rl_holder;
SELECT GET_LOCK('B26162',120);

CONNECTION rl_acquirer;
--send
SELECT 'rl_acquirer', GET_LOCK('B26162',120), id FROM t2 WHERE id = 1;

CONNECTION wl_acquirer;
SET SESSION LOW_PRIORITY_UPDATES=1;
SET GLOBAL LOW_PRIORITY_UPDATES=1;
#need to wait for rl_acquirer to lock on the B26162 lock 
sleep 2;
--send
INSERT INTO t1 VALUES (5);

CONNECTION rl_contender;
# must not "see" the row inserted by the INSERT (as it must run before the
# INSERT)
--send
SELECT 'rl_contender', id FROM t2 WHERE id > 1;

CONNECTION rl_holder;
#need to wait for wl_acquirer and rl_contender to lock on t2 
sleep 2;
SELECT RELEASE_LOCK('B26162');

CONNECTION rl_acquirer;
--reap
SELECT RELEASE_LOCK('B26162');
CONNECTION wl_acquirer;
--reap
CONNECTION rl_contender;
--reap

CONNECTION default;
DISCONNECT rl_acquirer;
DISCONNECT wl_acquirer;
DISCONNECT rl_contender;
DISCONNECT rl_holder;

DROP TRIGGER t1_test;
DROP TABLE t1,t2;
SET SESSION LOW_PRIORITY_UPDATES=DEFAULT;
SET GLOBAL LOW_PRIORITY_UPDATES=DEFAULT;
--echo
--echo Bug#28502 Triggers that update another innodb table will block
--echo on X lock unnecessarily
--echo
--echo Ensure we do not open and lock tables for triggers we do not fire.
--echo
--disable_warnings
drop table if exists t1, t2;
drop trigger if exists trg_bug28502_au;
--enable_warnings

create table t1 (id int, count int);
create table t2 (id int);
delimiter |;

create trigger trg_bug28502_au before update on t2
for each row
begin
  if (new.id is not null) then
    update t1 set count= count + 1 where id = old.id;
  end if;
end|

delimiter ;|
insert into t1 (id, count) values (1, 0);

lock table t1 write;

--connect (connection_insert, localhost, root, , test, , )
connection connection_insert;
# Is expected to pass.
insert into t2 set id=1;
connection default;
unlock tables;
update t2 set id=1 where id=1;
select * from t1;
select * from t2;
# Will drop the trigger
drop table t1, t2;
disconnect connection_insert;
--echo
--echo Additionally, provide test coverage for triggers and 
--echo all MySQL data changing commands.
--echo
--disable_warnings
drop table if exists t1, t2, t1_op_log;
drop view if exists v1;
drop trigger if exists trg_bug28502_bi;
drop trigger if exists trg_bug28502_ai;
drop trigger if exists trg_bug28502_bu;
drop trigger if exists trg_bug28502_au;
drop trigger if exists trg_bug28502_bd;
drop trigger if exists trg_bug28502_ad;
--enable_warnings
create table t1 (id int primary key auto_increment, operation varchar(255));
create table t2 (id int primary key);
create table t1_op_log(operation varchar(255));
create view v1 as select * from t1;
create trigger trg_bug28502_bi before insert on t1
for each row
  insert into t1_op_log (operation)
  values (concat("Before INSERT, new=", new.operation));

create trigger trg_bug28502_ai after insert on t1
for each row
  insert into t1_op_log (operation)
  values (concat("After INSERT, new=", new.operation));

create trigger trg_bug28502_bu before update on t1
for each row
  insert into t1_op_log (operation)
  values (concat("Before UPDATE, new=", new.operation,
                 ", old=", old.operation));

create trigger trg_bug28502_au after update on t1
for each row
  insert into t1_op_log (operation)
  values (concat("After UPDATE, new=", new.operation,
                 ", old=", old.operation));

create trigger trg_bug28502_bd before delete on t1
for each row
  insert into t1_op_log (operation)
  values (concat("Before DELETE, old=", old.operation));

create trigger trg_bug28502_ad after delete on t1
for each row
  insert into t1_op_log (operation)
  values (concat("After DELETE, old=", old.operation));

insert into t1 (operation) values ("INSERT");

set @id=last_insert_id();

select * from t1;
select * from t1_op_log;
truncate t1_op_log;

update t1 set operation="UPDATE" where id=@id;

select * from t1;
select * from t1_op_log;
truncate t1_op_log;

delete from t1 where id=@id;

select * from t1;
select * from t1_op_log;
truncate t1;
truncate t1_op_log;

insert into t1 (id, operation) values
(NULL, "INSERT ON DUPLICATE KEY UPDATE, inserting a new key")
on duplicate key update id=NULL, operation="Should never happen";

set @id=last_insert_id();

select * from t1;
select * from t1_op_log;
truncate t1_op_log;

insert into t1 (id, operation) values
(@id, "INSERT ON DUPLICATE KEY UPDATE, the key value is the same")
on duplicate key update id=NULL,
operation="INSERT ON DUPLICATE KEY UPDATE, updating the duplicate";

select * from t1;
select * from t1_op_log;
truncate t1;
truncate t1_op_log;

replace into t1 values (NULL, "REPLACE, inserting a new key");

set @id=last_insert_id();

select * from t1;
select * from t1_op_log;
truncate t1_op_log;

replace into t1 values (@id, "REPLACE, deleting the duplicate");

select * from t1;
select * from t1_op_log;
truncate t1;
truncate t1_op_log;

insert into t1
select NULL, "CREATE TABLE ... SELECT, inserting a new key";

set @id=last_insert_id();

select * from t1;
select * from t1_op_log;
truncate t1_op_log;

replace into t1
select @id, "CREATE TABLE ... REPLACE SELECT, deleting a duplicate key";

select * from t1;
select * from t1_op_log;
truncate t1;
truncate t1_op_log;

insert into t1 (id, operation)
select NULL, "INSERT ... SELECT, inserting a new key";

set @id=last_insert_id();

select * from t1;
select * from t1_op_log;
truncate t1_op_log;

insert into t1 (id, operation)
select @id,
"INSERT ... SELECT ... ON DUPLICATE KEY UPDATE, updating a duplicate"
on duplicate key update id=NULL,
operation="INSERT ... SELECT ... ON DUPLICATE KEY UPDATE, updating a duplicate";

select * from t1;
select * from t1_op_log;
truncate t1;
truncate t1_op_log;

replace into t1 (id, operation)
select NULL, "REPLACE ... SELECT, inserting a new key";

set @id=last_insert_id();

select * from t1;
select * from t1_op_log;
truncate t1_op_log;

replace into t1 (id, operation)
select @id, "REPLACE ... SELECT, deleting a duplicate";

select * from t1;
select * from t1_op_log;
truncate t1;
truncate t1_op_log;

insert into t1 (id, operation) values (1, "INSERT for multi-DELETE");
insert into t2 (id) values (1);

delete t1.*, t2.* from t1, t2 where t1.id=1;

select * from t1;
select * from t2;
select * from t1_op_log;
truncate t1;
truncate t2;
truncate t1_op_log;

insert into t1 (id, operation) values (1, "INSERT for multi-UPDATE");
insert into t2 (id) values (1);
update t1, t2 set t1.id=2, operation="multi-UPDATE" where t1.id=1;
update t1, t2
set t2.id=3, operation="multi-UPDATE, SET for t2, but the trigger is fired" where t1.id=2;

select * from t1;
select * from t2;
select * from t1_op_log;
truncate table t1;
truncate table t2;
truncate table t1_op_log;

--echo
--echo Now do the same but use a view instead of the base table.
--echo

insert into v1 (operation) values ("INSERT");

set @id=last_insert_id();

select * from t1;
select * from t1_op_log;
truncate t1_op_log;

update v1 set operation="UPDATE" where id=@id;

select * from t1;
select * from t1_op_log;
truncate t1_op_log;

delete from v1 where id=@id;

select * from t1;
select * from t1_op_log;
truncate t1;
truncate t1_op_log;

insert into v1 (id, operation) values
(NULL, "INSERT ON DUPLICATE KEY UPDATE, inserting a new key")
on duplicate key update id=NULL, operation="Should never happen";

set @id=last_insert_id();

select * from t1;
select * from t1_op_log;
truncate t1_op_log;

insert into v1 (id, operation) values
(@id, "INSERT ON DUPLICATE KEY UPDATE, the key value is the same")
on duplicate key update id=NULL,
operation="INSERT ON DUPLICATE KEY UPDATE, updating the duplicate";

select * from t1;
select * from t1_op_log;
truncate t1;
truncate t1_op_log;

replace into v1 values (NULL, "REPLACE, inserting a new key");

set @id=last_insert_id();

select * from t1;
select * from t1_op_log;
truncate t1_op_log;

replace into v1 values (@id, "REPLACE, deleting the duplicate");

select * from t1;
select * from t1_op_log;
truncate t1;
truncate t1_op_log;

insert into v1
select NULL, "CREATE TABLE ... SELECT, inserting a new key";

set @id=last_insert_id();

select * from t1;
select * from t1_op_log;
truncate t1_op_log;

replace into v1
select @id, "CREATE TABLE ... REPLACE SELECT, deleting a duplicate key";

select * from t1;
select * from t1_op_log;
truncate t1;
truncate t1_op_log;

insert into v1 (id, operation)
select NULL, "INSERT ... SELECT, inserting a new key";

set @id=last_insert_id();

select * from t1;
select * from t1_op_log;
truncate t1_op_log;

insert into v1 (id, operation)
select @id,
"INSERT ... SELECT ... ON DUPLICATE KEY UPDATE, updating a duplicate"
on duplicate key update id=NULL,
operation="INSERT ... SELECT ... ON DUPLICATE KEY UPDATE, updating a duplicate";

select * from t1;
select * from t1_op_log;
truncate t1;
truncate t1_op_log;

replace into v1 (id, operation)
select NULL, "REPLACE ... SELECT, inserting a new key";

set @id=last_insert_id();

select * from t1;
select * from t1_op_log;
truncate t1_op_log;

replace into v1 (id, operation)
select @id, "REPLACE ... SELECT, deleting a duplicate";

select * from t1;
select * from t1_op_log;
truncate t1;
truncate t1_op_log;

insert into v1 (id, operation) values (1, "INSERT for multi-DELETE");
insert into t2 (id) values (1);

delete v1.*, t2.* from v1, t2 where v1.id=1;

select * from t1;
select * from t2;
select * from t1_op_log;
truncate t1;
truncate t2;
truncate t1_op_log;

insert into v1 (id, operation) values (1, "INSERT for multi-UPDATE");
insert into t2 (id) values (1);
update v1, t2 set v1.id=2, operation="multi-UPDATE" where v1.id=1;
update v1, t2
set t2.id=3, operation="multi-UPDATE, SET for t2, but the trigger is fired" where v1.id=2;

select * from t1;
select * from t2;
select * from t1_op_log;

drop view v1;
drop table t1, t2, t1_op_log;

#
# TODO: test LOAD DATA INFILE
#
--echo
--echo Bug#27248 Triggers: error if insert affects temporary table
--echo
--echo The bug was fixed by the fix for Bug#26141
--echo
--disable_warnings
drop table if exists t1;
drop temporary table if exists t2;
--enable_warnings
create table t1 (s1 int);
create temporary table t2 (s1 int);
create trigger t1_bi before insert on t1 for each row insert into t2 values (0);
create trigger t1_bd before delete on t1 for each row delete from t2;
insert into t1 values (0);
insert into t1 values (0);
select * from t1;
select * from t2;
delete from t1;
select * from t1;
select * from t2;
drop table t1;
drop temporary table t2;

--echo #------------------------------------------------------------------------
--echo # Bug#39953 Triggers are not working properly with multi table updates
--echo #------------------------------------------------------------------------

--disable_warnings
DROP TABLE IF EXISTS t1;
DROP TRIGGER IF EXISTS t_insert;
DROP TABLE IF EXISTS t2;
--enable_warnings

CREATE TABLE t1 (a int, date_insert timestamp, PRIMARY KEY (a));
INSERT INTO t1 (a) VALUES (2),(5);
CREATE TABLE t2 (a int, b int, PRIMARY KEY (a));
DELIMITER |;
CREATE TRIGGER t_insert AFTER INSERT ON t2 FOR EACH ROW BEGIN UPDATE t1,t2 SET
date_insert=NOW() WHERE t1.a=t2.b AND t2.a=NEW.a; END |
DELIMITER ;|
INSERT INTO t2 (a,b) VALUES (1,2);

DROP TRIGGER t_insert;

DELIMITER |;
CREATE TRIGGER t_insert AFTER INSERT ON t2 FOR EACH ROW BEGIN UPDATE t1,t2 SET
date_insert=NOW(),b=b+1 WHERE t1.a=t2.b AND t2.a=NEW.a; END |
DELIMITER ;|
--error ER_CANT_UPDATE_USED_TABLE_IN_SF_OR_TRG
INSERT INTO t2 (a,b) VALUES (3,5);

DROP TABLE t1;
DROP TRIGGER t_insert;
DROP TABLE t2;

--echo End of 5.0 tests

#
# Bug#25411 (trigger code truncated)
#

--disable_warnings
drop table if exists table_25411_a;
drop table if exists table_25411_b;
--enable_warnings

create table table_25411_a(a int);
create table table_25411_b(b int);

create trigger trg_25411a_ai after insert on table_25411_a
for each row
  insert into table_25411_b select new.*;

select * from table_25411_a;

--error ER_BAD_TABLE_ERROR
insert into table_25411_a values (1);

select * from table_25411_a;

drop table table_25411_a;
drop table table_25411_b;

#
# Bug #31866: MySQL Server crashes on SHOW CREATE TRIGGER statement
#

--disable_warnings ONCE
DROP TRIGGER IF EXISTS trg;

--error ER_TRG_DOES_NOT_EXIST
SHOW CREATE TRIGGER trg;

#
# Bug#23713 LOCK TABLES + CREATE TRIGGER + FLUSH TABLES WITH READ LOCK = deadlock
#
# Test of trigger creation and removal under LOCK TABLES
#

--disable_warnings ONCE
drop table if exists t1;

create table t1 (i int, j int);

create trigger t1_bi before insert on t1 for each row begin end;
--error ER_TRG_ALREADY_EXISTS
create trigger t1_bi before insert on t1 for each row begin end;
drop trigger t1_bi;
--error ER_TRG_DOES_NOT_EXIST
drop trigger t1_bi;

lock tables t1 read;
--error ER_TABLE_NOT_LOCKED_FOR_WRITE
create trigger t1_bi before insert on t1 for each row begin end;
--error ER_TABLE_NOT_LOCKED_FOR_WRITE
create trigger t1_bi before insert on t1 for each row begin end;
--error ER_TRG_DOES_NOT_EXIST
drop trigger t1_bi;
unlock tables;

create trigger t1_bi before insert on t1 for each row begin end;
lock tables t1 read;
--error ER_TABLE_NOT_LOCKED_FOR_WRITE
create trigger t1_bi before insert on t1 for each row begin end;
--error ER_TABLE_NOT_LOCKED_FOR_WRITE
drop trigger t1_bi;
unlock tables;
drop trigger t1_bi;

lock tables t1 write;
create trigger b1_bi before insert on t1 for each row set new.i = new.i + 10;
insert into t1 values (10, 10);
drop trigger b1_bi;
insert into t1 values (10, 10);
select * from t1;
unlock tables;

drop table t1;

#
# Bug#23771 AFTER UPDATE trigger not invoked when there are no changes of the data
#

--disable_warnings
drop table if exists t1, t2;
drop trigger if exists trg1;
drop trigger if exists trg2;
--enable_warnings
create table t1 (a int);
create table t2 (b int);
create trigger trg1 after update on t1 for each row set @a= @a+1;
create trigger trg2 after update on t2 for each row set @b= @b+1;
insert into t1 values (1), (2), (3);
insert into t2 values (1), (2), (3);
set @a= 0;
set @b= 0;
update t1, t2 set t1.a= t1.a, t2.b= t2.b;
select @a, @b;
update t1, t2 set t1.a= t2.b, t2.b= t1.a;
select @a, @b;
update t1 set a= a;
select @a, @b;
update t2 set b= b;
select @a, @b;
update t1 set a= 1;
select @a, @b;
update t2 set b= 1;
select @a, @b;
drop trigger trg1;
drop trigger trg2;
drop table t1, t2;

#
# Bug#44653: Server crash noticed when executing random queries with partitions.
#
CREATE TABLE t1 ( a INT, b INT );
CREATE TABLE t2 ( a INT AUTO_INCREMENT KEY, b INT );

INSERT INTO t1 (a) VALUES (1);

delimiter //;
CREATE TRIGGER tr1
BEFORE INSERT ON t2
FOR EACH ROW 
BEGIN 
  UPDATE a_nonextisting_table SET a = 1;
END//
delimiter ;//

--disable_abort_on_error ONCE
CREATE TABLE IF NOT EXISTS t2 ( a INT, b INT ) SELECT a, b FROM t1;

# Caused failed assertion
SELECT * FROM t2;

DROP TABLE t1, t2;

--echo #
--echo # Bug#51650 crash with user variables and triggers
--echo #

--disable_warnings
DROP TRIGGER IF EXISTS trg1;
DROP TABLE IF EXISTS t1, t2;
--enable_warnings

CREATE TABLE t1 (b VARCHAR(50) NOT NULL);
CREATE TABLE t2 (a VARCHAR(10) NOT NULL DEFAULT '');

delimiter //;
CREATE TRIGGER trg1 AFTER INSERT ON t2
FOR EACH ROW BEGIN
  SELECT 1 FROM t1 c WHERE
    (@bug51650 IS NULL OR @bug51650 != c.b) AND c.b = NEW.a LIMIT 1 INTO @foo;
END//
delimiter ;//

SET @bug51650 = 1;
INSERT IGNORE INTO t2 VALUES();
INSERT IGNORE INTO t1 SET b = '777';
INSERT IGNORE INTO t2 SET a = '111';
SET @bug51650 = 1;
INSERT IGNORE INTO t2 SET a = '777';

DROP TRIGGER trg1;
DROP TABLE t1, t2;

#
# Bug #48525: trigger changes "Column 'id' cannot be null" behaviour
#
CREATE TABLE t1 (id INT NOT NULL);
CREATE TABLE t2 (id INT NOT NULL);
INSERT t1 VALUES (1),(2),(3);
UPDATE IGNORE t1 SET id=NULL;
CREATE TRIGGER t1_bu BEFORE UPDATE ON t1 FOR EACH ROW
  INSERT INTO t2 VALUES (3);
UPDATE t1 SET id=NULL;
DROP TRIGGER t1_bu;
DROP TABLE t1,t2;

--echo #
--echo # Bug#50755: Crash if stored routine def contains version comments
--echo #

--disable_warnings
DROP DATABASE IF EXISTS db1;
DROP TRIGGER IF EXISTS trg1;
DROP TABLE IF EXISTS t1, t2;
--enable_warnings

CREATE DATABASE db1;
USE db1;

CREATE TABLE t1 (b INT);
CREATE TABLE t2 (a INT);

CREATE TRIGGER trg1 BEFORE INSERT ON t2 FOR EACH ROW INSERT/*!INTO*/t1 VALUES (1);
--echo # Used to crash
SHOW TRIGGERS IN db1;
--error ER_PARSE_ERROR
INSERT INTO t2 VALUES (1);
SELECT * FROM t1;

DROP DATABASE db1;
USE test;

--echo End of 5.1 tests.


--echo #
--echo # Bug#34453 Can't change size of file (Errcode: 1224)
--echo #

--disable_warnings
DROP TRIGGER IF EXISTS t1_bi;
DROP TRIGGER IF EXISTS t1_bd;
DROP TABLE IF EXISTS t1;
DROP TEMPORARY TABLE IF EXISTS t2;
--enable_warnings

CREATE TABLE t1 (s1 INT);
CREATE TEMPORARY TABLE t2 (s1 INT);
CREATE TRIGGER t1_bi BEFORE INSERT ON t1 FOR EACH ROW INSERT INTO t2 VALUES (0);
CREATE TRIGGER t1_bd BEFORE DELETE ON t1 FOR EACH ROW DELETE FROM t2;
INSERT INTO t1 VALUES (0);
INSERT INTO t1 VALUES (0);
SELECT * FROM t1;
SELECT * FROM t2;
-- echo # Reported to give ERROR 14 (HY000): 
-- echo # Can't change size of file (Errcode: 1224)
-- echo # on Windows 
DELETE FROM t1;

DROP TABLE t1;
DROP TEMPORARY TABLE t2;

#
# Bug#36649: Condition area is not properly cleaned up after stored routine invocation
#
SET sql_mode = 'NO_ENGINE_SUBSTITUTION';
--disable_warnings
DROP TRIGGER IF EXISTS trg1;
DROP TABLE IF EXISTS t1;
--enable_warnings

CREATE TABLE t1 (a INT);

delimiter |;
CREATE TRIGGER trg1 BEFORE INSERT ON t1 FOR EACH ROW
BEGIN
  DECLARE a CHAR;
  SELECT 'ab' INTO a;
  SELECT 'ab' INTO a;
  SELECT 'a' INTO a;
END|
delimiter ;|

INSERT INTO t1 VALUES (1);

DROP TRIGGER trg1;
DROP TABLE t1;

#
# Successive trigger actuations
#

--disable_warnings
DROP TRIGGER IF EXISTS trg1;
DROP TRIGGER IF EXISTS trg2;
DROP TABLE IF EXISTS t1;
--enable_warnings

CREATE TABLE t1 (a INT);

delimiter |;

CREATE TRIGGER trg1 BEFORE INSERT ON t1 FOR EACH ROW
BEGIN
  DECLARE trg1 CHAR;
  SELECT 'ab' INTO trg1;
END|

CREATE TRIGGER trg2 AFTER INSERT ON t1 FOR EACH ROW
BEGIN
  DECLARE trg2 CHAR;
  SELECT 'ab' INTO trg2;
END|

delimiter ;|

INSERT INTO t1 VALUES (0);
SELECT * FROM t1;
SHOW WARNINGS;
INSERT INTO t1 VALUES (1),(2);

DROP TRIGGER trg1;
DROP TRIGGER trg2;
DROP TABLE t1;
SET sql_mode = default;

--echo #
--echo # Bug #46747 "Crash in MDL_ticket::upgrade_shared_lock_to_exclusive
--echo #             on TRIGGER + TEMP table".
--echo #

--disable_warnings
drop trigger if exists t1_bi;
drop temporary table if exists t1;
drop table if exists t1;
--enable_warnings

create table t1 (i int);
create trigger t1_bi before insert on t1 for each row set @a:=1;
--echo # Create temporary table which shadows base table with trigger.
create temporary table t1 (j int);
--echo # Dropping of trigger should succeed.
drop trigger t1_bi;
select trigger_name from information_schema.triggers
  where event_object_schema = 'test' and event_object_table = 't1';
--echo # Clean-up.
drop temporary table t1;
drop table t1;


--echo
--echo #
--echo # Bug #12362125: SP INOUT HANDLING IS BROKEN FOR TEXT TYPE.
--echo #

--disable_warnings ONCE
DROP TABLE IF EXISTS t1;

CREATE TABLE t1(c TEXT);

delimiter |;
CREATE TRIGGER t1_bi BEFORE INSERT ON t1 FOR EACH ROW
BEGIN
  DECLARE v TEXT;
  SET v = 'aaa';
  SET NEW.c = v;
END|
delimiter ;|

INSERT INTO t1 VALUES('qazwsxedc');

SELECT c FROM t1;

DROP TABLE t1;

--echo
--echo End of 5.5 tests.
--echo


--echo #
--echo # Bug#34432 Wrong lock type passed to the engine if pre-locking + 
--echo #           multi-update in a trigger
--echo #
--disable_warnings
DROP TABLE IF EXISTS t1, t2, t3;
DROP TRIGGER IF EXISTS t2_ai;
--enable_warnings
CREATE TABLE t2 
       (
         value CHAR(30),
         domain_id INT,
         mailaccount_id INT, 
         program CHAR(30),
         keey CHAR(30),
         PRIMARY KEY(domain_id)
       );
CREATE TABLE t3 
       (
         value CHAR(30),
         domain_id INT,
         mailaccount_id INT,
         program CHAR(30),
         keey CHAR(30),
         PRIMARY KEY(domain_id)
       );
CREATE TABLE t1 (id INT,domain CHAR(30),PRIMARY KEY(id));

delimiter |;
CREATE TRIGGER t2_ai AFTER INSERT ON t2 FOR EACH ROW 
  UPDATE t3 ms, t1 d SET ms.value='No'
  WHERE ms.domain_id = 
    (SELECT max(id) FROM t1 WHERE domain='example.com') 
  AND ms.mailaccount_id IS NULL 
  AND ms.program='spamfilter' 
  AND ms.keey='scan_incoming';
|
delimiter ;|

INSERT INTO t1 VALUES (1, 'example.com'),
                      (2, 'mysql.com'),
                      (3, 'earthmotherwear.com'),
                      (4, 'yahoo.com'),
                      (5, 'example.com');
INSERT INTO t2 VALUES ('Yes', 1, NULL, 'spamfilter','scan_incoming');
DROP TRIGGER t2_ai;
DROP TABLE t1, t2, t3;

--echo #
--echo # Bug#14493938 - CREATE TEMPORARY TABLE INSIDE TRIGGER -- CRASH (DEBUG ONLY)
--echo #

CREATE TABLE t1 (a INT, b INT DEFAULT 150);

delimiter |;
CREATE TRIGGER t1_bi BEFORE INSERT ON t1
FOR EACH ROW 
BEGIN
  CREATE TEMPORARY TABLE t2 AS SELECT NEW.a, NEW.b;
  INSERT INTO t2(a) VALUES (10);
  INSERT INTO t2 VALUES (100, 500);
  INSERT INTO t2(a) VALUES (1000);
END
|
delimiter ;|

INSERT INTO t1 VALUES (1, 2);
SELECT * FROM t2;

DROP TABLE t1;
DROP TEMPORARY TABLE t2;

--echo #
--echo # Bug#15985318 - ASSERTION FAILED: ! thd->in_sub_stmt with certain
--echo #                                    commands in triggers
--echo #

CREATE TABLE t1(a INT);

--error ER_COMMIT_NOT_ALLOWED_IN_SF_OR_TRG
CREATE TRIGGER t1_au AFTER UPDATE ON t1 FOR EACH ROW START SLAVE;

--error ER_COMMIT_NOT_ALLOWED_IN_SF_OR_TRG
CREATE TRIGGER t1_au AFTER UPDATE ON t1 FOR EACH ROW STOP SLAVE;

--error ER_COMMIT_NOT_ALLOWED_IN_SF_OR_TRG
CREATE TRIGGER t1_au AFTER UPDATE ON t1 FOR EACH ROW
CREATE SERVER s FOREIGN DATA WRAPPER mysql OPTIONS (USER 'Remote',
                                                    HOST '192.168.1.106',
                                                    DATABASE 'test');

--error ER_COMMIT_NOT_ALLOWED_IN_SF_OR_TRG
CREATE TRIGGER t1_bu BEFORE UPDATE ON t1 FOR EACH ROW
ALTER SERVER s OPTIONS (password '1');

--error ER_COMMIT_NOT_ALLOWED_IN_SF_OR_TRG
CREATE TRIGGER tr1 AFTER UPDATE ON t1 FOR EACH ROW
DROP SERVER IF EXISTS s;

CREATE DATABASE db1;

--error ER_COMMIT_NOT_ALLOWED_IN_SF_OR_TRG
CREATE TRIGGER tr1 AFTER UPDATE ON t1 FOR EACH ROW
ALTER DATABASE db1 CHARACTER SET latin1;

DROP DATABASE db1;

CREATE USER 'u1'@'localhost' IDENTIFIED BY 'pass';

--error ER_COMMIT_NOT_ALLOWED_IN_SF_OR_TRG
CREATE TRIGGER tr1 AFTER UPDATE ON t1 FOR EACH ROW
ALTER USER 'u1'@'localhost' PASSWORD EXPIRE;

DROP USER 'u1'@'localhost';

--error ER_COMMIT_NOT_ALLOWED_IN_SF_OR_TRG
CREATE TRIGGER tr1 AFTER UPDATE ON t1 FOR EACH ROW
CHANGE MASTER TO MASTER_SSL = 0;

DROP TABLE t1;

--echo #
--echo # Bug#17864349 - CHANGING TRUNCATE TABLE TO DROP TABLE & CREATE TABLE
--echo # MAKES TRIGGER.TEST FAIL
--echo #

--echo # The following tests check for non in-place update (i.e. using temporary table)
--echo # of column with different datatypes

SET @save_sql_mode= @@sql_mode;
SET sql_mode= 'traditional';

let $column1_type_name = INT;
let $column2_type_name = INT;
let $column2_value = 3;
--source include/trigger_17864349.inc

let $column1_type_name = TINYINT;
let $column2_type_name = TINYINT;
let $column2_value = 3;
--source include/trigger_17864349.inc

let $column1_type_name = BOOL;
let $column2_type_name = BOOL;
let $column2_value = TRUE;
--source include/trigger_17864349.inc

let $column1_type_name = SMALLINT;
let $column2_type_name = SMALLINT;
let $column2_value = 3;
--source include/trigger_17864349.inc

let $column1_type_name = BIGINT;
let $column2_type_name = BIGINT;
let $column2_value = 3;
--source include/trigger_17864349.inc

let $column1_type_name = DECIMAL;
let $column2_type_name = DECIMAL;
let $column2_value = 3;
--source include/trigger_17864349.inc

let $column1_type_name = FLOAT;
let $column2_type_name = FLOAT;
let $column2_value = 3;
--source include/trigger_17864349.inc

let $column1_type_name = DOUBLE;
let $column2_type_name = DOUBLE;
let $column2_value = 3;
--source include/trigger_17864349.inc

let $column1_type_name = BIT;
let $column2_type_name = BIT;
let $column2_value = 1;
--source include/trigger_17864349.inc

let $column1_type_name = ENUM('a', 'b', 'c');
let $column2_type_name = ENUM('a', 'b', 'c');
let $column2_value = 'b';
--source include/trigger_17864349.inc

let $column1_type_name = SET('a', 'b', 'c');
let $column2_type_name = SET('a', 'b', 'c');
let $column2_value = 'b';
--source include/trigger_17864349.inc

let $column1_type_name = VARBINARY(10);
let $column2_type_name = VARBINARY(10);
let $column2_value = 'binary';
--source include/trigger_17864349.inc

let $column1_type_name = BINARY(10);
let $column2_type_name = BINARY(10);
let $column2_value = 'binary';
--source include/trigger_17864349.inc

let $column1_type_name = TINYTEXT;
let $column2_type_name = TINYTEXT;
let $column2_value = 'text';
--source include/trigger_17864349.inc

let $column1_type_name = TEXT(10);
let $column2_type_name = TEXT(10);
let $column2_value = 'text';
--source include/trigger_17864349.inc

let $column1_type_name = BLOB;
let $column2_type_name = BLOB;
let $column2_value = 'binary';
--source include/trigger_17864349.inc

let $column1_type_name = VARCHAR(5);
let $column2_type_name = INT;
let $column2_value = 3;
--source include/trigger_17864349.inc

let $column1_type_name = INT;
let $column2_type_name = VARCHAR(5);
let $column2_value = 'str';
--source include/trigger_17864349.inc

let $column1_type_name = VARCHAR(15);
let $column2_type_name = VARCHAR(5);
let $column2_value = 'str';
--source include/trigger_17864349.inc

let $column1_type_name = VARCHAR(15);
let $column2_type_name = BLOB;
let $column2_value = 'str';
--source include/trigger_17864349.inc

let $column1_type_name = TEXT(20);
let $column2_type_name = TEXT(10);
let $column2_value = 'text';
--source include/trigger_17864349.inc

SET sql_mode= @save_sql_mode;

# End of tests for Bug#17864349
--echo #
--echo # Bug#18596756 - FAILED PREPARING OF TRIGGER ON TRUNCATED TABLES CAUSE
--echo #                ERROR 1054.
--echo #

CREATE TABLE t1(id INT);
CREATE TABLE t2(id INT);

CREATE TRIGGER trigger1 BEFORE INSERT ON t1 FOR EACH ROW
  SET NEW.id= (SELECT * FROM t2);

INSERT INTO t2 VALUES(0);
INSERT INTO t1 VALUES(0);

TRUNCATE TABLE t2;

INSERT INTO t2 VALUES(0);
#Without the fix, trigger fired for following INSERT operation reports
#"ER_BAD_FIELD_ERROR" error.
INSERT INTO t1 VALUES(0);

DROP TABLE t2;

--error ER_NO_SUCH_TABLE
#Without the fix, trigger fired for following INSERT operation reports
#"ER_BAD_FIELD_ERROR" error also here.
INSERT INTO t1 VALUES(0);

DROP TABLE t1;

--echo #
--echo # Bug#16522924 : UPDATE TRIGGER INVOKED WHEN UPDATE IGNORE MEANS
--echo #                      THAT NO UPDATE IS PERFORMED
--echo #
CREATE TABLE t1 (a INT PRIMARY KEY);
CREATE TABLE t2 (after_update CHAR(50));
CREATE TABLE t3(b INT PRIMARY KEY);
INSERT INTO t1 VALUES (1), (2);
INSERT INTO t3 VALUES (1);
DELIMITER |;
CREATE TRIGGER post_update_t1 AFTER UPDATE ON t1
FOR EACH ROW BEGIN
  INSERT INTO t2 VALUES("POST UPDATE TRIGGER FOR UPDATE IGNORE ON t1 FIRED");
END|
DELIMITER ;|
UPDATE IGNORE t1 SET a=2 WHERE a=1;
SELECT * FROM t2;
UPDATE IGNORE t1,t3 SET t1.a=2 WHERE t1.a=1;
SELECT * FROM t2;
UPDATE IGNORE t3,t1 SET t1.a=2 WHERE t1.a=1;
SELECT * FROM t1;
SELECT * FROM t2;
DROP TRIGGER post_update_t1;
DROP TABLE t1,t2,t3;

--echo #
--echo # WL#9262: All system tables should support 32 character length user names
--echo #

CREATE USER user_name_robert_golebiowski@oh_my_gosh_this_is_a_long_hostname_look_at_it_it_has_60_char;
CREATE TABLE test.silly_one (ID INT);

CREATE DEFINER=user_name_robert_golebiowski@oh_my_gosh_this_is_a_long_hostname_look_at_it_it_has_60_char TRIGGER test.silly_trigger BEFORE INSERT ON test.silly_one FOR EACH ROW SET @x=1;

--replace_column 6 #
SHOW TRIGGERS FROM test LIKE 'silly_one';

SELECT DEFINER FROM information_schema.triggers WHERE TRIGGER_NAME='silly_trigger';

DROP USER user_name_robert_golebiowski@oh_my_gosh_this_is_a_long_hostname_look_at_it_it_has_60_char;
DROP TRIGGER test.silly_trigger;
DROP TABLE test.silly_one;

<<<<<<< HEAD
--echo End of 5.7 tests.

--echo #
--echo # Bug #23624693 - USING SHOW CREATE TRIGGER IN A TRANSACTION CRASHES THE SERVER
--echo #

--error ER_BAD_DB_ERROR
SHOW CREATE TRIGGER non_existence_db.some_trigger;

--error ER_BAD_DB_ERROR
CREATE TRIGGER non_existent_db.trg1 BEFORE INSERT ON t1 FOR EACH ROW BEGIN END;

--error ER_BAD_DB_ERROR
DROP TRIGGER non_existent_db.trg1;

--echo #
--echo # Bug#24449174 - DROPPING A PARTITION DROPS THE TRIGGER ON 8.0.0
--echo #

CREATE TABLE t1 (val INT NOT NULL) ENGINE=InnoDB
PARTITION BY LIST(val) (
  PARTITION p1 VALUES IN (1,2,3),
  PARTITION p2 VALUES IN (4,5)
);

CREATE TRIGGER t1_bi BEFORE INSERT ON t1 FOR EACH ROW BEGIN END;

--replace_column 7 #
SHOW CREATE TRIGGER t1_bi;

ALTER TABLE t1 DROP PARTITION p1;

--replace_column 7 #
SHOW CREATE TRIGGER t1_bi;

DROP TABLE t1;
=======
--echo #
--echo # Bug #22512899 - DROP TRIGGER AFTER RENAME TABLE RESULTS IN ERROR CODE 1146: TABLE DOESN'T EXIST
--echo #

CREATE TABLE t1 (a INT) ENGINE=InnoDB;
CREATE TRIGGER t1_bi BEFORE INSERT ON t1 FOR EACH ROW BEGIN END;

RENAME TABLE t1 TO t1Renamed;

DROP TRIGGER t1_bi;
DROP TABLE t1Renamed;

--echo End of 5.7 tests.
>>>>>>> 7b28c166
<|MERGE_RESOLUTION|>--- conflicted
+++ resolved
@@ -2868,7 +2868,18 @@
 DROP TRIGGER test.silly_trigger;
 DROP TABLE test.silly_one;
 
-<<<<<<< HEAD
+--echo #
+--echo # Bug #22512899 - DROP TRIGGER AFTER RENAME TABLE RESULTS IN ERROR CODE 1146: TABLE DOESN'T EXIST
+--echo #
+
+CREATE TABLE t1 (a INT) ENGINE=InnoDB;
+CREATE TRIGGER t1_bi BEFORE INSERT ON t1 FOR EACH ROW BEGIN END;
+
+RENAME TABLE t1 TO t1Renamed;
+
+DROP TRIGGER t1_bi;
+DROP TABLE t1Renamed;
+
 --echo End of 5.7 tests.
 
 --echo #
@@ -2904,19 +2915,4 @@
 --replace_column 7 #
 SHOW CREATE TRIGGER t1_bi;
 
-DROP TABLE t1;
-=======
---echo #
---echo # Bug #22512899 - DROP TRIGGER AFTER RENAME TABLE RESULTS IN ERROR CODE 1146: TABLE DOESN'T EXIST
---echo #
-
-CREATE TABLE t1 (a INT) ENGINE=InnoDB;
-CREATE TRIGGER t1_bi BEFORE INSERT ON t1 FOR EACH ROW BEGIN END;
-
-RENAME TABLE t1 TO t1Renamed;
-
-DROP TRIGGER t1_bi;
-DROP TABLE t1Renamed;
-
---echo End of 5.7 tests.
->>>>>>> 7b28c166
+DROP TABLE t1;