######################################################################################################
# BUG#18900932 : ERROR MESSAGE ISN'T SENT TO CLIENT WHEN SERVER REPORTS ONE
######################################################################################################
SELECT ST_AREA(ST_GEOMFROMTEXT('POLYGON((0 0,5 5))'));
ERROR 22023: Invalid GIS data provided to function st_area.
SELECT ST_AREA(ST_GEOMFROMTEXT('POLYGON((4 4,6 4,8 4,4 4))'));
ERROR 22023: Invalid GIS data provided to function st_area.
######################################################################################################
# BUG#18911154 : CENTROID() RETURNING ERROR MESSAGE FOR VALID GEOMETRY-COLLECTION GEOMETRY
######################################################################################################
SELECT ST_ASTEXT(ST_CENTROID(ST_GEOMFROMTEXT('MULTIPOINT(0 0,10 10)')));
ST_ASTEXT(ST_CENTROID(ST_GEOMFROMTEXT('MULTIPOINT(0 0,10 10)')))
POINT(5 5)
SELECT ST_ASTEXT(ST_CENTROID(ST_GEOMFROMTEXT('POLYGON((0 0,0 10,10 10,10 0,0 0))')));
ST_ASTEXT(ST_CENTROID(ST_GEOMFROMTEXT('POLYGON((0 0,0 10,10 10,10 0,0 0))')))
POINT(5 5)
SELECT ST_ASTEXT(ST_CENTROID(ST_GEOMFROMTEXT('GEOMETRYCOLLECTION(MULTIPOINT(0 0,10 10))')));
ST_ASTEXT(ST_CENTROID(ST_GEOMFROMTEXT('GEOMETRYCOLLECTION(MULTIPOINT(0 0,10 10))')))
POINT(5 5)
SELECT ST_ASTEXT(ST_CENTROID(ST_GEOMFROMTEXT('GEOMETRYCOLLECTION(POLYGON((0 0,0 10,10 10,10 0,0 0)))')));
ST_ASTEXT(ST_CENTROID(ST_GEOMFROMTEXT('GEOMETRYCOLLECTION(POLYGON((0 0,0 10,10 10,10 0,0 0)))')))
POINT(5 5)
######################################################################################################
# BUG#18919820 : CONVEXHULL() FUNCTION PRODUCES INVALID POLYGON AS THE RESULT
######################################################################################################
SELECT ST_ASTEXT(ST_CONVEXHULL(ST_GEOMFROMTEXT('MULTIPOINT(5 0,25 0,15 10,15 25)')));
ST_ASTEXT(ST_CONVEXHULL(ST_GEOMFROMTEXT('MULTIPOINT(5 0,25 0,15 10,15 25)')))
POLYGON((5 0,25 0,15 25,5 0))
SELECT ST_ASTEXT(ST_CONVEXHULL(ST_GEOMFROMTEXT('POLYGON((5 0,15 25,25 0,15 5,5 0))')));
ST_ASTEXT(ST_CONVEXHULL(ST_GEOMFROMTEXT('POLYGON((5 0,15 25,25 0,15 5,5 0))')))
POLYGON((5 0,25 0,15 25,5 0))
SELECT ST_ASTEXT(ST_CONVEXHULL(ST_GEOMFROMTEXT('MULTIPOLYGON(((0 0,0 10,10 10,10 0,0 0)),((4 4,4 6,6 6,6 4,4 4)))')));
ST_ASTEXT(ST_CONVEXHULL(ST_GEOMFROMTEXT('MULTIPOLYGON(((0 0,0 10,10 10,10 0,0 0)),((4 4,4 6,6 6,6 4,4 4)))')))
POLYGON((0 0,10 0,10 10,0 10,0 0))
######################################################################################################
# BUG#18935403 : SPATIAL ANALYSIS FUNCTIONS NOT RETURNING CONSISTENT RESULTS
######################################################################################################
SELECT ST_ASTEXT(ST_CONVEXHULL(ST_GEOMFROMTEXT('GEOMETRYCOLLECTION()')));
ST_ASTEXT(ST_CONVEXHULL(ST_GEOMFROMTEXT('GEOMETRYCOLLECTION()')))
NULL
SELECT ST_ASTEXT(ST_ENVELOPE(ST_GEOMFROMTEXT('GEOMETRYCOLLECTION()')));
ST_ASTEXT(ST_ENVELOPE(ST_GEOMFROMTEXT('GEOMETRYCOLLECTION()')))
NULL
SELECT ST_ASTEXT(ST_CENTROID(ST_GEOMFROMTEXT('GEOMETRYCOLLECTION()')));
ST_ASTEXT(ST_CENTROID(ST_GEOMFROMTEXT('GEOMETRYCOLLECTION()')))
NULL
SELECT ST_DISTANCE(ST_GEOMFROMTEXT('GEOMETRYCOLLECTION()'),ST_GEOMFROMTEXT('GEOMETRYCOLLECTION()'));
ST_DISTANCE(ST_GEOMFROMTEXT('GEOMETRYCOLLECTION()'),ST_GEOMFROMTEXT('GEOMETRYCOLLECTION()'))
NULL
SELECT ST_DISTANCE(ST_GEOMFROMTEXT('GEOMETRYCOLLECTION()'),ST_GEOMFROMTEXT('POINT(10 10)'));
ST_DISTANCE(ST_GEOMFROMTEXT('GEOMETRYCOLLECTION()'),ST_GEOMFROMTEXT('POINT(10 10)'))
NULL
SELECT ST_DISTANCE(ST_GEOMFROMTEXT('POINT(10 10)'),ST_GEOMFROMTEXT('GEOMETRYCOLLECTION()'));
ST_DISTANCE(ST_GEOMFROMTEXT('POINT(10 10)'),ST_GEOMFROMTEXT('GEOMETRYCOLLECTION()'))
NULL
######################################################################################################
# BUG#18957010 : CONVEXHULL() FUNCTION RETURNS WRONG RESULT
######################################################################################################
SELECT ST_ASTEXT(ST_CONVEXHULL(ST_GEOMFROMTEXT('MULTIPOINT(5 -3,0 2,5 7,10 2,10 0,10 -2)')));
ST_ASTEXT(ST_CONVEXHULL(ST_GEOMFROMTEXT('MULTIPOINT(5 -3,0 2,5 7,10 2,10 0,10 -2)')))
POLYGON((0 2,5 -3,10 -2,10 2,5 7,0 2))
SELECT ST_ASTEXT(ST_CONVEXHULL(ST_GEOMFROMTEXT('MULTIPOINT(5 0,0 5,5 10,10 5,10 -5)')));
ST_ASTEXT(ST_CONVEXHULL(ST_GEOMFROMTEXT('MULTIPOINT(5 0,0 5,5 10,10 5,10 -5)')))
POLYGON((0 5,10 -5,10 5,5 10,0 5))
SELECT ST_ASTEXT(ST_CONVEXHULL(ST_GEOMFROMTEXT('MULTIPOINT(2 -5,2 5,8 5,8 2,8 0)')));
ST_ASTEXT(ST_CONVEXHULL(ST_GEOMFROMTEXT('MULTIPOINT(2 -5,2 5,8 5,8 2,8 0)')))
POLYGON((2 -5,8 0,8 5,2 5,2 -5))
######################################################################################################
# BUG#18972363 : CENTROID() FUNCTION RETURNS INCORRECT RESULT
######################################################################################################
SELECT ST_ASTEXT(ST_CENTROID(ST_GEOMFROMTEXT('GEOMETRYCOLLECTION(LINESTRING(0 0,0 10,10 10,10 0),LINESTRING(0 0,10 0,10 -10,0 -10))')));
ST_ASTEXT(ST_CENTROID(ST_GEOMFROMTEXT('GEOMETRYCOLLECTION(LINESTRING(0 0,0 10,10 10,10 0),LINESTRING(0 0,10 0,10 -10,0 -10))')))
POINT(5.833333333333333 0.8333333333333334)
SELECT ST_ASTEXT(ST_CENTROID(ST_GEOMFROMTEXT('GEOMETRYCOLLECTION(LINESTRING(0 0,10 0,10 10,0 10),LINESTRING(0 0,10 0,10 -10,0 -10))')));
ST_ASTEXT(ST_CENTROID(ST_GEOMFROMTEXT('GEOMETRYCOLLECTION(LINESTRING(0 0,10 0,10 10,0 10),LINESTRING(0 0,10 0,10 -10,0 -10))')))
POINT(6.666666666666667 0)
SELECT ST_ASTEXT(ST_CENTROID(ST_GEOMFROMTEXT('GEOMETRYCOLLECTION(POLYGON((0 0,0 10,10 10,10 0,0 0)),POLYGON((0 0,10 0,10 -10,0 -10,0 0)))')));
ST_ASTEXT(ST_CENTROID(ST_GEOMFROMTEXT('GEOMETRYCOLLECTION(POLYGON((0 0,0 10,10 10,10 0,0 0)),POLYGON((0 0,10 0,10 -10,0 -10,0 0)))')))
POINT(5 0)
SELECT ST_ASTEXT(ST_CENTROID(ST_GEOMFROMTEXT('GEOMETRYCOLLECTION(LINESTRING(0 0,0 10,10 10,10 0,0 0),LINESTRING(0 0,10 0,10 -10,0 -10,0 0))')));
ST_ASTEXT(ST_CENTROID(ST_GEOMFROMTEXT('GEOMETRYCOLLECTION(LINESTRING(0 0,0 10,10 10,10 0,0 0),LINESTRING(0 0,10 0,10 -10,0 -10,0 0))')))
POINT(5 0)
######################################################################################################
# BUG#18991528 : LONGFROMGEOHASH() DECODING FUNCTION ACCEPTS NON-STRING VALUE AS THE ARGUMENT
######################################################################################################
SELECT ST_LONGFROMGEOHASH(0123456789);
ERROR HY000: Incorrect type for argument geohash in function ST_LONGFROMGEOHASH.
SELECT ST_LONGFROMGEOHASH(9876543210);
ERROR HY000: Incorrect type for argument geohash in function ST_LONGFROMGEOHASH.
SELECT ST_LONGFROMGEOHASH(1);
ERROR HY000: Incorrect type for argument geohash in function ST_LONGFROMGEOHASH.
######################################################################################################
# BUG#19019796 : LONGFROMGEOHASH() AND LATFROMGEOHASH() FUNCTIONS RETURN -0 AS THE RESULT
######################################################################################################
SELECT ST_LONGFROMGEOHASH("GZZZZZZZZZZZZZZZZZZZ");
ST_LONGFROMGEOHASH("GZZZZZZZZZZZZZZZZZZZ")
0
SELECT ST_LONGFROMGEOHASH("7ZZZZZZZZZZZZZZZZZZZ");
ST_LONGFROMGEOHASH("7ZZZZZZZZZZZZZZZZZZZ")
0
SELECT ST_LATFROMGEOHASH("7ZZZZZZZZZZZZZZZZZZZ");
ST_LATFROMGEOHASH("7ZZZZZZZZZZZZZZZZZZZ")
0
SELECT ST_LATFROMGEOHASH("RZZZZZZZZZZZZZZZZZZZ");
ST_LATFROMGEOHASH("RZZZZZZZZZZZZZZZZZZZ")
0
######################################################################################################
# BUG#19076184 : ST_GEOHASH() FUNCTION ACCEPTS NON-INTEGER VALUES FOR MAXLENGTH PARAMETER
######################################################################################################
SELECT ST_GEOHASH(180,90,10.1);
ERROR HY000: Incorrect type for argument geohash max length in function st_geohash.
SELECT ST_GEOHASH(ST_GEOMFROMTEXT('POINT(180 90)'),20.0001);
ERROR HY000: Incorrect type for argument geohash max length in function st_geohash.
SELECT ST_GEOHASH(ST_GEOMFROMTEXT('POINT(180 90)'),(CAST(10 AS BINARY)));
ERROR HY000: Incorrect type for argument geohash max length in function st_geohash.
######################################################################################################
# BUG#19133043 : REPRESENTATION OF THE SAME POINT GEOMETRY ISSUE WITH SPATIAL ANALYSIS FUNCTIONS
######################################################################################################
SELECT ST_ASTEXT(ST_ENVELOPE(ST_GEOMFROMTEXT('POINT(-0 0)')));
ST_ASTEXT(ST_ENVELOPE(ST_GEOMFROMTEXT('POINT(-0 0)')))
POLYGON((0 0,0 0,0 0,0 0,0 0))
SELECT ST_ASTEXT(ST_ENVELOPE(ST_GEOMFROMTEXT('POINT(0 -0)')));
ST_ASTEXT(ST_ENVELOPE(ST_GEOMFROMTEXT('POINT(0 -0)')))
POLYGON((0 0,0 0,0 0,0 0,0 0))
SELECT ST_ASTEXT(ST_CONVEXHULL(ST_GEOMFROMTEXT('POINT(0 -0)')));
ST_ASTEXT(ST_CONVEXHULL(ST_GEOMFROMTEXT('POINT(0 -0)')))
POINT(0 0)
SELECT ST_ASTEXT(ST_CONVEXHULL(ST_GEOMFROMTEXT('POINT(-0 0)')));
ST_ASTEXT(ST_CONVEXHULL(ST_GEOMFROMTEXT('POINT(-0 0)')))
POINT(0 0)
######################################################################################################
# BUG#19142227 : ENVELOPE() SPATIAL ANALYSIS FUNCTION ACCEPTS INVALID POLYGONS AS THE ARGUMENT
######################################################################################################
SELECT ST_ASTEXT(ST_ENVELOPE(ST_GEOMFROMTEXT('POLYGON((0 0))')));
ERROR 22023: Invalid GIS data provided to function st_envelope.
SELECT ST_ASTEXT(ST_ENVELOPE(ST_GEOMFROMTEXT('POLYGON((0 0,5 5))')));
ERROR 22023: Invalid GIS data provided to function st_envelope.
SELECT ST_ASTEXT(ST_ENVELOPE(ST_GEOMFROMTEXT('POLYGON((0 0,5 5,10 10))')));
ERROR 22023: Invalid GIS data provided to function st_envelope.
SELECT ST_ASTEXT(ST_ENVELOPE(ST_GEOMFROMTEXT('MULTIPOLYGON(((0 0,5 5)),((1 1,1 1,1 1,1 1)))')));
ERROR 22023: Invalid GIS data provided to function st_envelope.
######################################################################################################
# BUG#19154955 : ST_GEOHASH() FUNCTION RETURNS BINARY DATA INSTEAD OF TEXT WITH A CHARSET
######################################################################################################
SELECT ST_LONGFROMGEOHASH(ST_GEOHASH(ST_GEOMFROMTEXT('POINT(10 10)'),10));
ST_LONGFROMGEOHASH(ST_GEOHASH(ST_GEOMFROMTEXT('POINT(10 10)'),10))
10
SELECT ST_LATFROMGEOHASH(ST_GEOHASH(ST_GEOMFROMTEXT('POINT(10 10)'),10));
ST_LATFROMGEOHASH(ST_GEOHASH(ST_GEOMFROMTEXT('POINT(10 10)'),10))
10
SELECT ST_ASTEXT(ST_POINTFROMGEOHASH(ST_GEOHASH(ST_GEOMFROMTEXT('POINT(10 10)'),10),10));
ST_ASTEXT(ST_POINTFROMGEOHASH(ST_GEOHASH(ST_GEOMFROMTEXT('POINT(10 10)'),10),10))
POINT(10 10)
######################################################################################################
# BUG#19204199 : DISTANCE() AND ENVELOPE() FUNCTIONS RETURN WRONG RESULT
######################################################################################################
SELECT ST_DISTANCE(ST_GEOMFROMTEXT('GEOMETRYCOLLECTION(LINESTRING(0 0,10 10,20 20))'),ST_GEOMFROMTEXT('LINESTRING(5 0,10 0)'));
ST_DISTANCE(ST_GEOMFROMTEXT('GEOMETRYCOLLECTION(LINESTRING(0 0,10 10,20 20))'),ST_GEOMFROMTEXT('LINESTRING(5 0,10 0)'))
3.5355339059327373
SELECT ST_DISTANCE(ST_GEOMFROMTEXT('GEOMETRYCOLLECTION(LINESTRING(0 0,10 10,20 20),GEOMETRYCOLLECTION())'),ST_GEOMFROMTEXT('LINESTRING(5 0,10 0)'));
ST_DISTANCE(ST_GEOMFROMTEXT('GEOMETRYCOLLECTION(LINESTRING(0 0,10 10,20 20),GEOMETRYCOLLECTION())'),ST_GEOMFROMTEXT('LINESTRING(5 0,10 0)'))
0
SELECT ST_ASTEXT(ST_ENVELOPE(ST_GEOMFROMTEXT('GEOMETRYCOLLECTION(LINESTRING(0 0,0 10,10 10))')));
ST_ASTEXT(ST_ENVELOPE(ST_GEOMFROMTEXT('GEOMETRYCOLLECTION(LINESTRING(0 0,0 10,10 10))')))
POLYGON((0 0,10 0,10 10,0 10,0 0))
SELECT ST_ASTEXT(ST_ENVELOPE(ST_GEOMFROMTEXT('GEOMETRYCOLLECTION(LINESTRING(0 0,0 10,10 10),GEOMETRYCOLLECTION())')));
ST_ASTEXT(ST_ENVELOPE(ST_GEOMFROMTEXT('GEOMETRYCOLLECTION(LINESTRING(0 0,0 10,10 10),GEOMETRYCOLLECTION())')))
POLYGON((0 0,10 0,10 10,0 10,0 0))
######################################################################################################
# BUG#19223763 : ST_ASGEOJSON() GIVES SAME MAX DECIMAL DIGIT VALUE IN THE ERROR MESSAGE
######################################################################################################
SELECT ST_ASGEOJSON(ST_GEOMFROMTEXT('POINT(10.12345678901234567890 10)'),-1);
ERROR HY000: Incorrect max decimal digits value: '-1' for function st_asgeojson
SELECT ST_ASGEOJSON(ST_GEOMFROMTEXT('POINT(10.12345678901234567890 10)'),-1000);
ERROR HY000: Incorrect max decimal digits value: '-1000' for function st_asgeojson
SELECT ST_ASGEOJSON(ST_GEOMFROMTEXT('POINT(10.12345678901234567890 10)'),2147483648);
ERROR HY000: Incorrect max decimal digits value: '2147483648' for function st_asgeojson
SELECT ST_ASGEOJSON(ST_GEOMFROMTEXT('POINT(10.12345678901234567890 10)'),1000000000000000000000000);
ERROR HY000: Incorrect type for argument max decimal digits in function st_asgeojson.
######################################################################################################
# BUG#19304320 : CENTROID() AND CONVEXHULL() FUNCTIONS RETURN NULL WITH VALID GEOMETRY INPUT
######################################################################################################
SELECT ST_ASTEXT(ST_CENTROID(ST_GEOMFROMTEXT('GEOMETRYCOLLECTION(POLYGON((0 0,0 10,10 10,10 0,0 0)))')));
ST_ASTEXT(ST_CENTROID(ST_GEOMFROMTEXT('GEOMETRYCOLLECTION(POLYGON((0 0,0 10,10 10,10 0,0 0)))')))
POINT(5 5)
SELECT ST_ASTEXT(ST_CENTROID(ST_GEOMFROMTEXT('GEOMETRYCOLLECTION(GEOMETRYCOLLECTION(),POLYGON((0 0,0 10,10 10,10 0,0 0)))')));
ST_ASTEXT(ST_CENTROID(ST_GEOMFROMTEXT('GEOMETRYCOLLECTION(GEOMETRYCOLLECTION(),POLYGON((0 0,0 10,10 10,10 0,0 0)))')))
POINT(5 5)
SELECT ST_ASTEXT(ST_CONVEXHULL(ST_GEOMFROMTEXT('GEOMETRYCOLLECTION(POLYGON((0 0,0 10,10 10,10 0,0 0)))')));
ST_ASTEXT(ST_CONVEXHULL(ST_GEOMFROMTEXT('GEOMETRYCOLLECTION(POLYGON((0 0,0 10,10 10,10 0,0 0)))')))
POLYGON((0 0,10 0,10 10,0 10,0 0))
SELECT ST_ASTEXT(ST_CONVEXHULL(ST_GEOMFROMTEXT('GEOMETRYCOLLECTION(GEOMETRYCOLLECTION(),POLYGON((0 0,0 10,10 10,10 0,0 0)))')));
ST_ASTEXT(ST_CONVEXHULL(ST_GEOMFROMTEXT('GEOMETRYCOLLECTION(GEOMETRYCOLLECTION(),POLYGON((0 0,0 10,10 10,10 0,0 0)))')))
POLYGON((0 0,10 0,10 10,0 10,0 0))
######################################################################################################
# BUG#19331370 : ST_GEOMFROMGEOJSON() FUNCTION RETURNS BINARY DATA INSTEAD GEOMETRY DATA
######################################################################################################
SELECT ST_ASGEOJSON(ST_GEOMFROMGEOJSON(
"{ \"type\": \"Point\", \"coordinates\": [10, 15] }"));
ST_ASGEOJSON(ST_GEOMFROMGEOJSON(
"{ \"type\": \"Point\", \"coordinates\": [10, 15] }"))
{"type":"Point","coordinates":[10,15]}
SELECT ST_ASGEOJSON(ST_GEOMFROMGEOJSON(
"{ \"type\": \"LineString\", \"coordinates\": [ [102.0, 0.0], [103.0, 1.0], [104.0, 0.0], [105.0, 1.0] ]}"));
ST_ASGEOJSON(ST_GEOMFROMGEOJSON(
"{ \"type\": \"LineString\", \"coordinates\": [ [102.0, 0.0], [103.0, 1.0], [104.0, 0.0], [105.0, 1.0] ]}"))
{"type":"LineString","coordinates":[[102,0],[103,1],[104,0],[105,1]]}
SELECT ST_ASGEOJSON(ST_GEOMFROMGEOJSON(
"{ \"type\": \"MultiPoint\", \"coordinates\": [ [-105.01, 39.57],[-80.66, 35.0] ] }"));
ST_ASGEOJSON(ST_GEOMFROMGEOJSON(
"{ \"type\": \"MultiPoint\", \"coordinates\": [ [-105.01, 39.57],[-80.66, 35.0] ] }"))
{"type":"MultiPoint","coordinates":[[-105.01,39.57],[-80.66,35]]}
SELECT CHARSET(ST_GEOMFROMGEOJSON(
"{ \"type\": \"MultiPoint\", \"coordinates\": [ [-105.01, 39.57],[-80.66, 35.0] ] }"));
CHARSET(ST_GEOMFROMGEOJSON(
"{ \"type\": \"MultiPoint\", \"coordinates\": [ [-105.01, 39.57],[-80.66, 35.0] ] }"))
binary
SELECT CHARSET(ST_GEOMFROMGEOJSON(
"{ \"type\": \"LineString\", \"coordinates\": [ [102.0, 0.0], [103.0, 1.0], [104.0, 0.0], [105.0, 1.0] ]}"));
CHARSET(ST_GEOMFROMGEOJSON(
"{ \"type\": \"LineString\", \"coordinates\": [ [102.0, 0.0], [103.0, 1.0], [104.0, 0.0], [105.0, 1.0] ]}"))
binary
######################################################################################################
# BUG#19341961 : ASSERTION `COORDINATES->ISARRAY()' FAILED
######################################################################################################
SELECT ST_ASTEXT(ST_GEOMFROMGEOJSON(
"{ \"type\": \"Polygon\", \"coordinates\": [[1, 1], [1, 10], [10, 10], [1, 1]] }"));
ERROR HY000: Invalid GeoJSON data provided to function st_geomfromgeojson
######################################################################################################
# BUG#19342661 : ASSERTION `OBJECT->ISOBJECT()' FAILED
######################################################################################################
SELECT ST_ASTEXT(ST_GEOMFROMGEOJSON(
"{ \"type\": \"GeometryCollection\", \"geometries\": [[]] }"));
ERROR HY000: Invalid GeoJSON data provided to function st_geomfromgeojson: Member 'geometries' must be of type 'object array'
######################################################################################################
# BUG#19351967 : CENTROID() AND COVEXHULL() ACCEPTS GEOMETRYCOLLECTION CONTAINING INVALID POLYGON
######################################################################################################
SELECT ST_ASTEXT(ST_CENTROID(ST_GEOMFROMTEXT('GEOMETRYCOLLECTION(POLYGON((0 0)))')));
ERROR 22023: Invalid GIS data provided to function st_centroid.
SELECT ST_ASTEXT(ST_CENTROID(ST_GEOMFROMTEXT('GEOMETRYCOLLECTION(POLYGON((0 0,5 5,10 10)))')));
ERROR 22023: Invalid GIS data provided to function st_centroid.
######################################################################################################
# BUG#19498377 : ST_GEOMFROMGEOJSON() FUNCTION ACCEPTS INVALID GEOJSON VALUE
######################################################################################################
SELECT ST_ASTEXT(ST_GEOMFROMGEOJSON(
"{ \"type1234567890\": \"Point\", \"coordinates\": [102, 11]}"));
ERROR HY000: Invalid GeoJSON data provided to function st_geomfromgeojson: Missing required member 'type'
SELECT ST_ASTEXT(ST_GEOMFROMGEOJSON(
"{ \"typeabcdefghijkl\": \"Point\", \"coordinates\": [102, 11]}"));
ERROR HY000: Invalid GeoJSON data provided to function st_geomfromgeojson: Missing required member 'type'
######################################################################################################
# BUG#19499584 : RAPIDJSON DOES NOT PARSE ALL NUMBERS WITH TRAILING ZEROS PROPERLY
######################################################################################################
SELECT ST_ASTEXT(ST_GEOMFROMGEOJSON(
"{ \"type\": \"Point\", \"coordinates\": [102.0000, 11]}"));
ST_ASTEXT(ST_GEOMFROMGEOJSON(
"{ \"type\": \"Point\", \"coordinates\": [102.0000, 11]}"))
POINT(102 11)
SELECT ST_ASTEXT(ST_GEOMFROMGEOJSON(
"{ \"type\": \"Point\", \"coordinates\": [102.00000, 11]}"));
ST_ASTEXT(ST_GEOMFROMGEOJSON(
"{ \"type\": \"Point\", \"coordinates\": [102.00000, 11]}"))
POINT(102 11)
SELECT ST_ASTEXT(ST_GEOMFROMGEOJSON(
"{ \"type\": \"Point\", \"coordinates\": [102.000000, 11]}"));
ST_ASTEXT(ST_GEOMFROMGEOJSON(
"{ \"type\": \"Point\", \"coordinates\": [102.000000, 11]}"))
POINT(102 11)
######################################################################################################
# BUG#19549099 : VIRTUAL CONST CHAR* ITEM_FUNC_SPATIAL_MBR_REL::FUNC_NAME() CONST: ASSERTION `0'
######################################################################################################
SELECT MBRCOVERS(ST_GEOMFROMTEXT('POINT(0 0)'), ST_GEOMFROMTEXT('POINT(1 1)',100));
ERROR HY000: Binary geometry function mbrcovers given two geometries of different srids: 0 and 100, which should have been identical.
######################################################################################################
# BUG#19552241 : MBRTOUCHES() FUNCTION RETURNS INCORRECT RESULT
######################################################################################################
SELECT MBRTOUCHES(ST_GEOMFROMTEXT('GEOMETRYCOLLECTION(LINESTRING(5 0,5 10),GEOMETRYCOLLECTION())'), ST_GEOMFROMTEXT('LINESTRING(5 0,5 10)'));
MBRTOUCHES(ST_GEOMFROMTEXT('GEOMETRYCOLLECTION(LINESTRING(5 0,5 10),GEOMETRYCOLLECTION())'), ST_GEOMFROMTEXT('LINESTRING(5 0,5 10)'))
0
SELECT MBRTOUCHES(ST_GEOMFROMTEXT('GEOMETRYCOLLECTION(MULTIPOINT(5 0,5 10),GEOMETRYCOLLECTION())'), ST_GEOMFROMTEXT('MULTIPOINT(5 0,5 10)'));
MBRTOUCHES(ST_GEOMFROMTEXT('GEOMETRYCOLLECTION(MULTIPOINT(5 0,5 10),GEOMETRYCOLLECTION())'), ST_GEOMFROMTEXT('MULTIPOINT(5 0,5 10)'))
0
######################################################################################################
# BUG#19784515 : ASSERTION `DIM1 >= 0 && DIM1 <= 2 && DIM2 >= 0 && DIM2 <= 2' FAILED
######################################################################################################
SELECT MBRWITHIN(
ST_CENTROID(
ST_UNION(
ST_UNION(
ST_GEOMFROMTEXT(
'MULTILINESTRING((-556 966,-721 -210),'
                                    '(-202 390,-954 804,682 504,-394 -254,832 371,907 -369,827 126,-567 -337,-304 -555,-957 -483,-660 792),'
                                    '(-965 -940,814 -804,-477 -909,-128 57,-819 880,761 497,-559 40,-431 427,179 -291,-707 315,137 -781,-416 -371,-5 -156),'
                                    '(-600 -570,-481 -191,991 -361,768 888,-647 566,795 -861,-82 -575,-593 539))'),
ST_GEOMFROMTEXT(
'MULTIPOLYGON(((805 69,249 708,147 455,546 -672,-218 843,458 24,-630 -420,-83 -69)),'
                                 '((196 -219,-201 663,-867 521,-910 -315,-749 801,-402 820,-167 -817,-526 -163,744 -988,-588 -370,573 695,-597 513,-246 439)),'
                                 '((32 -903,189 -871,-778 -741,784 340,403 -555,607 -540,-513 -982,700 -124,344 732,714 151,-812 -252,-440 -895,-426 231,-819 -357)),'
                                 '((-395 830,454 -143,788 -279,618 -843,-490 -507,-224 17)))')),
ST_INTERSECTION(
ST_UNION(
ST_GEOMFROMTEXT(
'GEOMETRYCOLLECTION('
                            'POINT(-169 -570),'
                            'MULTIPOINT(384 290,-601 123,408 86,-616 -300,160 -474,-979 -4,-63 -824,-689 -765,-219 802,-54 -93,191 -982,-723 -449),'
                            'MULTILINESTRING((683 4,864 -634,548 -891,727 -691,-570 32,-334 -438,127 -317,241 -12,-807 947,-987 693,-345 -867,854 -106)),'
                            'MULTIPOINT(384 290,-601 123,408 86,-616 -300,160 -474,-979 -4,-63 -824,-689 -765,-219 802,-54 -93,191 -982,-723 -449),'
                            'MULTIPOLYGON(((266 51,851 523,-781 366,-607 -581)),'
                                         '((416 -450,-973 880,103 226,-896 -857,-369 761)),'
                                         '((168 171,26 -99,-606 -490,-174 -138,-325 -218,-833 -652,-255 -445,-882 -762,-202 -560)),'
                                         '((-423 -216,-531 -190,-147 821,362 441,645 -128,-997 708,134 -426,714 -9,147 842,-887 -870,688 -330,689 17,-314 -262,401 -112,-606 761)),'
                                         '((-582 -373,-360 -84,-727 -171,412 -660,750 -846,-464 718,163 -11,489 -659,586 -324,-741 -198,144 -165,644 -80,930 -487,-504 -205))),'
                            'MULTIPOLYGON(((266 51,851 523,-781 366,-607 -581)),'
                                         '((416 -450,-973 880,103 226,-896 -857,-369 761)),'
                                         '((168 171,26 -99,-606 -490,-174 -138,-325 -218,-833 -652,-255 -445,-882 -762,-202 -560)),'
                                         '((-423 -216,-531 -190,-147 821,362 441,645 -128,-997 708,134 -426,714 -9,147 842,-887 -870,688 -330,689 17,-314 -262,401 -112,-606 761)),'
                                         '((-582 -373,-360 -84,-727 -171,412 -660,750 -846,-464 718,163 -11,489 -659,586 -324,-741 -198,144 -165,644 -80,930 -487,-504 -205))),'
                            'GEOMETRYCOLLECTION(),'
                            'MULTIPOINT(384 290,-601 123,408 86,-616 -300,160 -474,-979 -4,-63 -824,-689 -765,-219 802,-54 -93,191 -982,-723 -449),'
                            'MULTILINESTRING((683 4,864 -634,548 -891,727 -691,-570 32,-334 -438,127 -317,241 -12,-807 947,-987 693,-345 -867,854 -106)))'),
ST_GEOMFROMTEXT(
'MULTIPOINT(157 69,-725 -189,-176 -41,676 375,33 -672,-76 47)')),
ST_UNION(
ST_ENVELOPE(
ST_GEOMFROMTEXT(
'GEOMETRYCOLLECTION('
                                'LINESTRING(-896 100,-793 810,243 -525,650 -373,599 170,-554 -890),'
                                'POINT(945 -828),'
                                'POINT(945 -828),'
                                'LINESTRING(-896 100,-793 810,243 -525,650 -373,599 170,-554 -890),'
                                'POINT(945 -828),'
                                'MULTIPOINT(-47 307,-768 -425,-3 167,-170 30,-784 721,951 146,407 790,37 850,-466 738),'
                                'GEOMETRYCOLLECTION(),'
                                'MULTIPOINT(-47 307,-768 -425,-3 167,-170 30,-784 721,951 146,407 790,37 850,-466 738),'
                                'MULTIPOLYGON(((104 113,688 423,-859 602,272 978)),'
                                             '((981 -394,189 -400,649 -325,-977 371,30 859,590 318,329 -894,-51 262,197 952,-846 -139,-920 399)),'
                                             '((-236 -759,834 757,857 747,437 -146,194 913,316 862,976 -491,-745 933,610 687,-149 -164,-803 -565,451 -275)),'
                                             '((572 96,-160 -607,529 930,-544 -132,458 294))))')),
ST_CENTROID(GEOMFROMTEXT('POINT(-939 -921)')))))),
ST_INTERSECTION(
ST_GEOMFROMTEXT(
'MULTILINESTRING((541 -927,-414 316,-429 -444,212 260,-125 104,445 563,-713 -975,-976 514),'
                            '(-830 882,-377 914,-915 919,-535 -23,-508 979),'
                            '(806 347,-87 220,226 -22,-12 468,707 598,83 951,-592 701,833 964,270 -932,743 -514,231 469,-575 -122,-99 -245,416 465,801 -587))'),
ST_GEOMFROMTEXT(
'LINESTRING(-96 -182,-373 75,697 687,-881 -463,-557 -959,-493 810)')));
<<<<<<< HEAD
MBRWITHIN(
ST_CENTROID(
ST_UNION(
ST_UNION(
ST_GEOMFROMTEXT(
'MULTILINESTRING((-556 966,-721 -210),'
                                    '(-202 390,-954 804,682 504,-394 -254,832 371,907 -369,827 126,-567 -337,-304 -555,-957 -483,-660 792),'
             
1
Warnings:
Warning	1287	'GEOMFROMTEXT' is deprecated and will be removed in a future release. Please use ST_GEOMFROMTEXT instead
=======
ERROR HY000: Geometry overlay calculation error: geometry data is invalid in function st_union.
>>>>>>> efbeedbe
######################################################################################################
# BUG#20085563 : ASSERTION `!NULL_VALUE && OPDONE && STR_VALUE_ARG->LENGTH() > 0' FAILED
######################################################################################################
SELECT ST_ASTEXT(ST_INTERSECTION(ST_GEOMFROMTEXT('GEOMETRYCOLLECTION(GEOMETRYCOLLECTION())'), 
ST_GEOMFROMTEXT('GEOMETRYCOLLECTION(GEOMETRYCOLLECTION(GEOMETRYCOLLECTION(GEOMETRYCOLLECTION())))')));
ST_ASTEXT(ST_INTERSECTION(ST_GEOMFROMTEXT('GEOMETRYCOLLECTION(GEOMETRYCOLLECTION())'), 
ST_GEOMFROMTEXT('GEOMETRYCOLLECTION(GEOMETRYCOLLECTION(GEOMETRYCOLLECTION(GEOMETRYCOLLECTION())))')))
GEOMETRYCOLLECTION()
######################################################################################################
# BUG#20111542 : SET OPERATIONS RETURN GEOMETRYCOLLECTION CONTAINING SINGLE GEOMETRY COMPONENT
######################################################################################################
SELECT ST_ASTEXT(ST_UNION(ST_GEOMFROMTEXT('MULTIPOINT(0 0,100 100)'),
ST_GEOMFROMTEXT('GEOMETRYCOLLECTION(GEOMETRYCOLLECTION(),GEOMETRYCOLLECTION())')));
ST_ASTEXT(ST_UNION(ST_GEOMFROMTEXT('MULTIPOINT(0 0,100 100)'),
ST_GEOMFROMTEXT('GEOMETRYCOLLECTION(GEOMETRYCOLLECTION(),GEOMETRYCOLLECTION())')))
MULTIPOINT(0 0,100 100)
SELECT ST_ASTEXT(ST_DIFFERENCE(ST_GEOMFROMTEXT('MULTIPOLYGON(((4 4,4 6,6 6,6 4)),((0 0,0 10,10 10,10 0)))'),
ST_GEOMFROMTEXT('GEOMETRYCOLLECTION(GEOMETRYCOLLECTION(GEOMETRYCOLLECTION()))')));
ST_ASTEXT(ST_DIFFERENCE(ST_GEOMFROMTEXT('MULTIPOLYGON(((4 4,4 6,6 6,6 4)),((0 0,0 10,10 10,10 0)))'),
ST_GEOMFROMTEXT('GEOMETRYCOLLECTION(GEOMETRYCOLLECTION(GEOMETRYCOLLECTION()))')))
MULTIPOLYGON(((4 4,4 6,6 6,6 4,4 4)),((0 0,0 10,10 10,10 0,0 0)))
######################################################################################################
# BUG#20202913 : ASSERTION `DEPTH == GC_DEPTH' FAILED
######################################################################################################
SELECT ST_ASTEXT(ST_CONVEXHULL(
ST_UNION(
ST_GEOMFROMTEXT(
'GEOMETRYCOLLECTION('
                                 'MULTIPOLYGON(((3 -7,9 8,7 7,-10 -8,0 7,10 1,1 -2,3 -8)),'
                                              '((-3 -4,-1 -4,-10 -3,-2 -8,0 3,9 -5,-7 6,-3 -9,-3 -7,6 -1,-3 4,0 -1,-5 0)),'
                                              '((-5 -7,8 -7,-6 -4,-10 10,3 -1))),'
                                  'MULTIPOINT(10 -3,-9 -6,-8 -4,3 -9,-6 10,-6 -10,-1 -5,9 -7,5 0,5 0),'
                                  'GEOMETRYCOLLECTION(),'
                                  'LINESTRING(-4 5,7 10,2 3,7 5,6 -8,1 9,4 -3,-3 0,-10 4,7 -3,-5 3,8 -9,-5 8,-2 2),'
                                  'POINT(4 9),MULTIPOINT(1 8,-8 5,-5 -3,1 -5,6 2,-1 -10))'),
ST_GEOMFROMTEXT('GEOMETRYCOLLECTION()'))));
ST_ASTEXT(ST_CONVEXHULL(
ST_UNION(
ST_GEOMFROMTEXT(
'GEOMETRYCOLLECTION('
                                 'MULTIPOLYGON(((3 -7,9 8,7 7,-10 -8,0 7,10 1,1 -2,3 -8)),'
                                              '((-3 -4,-1 -4,-10 -3,-2 -8,0 3,9 -5,-7 6,-
POLYGON((-10 -8,-6 -10,-1 -10,8 -9,9 -7,10 -3,10 1,9 8,7 10,-10 10,-10 -8))
SELECT ST_ASTEXT(ST_UNION(
ST_GEOMFROMTEXT(
'GEOMETRYCOLLECTION()'),
ST_GEOMFROMTEXT(
'GEOMETRYCOLLECTION('
                             'LINESTRING(-10 -1,-2 -9,0 6,2 2,-1 -10,9 -4,6 3),'
                             'MULTIPOINT(10 8,-7 -1,-9 6),'
                             'GEOMETRYCOLLECTION('
                                 'MULTILINESTRING((3 0,8 -5,-6 5,-8 -2,5 1,-1 3),'
                                                 '(4 -1,7 -9,2 -10,10 0,-4 -6,-2 0,9 -5),'
                                                 '(-10 7,5 -5,2 8)),'
                                 'POINT(6 6),'
                                 'MULTIPOLYGON(((-7 -8,6 1,-10 -2,9 10,-6 4,-5 -7,8 2,-8 -9,-6 5,9 -2,9 -7,0 10,-8 -5,3 6,-2 7)),'
                                              '((-2 -5,3 -2,8 -9)),'
                                              '((10 -8,6 -4,0 -10,-10 -7,-5 0,-1 -1,5 -3,-5 9,5 -1,-3 -5)),'
                                              '((-1 10,2 7,-4 -1))),'
                                 'GEOMETRYCOLLECTION(),'
                                 'MULTILINESTRING((3 0,8 -5,-6 5,-8 -2,5 1,-1 3),'
                                                 '(4 -1,7 -9,2 -10,10 0,-4 -6,-2 0,9 -5),'
                                                 '(-10 7,5 -5,2 8)),'
                                 'MULTILINESTRING((3 0,8 -5,-6 5,-8 -2,5 1,-1 3),'
                                                 '(4 -1,7 -9,2 -10,10 0,-4 -6,-2 0,9 -5),'
                                                 '(-10 7,5 -5,2 8))),'
                             'GEOMETRYCOLLECTION('
                                 'MULTIPOINT(4 -10,-3 -8,9 10,-2 5,0 -7,-8 -4,-2 8,-8 1,5 -2,6 3,4 -9,5 -8,5 3,-7 -7),'
                                 'POINT(-7 1),'
                                 'LINESTRING(4 1,4 -2,2 0)),POINT(-5 -4))')));
ST_ASTEXT(ST_UNION(
ST_GEOMFROMTEXT(
'GEOMETRYCOLLECTION()'),
ST_GEOMFROMTEXT(
'GEOMETRYCOLLECTION('
                             'LINESTRING(-10 -1,-2 -9,0 6,2 2,-1 -10,9 -4,6 3),'
                             'MULTIPOINT(10 8,-7 -1,-9 6),'
             
GEOMETRYCOLLECTION(LINESTRING(-10 -1,-2 -9,0 6,2 2,-1 -10,9 -4,6 3),MULTIPOINT(10 8,-7 -1,-9 6),POINT(6 6),MULTIPOLYGON(((-7 -8,-2 7,3 6,-8 -5,0 10,9 -7,9 -2,-6 5,-8 -9,8 2,-5 -7,-6 4,9 10,-10 -2,6 1,-7 -8)),((-2 -5,8 -9,3 -2,-2 -5)),((10 -8,-3 -5,5 -1,-5 9,5 -3,-1 -1,-5 0,-10 -7,0 -10,6 -4,10 -8)),((-1 10,-4 -1,2 7,-1 10))),MULTILINESTRING((3 0,8 -5,-6 5,-8 -2,5 1,-1 3),(4 -1,7 -9,2 -10,10 0,-4 -6,-2 0,9 -5),(-10 7,5 -5,2 8)),MULTIPOINT(4 -10,-3 -8,9 10,-2 5,0 -7,-8 -4,-2 8,-8 1,5 -2,6 3,4 -9,5 -8,5 3,-7 -7),POINT(-7 1),LINESTRING(4 1,4 -2,2 0))
######################################################################################################
# BUG#20211491 : ASSERTION `RTREE_RESULT.SIZE() != 0' FAILED
######################################################################################################
SELECT ST_ASTEXT(ST_UNION(
ST_ENVELOPE(
ST_GEOMFROMTEXT(
'LINESTRING(5 9,-1 10,-2 -6,2 9,2 0,3 6,-3 3,9 -2,-3 -10,-7 -4,1 4)')),
ST_UNION(
ST_GEOMFROMTEXT(
'MULTILINESTRING((6 -8,10 -8,3 0,-6 1,0 8,-1 8,-3 -3,6 -6,0 6,1 -6,-1 7,8 3),'
                                                   '(-9 -10,-4 0,0 1,-9 1,6 9,-8 7,-2 -6,2 10,-1 -5,3 -5,-1 -10))'),
ST_GEOMFROMTEXT(
'MULTILINESTRING((8 7,2 6,-6 -8,-2 10,4 1,9 7,5 9,4 1,8 2,-2 10,8 -5))'))));
ST_ASTEXT(ST_UNION(
ST_ENVELOPE(
ST_GEOMFROMTEXT(
'LINESTRING(5 9,-1 10,-2 -6,2 9,2 0,3 6,-3 3,9 -2,-3 -10,-7 -4,1 4)')),
ST_UNION(
ST_GEOMFROMTEXT(
'MULTILINESTRING((6 -8,10 -8,3 0,-6 1,0 8,-1 8,-3 -3,6 -6,0 6,1 -6,-1 7,8 3),'
                           
NULL
SELECT ST_ASTEXT(ST_UNION(
ST_INTERSECTION(
ST_GEOMFROMTEXT(
'MULTIPOINT(7 2,-4 -5,6 -9,-7 3,-10 5,8 -6,0 -10,10 -4,8 -10,2 6,8 -4,-8 2,-4 2)'),
ST_GEOMFROMTEXT(
'MULTIPOLYGON(((6 2,1 1,-4 5,1 4,-3 -4,-7 9,-10 2,-6 1,10 -7,0 1,9 4)))')),
ST_UNION(
ST_GEOMFROMTEXT(
'LINESTRING(-1 -5,0 -6,4 6,3 3,2 8,-2 6,-4 5,6 -7,-1 -1,-8 6,4 -2)'),
ST_GEOMFROMTEXT(
'MULTIPOLYGON(((5 -4,-5 -9,-1 -6,-3 0,5 -2)),'
                                                '((-5 -10,-8 -2,-3 7,1 5,5 -10,1 -5,0 10,3 2,1 1)),'
                                                '((4 -2,6 3,7 5,1 2,8 -9,-10 -5,7 -10,-2 -9,-2 0,2 -8,-8 3,5 0)),'
                                                '((6 -4,0 4,-8 -2,10 -10,-6 5)))'))));
ST_ASTEXT(ST_UNION(
ST_INTERSECTION(
ST_GEOMFROMTEXT(
'MULTIPOINT(7 2,-4 -5,6 -9,-7 3,-10 5,8 -6,0 -10,10 -4,8 -10,2 6,8 -4,-8 2,-4 2)'),
ST_GEOMFROMTEXT(
'MULTIPOLYGON(((6 2,1 1,-4 5,1 4,-3 -4,-7 9,-10 2,-6 1,10 -7,0 1,9 4)))')),
ST_UNION(
ST_GEOMFROMTEX
NULL
SELECT ST_CONTAINS(ST_UNION(
ST_INTERSECTION(
ST_GEOMFROMTEXT(
'POINT(-3 3)'),
ST_GEOMFROMTEXT(
'POLYGON((8 3,-2 9,-10 2,-10 -9,7 -1,4 1,7 6,5 -10,5 3,2 1,-10 0))')),
ST_CONVEXHULL(
ST_GEOMFROMTEXT(
'MULTIPOINT(8 -8,-7 5)'))),
ST_UNION(
ST_GEOMFROMTEXT('POINT(4 1)'),
ST_GEOMFROMTEXT('MULTIPOINT(-10 -10,5 -2,-6 -7,1 5,-3 0)')));
ST_CONTAINS(ST_UNION(
ST_INTERSECTION(
ST_GEOMFROMTEXT(
'POINT(-3 3)'),
ST_GEOMFROMTEXT(
'POLYGON((8 3,-2 9,-10 2,-10 -9,7 -1,4 1,7 6,5 -10,5 3,2 1,-10 0))')),
ST_CONVEXHULL(
ST_GEOMFROMTEXT(
'MULTIPOINT(8 -8,-7 5)'))),
ST_UNION(
ST_GEOMFROMTEXT('POINT(4 
0
######################################################################################################
# BUG#20211639 : ASSERTION `LHS.DENOMINATOR() != 0' FAILED
######################################################################################################
SELECT ST_ISEMPTY(ST_INTERSECTION(
ST_UNION(
ST_GEOMFROMTEXT('MULTIPOINT(-9 4,10 -4,3 -10,-6 5,2 -4,-4 -8,1 10,4 10,6 6,9 2,9 4,-10 5,-6 7)'),
ST_GEOMFROMTEXT('MULTIPOLYGON(((3 5,-7 -2,-5 -1,1 -4,2 9,-9 -6,-6 10,-7 2,9 -2,-2 1,-1 4,-3 10)),'
                                                       '((-8 4,-8 -1,0 8)),'
                                                       '((0 7,-6 -1,6 -10,5 -2,7 2,9 4,-9 -4,2 10,-3 -7,2 -9,-7 -1,-8 9)),'
                                                       '((-5 -5,-1 -9,1 3,5 -5,9 8,2 9,9 -1,6 -2,-2 6,1 -5,9 -8,-4 2,-6 0)))')),
ST_INTERSECTION(
ST_INTERSECTION(
ST_GEOMFROMTEXT('MULTIPOINT(0 -8,-5 1,8 5,9 -4,0 5,8 4,-6 7,6 9,10 0)'),
ST_GEOMFROMTEXT('MULTIPOLYGON(((2 0,-3 5,1 -4,0 10,3 9,-2 -9,9 -9,3 6,-9 -5,8 7,-3 1)))')),
ST_UNION(
ST_GEOMFROMTEXT('MULTIPOLYGON(((-1 -9,7 -7,-6 6,9 6,5 -8,9 -9,5 -8,5 3,-8 9,10 8,10 -8)),'
                                                       '((8 -3,-5 0,2 -4,-8 -5,4 10,10 -8,5 3,-8 -9,-7 -2,8 9,-3 -3,-10 7,-10 -8,-7 -10,-5 -9)),'
                                                       '((4 9,8 -7,1 -10,9 6,-4 8,-7 1,3 -3,8 2,-10 3,-8 8,-3 1,2 0)))'),
ST_GEOMFROMTEXT('LINESTRING(0 -3,8 9,10 -3,-8 7,4 4,8 -8,10 6,5 7)')))));
ST_ISEMPTY(ST_INTERSECTION(
ST_UNION(
ST_GEOMFROMTEXT('MULTIPOINT(-9 4,10 -4,3 -10,-6 5,2 -4,-4 -8,1 10,4 10,6 6,9 2,9 4,-10 5,-6 7)'),
ST_GEOMFROMTEXT('MULTIPOLYGON(((3 5,-7 -2,-5 -1,1 -4,2 9,-9 -6,-6 10,-7 2,9 -2,-2 1,-1 4,-3 10)),'
                    
1
SELECT ST_ISEMPTY(ST_INTERSECTION(
ST_CONVEXHULL(
ST_GEOMFROMTEXT('POLYGON((0 10,-4 7,10 5,-8 -6,9 1,4 7,5 0,-3 -1,9 10,-7 -5))')),
ST_UNION(
ST_GEOMFROMTEXT('MULTILINESTRING((1 3,10 -8,-5 -8,-10 8,-9 -10,-5 8,8 6,6 -6,5 -3,-3 -8,-6 1,7 8,-2 -2),'
                                                          '(5 -6,-6 -5,7 -5,8 6,0 7,-1 7,0 2,10 -7),'
                                                          '(-5 1,-10 -6,5 -3,1 -3,-3 -1,7 -1,-8 8,-4 -9,2 -3,4 -8,-3 5,-9 7,-10 9,-9 -9,5 -4))'),
ST_GEOMFROMTEXT('MULTIPOLYGON(((-10 0,-9 -8,4 -6,-8 6,0 -1,1 0,5 2,8 -5)),'
                                                       '((-9 10,4 -8,-9 5,7 -9,-5 9,3 7,-5 -7,-4 -7,1 -7,10 2)),'
                                                       '((-2 6,-2 -6,-7 -5,1 4,7 -4,5 10,7 4,-6 -4,0 4,-3 0,0 2)))'))));
ST_ISEMPTY(ST_INTERSECTION(
ST_CONVEXHULL(
ST_GEOMFROMTEXT('POLYGON((0 10,-4 7,10 5,-8 -6,9 1,4 7,5 0,-3 -1,9 10,-7 -5))')),
ST_UNION(
ST_GEOMFROMTEXT('MULTILINESTRING((1 3,10 -8,-5 -8,-10 8,-9 -10,-5 8,8 6,6 -6,5 -3,-3 -8,-6 1,7 8,-2 -2),'
              
0
SELECT ST_ISEMPTY(ST_UNION(
ST_INTERSECTION(
ST_UNION(
ST_GEOMFROMTEXT('LINESTRING(7 -3,-1 6,1 3,4 2,-1 7,3 -4,1 10,-2 3,4 9,6 -2)'),
ST_GEOMFROMTEXT('MULTIPOLYGON(((-4 3,1 -6,5 -4,-3 1,-7 -6,4 4,4 -2,0 4,-7 -1,1 -2)))')),
ST_UNION(
ST_GEOMFROMTEXT('MULTIPOINT(8 9,9 -1,0 3,10 6,-3 0,9 7,-10 -10,-8 -8,1 -3,-2 3,0 3,7 9,-4 7,-6 -6,6 6)'),
ST_GEOMFROMTEXT('MULTILINESTRING((-8 6,-4 0,-3 -8,-9 -4,-4 -10,-2 6,-4 6,4 10,0 1,2 3,-8 6,7 5,-1 7),'
                                                              '(2 7,4 7,6 -1,7 4,-9 3,3 7,-9 -7))'))),
ST_UNION(
ST_GEOMFROMTEXT('LINESTRING(-6 -6,-7 1,5 5,-1 0,5 5,-8 -6,10 -9,7 9,-2 -7,10 -1,-3 10)'),
ST_GEOMFROMTEXT('MULTILINESTRING((10 10,2 -9,-8 2,9 -2,-10 -4,10 7,-10 8,-4 7,-9 3,8 8))'))));
ST_ISEMPTY(ST_UNION(
ST_INTERSECTION(
ST_UNION(
ST_GEOMFROMTEXT('LINESTRING(7 -3,-1 6,1 3,4 2,-1 7,3 -4,1 10,-2 3,4 9,6 -2)'),
ST_GEOMFROMTEXT('MULTIPOLYGON(((-4 3,1 -6,5 -4,-3 1,-7 -6,4 4,4 -2,0 4,-7 -1,1 -2)))')),
ST_UNION(
ST_GEOMFROMTEXT('MULTIPOINT(8
0
SELECT ST_SRID(
ST_INTERSECTION(
ST_UNION(
ST_UNION(
ST_GEOMFROMTEXT(
'MULTILINESTRING((3 7,-8 8,5 10,-7 0,-6 -2,7 4,-9 9,-10 -6,9 -8),'
                                    '(9 7,-6 1,-8 8,-8 -1,10 -7,-7 -6,-1 -8,0 8,-8 10,5 -2,-3 7,-5 -5))'),
ST_GEOMFROMTEXT(
'MULTIPOLYGON(((-5 2,-1 -4,7 -1,-4 1,-7 4,-8 2,-4 -5,5 -3,-10 -6,-3 6,-2 8,5 -7,-10 -9,8 -1,2 -5)),'
                                 '((-3 -8,-3 -3,-8 -1,-5 -8,-5 -9,8 -3,-1 -2,8 -4)),'
                                 '((3 -4,7 -1,-6 -8,4 -5,4 8,9 -6)))')),
ST_CONVEXHULL(
ST_GEOMFROMTEXT(
'GEOMETRYCOLLECTION('
                        'POLYGON((0 -1,10 5,-1 2,6 -1)),'
                        'POINT(-2 10),'
                        'POINT(-6 -1),'
                        'GEOMETRYCOLLECTION('
                            'MULTIPOLYGON(((3 -3,5 2,5 -1,-8 4,3 1,-9 0,9 -3,6 4,-3 1,-10 2,-10 -2,-2 5,0 -2)),'
                                         '((-6 8,2 4,-10 4,9 -10,4 5,-5 7,0 -5,8 -2,-8 -3,-7 1)),'
                                         '((5 10,3 2,-2 7,-3 6,7 0,-1 9,-5 6,8 -2))),'
                            'MULTILINESTRING((4 5,9 -10,10 10,2 -3,2 4,7 -8,6 6,-8 1,-6 -7,-7 -6,8 -4,-5 -5,0 9,10 -8)),'
                            'LINESTRING(7 9,8 3,-4 -2,-7 6,-9 -7,8 9,3 9,-4 -10,-10 9)))'))),
ST_UNION(
ST_CONVEXHULL(
ST_GEOMFROMTEXT(
'MULTIPOLYGON(((6 -4,4 9,10 -4,3 -3,7 6,0 -10,-7 1,-2 -2,9 9,9 -8,6 -3,-3 3,-1 10,-3 4)),'
                    '((-6 2,2 1,-2 1,3 -7,0 -1,7 1,-4 -1,8 2,-9 8,-10 -10,-4 -8,9 6,1 -10,9 -8)),'
                    '((-4 3,7 1,10 6,7 -5,-3 2,-2 6,-3 9,-7 -7,1 7,-3 10,9 5,-2 4,8 -3,-7 -9)))')),
ST_ENVELOPE(
ST_UNION(
ST_CONVEXHULL(
ST_ENVELOPE(
ST_UNION(
ST_ENVELOPE(
ST_GEOMFROMTEXT(
'MULTIPOINT(-9 -10,2 -1,1 -2,-8 -1,-1 -2,-9 4,-6 -10,-6 9,4 0,-7 -8,8 -9,-2 -10)')),
ST_INTERSECTION(
ST_UNION(
ST_GEOMFROMTEXT(
'POINT(-10 3)'),
ST_GEOMFROMTEXT(
'POLYGON((-1 -2,7 -1,3 0,-7 9,0 10,4 -1,-5 1,4 9,-9 -2,-3 -5,4 -6,7 5,9 4,3 0))')),
ST_ENVELOPE(
ST_CONVEXHULL(
ST_GEOMFROMTEXT(
'MULTILINESTRING((-3 2,1 10,1 9,-10 -2,2 7,-6 -8,-5 -1,10 0,6 -3),'
                                                '(-2 8,-4 6,-2 9,-4 8,-6 -7,8 9,6 6,5 -3,5 0,-8 2,-7 8,-10 -9),'
                                                '(-7 -9,0 3,10 1,7 3,-6 -5,-5 -3,6 -5,5 -4,-2 3,7 9,0 -1,-3 -1,-4 0))'))))))),
ST_UNION(
ST_INTERSECTION(
ST_GEOMFROMTEXT(
'POLYGON((0 3,9 9,-2 1,-9 -8,7 8,3 -2,-2 4,2 1,3 -9,6 -6))'),
ST_GEOMFROMTEXT(
'GEOMETRYCOLLECTION('
                                    'MULTIPOLYGON(((-7 -8,-5 -10,-10 4,2 8,-7 -6,-4 -4,1 -10,-9 3,5 -9)),'
                                                 '((2 10,2 4,-7 -4,-5 1,-10 10,9 6,-4 -5)),'
                                                 '((2 6,-5 4,-5 -2,-2 -8,-1 -3,10 4,-2 5,3 -5,-9 -7)),'
                                                 '((-10 9,3 10,-5 -9)),'
                                                 '((7 -2,3 -10,-3 2,5 3))),'
                                    'POLYGON((9 3,5 2,-8 1,1 -10,-1 -6,-8 3,-4 5,-4 10,6 3,4 -4,9 -5,-5 -4,1 -6)),'
                                    'LINESTRING(-9 -8,2 10,-3 6,-10 5,6 -10,2 -10),'
                                    'MULTIPOLYGON(((-9 5,8 0,3 -6,3 0,8 -4,1 -2,-4 7,-2 -1,5 -1,-2 -8))),'
                                    'GEOMETRYCOLLECTION('
                                        'MULTIPOLYGON(((10 -8,-8 -5,8 -7,9 9)),'
                                                     '((-10 -6,-3 0,8 -9,5 -8,-9 -3,3 3,-4 -1)),'
                                                     '((4 7,8 0,7 0,-2 -3,8 -8,-3 -6,9 -10,-8 -8,-10 -10,-4 0,2 2,3 4,1 -4)))),'
                                    'POINT(-6 3),'
                                    'GEOMETRYCOLLECTION('
                                        'POINT(5 -8),'
                                        'GEOMETRYCOLLECTION(),'
                                        'MULTILINESTRING((4 10,1 5,-6 -6,3 -9,1 0,4 -9),'
                                                        '(10 1,-4 -1,-3 -7,-1 -10,-6 -8,5 -9,2 4,0 -3,2 -1,9 -6,-3 5),'
                                                        '(-8 0,5 -3,0 4,-2 -1,-4 2,-7 1,-5 -10,0 5,-3 -9,3 0)),'
                                        'POINT(5 -8)),'
                                    'MULTIPOINT(-2 -9,10 -2,-5 2,8 -10,3 -1,-8 9,-6 8,5 -7,-4 1,10 -4,6 -1,-9 4,-6 -5),'
                                    'GEOMETRYCOLLECTION())')),
ST_INTERSECTION(
ST_GEOMFROMTEXT(
'LINESTRING(4 -3,2 -10,5 -5,8 5,8 -3,-4 -9,2 -2,-3 4,-7 5,-9 -10)'),
ST_GEOMFROMTEXT('MULTIPOINT(-7 10,-9 8,3 3,5 5,10 -8,10 -9)'))))))));
ERROR HY000: Geometry overlay calculation error: geometry data is invalid in function st_union.
######################################################################################################
# BUG#20218936 : ASSERTION `(M_PREVIOUS_OPERATION != OVERLAY::OPERATION_CONTINUE)' FAILED
######################################################################################################
SELECT ST_CONTAINS(
ST_GEOMFROMTEXT(
'GEOMETRYCOLLECTION('
            'GEOMETRYCOLLECTION('
                'GEOMETRYCOLLECTION('
                    'MULTILINESTRING((8 1,5 6)),'
                    'GEOMETRYCOLLECTION('
                        'LINESTRING(6 0,5 5,0 7,2 9,2 1,8 7,5 0,4 0,4 0),'
                        'POLYGON((1 4,2 9,7 1,1 4)),'
                        'GEOMETRYCOLLECTION('
                            'GEOMETRYCOLLECTION('
                                'MULTILINESTRING((6 2,2 6),(7 1,4 6)),'
                                'MULTIPOLYGON(((0 0,5 8,6 1,6 3,8 1,5 4,9 6,2 5,7 4,1 7,0 0))),'
                                'LINESTRING(6 2,3 1,0 4,4 6,5 2,0 5,9 0,1 7,4 2)))),'
                    'POLYGON((2 5,6 6,5 1,2 2,4 0,3 3,1 4,9 1,4 5,0 7,2 5))),'
                'MULTIPOLYGON(((9 0,5 2,5 6,9 3,1 8,7 6,8 2,4 8,3 3,9 7,9 0))),'
                'POLYGON((8 7,5 3,9 4,0 9,8 1,5 3,7 5,1 0,1 4,3 2,8 7)),'
                'POLYGON((6 4,3 9,8 0,6 4)),'
                'MULTIPOINT(6 0,9 1,4 1,2 2,6 9,4 8,9 6,9 1,5 0),'
                'LINESTRING(2 9,3 7,2 2,0 1,0 7,9 8,6 8,9 5,7 6),'
                'MULTIPOINT(9 9,1 6,6 8,5 0,6 7,3 7,8 4,6 7,9 9),'
                'MULTIPOINT(5 0,2 7,1 1,5 0,4 5,9 9,8 9,8 9,1 4),'
                'POINT(2 1)))'),
ST_GEOMFROMTEXT(
'GEOMETRYCOLLECTION('
            'GEOMETRYCOLLECTION('
                'GEOMETRYCOLLECTION('
                    'GEOMETRYCOLLECTION('
                        'GEOMETRYCOLLECTION('
                            'LINESTRING(6 3,9 0),'
                            'MULTILINESTRING((5 8,2 1),(2 6,9 7)),'
                            'LINESTRING(1 2,1 7,1 3,0 5,9 0,6 3,4 2,0 5,7 2)))),'
                'GEOMETRYCOLLECTION('
                    'GEOMETRYCOLLECTION('
                        'POINT(3 0),'
                        'MULTIPOINT(3 6,9 3),'
                        'MULTIPOINT(7 0,3 7,6 6,9 8,1 6,9 6,2 5,0 0,3 4))),'
                'LINESTRING(7 0,3 6,5 0,3 3,1 6,5 6,8 0,9 3,2 9),'
                'POINT(8 2),'
                'LINESTRING(8 1,1 1),'
                'LINESTRING(5 7,3 9),'
                'POINT(1 6),'
                'MULTIPOINT(0 1,0 1),'
                'MULTILINESTRING((3 8,5 3,1 0,8 4,2 7,8 2,2 6,9 1,9 1))))'));
ST_CONTAINS(
ST_GEOMFROMTEXT(
'GEOMETRYCOLLECTION('
            'GEOMETRYCOLLECTION('
                'GEOMETRYCOLLECTION('
                    'MULTILINESTRING((8 1,5 6)),'
                    'GEOMETRYCOLLECTION('
                        'LINESTRING(6 0
0
######################################################################################################
# BUG#16174580 : ST_OVERLAPS AND ST_INTERSECTS GIVE ERRONEOUS RESULTS
######################################################################################################
SELECT ST_OVERLAPS(ST_GEOMFROMTEXT('POLYGON((0 0,0 10,10 10,10 0,0 0))'), ST_GEOMFROMTEXT('POLYGON((0 0,0 -10,10 -10,10 0,0 0))'));
ST_OVERLAPS(ST_GEOMFROMTEXT('POLYGON((0 0,0 10,10 10,10 0,0 0))'), ST_GEOMFROMTEXT('POLYGON((0 0,0 -10,10 -10,10 0,0 0))'))
0
SELECT ST_INTERSECTS(ST_GEOMFROMTEXT('POLYGON((0 0,0 10,10 10,10 0,0 0))'), ST_GEOMFROMTEXT('POLYGON((0 0,0 -10,10 -10,10 0,0 0))'));
ST_INTERSECTS(ST_GEOMFROMTEXT('POLYGON((0 0,0 10,10 10,10 0,0 0))'), ST_GEOMFROMTEXT('POLYGON((0 0,0 -10,10 -10,10 0,0 0))'))
1
######################################################################################################
# BUG#18293562 : GIS SPATIAL RELATION CHECK FUNCTIONS GIVES INCORRECT RESULTS
######################################################################################################
SELECT ST_CROSSES(ST_GEOMFROMTEXT('MULTIPOINT(0 0,3 3)'), ST_GEOMFROMTEXT('LINESTRING(1 1,10 10)'));
ST_CROSSES(ST_GEOMFROMTEXT('MULTIPOINT(0 0,3 3)'), ST_GEOMFROMTEXT('LINESTRING(1 1,10 10)'))
1
SELECT ST_CROSSES(ST_GEOMFROMTEXT('MULTIPOINT(1 0,15 0,10 10)'), ST_GEOMFROMTEXT('MULTILINESTRING((15 0,20 0,20 20),(10 10,20 20,15 0))'));
ST_CROSSES(ST_GEOMFROMTEXT('MULTIPOINT(1 0,15 0,10 10)'), ST_GEOMFROMTEXT('MULTILINESTRING((15 0,20 0,20 20),(10 10,20 20,15 0))'))
1
SELECT ST_INTERSECTS(ST_GEOMFROMTEXT('LINESTRING(15 10,10 0)'), ST_GEOMFROMTEXT('POINT(15 10)'));
ST_INTERSECTS(ST_GEOMFROMTEXT('LINESTRING(15 10,10 0)'), ST_GEOMFROMTEXT('POINT(15 10)'))
1
SELECT ST_TOUCHES(ST_GEOMFROMTEXT('LINESTRING(15 5,15 25)'), ST_GEOMFROMTEXT('LINESTRING(15 5,15 25)'));
ST_TOUCHES(ST_GEOMFROMTEXT('LINESTRING(15 5,15 25)'), ST_GEOMFROMTEXT('LINESTRING(15 5,15 25)'))
0
SELECT ST_TOUCHES(ST_GEOMFROMTEXT('POLYGON((0 0,5 0,5 5,0 5,0 0),(1 1,3 1,3 3,1 3,1 1))'), ST_GEOMFROMTEXT('LINESTRING(3 3,10 10)'));
ST_TOUCHES(ST_GEOMFROMTEXT('POLYGON((0 0,5 0,5 5,0 5,0 0),(1 1,3 1,3 3,1 3,1 1))'), ST_GEOMFROMTEXT('LINESTRING(3 3,10 10)'))
0
SELECT ST_CONTAINS(ST_GEOMFROMTEXT('POLYGON((0 0,5 0,5 5,0 5,0 0))'), ST_GEOMFROMTEXT('LINESTRING(1 2,5 5)'));
ST_CONTAINS(ST_GEOMFROMTEXT('POLYGON((0 0,5 0,5 5,0 5,0 0))'), ST_GEOMFROMTEXT('LINESTRING(1 2,5 5)'))
1
SELECT ST_CROSSES(ST_GEOMFROMTEXT('MULTIPOINT(1 0,15 0,10 10)'), ST_GEOMFROMTEXT('LINESTRING(15 0,20 0,10 10,20 20)'));
ST_CROSSES(ST_GEOMFROMTEXT('MULTIPOINT(1 0,15 0,10 10)'), ST_GEOMFROMTEXT('LINESTRING(15 0,20 0,10 10,20 20)'))
1
SELECT ST_CROSSES(ST_GEOMFROMTEXT('MULTIPOINT(1 0,15 0,10 10)'), ST_GEOMFROMTEXT('MULTILINESTRING((15 0,20 0,20 20),(10 10,20 20,15 0))'));
ST_CROSSES(ST_GEOMFROMTEXT('MULTIPOINT(1 0,15 0,10 10)'), ST_GEOMFROMTEXT('MULTILINESTRING((15 0,20 0,20 20),(10 10,20 20,15 0))'))
1
SELECT ST_CROSSES(ST_GEOMFROMTEXT('MULTIPOINT(1 0,15 0,10 10)'), ST_GEOMFROMTEXT('MULTILINESTRING((15 0,20 0,20 20,15 0))'));
ST_CROSSES(ST_GEOMFROMTEXT('MULTIPOINT(1 0,15 0,10 10)'), ST_GEOMFROMTEXT('MULTILINESTRING((15 0,20 0,20 20,15 0))'))
1
######################################################################################################
# BUG#20170591 : ST_CROSSES(MULTIPOINT, POLYGON) RETURNS INCORRECT RESULT
######################################################################################################
SELECT ST_CROSSES(ST_GEOMFROMTEXT('MULTIPOINT(5 0,10 10)'), ST_GEOMFROMTEXT('POLYGON((0 0,5 0,5 5,0 5))'));
ST_CROSSES(ST_GEOMFROMTEXT('MULTIPOINT(5 0,10 10)'), ST_GEOMFROMTEXT('POLYGON((0 0,5 0,5 5,0 5))'))
0
SELECT ST_CROSSES(ST_GEOMFROMTEXT('MULTIPOINT(5 0,10 10,20 20)'), ST_GEOMFROMTEXT('POLYGON((0 0,0 10,10 10,10 0,0 0))'));
ST_CROSSES(ST_GEOMFROMTEXT('MULTIPOINT(5 0,10 10,20 20)'), ST_GEOMFROMTEXT('POLYGON((0 0,0 10,10 10,10 0,0 0))'))
0
######################################################################################################
# BUG#20179082 : ST_TOUCHES() RETURNS INCORRECT RESULT WITH GEOMRTRYCOLLECTION GEOMETRY
######################################################################################################
SELECT ST_TOUCHES(ST_GEOMFROMTEXT('POINT(0 0)'), ST_GEOMFROMTEXT('GEOMETRYCOLLECTION(POINT(0 0))'));
ST_TOUCHES(ST_GEOMFROMTEXT('POINT(0 0)'), ST_GEOMFROMTEXT('GEOMETRYCOLLECTION(POINT(0 0))'))
0
SELECT ST_TOUCHES(ST_GEOMFROMTEXT('GEOMETRYCOLlECTION(POINT(0 0))'), ST_GEOMFROMTEXT('POINT(0 0)'));
ST_TOUCHES(ST_GEOMFROMTEXT('GEOMETRYCOLlECTION(POINT(0 0))'), ST_GEOMFROMTEXT('POINT(0 0)'))
0
SELECT ST_TOUCHES(ST_GEOMFROMTEXT('GEOMETRYCOLlECTION(POINT(0 0))'), ST_GEOMFROMTEXT('GEOMETRYCOLLECTION(POINT(0 0))'));
ST_TOUCHES(ST_GEOMFROMTEXT('GEOMETRYCOLlECTION(POINT(0 0))'), ST_GEOMFROMTEXT('GEOMETRYCOLLECTION(POINT(0 0))'))
0
######################################################################################################
# BUG#20187460 : OVERLAPPING GEOMETRY COMPONENTS OF SAME TYPE ARE NOT GETTING MERGED PROPERLY
######################################################################################################
SELECT ST_ASTEXT(ST_INTERSECTION(ST_GEOMFROMTEXT('POLYGON((0 0,0 10,10 10,10 0,0 0))'),
ST_GEOMFROMTEXT('GEOMETRYCOLLECTION(POLYGON((4 4,4 6,6 6,6 4,4 4)),POLYGON((5 5,5 7,7 7,7 5,5 5)))')));
ST_ASTEXT(ST_INTERSECTION(ST_GEOMFROMTEXT('POLYGON((0 0,0 10,10 10,10 0,0 0))'),
ST_GEOMFROMTEXT('GEOMETRYCOLLECTION(POLYGON((4 4,4 6,6 6,6 4,4 4)),POLYGON((5 5,5 7,7 7,7 5,5 5)))')))
POLYGON((5 6,4 6,4 4,6 4,6 5,7 5,7 7,5 7,5 6))
######################################################################################################
# BUG#20188574 : ST_WITHIN(MULTIPOINT, POLYGON) RETURNS WRONG RESULT
######################################################################################################
SELECT ST_WITHIN(ST_GEOMFROMTEXT('MULTIPOINT(0 0,5 5,10 10)'), ST_GEOMFROMTEXT('POLYGON((0 0,0 10,10 10,10 0,0 0))'));
ST_WITHIN(ST_GEOMFROMTEXT('MULTIPOINT(0 0,5 5,10 10)'), ST_GEOMFROMTEXT('POLYGON((0 0,0 10,10 10,10 0,0 0))'))
1
SELECT ST_WITHIN(ST_GEOMFROMTEXT('MULTIPOINT(0 0,5 0,3 3)'), ST_GEOMFROMTEXT('POLYGON((0 0,0 10,10 10,10 0,0 0))'));
ST_WITHIN(ST_GEOMFROMTEXT('MULTIPOINT(0 0,5 0,3 3)'), ST_GEOMFROMTEXT('POLYGON((0 0,0 10,10 10,10 0,0 0))'))
1
######################################################################################################
# BUG#20234376 : ST_CONTAINS(POLYGON, MULTIPOINT) RETURNS INCORRECT RESULT
######################################################################################################
SELECT ST_CONTAINS(ST_GEOMFROMTEXT('POLYGON((0 0,0 10,10 10,10 0,0 0))'), ST_GEOMFROMTEXT('MULTIPOINT(3 3,13 13)'));
ST_CONTAINS(ST_GEOMFROMTEXT('POLYGON((0 0,0 10,10 10,10 0,0 0))'), ST_GEOMFROMTEXT('MULTIPOINT(3 3,13 13)'))
0
SELECT ST_CONTAINS(ST_GEOMFROMTEXT('MULTIPOLYGON(((5 0,0 5,10 5,5 0)),((5 0,0 -5,10 -5,5 0)))'), ST_GEOMFROMTEXT('MULTIPOINT(5 0)'));
ST_CONTAINS(ST_GEOMFROMTEXT('MULTIPOLYGON(((5 0,0 5,10 5,5 0)),((5 0,0 -5,10 -5,5 0)))'), ST_GEOMFROMTEXT('MULTIPOINT(5 0)'))
0
SELECT ST_CONTAINS(ST_GEOMFROMTEXT('POLYGON((0 0,0 5,5 5,5 0,0 0))'), ST_GEOMFROMTEXT('MULTIPOINT(5 2,15 14)'));
ST_CONTAINS(ST_GEOMFROMTEXT('POLYGON((0 0,0 5,5 5,5 0,0 0))'), ST_GEOMFROMTEXT('MULTIPOINT(5 2,15 14)'))
0
######################################################################################################
# BUG#20235165 : ST_EQUALS() FUNCTION RETURNS WRONG RESULT
######################################################################################################
SELECT ST_EQUALS(ST_GEOMFROMTEXT('MULTIPOINT(2 2,3 3)'), ST_GEOMFROMTEXT('GEOMETRYCOLLECTION(POINT(2 2),POINT(3 3))'));
ST_EQUALS(ST_GEOMFROMTEXT('MULTIPOINT(2 2,3 3)'), ST_GEOMFROMTEXT('GEOMETRYCOLLECTION(POINT(2 2),POINT(3 3))'))
1
######################################################################################################
# BUG#20240519 : ST_TOUCHES(POLYGON, MULTIPOINT) RETURNS INCORRECT RESULT
######################################################################################################
SELECT ST_TOUCHES(ST_GEOMFROMTEXT('POLYGON((0 0,0 10,10 10,10 0,0 0))'), ST_GEOMFROMTEXT('MULTIPOINT(0 0)'));
ST_TOUCHES(ST_GEOMFROMTEXT('POLYGON((0 0,0 10,10 10,10 0,0 0))'), ST_GEOMFROMTEXT('MULTIPOINT(0 0)'))
1
SELECT ST_TOUCHES(ST_GEOMFROMTEXT('POLYGON((0 0,0 10,10 10,10 0,0 0))'), ST_GEOMFROMTEXT('MULTIPOINT(0 0,0 10)'));
ST_TOUCHES(ST_GEOMFROMTEXT('POLYGON((0 0,0 10,10 10,10 0,0 0))'), ST_GEOMFROMTEXT('MULTIPOINT(0 0,0 10)'))
1
SELECT ST_TOUCHES(ST_GEOMFROMTEXT('POLYGON((0 0,0 10,10 10,10 0,0 0))'), ST_GEOMFROMTEXT('MULTIPOINT(0 0,0 10,10 10)'));
ST_TOUCHES(ST_GEOMFROMTEXT('POLYGON((0 0,0 10,10 10,10 0,0 0))'), ST_GEOMFROMTEXT('MULTIPOINT(0 0,0 10,10 10)'))
1
######################################################################################################
# BUG#20240934 : ST_OVERLAPS() RETURNS INCORRECT RESULT WITH GEOMETRYCOLLECTION GEOMETRY
######################################################################################################
SELECT ST_OVERLAPS(ST_GEOMFROMTEXT('POLYGON((0 0,0 10,10 10,10 0,0 0))'), ST_GEOMFROMTEXT('POLYGON((0 0,0 -10,10 10,0 0))'));
ST_OVERLAPS(ST_GEOMFROMTEXT('POLYGON((0 0,0 10,10 10,10 0,0 0))'), ST_GEOMFROMTEXT('POLYGON((0 0,0 -10,10 10,0 0))'))
1
SELECT ST_OVERLAPS(ST_GEOMFROMTEXT('GEOMETRYCOLLECTION(POLYGON((0 0,0 10,10 10,10 0,0 0)))'), ST_GEOMFROMTEXT('POLYGON((0 0,0 -10,10 10,0 0))'));
ST_OVERLAPS(ST_GEOMFROMTEXT('GEOMETRYCOLLECTION(POLYGON((0 0,0 10,10 10,10 0,0 0)))'), ST_GEOMFROMTEXT('POLYGON((0 0,0 -10,10 10,0 0))'))
1
SELECT ST_OVERLAPS(ST_GEOMFROMTEXT('POLYGON((0 0,0 10,10 10,10 0,0 0))'), ST_GEOMFROMTEXT('GEOMETRYCOLLECTION(POLYGON((0 0,0 -10,10 10,0 0)))'));
ST_OVERLAPS(ST_GEOMFROMTEXT('POLYGON((0 0,0 10,10 10,10 0,0 0))'), ST_GEOMFROMTEXT('GEOMETRYCOLLECTION(POLYGON((0 0,0 -10,10 10,0 0)))'))
1
SELECT ST_OVERLAPS(ST_GEOMFROMTEXT('GEOMETRYCOLLECTION(POLYGON((0 0,0 10,10 10,10 0,0 0)))'),
ST_GEOMFROMTEXT('GEOMETRYCOLLECTION(POLYGON((0 0,0 -10,10 10,0 0)))'));
ST_OVERLAPS(ST_GEOMFROMTEXT('GEOMETRYCOLLECTION(POLYGON((0 0,0 10,10 10,10 0,0 0)))'),
ST_GEOMFROMTEXT('GEOMETRYCOLLECTION(POLYGON((0 0,0 -10,10 10,0 0)))'))
1
######################################################################################################
# BUG#20253600 : ST_CROSSES() RETURNS INCORRECT RESULT WITH GEOMETRYCOLLECTION GEOMETRY
######################################################################################################
SELECT ST_CROSSES(ST_GEOMFROMTEXT('MULTIPOINT(2 2,14 14)'), ST_GEOMFROMTEXT('LINESTRING(0 0,4 4)'));
ST_CROSSES(ST_GEOMFROMTEXT('MULTIPOINT(2 2,14 14)'), ST_GEOMFROMTEXT('LINESTRING(0 0,4 4)'))
1
SELECT ST_CROSSES(ST_GEOMFROMTEXT('MULTIPOINT(2 2,14 14)'), ST_GEOMFROMTEXT('GEOMETRYCOLLECTION(LINESTRING(0 0,4 4))'));
ST_CROSSES(ST_GEOMFROMTEXT('MULTIPOINT(2 2,14 14)'), ST_GEOMFROMTEXT('GEOMETRYCOLLECTION(LINESTRING(0 0,4 4))'))
1
SELECT ST_CROSSES(ST_GEOMFROMTEXT('GEOMETRYCOLLECTION(MULTIPOINT(2 2,14 14))'), ST_GEOMFROMTEXT('LINESTRING(0 0,4 4)'));
ST_CROSSES(ST_GEOMFROMTEXT('GEOMETRYCOLLECTION(MULTIPOINT(2 2,14 14))'), ST_GEOMFROMTEXT('LINESTRING(0 0,4 4)'))
1
SELECT ST_CROSSES(ST_GEOMFROMTEXT('GEOMETRYCOLLECTION(MULTIPOINT(2 2,14 14))'), ST_GEOMFROMTEXT('GEOMETRYCOLLECTION(LINESTRING(0 0,4 4))'));
ST_CROSSES(ST_GEOMFROMTEXT('GEOMETRYCOLLECTION(MULTIPOINT(2 2,14 14))'), ST_GEOMFROMTEXT('GEOMETRYCOLLECTION(LINESTRING(0 0,4 4))'))
1
######################################################################################################
# BUG#20303050 : ST_TOUCHES() RETURNS WRONG RESULT WITH GEOMRTRYCOLLECTION GEOMETRY
######################################################################################################
SELECT ST_TOUCHES(ST_GEOMFROMTEXT('LINESTRING(0 0,2 2)'), ST_GEOMFROMTEXT('POINT(0 0)'));
ST_TOUCHES(ST_GEOMFROMTEXT('LINESTRING(0 0,2 2)'), ST_GEOMFROMTEXT('POINT(0 0)'))
1
SELECT ST_TOUCHES(ST_GEOMFROMTEXT('GEOMETRYCOLLECTION(LINESTRING(0 0,2 2))'), ST_GEOMFROMTEXT('POINT(0 0)'));
ST_TOUCHES(ST_GEOMFROMTEXT('GEOMETRYCOLLECTION(LINESTRING(0 0,2 2))'), ST_GEOMFROMTEXT('POINT(0 0)'))
1
SELECT ST_TOUCHES(ST_GEOMFROMTEXT('LINESTRING(0 0,2 2)'), ST_GEOMFROMTEXT('GEOMETRYCOLLECTION(POINT(0 0))'));
ST_TOUCHES(ST_GEOMFROMTEXT('LINESTRING(0 0,2 2)'), ST_GEOMFROMTEXT('GEOMETRYCOLLECTION(POINT(0 0))'))
1
SELECT ST_TOUCHES(ST_GEOMFROMTEXT('GEOMETRYCOLLECTION(LINESTRING(0 0,2 2))'), ST_GEOMFROMTEXT('GEOMETRYCOLLECTION(POINT(0 0))'));
ST_TOUCHES(ST_GEOMFROMTEXT('GEOMETRYCOLLECTION(LINESTRING(0 0,2 2))'), ST_GEOMFROMTEXT('GEOMETRYCOLLECTION(POINT(0 0))'))
1
######################################################################################################
# BUG#20308837 : SPATIAL RELATION CHECK FUNCTIONS RETURN NULL VALUE
######################################################################################################
SELECT ST_CONTAINS(ST_GEOMFROMTEXT('GEOMETRYCOLLECTION()'), ST_GEOMFROMTEXT('POINT(0 0)'));
ST_CONTAINS(ST_GEOMFROMTEXT('GEOMETRYCOLLECTION()'), ST_GEOMFROMTEXT('POINT(0 0)'))
0
SELECT ST_CONTAINS(ST_GEOMFROMTEXT('GEOMETRYCOLLECTION(GEOMETRYCOLLECTION())'), ST_GEOMFROMTEXT('POINT(0 0)'));
ST_CONTAINS(ST_GEOMFROMTEXT('GEOMETRYCOLLECTION(GEOMETRYCOLLECTION())'), ST_GEOMFROMTEXT('POINT(0 0)'))
0
SELECT ST_DISJOINT(ST_GEOMFROMTEXT('GEOMETRYCOLLECTION(GEOMETRYCOLLECTION())'), ST_GEOMFROMTEXT('POINT(0 0)'));
ST_DISJOINT(ST_GEOMFROMTEXT('GEOMETRYCOLLECTION(GEOMETRYCOLLECTION())'), ST_GEOMFROMTEXT('POINT(0 0)'))
1
SELECT ST_INTERSECTS(ST_GEOMFROMTEXT('GEOMETRYCOLLECTION(GEOMETRYCOLLECTION())'), ST_GEOMFROMTEXT('POINT(0 0)'));
ST_INTERSECTS(ST_GEOMFROMTEXT('GEOMETRYCOLLECTION(GEOMETRYCOLLECTION())'), ST_GEOMFROMTEXT('POINT(0 0)'))
0
SELECT ST_EQUALS(ST_GEOMFROMTEXT('GEOMETRYCOLLECTION(GEOMETRYCOLLECTION())'), ST_GEOMFROMTEXT('POINT(0 0)'));
ST_EQUALS(ST_GEOMFROMTEXT('GEOMETRYCOLLECTION(GEOMETRYCOLLECTION())'), ST_GEOMFROMTEXT('POINT(0 0)'))
0
SELECT ST_WITHIN(ST_GEOMFROMTEXT('GEOMETRYCOLLECTION(GEOMETRYCOLLECTION())'), ST_GEOMFROMTEXT('POINT(0 0)'));
ST_WITHIN(ST_GEOMFROMTEXT('GEOMETRYCOLLECTION(GEOMETRYCOLLECTION())'), ST_GEOMFROMTEXT('POINT(0 0)'))
0
SELECT ST_TOUCHES(ST_GEOMFROMTEXT('GEOMETRYCOLLECTION(GEOMETRYCOLLECTION())'), ST_GEOMFROMTEXT('POINT(0 0)'));
ST_TOUCHES(ST_GEOMFROMTEXT('GEOMETRYCOLLECTION(GEOMETRYCOLLECTION())'), ST_GEOMFROMTEXT('POINT(0 0)'))
0
SELECT ST_CROSSES(ST_GEOMFROMTEXT('GEOMETRYCOLLECTION(GEOMETRYCOLLECTION())'), ST_GEOMFROMTEXT('POINT(0 0)'));
ST_CROSSES(ST_GEOMFROMTEXT('GEOMETRYCOLLECTION(GEOMETRYCOLLECTION())'), ST_GEOMFROMTEXT('POINT(0 0)'))
0
SELECT ST_OVERLAPS(ST_GEOMFROMTEXT('GEOMETRYCOLLECTION(GEOMETRYCOLLECTION())'), ST_GEOMFROMTEXT('POINT(0 0)'));
ST_OVERLAPS(ST_GEOMFROMTEXT('GEOMETRYCOLLECTION(GEOMETRYCOLLECTION())'), ST_GEOMFROMTEXT('POINT(0 0)'))
0
SELECT ST_CONTAINS(ST_GEOMFROMTEXT('GEOMETRYCOLLECTION(GEOMETRYCOLLECTION(),GEOMETRYCOLLECTION())'), ST_GEOMFROMTEXT('POINT(0 0)'));
ST_CONTAINS(ST_GEOMFROMTEXT('GEOMETRYCOLLECTION(GEOMETRYCOLLECTION(),GEOMETRYCOLLECTION())'), ST_GEOMFROMTEXT('POINT(0 0)'))
0
SELECT ST_CONTAINS(ST_GEOMFROMTEXT('GEOMETRYCOLLECTION(GEOMETRYCOLLECTION(GEOMETRYCOLLECTION()))'), ST_GEOMFROMTEXT('POINT(0 0)'));
ST_CONTAINS(ST_GEOMFROMTEXT('GEOMETRYCOLLECTION(GEOMETRYCOLLECTION(GEOMETRYCOLLECTION()))'), ST_GEOMFROMTEXT('POINT(0 0)'))
0
######################################################################################################
# BUG#20309003 : ST_CONTAINS(GEOMETRYCOLLECTION(POLY,POLY), MULTIPOINT) RETURNS WRONG RESULT
######################################################################################################
SELECT ST_CONTAINS(ST_GEOMFROMTEXT('MULTIPOLYGON(((5 0,0 10,10 10)),((5 0,0 -10,10 -10))))'), ST_GEOMFROMTEXT('MULTIPOINT(5 2,5 -2)'));
ST_CONTAINS(ST_GEOMFROMTEXT('MULTIPOLYGON(((5 0,0 10,10 10)),((5 0,0 -10,10 -10))))'), ST_GEOMFROMTEXT('MULTIPOINT(5 2,5 -2)'))
1
SELECT ST_CONTAINS(ST_GEOMFROMTEXT('MULTIPOLYGON(((0 0,0 5,5 5,5 0,0 0)),((0 0,0 -5,-5 -5,-5 0,0 0))))'), ST_GEOMFROMTEXT('MULTIPOINT(4 2,-4 -2)'));
ST_CONTAINS(ST_GEOMFROMTEXT('MULTIPOLYGON(((0 0,0 5,5 5,5 0,0 0)),((0 0,0 -5,-5 -5,-5 0,0 0))))'), ST_GEOMFROMTEXT('MULTIPOINT(4 2,-4 -2)'))
1
SELECT ST_CONTAINS(ST_GEOMFROMTEXT('GEOMETRYCOLLECTION(POLYGON((0 0,0 5,5 5,5 0,0 0)),POLYGON((0 0,0 -5,-5 -5,-5 0,0 0)))'),
ST_GEOMFROMTEXT('MULTIPOINT(4 2,-4 -2)'));
ST_CONTAINS(ST_GEOMFROMTEXT('GEOMETRYCOLLECTION(POLYGON((0 0,0 5,5 5,5 0,0 0)),POLYGON((0 0,0 -5,-5 -5,-5 0,0 0)))'),
ST_GEOMFROMTEXT('MULTIPOINT(4 2,-4 -2)'))
1
SELECT ST_CONTAINS(ST_GEOMFROMTEXT('GEOMETRYCOLLECTION(POLYGON((5 0,0 10,10 10)),POLYGON((5 0,0 -10,10 -10)))'),
ST_GEOMFROMTEXT('MULTIPOINT(5 2,5 -2)'));
ST_CONTAINS(ST_GEOMFROMTEXT('GEOMETRYCOLLECTION(POLYGON((5 0,0 10,10 10)),POLYGON((5 0,0 -10,10 -10)))'),
ST_GEOMFROMTEXT('MULTIPOINT(5 2,5 -2)'))
1
######################################################################################################
# BUG#20315283 : ST_TOUCHES(LINESTRING, MULTIPOINT) RETURNS INCORRECT RESULT
######################################################################################################
SELECT ST_TOUCHES(ST_GEOMFROMTEXT('LINESTRING(0 0,5 0,10 0)'), ST_GEOMFROMTEXT('MULTIPOINT(10 0)'));
ST_TOUCHES(ST_GEOMFROMTEXT('LINESTRING(0 0,5 0,10 0)'), ST_GEOMFROMTEXT('MULTIPOINT(10 0)'))
1
SELECT ST_TOUCHES(ST_GEOMFROMTEXT('LINESTRING(0 0,5 0,10 0)'), ST_GEOMFROMTEXT('MULTIPOINT(0 0,10 0)'));
ST_TOUCHES(ST_GEOMFROMTEXT('LINESTRING(0 0,5 0,10 0)'), ST_GEOMFROMTEXT('MULTIPOINT(0 0,10 0)'))
1
######################################################################################################
# BUG#20316115 : ST_OVERLAPS(POLYGON, POLYGON) RETURNS INCORRECT RESULT
######################################################################################################
SELECT ST_OVERLAPS(ST_GEOMFROMTEXT('POLYGON((0 0,0 10,10 10,10 0,0 0),(2 2,2 4,4 4,4 2,2 2))'),
ST_GEOMFROMTEXT('POLYGON((0 0,0 5,5 5,5 0,0 0))'));
ST_OVERLAPS(ST_GEOMFROMTEXT('POLYGON((0 0,0 10,10 10,10 0,0 0),(2 2,2 4,4 4,4 2,2 2))'),
ST_GEOMFROMTEXT('POLYGON((0 0,0 5,5 5,5 0,0 0))'))
1
SELECT ST_OVERLAPS(ST_GEOMFROMTEXT('POLYGON((0 0,0 10,10 10,10 0,0 0),(2 2,2 4,4 4,4 2,2 2),(6 6,6 8,8 8,8 6,6 6))'),
ST_GEOMFROMTEXT('POLYGON((0 0,0 5,5 5,5 0,0 0))'));
ST_OVERLAPS(ST_GEOMFROMTEXT('POLYGON((0 0,0 10,10 10,10 0,0 0),(2 2,2 4,4 4,4 2,2 2),(6 6,6 8,8 8,8 6,6 6))'),
ST_GEOMFROMTEXT('POLYGON((0 0,0 5,5 5,5 0,0 0))'))
1
######################################################################################################
# BUG#20328959 : ST_EQUALS(POLYGON, GEOMETRYCOLLECTION(POLYGON, POLYGON)) RETURNS WRONG RESULT
######################################################################################################
SELECT ST_EQUALS(ST_GEOMFROMTEXT('POLYGON((0 0,0 10,10 10,10 0,0 0))'),
ST_GEOMFROMTEXT('GEOMETRYCOLLECTION(POLYGON((0 0,0 10,10 10,10 0,0 0),(4 4,4 6,6 6,6 4,4 4)),POLYGON((4 4,4 6,6 6)))'));
ST_EQUALS(ST_GEOMFROMTEXT('POLYGON((0 0,0 10,10 10,10 0,0 0))'),
ST_GEOMFROMTEXT('GEOMETRYCOLLECTION(POLYGON((0 0,0 10,10 10,10 0,0 0),(4 4,4 6,6 6,6 4,4 4)),POLYGON((4 4,4 6,6 6)))'))
0
SELECT ST_EQUALS(ST_GEOMFROMTEXT('POLYGON((0 0,0 10,10 10,10 0,0 0))'),
ST_GEOMFROMTEXT('GEOMETRYCOLLECTION(POLYGON((0 0,0 10,10 10,10 0,0 0),(4 4,4 6,6 6,6 4,4 4)),POLYGON((4 4,6 4,6 6)))'));
ST_EQUALS(ST_GEOMFROMTEXT('POLYGON((0 0,0 10,10 10,10 0,0 0))'),
ST_GEOMFROMTEXT('GEOMETRYCOLLECTION(POLYGON((0 0,0 10,10 10,10 0,0 0),(4 4,4 6,6 6,6 4,4 4)),POLYGON((4 4,6 4,6 6)))'))
0
######################################################################################################
# BUG#20329124 : ST_WITHIN(MULTIPOINT, GEOMETRYCOLLECTION(POLYGON,POLYGON)) RETURNS WRONG RESULT
######################################################################################################
SELECT ST_WITHIN(ST_GEOMFROMTEXT('MULTIPOINT(4 4,5 5)'),
ST_GEOMFROMTEXT('GEOMETRYCOLLECTION(POLYGON((0 0,0 10,10 10,10 0,0 0),(4 4,4 6,6 6,6 4,4 4)),POLYGON((4 4,4 6,6 6,6 4,4 4)))'));
ST_WITHIN(ST_GEOMFROMTEXT('MULTIPOINT(4 4,5 5)'),
ST_GEOMFROMTEXT('GEOMETRYCOLLECTION(POLYGON((0 0,0 10,10 10,10 0,0 0),(4 4,4 6,6 6,6 4,4 4)),POLYGON((4 4,4 6,6 6,6 4,4 4)))'))
1
SELECT ST_WITHIN(ST_GEOMFROMTEXT('MULTIPOINT(4 4,3 3)'),
ST_GEOMFROMTEXT('GEOMETRYCOLLECTION(POLYGON((0 0,0 10,10 10,10 0,0 0),(4 4,4 6,6 6,6 4,4 4)),POLYGON((4 4,4 6,6 6,6 4,4 4)))'));
ST_WITHIN(ST_GEOMFROMTEXT('MULTIPOINT(4 4,3 3)'),
ST_GEOMFROMTEXT('GEOMETRYCOLLECTION(POLYGON((0 0,0 10,10 10,10 0,0 0),(4 4,4 6,6 6,6 4,4 4)),POLYGON((4 4,4 6,6 6,6 4,4 4)))'))
1
######################################################################################################
# BUG#20303208 : ST_WITHIN(POLYGON, POLYGON) RETURNS INCORRECT RESULT
######################################################################################################
SELECT ST_WITHIN(ST_GEOMFROMTEXT('POLYGON((0 0,0 5,5 5,5 0,0 0))'),
ST_GEOMFROMTEXT('POLYGON((0 0,0 10,10 10,10 0,0 0),(2 2,2 4,4 4,4 2,2 2),(6 6,6 8,8 8,8 6,6 6))'));
ST_WITHIN(ST_GEOMFROMTEXT('POLYGON((0 0,0 5,5 5,5 0,0 0))'),
ST_GEOMFROMTEXT('POLYGON((0 0,0 10,10 10,10 0,0 0),(2 2,2 4,4 4,4 2,2 2),(6 6,6 8,8 8,8 6,6 6))'))
0
SELECT ST_WITHIN(ST_GEOMFROMTEXT('POLYGON((0 0,0 10,10 10,10 0,0 0))'),
ST_GEOMFROMTEXT('POLYGON((0 0,0 10,10 10,10 0,0 0),(2 2,2 4,4 4,4 2,2 2))'));
ST_WITHIN(ST_GEOMFROMTEXT('POLYGON((0 0,0 10,10 10,10 0,0 0))'),
ST_GEOMFROMTEXT('POLYGON((0 0,0 10,10 10,10 0,0 0),(2 2,2 4,4 4,4 2,2 2))'))
0
######################################################################################################
# BUG#20234206 : ST_CONTAINS(MULTIPOLYGON, LINESTRING) RETURNS INCORRECT RESULT
######################################################################################################
SELECT ST_CONTAINS(ST_GEOMFROMTEXT('MULTIPOLYGON(((5 0,0 5,10 5,5 0)),((5 0,0 -5,10 -5,5 0)))'), ST_GEOMFROMTEXT('LINESTRING(5 -2,5 2)'));
ST_CONTAINS(ST_GEOMFROMTEXT('MULTIPOLYGON(((5 0,0 5,10 5,5 0)),((5 0,0 -5,10 -5,5 0)))'), ST_GEOMFROMTEXT('LINESTRING(5 -2,5 2)'))
1
SELECT ST_CONTAINS(ST_GEOMFROMTEXT('MULTIPOLYGON(((5 0,0 5,10 5,5 0)),((5 0,0 -5,10 -5,5 0)))'), ST_GEOMFROMTEXT('LINESTRING(5 -2,5 0)'));
ST_CONTAINS(ST_GEOMFROMTEXT('MULTIPOLYGON(((5 0,0 5,10 5,5 0)),((5 0,0 -5,10 -5,5 0)))'), ST_GEOMFROMTEXT('LINESTRING(5 -2,5 0)'))
1
SELECT ST_CONTAINS(ST_GEOMFROMTEXT('MULTIPOLYGON(((5 0,0 5,10 5,5 0)),((5 0,0 -5,10 -5,5 0)))'), ST_GEOMFROMTEXT('LINESTRING(5 -2,5 5)'));
ST_CONTAINS(ST_GEOMFROMTEXT('MULTIPOLYGON(((5 0,0 5,10 5,5 0)),((5 0,0 -5,10 -5,5 0)))'), ST_GEOMFROMTEXT('LINESTRING(5 -2,5 5)'))
1
######################################################################################################
# BUG#20356527 : ST_CONTAINS(MULTIPOLYGON, POLYGON) GIVES INCORRECT RESULT
######################################################################################################
SELECT ST_CONTAINS(ST_GEOMFROMTEXT('MULTIPOLYGON(((0 0,0 10,10 10,10 0,0 0)),((0 0,0 -10,-10 -10,-10 0,0 0)))'),
ST_GEOMFROMTEXT('POLYGON((0 0,0 10,10 10,10 0,0 0))'));
ST_CONTAINS(ST_GEOMFROMTEXT('MULTIPOLYGON(((0 0,0 10,10 10,10 0,0 0)),((0 0,0 -10,-10 -10,-10 0,0 0)))'),
ST_GEOMFROMTEXT('POLYGON((0 0,0 10,10 10,10 0,0 0))'))
1
SELECT ST_CONTAINS(ST_GEOMFROMTEXT('MULTIPOLYGON(((0 0,0 10,10 10,10 0,0 0)),((0 0,0 -10,-10 -10,-10 0,0 0)))'),
ST_GEOMFROMTEXT('POLYGON((0 0,0 5,5 5,5 0,0 0))'));
ST_CONTAINS(ST_GEOMFROMTEXT('MULTIPOLYGON(((0 0,0 10,10 10,10 0,0 0)),((0 0,0 -10,-10 -10,-10 0,0 0)))'),
ST_GEOMFROMTEXT('POLYGON((0 0,0 5,5 5,5 0,0 0))'))
1
######################################################################################################
# BUG#20356548 : ST_OVERLAPS(MULTIPOLYGON, POLYGON) RETURNS INCORRECT RESULT
######################################################################################################
SELECT ST_OVERLAPS(ST_GEOMFROMTEXT('MULTIPOLYGON(((0 0,0 10,10 10,10 0,0 0)),((0 0,0 -10,-10 -10,-10 0,0 0)))'),
ST_GEOMFROMTEXT('POLYGON((0 0,0 5,5 5,5 0,0 0))'));
ST_OVERLAPS(ST_GEOMFROMTEXT('MULTIPOLYGON(((0 0,0 10,10 10,10 0,0 0)),((0 0,0 -10,-10 -10,-10 0,0 0)))'),
ST_GEOMFROMTEXT('POLYGON((0 0,0 5,5 5,5 0,0 0))'))
0
SELECT ST_OVERLAPS(ST_GEOMFROMTEXT('MULTIPOLYGON(((0 0,0 10,10 10,10 0,0 0)),((0 0,0 -10,-10 -10,-10 0,0 0)))'),
ST_GEOMFROMTEXT('POLYGON((0 0,0 10,10 10,10 0,0 0))'));
ST_OVERLAPS(ST_GEOMFROMTEXT('MULTIPOLYGON(((0 0,0 10,10 10,10 0,0 0)),((0 0,0 -10,-10 -10,-10 0,0 0)))'),
ST_GEOMFROMTEXT('POLYGON((0 0,0 10,10 10,10 0,0 0))'))
0
######################################################################################################
# BUG#20384407 : ST_INTERSECTS(POLYGON, MULTILINESTRING) RETURNS WRONG RESULT
######################################################################################################
SELECT ST_INTERSECTS(ST_GEOMFROMTEXT('POLYGON((0 0,0 10,10 10,10 0,0 0),(2 2,2 4,4 4,4 2,2 2))'), ST_GEOMFROMTEXT('MULTILINESTRING((11 11,20 20),(5 7, 4 1))'));
ST_INTERSECTS(ST_GEOMFROMTEXT('POLYGON((0 0,0 10,10 10,10 0,0 0),(2 2,2 4,4 4,4 2,2 2))'), ST_GEOMFROMTEXT('MULTILINESTRING((11 11,20 20),(5 7, 4 1))'))
1
SELECT ST_INTERSECTS(ST_GEOMFROMTEXT('POLYGON((5 0,0 5,-5 0,0 -5,5 0))'), ST_GEOMFROMTEXT('MULTILINESTRING((10 0, 18 12),(2 2, 2 1))'));
ST_INTERSECTS(ST_GEOMFROMTEXT('POLYGON((5 0,0 5,-5 0,0 -5,5 0))'), ST_GEOMFROMTEXT('MULTILINESTRING((10 0, 18 12),(2 2, 2 1))'))
1
######################################################################################################
# BUG#20390414 : ST_CROSSES(MULTILINESTRING, POLYGON) RETURNS INCORRECT RESULT
######################################################################################################
SELECT ST_CROSSES(ST_GEOMFROMTEXT('MULTILINESTRING((6 6,15 15),(0 0,7 7))'), ST_GEOMFROMTEXT('POLYGON((5 5,5 15,15 15,15 5,5 5))'));
ST_CROSSES(ST_GEOMFROMTEXT('MULTILINESTRING((6 6,15 15),(0 0,7 7))'), ST_GEOMFROMTEXT('POLYGON((5 5,5 15,15 15,15 5,5 5))'))
1
SELECT ST_CROSSES(ST_GEOMFROMTEXT('MULTILINESTRING((15 15,6 6),(0 0,7 7))'), ST_GEOMFROMTEXT('POLYGON((5 5,5 15,15 15,15 5,5 5))'));
ST_CROSSES(ST_GEOMFROMTEXT('MULTILINESTRING((15 15,6 6),(0 0,7 7))'), ST_GEOMFROMTEXT('POLYGON((5 5,5 15,15 15,15 5,5 5))'))
1
######################################################################################################
# BUG#20393099 : ST_CONTAINS(POLYGON, LINESTRING) RETURNS WRONG RESULT
######################################################################################################
SELECT ST_CONTAINS(ST_GEOMFROMTEXT('POLYGON((0 0,0 10,10 10,10 0,5 5,0 0))'), ST_GEOMFROMTEXT('LINESTRING(3 7, 9 1)'));
ST_CONTAINS(ST_GEOMFROMTEXT('POLYGON((0 0,0 10,10 10,10 0,5 5,0 0))'), ST_GEOMFROMTEXT('LINESTRING(3 7, 9 1)'))
1
######################################################################################################
# BUG#20393159 : ST_CONTAINS(MULTIPOLYGON, MULTIPOINT) GIVES WRONG RESULT
######################################################################################################
SELECT ST_CONTAINS(ST_GEOMFROMTEXT('MULTIPOLYGON(((0 0,0 10,10 10,10 0,5 5,0 0)))'), ST_GEOMFROMTEXT('MULTIPOINT(2 9, 1 0)'));
ST_CONTAINS(ST_GEOMFROMTEXT('MULTIPOLYGON(((0 0,0 10,10 10,10 0,5 5,0 0)))'), ST_GEOMFROMTEXT('MULTIPOINT(2 9, 1 0)'))
0
SELECT ST_CONTAINS(ST_GEOMFROMTEXT('MULTIPOLYGON(((0 0,0 10,10 10,10 0,5 5,0 0)))'), ST_GEOMFROMTEXT('MULTIPOINT(7 4, 8 0)'));
ST_CONTAINS(ST_GEOMFROMTEXT('MULTIPOLYGON(((0 0,0 10,10 10,10 0,5 5,0 0)))'), ST_GEOMFROMTEXT('MULTIPOINT(7 4, 8 0)'))
0
######################################################################################################
# BUG#20398307 : ST_DISJOINT(LINESTRING, LINESTRING) RETURNS INCORRECT RESULT
######################################################################################################
SELECT ST_DISJOINT(ST_GEOMFROMTEXT('LINESTRING(5 5,10 10)'), ST_GEOMFROMTEXT('LINESTRING(6 6,3 3)'));
ST_DISJOINT(ST_GEOMFROMTEXT('LINESTRING(5 5,10 10)'), ST_GEOMFROMTEXT('LINESTRING(6 6,3 3)'))
0
SELECT ST_DISJOINT(ST_GEOMFROMTEXT('LINESTRING(5 5,2 8)'), ST_GEOMFROMTEXT('LINESTRING(4 6,7 3)'));
ST_DISJOINT(ST_GEOMFROMTEXT('LINESTRING(5 5,2 8)'), ST_GEOMFROMTEXT('LINESTRING(4 6,7 3)'))
0
######################################################################################################
# BUG#20400252 : ST_TOUCHES(MULTIPOLYGON, LINESTRING) GIVES INCORRECT RESULT
######################################################################################################
SELECT ST_TOUCHES(ST_GEOMFROMTEXT('MULTIPOLYGON(((0 0,0 10,10 10,10 0,0 0)),((0 0,0 -10,-10 -10,-10 0,0 0)))'),
ST_GEOMFROMTEXT('LINESTRING(5 5,0 0,10 0)'));
ST_TOUCHES(ST_GEOMFROMTEXT('MULTIPOLYGON(((0 0,0 10,10 10,10 0,0 0)),((0 0,0 -10,-10 -10,-10 0,0 0)))'),
ST_GEOMFROMTEXT('LINESTRING(5 5,0 0,10 0)'))
0
SELECT ST_TOUCHES(ST_GEOMFROMTEXT('MULTIPOLYGON(((0 0,0 10,10 10,10 0,0 0)),((0 0,0 -10,-10 -10,-10 0,0 0)))'),
ST_GEOMFROMTEXT('LINESTRING(5 5,0 0,0 10)'));
ST_TOUCHES(ST_GEOMFROMTEXT('MULTIPOLYGON(((0 0,0 10,10 10,10 0,0 0)),((0 0,0 -10,-10 -10,-10 0,0 0)))'),
ST_GEOMFROMTEXT('LINESTRING(5 5,0 0,0 10)'))
0
######################################################################################################
# BUG#20400420 : ST_CONTAINS(MULTIPOLYGON, LINESTRING) GIVES INCORRECT RESULT
######################################################################################################
SELECT ST_CONTAINS(ST_GEOMFROMTEXT('MULTIPOLYGON(((0 0,0 10,10 10,10 0,0 0)),((0 0,0 -10,-10 -10,-10 0,0 0)))'),
ST_GEOMFROMTEXT('LINESTRING(5 5,0 0,10 0)'));
ST_CONTAINS(ST_GEOMFROMTEXT('MULTIPOLYGON(((0 0,0 10,10 10,10 0,0 0)),((0 0,0 -10,-10 -10,-10 0,0 0)))'),
ST_GEOMFROMTEXT('LINESTRING(5 5,0 0,10 0)'))
1
SELECT ST_CONTAINS(ST_GEOMFROMTEXT('MULTIPOLYGON(((0 0,0 10,10 10,10 0,0 0)),((0 0,0 -10,-10 -10,-10 0,0 0)))'),
ST_GEOMFROMTEXT('LINESTRING(5 5,0 0,0 10)'));
ST_CONTAINS(ST_GEOMFROMTEXT('MULTIPOLYGON(((0 0,0 10,10 10,10 0,0 0)),((0 0,0 -10,-10 -10,-10 0,0 0)))'),
ST_GEOMFROMTEXT('LINESTRING(5 5,0 0,0 10)'))
1
######################################################################################################
# BUG#20409558 : ST_WITHIN(MULTILINESTRING, POLYGON) RETURNS INCORRECT RESULT
######################################################################################################
SELECT ST_WITHIN(ST_GEOMFROMTEXT('MULTILINESTRING((4 10, 3 10, 10 6),(5 0, 7 5, 9 10))'), ST_GEOMFROMTEXT('POLYGON((0 0,0 10,10 10,10 0,5 5,0 0))'));
ST_WITHIN(ST_GEOMFROMTEXT('MULTILINESTRING((4 10, 3 10, 10 6),(5 0, 7 5, 9 10))'), ST_GEOMFROMTEXT('POLYGON((0 0,0 10,10 10,10 0,5 5,0 0))'))
0
######################################################################################################
# BUG#20410030 : ST_CROSSES(LINESTRING, POLYGON) RETURNS WRONG RESULT
######################################################################################################
SELECT ST_CROSSES(ST_GEOMFROMTEXT('LINESTRING(3 10, 1 5, 1 10, 3 4, 7 8, 6 10, 10 2)'), ST_GEOMFROMTEXT('POLYGON((0 0,0 10,10 10,10 0,0 0))'));
ST_CROSSES(ST_GEOMFROMTEXT('LINESTRING(3 10, 1 5, 1 10, 3 4, 7 8, 6 10, 10 2)'), ST_GEOMFROMTEXT('POLYGON((0 0,0 10,10 10,10 0,0 0))'))
0
######################################################################################################
# BUG#20414100 : ST_WITHIN(LINESTRING, POLYGON) RETURNS INCORRECT RESULT
######################################################################################################
SELECT ST_WITHIN(ST_GEOMFROMTEXT('LINESTRING(2 9, 1 1, 10 1, 10 10, 1 10, 0 6, 5 6)'), ST_GEOMFROMTEXT('POLYGON((0 0,0 10,10 10,10 0,0 0),(4 4,4 6,6 6,6 4,4 4))'));
ST_WITHIN(ST_GEOMFROMTEXT('LINESTRING(2 9, 1 1, 10 1, 10 10, 1 10, 0 6, 5 6)'), ST_GEOMFROMTEXT('POLYGON((0 0,0 10,10 10,10 0,0 0),(4 4,4 6,6 6,6 4,4 4))'))
1
SELECT ST_WITHIN(ST_GEOMFROMTEXT('LINESTRING(2 3, 4 5, 0 6, 5 6)'), ST_GEOMFROMTEXT('POLYGON((0 0,0 10,10 10,10 0,0 0),(4 4,4 6,6 6,6 4,4 4))'));
ST_WITHIN(ST_GEOMFROMTEXT('LINESTRING(2 3, 4 5, 0 6, 5 6)'), ST_GEOMFROMTEXT('POLYGON((0 0,0 10,10 10,10 0,0 0),(4 4,4 6,6 6,6 4,4 4))'))
1
######################################################################################################
# BUG#20414126 : ST_WITHIN(MULTILINESTRING, LINESTRING) RETURNS INCORRECT RESULT
######################################################################################################
SELECT ST_CONTAINS(ST_GEOMFROMTEXT('MULTILINESTRING((2 5, 7 5, 8 3, 6 3, 4 0),(0 0,10 10))'), ST_GEOMFROMTEXT('LINESTRING(1 1, 5 5, 4 4)'));
ST_CONTAINS(ST_GEOMFROMTEXT('MULTILINESTRING((2 5, 7 5, 8 3, 6 3, 4 0),(0 0,10 10))'), ST_GEOMFROMTEXT('LINESTRING(1 1, 5 5, 4 4)'))
1
SELECT ST_CONTAINS(ST_GEOMFROMTEXT('MULTILINESTRING((2 5, 7 5, 8 3, 6 3, 4 0),(4 0, 4 8, 0 4))'), ST_GEOMFROMTEXT('LINESTRING(4 1, 4 5, 4 4)'));
ST_CONTAINS(ST_GEOMFROMTEXT('MULTILINESTRING((2 5, 7 5, 8 3, 6 3, 4 0),(4 0, 4 8, 0 4))'), ST_GEOMFROMTEXT('LINESTRING(4 1, 4 5, 4 4)'))
1
SELECT ST_CONTAINS(ST_GEOMFROMTEXT('MULTILINESTRING((5 0,5 5,5 10),(0 0,10 10))'), ST_GEOMFROMTEXT('LINESTRING(1 1,5 5,4 4)'));
ST_CONTAINS(ST_GEOMFROMTEXT('MULTILINESTRING((5 0,5 5,5 10),(0 0,10 10))'), ST_GEOMFROMTEXT('LINESTRING(1 1,5 5,4 4)'))
1
######################################################################################################
# BUG#20357097 : ASSERTION `INDEX >= 0 && UNSIGNED(INDEX) < INFO.COUNT' FAILED
######################################################################################################
SELECT ST_ASTEXT(
ST_ENVELOPE(
ST_UNION(
ST_UNION(
ST_ENVELOPE(
ST_CONVEXHULL(
ST_ENVELOPE(
ST_GEOMFROMTEXT('MULTILINESTRING((-3 -4,0 9,3 -2,4 9,-6 -8,-6 4,-10 7,-9 6,-10 6,-8 2,8 2,7 -5),'
                                                            '(-6 6,8 0,9 -7,-7 -7,1 -2),'
                                                            '(-2 -8,7 3,-1 8,1 5,-1 -5,-10 -6,2 2,-2 -9,0 5,2 7,6 8,6 -3,9 7,7 -8))')))),
ST_UNION(
ST_ENVELOPE(
ST_UNION(
ST_ENVELOPE(
ST_GEOMFROMTEXT('MULTIPOINT(4 0,-2 3,-1 -4,3 0,0 1,5 3,-4 -3,-7 -3,3 3)')),
ST_ENVELOPE(
ST_ENVELOPE(
ST_GEOMFROMTEXT('MULTILINESTRING((-3 3,8 10,7 5,-7 0,-10 -4,1 2,-3 -2,-5 8,-3 6,3 8,8 10,3 -4,9 -6,4 -2,6 0),'
                                                                    '(10 -4,3 5,4 -3,6 -10,5 3,-10 8))'))))),
ST_CONVEXHULL(
ST_ENVELOPE(
ST_UNION(
ST_INTERSECTION(
ST_ENVELOPE(
ST_UNION(
ST_CONVEXHULL(
ST_ENVELOPE(
ST_CONVEXHULL(
ST_INTERSECTION(
ST_GEOMFROMTEXT('MULTILINESTRING((8 7,6 1,-3 -7,7 3,-4 2,-6 -8,-4 -8,6 -7,10 -7,-5 10,-3 4),'
                                                                                            '(-1 3,-7 7,-10 -2,-4 -5,-3 -7,-2 -8,-6 -7),'
                                                                                            '(-6 -6,-3 -1,1 10,2 3,7 4,-7 7,-2 5,-10 -3,-6 0,-6 6,-8 -5,-5 7,0 -3,-6 5))'),
ST_GEOMFROMTEXT('POINT(2 4)'))))),
ST_CONVEXHULL(
ST_UNION(
ST_GEOMFROMTEXT('GEOMETRYCOLLECTION('
                                                                        'POLYGON((7 4,1 0,-4 -9,-9 8)))'),
ST_GEOMFROMTEXT('MULTILINESTRING((-2 -3,-4 -9,-7 -8,-4 6,4 2,4 -6,7 -6,9 9,-5 10,-6 -9,0 -5,2 2,-3 5,4 -4),'
                                                                                    '(1 3,5 -10,6 -6,-2 -4,-5 6,7 -9,-8 -7,5 3,7 -6,-9 -4,10 7,5 9,-7 -2,4 -2),'
                                                                                    '(8 5,4 5,0 -7))'))))),
ST_CONVEXHULL(
ST_GEOMFROMTEXT('LINESTRING(9 4,-9 -9,9 9)'))),
ST_CONVEXHULL(
ST_INTERSECTION(
ST_ENVELOPE(
ST_ENVELOPE(
ST_CONVEXHULL(
ST_ENVELOPE(
ST_CONVEXHULL(
ST_GEOMFROMTEXT('MULTIPOINT(-7 -5,-10 -8,3 7,3 8,3 -1,7 -4,-9 -9,-7 2,-6 0)')))))),
ST_INTERSECTION(
ST_UNION(
ST_GEOMFROMTEXT('LINESTRING(-10 -4,9 -4,-5 5,8 8)'),
ST_GEOMFROMTEXT('MULTIPOLYGON(((-10 -1,6 9,8 9)),'
                                                                             '((3 2,5 1,9 10,-7 -9,-9 4)),'
                                                                             '((2 8,10 -9,3 -10,-9 -7,7 -9,9 9,-9 0,-9 -5,2 7,-7 -2,-2 -9,-1 -9,2 -2,2 4,1 -6)))')),
ST_UNION(
ST_GEOMFROMTEXT('LINESTRING(-8 -10,-4 3,10 -7,9 -2,-8 -8,1 -10,1 -1)'),
ST_GEOMFROMTEXT('MULTIPOLYGON(((-3 3,-9 -6,2 4,1 -9,-3 -7,-8 7,9 -9,3 10,-8 2,-5 -3,-3 -1,1 7,-8 4)),'
                                                                             '((-1 8,4 -4,8 1,2 9,-5 -10,5 -5,-7 9,7 3)),'
                                                                             '((2 -4,6 -1,5 -4,3 2,3 10,8 0,-6 4,2 7,8 -6,-2 6,-9 3)),'
                                                                             '((-8 4,-6 2,-1 1,-1 4,7 8,-1 -10,-3 4,-3 4,7 -4,-7 6,4 1,-10 -7,-10 -7,-2 -1)))')))))))))),
ST_UNION(
ST_GEOMFROMTEXT('POLYGON((-7 -6,3 -7,-2 -4,8 -10,3 -3,-7 4,-8 2,-10 7,-7 -7,10 -10,-9 2))'),
ST_GEOMFROMTEXT('LINESTRING(8 0,9 -7,4 -9,10 -1,6 0)')))));
ST_ASTEXT(
ST_ENVELOPE(
ST_UNION(
ST_UNION(
ST_ENVELOPE(
ST_CONVEXHULL(
ST_ENVELOPE(
ST_GEOMFROMTEXT('MULTILINESTRING((-3 -4,0 9,3 -2,4 9,-6 -8,-6 4,-10 7,-9 6,-10 6,-8 2,8 2,7 -5),'
                                                            '(-6 6,8 0,9
NULL
######################################################################################################
# More GIS crashes/assertion failure test cases
######################################################################################################
SELECT MBRCONTAINS(ST_UNION(
ST_GEOMFROMTEXT(
'GEOMETRYCOLLECTION('
                               'POLYGON((1 7,4 5,7 -.1,7 2,5 4,2 2,4 +.7,-1.9 2,4 1,1 7)),'
                               'MULTIPOINT(+.6 +.0,6 -1,6 -1032.34324,0 -2.9,6 0),'
                               'MULTILINESTRING((7 3,-5.8 3,4 7,4 2.232432)))',10),
ST_GEOMFROMTEXT(
'MULTIPOINT(7.0 5,2 -9.2,9 8,6 -0,3 5,1 7,3 7)',10)),
ST_UNION(ST_GEOMFROMWKB(ST_ASWKB(ST_GEOMFROMTEXT('POINT(0 2.232432)')),10),
ST_GEOMFROMTEXT('POINT(4 +.5)',10)));
MBRCONTAINS(ST_UNION(
ST_GEOMFROMTEXT(
'GEOMETRYCOLLECTION('
                               'POLYGON((1 7,4 5,7 -.1,7 2,5 4,2 2,4 +.7,-1.9 2,4 1,1 7)),'
                               'MULTIPOINT(+.6 +.0,6 -1,6 -1032.34324,0 -2.9,6 0),'
                  
1
SELECT ST_INTERSECTS(ST_SYMDIFFERENCE(
ST_GEOMFROMTEXT(
'MULTIPOINT(1 0,8.5 0,5 1,8.3 4,7 -5.0)'),
ST_GEOMFROMTEXT(
'MULTIPOLYGON(((3 8,6 1,9.5 4,5 2,9 2,-1032.34324 -1032.34324,4 -4.6,4 2,3 8),'
                                           '(5 9,2 4,6 -.8,4 +.0,-0 1,8 9.6,5 9),'
                                           '(8 5,3 4,3 1,0 1,6 -.5,8 -7.0,8 5),'
                                           '(8 6,0 1,9 5,7 5,5 3,2.232432 0,8 6)),'
                                          '((5 1,7 7,-1032.34324 7,8 -1,5 0,5 1),'
                                           '(2 9,2.232432 +.6,2 8,4 -4.4,-1032.34324 9,9 +.6,8 1,-.0 1,1 2,7 2,6 -5,2 1,-2 9,2 9),'
                                           '(7 8,0 4,7 8)),'
                                          '((5 0,7 1,5 0)),'
                                          '((3 9,8 5,0 -1032.34324,7 +.9,3 9),'
                                           '(9 9,7 2,0.4 7,9 9),'
                                           '(1 4,4 0,0 2,6.9 6,2.232432 -.8,7 3,1 4)))')),
ST_UNION(ST_GEOMFROMTEXT('MULTILINESTRING((-.5 9,1 1,1 6,6 6),(6 -.5,6 -.2,6 9,2 4),(4 7),(8 7,5 5,9 3,8 -.3))'),
ST_GEOMFROMTEXT('POINT()')));
ERROR 22023: Invalid GIS data provided to function st_within.
SELECT ST_TOUCHES(ST_INTERSECTION(
ST_GEOMFROMTEXT(
'POLYGON((6 9,0 0,10.0002 -6,6 9),'
                                  '(5 7,2 7,9 6,9 9,2 0,3 7,+.7 1,2.232432 9,8 +.3,5 7),'
                                  '(0 6,5 9,-.0 0,7 4,2 -3,2 7,9 2,0 6))'),
ST_GEOMFROMTEXT('POINT(7 8)',0)),
ST_DIFFERENCE(
ST_GEOMFROMWKB(
MULTIPOINT(POINT(-3.4,2),POINT(9,5),POINT(8,9),POINT(-.0,-.7),POINT(8,1.8),POINT(-5.0,9),POINT(4,3),
POINT(8,-9.9),POINT(1,9),POINT(+.7,3),POINT(1,1),POINT(1,0),POINT(+.3,.7),POINT(4,7),POINT(2,-.0))),
ST_GEOMFROMWKB(POINT(0,2))));
ST_TOUCHES(ST_INTERSECTION(
ST_GEOMFROMTEXT(
'POLYGON((6 9,0 0,10.0002 -6,6 9),'
                                  '(5 7,2 7,9 6,9 9,2 0,3 7,+.7 1,2.232432 9,8 +.3,5 7),'
                                  '(0 6,5 9,-.0 0,7 4,2 -3,2 7,9 2,0 6))'),
ST_GEOMF
0
SELECT MBRCONTAINS(ST_UNION(
ST_GEOMFROMTEXT(
'GEOMETRYCOLLECTION('
                               'POLYGON((1 7,4 5,7 -.1,7 2,5 4,2 2,4 +.7,-1.9 2,4 1,1 7)),'
                               'MULTIPOINT(+.6 +.0,6 -1,6 -1032.34324,0 -2.9,6 0),'
                               'MULTILINESTRING((7 3,-5.8 3,4 7,4 2.232432)))',10),
ST_GEOMFROMTEXT('MULTIPOINT(7.0 5,2 -9.2,9 8,6 -0,3 5,1 7,3 7)',10)),
ST_UNION(
ST_GEOMFROMWKB(
ST_ASWKB(ST_GEOMFROMTEXT('POINT(0 2.232432)')),10),ST_GEOMFROMTEXT('POINT(4 +.5)',10)));
MBRCONTAINS(ST_UNION(
ST_GEOMFROMTEXT(
'GEOMETRYCOLLECTION('
                               'POLYGON((1 7,4 5,7 -.1,7 2,5 4,2 2,4 +.7,-1.9 2,4 1,1 7)),'
                               'MULTIPOINT(+.6 +.0,6 -1,6 -1032.34324,0 -2.9,6 0),'
                  
1
SELECT ST_CONTAINS(ST_UNION(
ST_GEOMFROMWKB(
GEOMETRYCOLLECTION(
POINT(1,6),
MULTIPOLYGON(
POLYGON(LINESTRING(POINT(6,3),POINT(3,0),POINT(2.7,2),POINT(2,8),POINT(1,5.8),POINT(6,3))),
POLYGON(LINESTRING(POINT(2,4),POINT(0,9),POINT(2,4)),
LINESTRING(POINT(5,4),POINT(5,1),POINT(5,4)))),
MULTIPOLYGON(
POLYGON(LINESTRING(POINT(1,9),POINT(-.9,.3),POINT(1,9)),
LINESTRING(POINT(1,9),POINT(1,1.6),POINT(8,5),POINT(7,2),POINT(6,9.9),POINT(1,2),
POINT(0,0),POINT(7,3),POINT(2,6),POINT(8,3),POINT(4,-.8),POINT(1,9)),
LINESTRING(POINT(1,8),POINT(3,3),POINT(+.5,9),POINT(-9.3,0),POINT(8,5),POINT(+.4,+.2),
POINT(7,+.6),POINT(7,7),POINT(2,4),POINT(2,2),POINT(6,0),POINT(1,8)),
LINESTRING(POINT(6,0),POINT(8,2),POINT(0,1),POINT(-.9,.9),POINT(6,0)),
LINESTRING(POINT(0,8),POINT(1,9),POINT(2,3),POINT(3,2),POINT(4,-3.2),POINT(7,6),POINT(4,9),
POINT(3,5),POINT(7,-.0),POINT(1,2),POINT(4,-.8),POINT(-2.3,7),POINT(9,4),POINT(0,8)),
LINESTRING(POINT(3,6),POINT(5,7),POINT(2,2),POINT(3,2),POINT(7,1),POINT(2,2),
POINT(3,9),POINT(5,7),POINT(8,2),POINT(5,6),POINT(3,6))),
POLYGON(LINESTRING(POINT(0,3),POINT(3,-.4),POINT(-.2,3),POINT(5,4.6),POINT(-2.7,8),POINT(0,3)))))),
ST_GEOMFROMTEXT('POINT(-1032.34324 -.9)')),
ST_UNION(
ST_GEOMFROMWKB(
ST_ASWKB(
ST_GEOMFROMTEXT(
'GEOMETRYCOLLECTION('
                                       'MULTILINESTRING((5 5,6 3,+.8 -8,8 3),(2 2,1 3,8 4)),'
                                       'MULTIPOINT(2 3,9 3,9 7,+.2 0,1 2),'
                                       'MULTIPOLYGON(((2 1,2.232432 7.2,-0.7654 2,3 9,9 9,1 0,-0.7654 5,2 1),'
                                                     '(8 2,2 1,8 2),'
                                                     '(3 2,8.5 3,+.7 2,7 5,2 1,1 6,1 7,-9.4 6,3 2),'
                                                     '(5 9,7 +.5,5 9),'
                                                     '(6 8,-0.7654 1,6 8),'
                                                     '(0 9,9 0,5 4,6 -0.7654,-5 1,0 9))))'))),
ST_GEOMFROMTEXT('MULTIPOLYGON(((5 2,1 -0.7654,-6.3 9,6 3,2 6,7 6,4 -0.7654,2 +.2,-0.7654 9,5 2)))')));
ERROR 22023: Invalid GIS data provided to function st_within.
SELECT MBROVERLAPS(ST_INTERSECTION(
ST_GEOMFROMWKB(
GEOMETRYCOLLECTION(
MULTILINESTRING(
LINESTRING(POINT(3,3)),
LINESTRING(POINT(3,5)),
LINESTRING(POINT(8,0),POINT(6,0),POINT(9,7),POINT(5,6),POINT(7,5),POINT(-5.6,4)),
LINESTRING(POINT(7,1),POINT(5,9),POINT(5,0),POINT(2,1),POINT(1,5),POINT(5,+.8),POINT(-.8,9),POINT(0,3),POINT(2.0,3)),
LINESTRING(POINT(2,8),POINT(0,2),POINT(.5,-.2),POINT(2,1)),
LINESTRING(POINT(9,8.8),POINT(-.3,.1),POINT(2,2),POINT(2,8))),
POLYGON(
LINESTRING(POINT(6,8),POINT(4,1),POINT(6,8),POINT(-.2,2),POINT(6,6.3),POINT(3,7),POINT(4,7.1),POINT(6,8))),
MULTILINESTRING(
LINESTRING(POINT(9,9))))),
ST_GEOMFROMWKB(
ST_ASWKB(
ST_GEOMFROMTEXT(
'MULTIPOLYGON(((6 4,3 3,-8.4 6,-.0 4,6 4)))')))),
ST_DIFFERENCE(
ST_GEOMFROMTEXT('LINESTRING(3.2 2)'),
ST_GEOMFROMTEXT('LINESTRING(7 3,-2 10.0002,1 6,3 7)',10)));
ERROR HY000: Geometry overlay calculation error: geometry data is invalid in function st_intersection.
SELECT ST_ASTEXT(ST_INTERSECTION(
ST_GEOMFROMTEXT('POLYGON((6 8, 4 1, 6 8, -0.2 2,6 6.3, 3 7, 4 7.1, 6 8))'),
ST_GEOMFROMTEXT('MULTIPOLYGON(((6 4,3 3,-8.4 6,-.0 4,6 4)))')));
ERROR HY000: Geometry overlay calculation error: geometry data is invalid in function st_intersection.
SELECT MBRWITHIN(ST_SYMDIFFERENCE(
ST_GEOMFROMWKB(POINT(3,8),10),
ST_GEOMFROMWKB(
ST_ASWKB(
ST_GEOMFROMTEXT(
'MULTILINESTRING((10.0002 6,6 9,1 2,2 -6),(-2 -1032.34324,6 189.7654,6 -.6,-.0 -.6,5 0),(0.6 1,5 0,1 -6,6 1))')),10)),
ST_INTERSECTION(
ST_GEOMFROMTEXT('MULTIPOINT(+.8 4,5 -2,6 10.0002,4 9,1 3)'),
ST_GEOMFROMWKB(MULTIPOINT(POINT(8,5),POINT(9,4),POINT(-0.5,-.9)))));
MBRWITHIN(ST_SYMDIFFERENCE(
ST_GEOMFROMWKB(POINT(3,8),10),
ST_GEOMFROMWKB(
ST_ASWKB(
ST_GEOMFROMTEXT(
'MULTILINESTRING((10.0002 6,6 9,1 2,2 -6),(-2 -1032.34324,6 189.7654,6 -.6,-.0 -.6,5 0),(0.6 1,5 0,1 -6,6 1))')),10)),
ST_INTERSECTION(
ST_GEOMFROMTEXT('
NULL
SELECT ST_DISJOINT(ST_GEOMFROMTEXT(
'MULTIPOINT(189.7654 2)'),
ST_GEOMFROMWKB(
GEOMETRYCOLLECTION(
MULTIPOINT(POINT(7,5),POINT(5,-.5),POINT(0,2),POINT(6.9,0)),
POLYGON(
LINESTRING(POINT(4,0),POINT(5,8),POINT(6.3,7),POINT(5,-.4),POINT(4,0))),
POLYGON(
LINESTRING(POINT(7,6),POINT(2,8),POINT(7,3),POINT(1,3),POINT(0,4),POINT(7,+.0),POINT(4,5),POINT(3,6),POINT(7,6)),
LINESTRING(POINT(2,5),POINT(4,7),POINT(6,5),POINT(4,-1.0),POINT(9,0),POINT(-1.9,-.6),POINT(9,0),POINT(2,5))),
MULTIPOINT(POINT(9,5),POINT(2,-0.7),POINT(6,1),POINT(1,1)),
LINESTRING(POINT(-.3,4),POINT(4,9),POINT(0,+.9),POINT(6.8,3),POINT(4,3),POINT(1,0.3)),
MULTIPOLYGON(
POLYGON(
LINESTRING(POINT(7,2),POINT(0,5),POINT(7,2))),
POLYGON(
LINESTRING(POINT(9,5),POINT(2,0),POINT(9,5)),
LINESTRING(POINT(8,9),POINT(0,-6.9),POINT(5,3),POINT(0,1),POINT(7,0.9),POINT(3,0),POINT(+.4,0),POINT(3,6),POINT(8,9))),
POLYGON(
LINESTRING(POINT(0,2),POINT(7,3),POINT(5,0),POINT(0,1),POINT(1,0),POINT(7,3),POINT(6,3),POINT(2,5),POINT(0,2))),
POLYGON(
LINESTRING(POINT(8,9),POINT(8,1),POINT(-.9,-.8),POINT(4,6),POINT(8,9)),
LINESTRING(POINT(2,8),POINT(6,7),POINT(8,+.2),POINT(5,-6.1),POINT(4,5),POINT(4,-.2),
POINT(1,5),POINT(-3.6,5),POINT(6,3),POINT(2,8),POINT(7,1.2),POINT(2,8)))))));
ERROR 22023: Invalid GIS data provided to function st_within.
SELECT ST_ASTEXT(ST_INTERSECTION(
ST_GEOMFROMWKB(
GEOMETRYCOLLECTION(
POINT(7,7),
POLYGON(
LINESTRING(POINT(4,9),POINT(5,6),POINT(9,-.9),POINT(8,8),POINT(1,1),POINT(5,5),
POINT(8,-0.8),POINT(7,4),POINT(0,+.8),POINT(0,8),POINT(5,8),POINT(4,9))),
POLYGON(
LINESTRING(POINT(2,2),POINT(3,9.5),POINT(2.2,1),POINT(-6.1,0),POINT(1,9),POINT(2,2)),
LINESTRING(POINT(0,8),POINT(0,0),POINT(3,-8.6),POINT(0,7),POINT(2,-.9),POINT(0,9),POINT(8,0),POINT(7,0),POINT(0,8))),
POLYGON(
LINESTRING(POINT(3,2),POINT(8,8),POINT(0,9),POINT(4,7.9),POINT(3,4),POINT(2,0),POINT(0,0),POINT(4,6.0),POINT(3,2))),
LINESTRING(POINT(5,2),POINT(9,2),POINT(7,5),POINT(5,1)),
MULTIPOINT(POINT(1,8),POINT(.6,8),POINT(.8,3)))),
ST_GEOMFROMTEXT(
'POLYGON((3 6,2 3,2 8,3 -1.6,4 -0.7654,3 6))')));
ERROR HY000: Geometry overlay calculation error: geometry data is invalid in function st_intersection.
SELECT MBREQUALS(ST_SYMDIFFERENCE(
ST_GEOMFROMTEXT(
'POINT(5 0)'),
ST_GEOMFROMTEXT(
'MULTIPOLYGON(((8 1,5 8,5 -5.7,9 8,5 9,8 1),'
                                        '(7 5,5 7.6,0 2,3 7,0 5,2 9,7 5)),'
                                       '((2 4,6 0,+.8 7,3 2,-4 8,2 -0,+.2 1,2 4)))')),
ST_UNION(ST_GEOMFROMWKB(
ST_ASWKB(
ST_GEOMFROMTEXT(
'POLYGON((7 3,2 7,7 3),'
                                              '(2 4,6 2,1 7,-2.7 5,0 4,-3.4 3,3 8,2 4),'
                                              '(8 0,189.7654 10.0002,9 1.1,1 0,6 -2.6,4 10.0002,1 8,8 0))'))),
ST_GEOMFROMTEXT('LINESTRING(6 1)')));
MBREQUALS(ST_SYMDIFFERENCE(
ST_GEOMFROMTEXT(
'POINT(5 0)'),
ST_GEOMFROMTEXT(
'MULTIPOLYGON(((8 1,5 8,5 -5.7,9 8,5 9,8 1),'
                                        '(7 5,5 7.6,0 2,3 7,0 5,2 9,7 5)),'
                                       '((2 4,6 0,+.8 7,
0
SELECT ST_INTERSECTS(ST_SYMDIFFERENCE(
ST_GEOMFROMTEXT(
'MULTIPOINT(1 0,8.5 0,5 1,8.3 4,7 -5.0)'),
ST_GEOMFROMTEXT('MULTIPOLYGON(((3 8,6 1,9.5 4,5 2,9 2,-1032.34324 -1032.34324,4 -4.6,4 2,3 8),'
                                                       '(5 9,2 4,6 -.8,4 +.0,-0 1,8 9.6,5 9),'
                                                       '(8 5,3 4,3 1,0 1,6 -.5,8 -7.0,8 5),'
                                                       '(8 6,0 1,9 5,7 5,5 3,2.232432 0,8 6)),'
                                                      '((5 1,7 7,-1032.34324 7,8 -1,5 0,5 1),'
                                                       '(2 9,2.232432 +.6,2 8,4 -4.4,-1032.34324 9,9 +.6,8 1,-.0 1,1 2,7 2,6 -5,2 1,-2 9,2 9),'
                                                       '(7 8,0 4,7 8)),'
                                                      '((5 0,7 1,5 0)),'
                                                      '((3 9,8 5,0 -1032.34324,7 +.9,3 9),(9 9,7 2,0.4 7,9 9),(1 4,4 0,0 2,6.9 6,2.232432 -.8,7 3,1 4)))')),
ST_UNION(
ST_GEOMFROMTEXT(
'MULTILINESTRING((-.5 9,1 1,1 6,6 6),(6 -.5,6 -.2,6 9,2 4),(4 7),(8 7,5 5,9 3,8 -.3))'),
ST_GEOMFROMTEXT('POINT()')));
ERROR 22023: Invalid GIS data provided to function st_within.
SELECT ST_INTERSECTS(ST_GEOMFROMWKB(ST_ASWKB(ST_GEOMFROMTEXT('MULTIPOLYGON(((4 4,9 10.0002,4 4),(5 0,2 6,5 0)))'))),
ST_GEOMFROMWKB(MULTIPOINT(POINT(8,9))));
ERROR 22023: Invalid GIS data provided to function st_disjoint.
SELECT ST_ASTEXT(ST_CONVEXHULL(ST_GEOMFROMTEXT('POINT(10 10)')));
ST_ASTEXT(ST_CONVEXHULL(ST_GEOMFROMTEXT('POINT(10 10)')))
POINT(10 10)<|MERGE_RESOLUTION|>--- conflicted
+++ resolved
@@ -344,21 +344,7 @@
                             '(806 347,-87 220,226 -22,-12 468,707 598,83 951,-592 701,833 964,270 -932,743 -514,231 469,-575 -122,-99 -245,416 465,801 -587))'),
 ST_GEOMFROMTEXT(
 'LINESTRING(-96 -182,-373 75,697 687,-881 -463,-557 -959,-493 810)')));
-<<<<<<< HEAD
-MBRWITHIN(
-ST_CENTROID(
-ST_UNION(
-ST_UNION(
-ST_GEOMFROMTEXT(
-'MULTILINESTRING((-556 966,-721 -210),'
-                                    '(-202 390,-954 804,682 504,-394 -254,832 371,907 -369,827 126,-567 -337,-304 -555,-957 -483,-660 792),'
-             
-1
-Warnings:
-Warning	1287	'GEOMFROMTEXT' is deprecated and will be removed in a future release. Please use ST_GEOMFROMTEXT instead
-=======
 ERROR HY000: Geometry overlay calculation error: geometry data is invalid in function st_union.
->>>>>>> efbeedbe
 ######################################################################################################
 # BUG#20085563 : ASSERTION `!NULL_VALUE && OPDONE && STR_VALUE_ARG->LENGTH() > 0' FAILED
 ######################################################################################################
