# Copyright (c) 2009, 2010, Oracle and/or its affiliates. All rights reserved.
#
# This program is free software; you can redistribute it and/or modify
# it under the terms of the GNU General Public License as published by
# the Free Software Foundation; version 2 of the License.
#
# This program is distributed in the hope that it will be useful,
# but WITHOUT ANY WARRANTY; without even the implied warranty of
# MERCHANTABILITY or FITNESS FOR A PARTICULAR PURPOSE.  See the
# GNU General Public License for more details.
#
# You should have received a copy of the GNU General Public License
# along with this program; if not, write to the Free Software Foundation,
# 51 Franklin Street, Suite 500, Boston, MA 02110-1335 USA

# Tests for PERFORMANCE_SCHEMA

--source include/not_embedded.inc
--source include/have_perfschema.inc

# Setup

update performance_schema.setup_instruments set enabled='NO';
update performance_schema.setup_instruments set enabled='YES'
  where name like "wait/io/file/myisam/%";

update performance_schema.setup_consumers
  set enabled='YES';

truncate table performance_schema.events_waits_history_long;

# Reset lost counters to a known state
flush status;

# Code to test

--disable_warnings
drop table if exists test.no_index_tab;
--enable_warnings

create table test.no_index_tab ( a varchar(255), b int ) engine=myisam;
insert into no_index_tab set a = 'foo', b = 1;
insert into no_index_tab set a = 'foo', b = 1;
insert into no_index_tab set a = 'foo', b = 1;

# Verification
# Note that mi_create.c contains mysql_file_tell() calls in debug only,
# so the result are filtered to remove 'tell'.

select event_name,
  left(source, locate(":", source)) as short_source,
  operation, number_of_bytes,
  substring(object_name, locate("no_index_tab", object_name)) as short_name
<<<<<<< HEAD
  from performance_schema.EVENTS_WAITS_HISTORY_LONG
  where event_name like 'wait/io/file/%'
  and operation not like "tell"
=======
  from performance_schema.events_waits_history_long
  where operation not like "tell"
>>>>>>> d782fe04
  order by thread_id, event_id;

# In case of failures, this will tell if file io are lost.
show status like 'performance_schema_%';

# Cleanup

update performance_schema.setup_instruments set enabled='YES';

drop table test.no_index_tab;
<|MERGE_RESOLUTION|>--- conflicted
+++ resolved
@@ -51,14 +51,9 @@
   left(source, locate(":", source)) as short_source,
   operation, number_of_bytes,
   substring(object_name, locate("no_index_tab", object_name)) as short_name
-<<<<<<< HEAD
-  from performance_schema.EVENTS_WAITS_HISTORY_LONG
+  from performance_schema.events_waits_history_long
   where event_name like 'wait/io/file/%'
   and operation not like "tell"
-=======
-  from performance_schema.events_waits_history_long
-  where operation not like "tell"
->>>>>>> d782fe04
   order by thread_id, event_id;
 
 # In case of failures, this will tell if file io are lost.
