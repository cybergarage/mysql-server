--- conflicted
+++ resolved
@@ -113,7 +113,6 @@
 SELECT SCHEMA_NAME, DIGEST, DIGEST_TEXT, COUNT_STAR, SUM_ROWS_AFFECTED, SUM_WARNINGS,
 SUM_ERRORS FROM performance_schema.events_statements_summary_by_digest;
 SCHEMA_NAME	DIGEST	DIGEST_TEXT	COUNT_STAR	SUM_ROWS_AFFECTED	SUM_WARNINGS	SUM_ERRORS
-<<<<<<< HEAD
 statements_digest	13612ddfac096a0d8fc84dfca6298585	TRUNCATE TABLE performance_schema . events_statements_summary_by_digest 	1	0	0	0
 statements_digest	66f53d0f34ee188ea1695d85b6c73641	SELECT ? FROM t1 	1	0	0	0
 statements_digest	17097bdc7dba9b126075fe37c6b406be	SELECT ? FROM `t1` 	1	0	0	0
@@ -137,7 +136,7 @@
 statements_digest	5a1d3b8737c14a91b90d116ee44907f9	SELECT ? FROM no_such_table 	1	0	0	1
 statements_digest	a7cd54d66b9ef3c7b62a641237fcb6b8	CREATE TABLE dup_table ( c CHARACTER (?) ) 	2	0	0	1
 statements_digest	6ff346135c511edc9fdc47ba2a619444	DROP TABLE dup_table 	1	0	0	0
-statements_digest	f076085fcc439c80695b28596480939a	INSERT INTO t11 VALUES (?) 	1	1	1	0
+statements_digest	c1c23462cb69791775b237628ae6d306	INSERT IGNORE INTO t11 VALUES (?) 	1	1	1	0
 statements_digest	32a06bfa93118f6a2f6c9559e344d9f9	SHOW WARNINGS 	1	0	0	0
 statements_digest	9b979fa51532d220be76bfb8d9443b17	PREPARE stmt FROM ? 	1	0	0	0
 statements_digest	31fe466395e1cfec6b1fa74eaa54c8d1	EXECUTE stmt 	2	0	0	0
@@ -151,45 +150,6 @@
 statements_digest	030479c23aa1dd420b56618d525857cc	CREATE TRIGGER trg BEFORE INSERT ON t12 FOR EACH ROW SET @? := ? 	1	0	0	0
 statements_digest	df095d08161992400773b02d97b0fc5b	INSERT INTO t12 VALUES (?) 	2	2	0	0
 statements_digest	29365103cffb96418bc561bf1bcc9b74	DROP TRIGGER trg 	1	0	0	0
-=======
-statements_digest	266af41fd0238c8b4d4b13863ef034e0	TRUNCATE TABLE performance_schema . events_statements_summary_by_digest 	1	0	0	0
-statements_digest	fdb07374561b5b0c3a687bd1d3a1abe1	SELECT ? FROM t1 	1	0	0	0
-statements_digest	5783970bb001c0c964097361e4342b76	SELECT ? FROM `t1` 	1	0	0	0
-statements_digest	054f5f60698733efdc6cb574b31c0e94	SELECT ?, ... FROM t1 	2	0	0	0
-statements_digest	92d70e78a958f526bffa0e1ff302526e	SELECT ? FROM t2 	1	0	0	0
-statements_digest	db10623ff66e654736d1f1393d01b70d	SELECT ?, ... FROM t2 	2	0	0	0
-statements_digest	d5bfbc88ccea98ca115787e07676c76c	INSERT INTO t1 VALUES (?) 	1	1	0	0
-statements_digest	1c0a4789189d14bd73bdd4450acf4071	INSERT INTO t2 VALUES (?) 	1	1	0	0
-statements_digest	dafeb6e14612ae1a357c485ffa8cb566	INSERT INTO t3 VALUES (...) 	4	4	0	0
-statements_digest	3c19c1d05159550967d09d93f679e46c	INSERT INTO t4 VALUES (...) 	1	1	0	0
-statements_digest	1b8d58dbc75b9fb1a3e2e26f79f2f77e	INSERT INTO t5 VALUES (...) 	1	1	0	0
-statements_digest	f4c1b293ab109e364fc6459f967de18c	INSERT INTO t1 VALUES (?) /* , ... */ 	2	7	0	0
-statements_digest	7981da6494e3dc521b2de83be0888dbf	INSERT INTO t3 VALUES (...) /* , ... */ 	1	3	0	0
-statements_digest	3c5dd8c73628f0f22ffa87fd3cde4eea	INSERT INTO t5 VALUES (...) /* , ... */ 	1	3	0	0
-statements_digest	cf8f95bbaa8b2ba154ae779c983e5d37	INSERT INTO t1 VALUES ( NULL ) 	1	1	0	0
-statements_digest	d9631474017674aceff80dec40aaab7d	INSERT INTO t6 VALUES (...) 	5	5	0	0
-statements_digest	c3416fa7821402bc4f1643d9ae142b1a	SELECT ? + ? 	3	0	0	0
-statements_digest	13353bc3d0e5235cf8232f01f2570698	SELECT ? 	1	0	0	0
-statements_digest	918970552d725ac63aa6110b10d9e016	CREATE SCHEMA statements_digest_temp 	2	2	0	0
-statements_digest	fd673eff746778302416b6dcc29ed9fa	DROP SCHEMA statements_digest_temp 	2	0	0	0
-statements_digest	4bd233d313b87d0d1e89e3909904587b	SELECT ? FROM no_such_table 	1	0	0	1
-statements_digest	8391373c0813d355c73cb0ac57eb1c16	CREATE TABLE dup_table ( c CHARACTER (?) ) 	2	0	0	1
-statements_digest	f28808d1c05e70f8f814db8defcf59d7	DROP TABLE dup_table 	1	0	0	0
-statements_digest	280118891539650afabc44d6394803b1	INSERT IGNORE INTO t11 VALUES (?) 	1	1	1	0
-statements_digest	2cc21601986a2c05b014584e94b62f11	SHOW WARNINGS 	1	0	0	0
-statements_digest	e9aed8743cdb82809222622d9d556404	PREPARE stmt FROM ? 	1	0	0	0
-statements_digest	6b343ebf720214f641d3955a6fbf520f	EXECUTE stmt 	2	0	0	0
-statements_digest	17f16b8d955da8791816f9b87815bafe	DEALLOCATE PREPARE stmt 	1	0	0	0
-statements_digest	771d23244445b148de0c3caab2b5ff8e	CREATE PROCEDURE p1 ( ) BEGIN SELECT * FROM t12 ; END 	1	0	0	0
-statements_digest	41aeaff9006e79233b372bc3f25ec796	CALL p1 ( ) 	2	0	0	0
-statements_digest	287492947e4dae0ed1450825cb5cc424	DROP PROCEDURE p1 	1	0	0	0
-statements_digest	7c8bc784180a7ccc79e5e19ef41fe573	CREATE FUNCTION `func` ( a INTEGER , b INTEGER ) RETURNS INTEGER (?) RETURN a + b 	1	0	0	0
-statements_digest	ebd884c21bb04e66e9ab0c2bce54ebab	SELECT func (...) 	2	0	0	0
-statements_digest	4b86074b9884872fa2f2796a16bdff0a	DROP FUNCTION func 	1	0	0	0
-statements_digest	771f11d27c1f9ae4bc2ec3159633d594	CREATE TRIGGER trg BEFORE INSERT ON t12 FOR EACH ROW SET @? := ? 	1	0	0	0
-statements_digest	28f991597a8bfa79451e7ee619b7e817	INSERT INTO t12 VALUES (?) 	2	2	0	0
-statements_digest	5d52bb7b0153a47aadce7d1d6a84f48a	DROP TRIGGER trg 	1	0	0	0
->>>>>>> a38cb302
 ####################################
 # CLEANUP
 ####################################
