################################################################################
# This test validates that in a group with two members, if one of the members
# goes away, the group will block. In addition, it also checks that if the
# group is forcefully reconfigured the system will resume operations.
#
# It is a variation of other reconfiguration tests that we have deployed
# already, except that this tests the case of 2 servers only.
#
# The test does the following:
# 0. The test requires two servers: server1 and server2.
# 1. Bootstrap start group on server1. Start GR on server2. Create table on
#   server2 for replicating data.
# 2. Crashes one server: server2.
# 3. Issue a transaction on the server1 that is still up and validate that it
#    blocks (best effort test).
# 4. Validate that the group configuration still shows up as two servers.
# 5. Unblock the group by reconfiguring it forcefully to a single server.
# 6. Check that the pending transaction was unblocked.
# 7. Validate that the configuration is now a single server.
# 8. Issue a new transaction and validate that it completes.
# 9. Join server2 again.
# 10. Check that the group configuration has changed on both servers.
# 11. Check that the contents of the replicated table are in sync.
################################################################################
# This test does crashes servers, thence we skip it on valgrind.
--source include/not_valgrind.inc
--source include/big_test.inc
--source include/force_restart.inc
--source include/have_group_replication_plugin.inc

###
### 1. sets up the group with two servers: server1 and server2
###

--let $rpl_server_count= 2
--let $rpl_skip_group_replication_start= 1
--source include/group_replication.inc

--let $rpl_connection_name= server1
--source include/connection.inc
--source include/start_and_bootstrap_group_replication.inc
--let $member1_uuid= query_get_value(SELECT @@SERVER_UUID, @@SERVER_UUID, 1)

--let $rpl_connection_name= server2
--source include/connection.inc
--let $member2_uuid= query_get_value(SELECT @@SERVER_UUID, @@SERVER_UUID, 1)

SET SQL_LOG_BIN=0;
call mtr.add_suppression("site definition is null");
SET SQL_LOG_BIN=1;

# start the server
--source include/start_group_replication.inc

# save this, since it will be used to recover the server later on
--let $local_address_server2= `SELECT @@GLOBAL.group_replication_local_address`
--let $group_seeds_server2= `SELECT @@GLOBAL.group_replication_group_seeds`

# create a table for replicating data
CREATE TABLE t1 (c1 INT NOT NULL PRIMARY KEY) ENGINE=InnoDB;
--source include/rpl/sync.inc

###
### 2. crashes one server: server2
###

#
# We do kill and restart the servers. We wait for the server to start.
#
# However, since the servers loose its GCS configuration they
# will not rejoin the group.
#
--let $rpl_connection_name= server2
<<<<<<< HEAD
--source include/connection.inc
--exec echo "restart" > $MYSQLTEST_VARDIR/tmp/mysqld.2.expect
--shutdown_server 0
--source include/wait_until_disconnected.inc

--source include/wait_until_connected_again.inc
=======
--source include/rpl_connection.inc

--source include/kill_and_restart_mysqld.inc
>>>>>>> 30768587

--let $rpl_connection_name= server_1
--source include/connection.inc

#
# Wait for the member state be unreachable, meaning
# that we have lost quorum and we are conveying the
# information to the user that the we are unable to
# speak to server 2.
#
--let $group_replication_member_state= UNREACHABLE
--let $group_replication_member_id= $member2_uuid
--source include/gr_wait_for_member_state.inc
# reset the group_replication_id var
--let $group_replication_member_id= $member1_uuid

--let $rpl_server_number= 2
--source include/rpl/reconnect.inc

--let $rpl_connection_name= server_2
--source include/connection.inc

--replace_result $group_seeds_server2 GROUP_SEEDS_SERVER2
--eval SET @@global.group_replication_group_seeds="$group_seeds_server2"
--replace_result $local_address_server2 LOCAL_ADDRESS_SERVER2
--eval SET @@global.group_replication_local_address="$local_address_server2"
--replace_result $group_replication_group_name GROUP_REPLICATION_GROUP_NAME
--eval SET @@global.group_replication_group_name="$group_replication_group_name"

###
### 3. issue a transaction on the server that is still up
###    and validate that it blocks (best effort test)
###
# Group is blocked and so cannot change its configuration.
--let $rpl_connection_name= server_1
--source include/connection.inc
--let $group_replication_number_of_members= 2
--source include/gr_wait_for_number_of_members.inc

# This transaction will be blocked since group lost its majority.
# Though it needs to be delivered to the group when unblocked.
--send INSERT INTO t1 VALUES (1)

--let $rpl_connection_name= server1
--source include/connection.inc
--let $local_address_server1= `SELECT @@GLOBAL.group_replication_local_address`

# wait until the transaction blocks on "waiting for handler commit"
--let $wait_condition= select PROCESSLIST_STATE="waiting for handler commit" from performance_schema.threads where processlist_INFO LIKE "INSERT INTO t1 VALUES (1)"
--source include/wait_condition.inc

###
### 4. validate that the group configuration still shows
###    up as two servers (and one is unreachable)
###

# verify that there are still two members in the group
--let $group_replication_number_of_members= 2
--source include/gr_wait_for_number_of_members.inc

--let $assert_text= t1 does not have 2 inserted into it yet
--let $assert_cond= COUNT(*)=0 FROM t1
--source include/assert.inc

--let $res= `SELECT COUNT(*)=1 FROM performance_schema.replication_group_members WHERE member_id="$member2_uuid" AND member_state="UNREACHABLE"`
--let $assert_text= server 2 is marked as unreachable
--let $assert_cond= $res = 1
--source include/assert.inc

###
### 5. Unblock the group by reconfiguring it forcefully to a
###    single server.

--disable_query_log
--eval SET GLOBAL group_replication_force_members= "$local_address_server1"
--enable_query_log

--let $assert_text= group_replication_force_members is correct
--let $assert_cond= "[SELECT @@GLOBAL.group_replication_force_members]" = "$local_address_server1"
--source include/assert.inc

# verify that the table has now only 1 member
--let $group_replication_number_of_members= 1
--source include/gr_wait_for_number_of_members.inc

# no more unreachable entries in the table
--let $res= `SELECT COUNT(*)=0 FROM performance_schema.replication_group_members WHERE member_state="UNREACHABLE"`
--let $assert_text= No more unreachable servers in the P_S table.
--let $assert_cond= $res = 1
--source include/assert.inc

###
### 6. Check that the pending transaction was unblocked.
###

# the transaction will resume now
--let $wait_condition= SELECT COUNT(*)=1 FROM t1
--source include/wait_condition.inc

# reap the transaction that had been waiting for the majority
--let $rpl_connection_name= server_1
--source include/connection.inc
--reap

###
### 7. validate that the configuration is now a single server
###

--let $rpl_connection_name= server1
--source include/connection.inc

--let $group_replication_number_of_members= 1
--source include/gr_wait_for_number_of_members.inc

--let $server_uuid= `SELECT @@GLOBAL.SERVER_UUID`
--let $assert_text= Server 1 must be present on group members
--let $assert_cond= [SELECT COUNT(*) FROM performance_schema.replication_group_members WHERE member_id="$server_uuid"] = 1
--source include/assert.inc

--let $raw_view_id= query_get_value(SELECT view_id FROM performance_schema.replication_group_member_stats, view_id, 1)
--let $view_id= `SELECT RIGHT('$raw_view_id', 1)`
--let $assert_text= The value of view_id must be random:3
--let $assert_cond= $view_id >= 3
--source include/assert.inc

###
### 8. issue a new transaction and validate that it completes.
###
--let $rpl_connection_name= server1
--source include/connection.inc
INSERT INTO t1 VALUES (2);

--let $assert_text= 'There are two values in table t1'
--let $assert_cond= [SELECT COUNT(*) AS count FROM t1, count, 1] = 2
--source include/assert.inc

###
### 9. join server 2 again
###

--let $rpl_connection_name= server2
--source include/connection.inc

# this already waits for recovery to happen
--source include/start_group_replication.inc

--let $rpl_connection_name= server1
--source include/connection.inc

# sync just to make sure
--source include/rpl/sync.inc

###
### 10. check that the group configuration has changed on both
###     servers

# validate that there are two servers in the group
--let $group_replication_number_of_members= 2
--source include/gr_wait_for_number_of_members.inc

--let $rpl_connection_name= server2
--source include/connection.inc

# validate that there are two servers in the group
--let $group_replication_number_of_members= 2
--source include/gr_wait_for_number_of_members.inc

###
### 11. check that the contents of the replicated table are
###      in sync
###

# validate that the table content is in sync
--let diff_tables=server1:test.t1,server2:test.t1
--source include/diff_tables.inc

### Cleanup

--let $rpl_connection_name= server1
--source include/connection.inc

DROP table t1;

--source include/group_replication_end.inc<|MERGE_RESOLUTION|>--- conflicted
+++ resolved
@@ -71,18 +71,9 @@
 # will not rejoin the group.
 #
 --let $rpl_connection_name= server2
-<<<<<<< HEAD
---source include/connection.inc
---exec echo "restart" > $MYSQLTEST_VARDIR/tmp/mysqld.2.expect
---shutdown_server 0
---source include/wait_until_disconnected.inc
-
---source include/wait_until_connected_again.inc
-=======
---source include/rpl_connection.inc
+--source include/connection.inc
 
 --source include/kill_and_restart_mysqld.inc
->>>>>>> 30768587
 
 --let $rpl_connection_name= server_1
 --source include/connection.inc
