--- conflicted
+++ resolved
@@ -44,11 +44,7 @@
 set global ndb_dbg_check_shares=1;
 drop table if exists t1;
 Warnings:
-<<<<<<< HEAD
-Warning	155	Table 'test.t1' doesn't exist
-=======
 Note	1051	Unknown table 't1'
->>>>>>> 76c7f586
 create table t1 (
 a int primary key,
 b int,
