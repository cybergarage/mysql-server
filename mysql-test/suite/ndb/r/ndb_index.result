drop table if exists t1;
CREATE TABLE t1 (
PORT varchar(16) NOT NULL,
ACCESSNODE varchar(16) NOT NULL,
POP varchar(48) NOT NULL,
ACCESSTYPE int unsigned NOT NULL,
CUSTOMER_ID varchar(20) collate latin1_bin NOT NULL,
PROVIDER varchar(16),
TEXPIRE int unsigned,
NUM_IP int unsigned,
LEASED_NUM_IP int unsigned,
LOCKED_IP int unsigned,
STATIC_DNS int unsigned,
SUSPENDED_SERVICE int unsigned,
SUSPENDED_REASON int unsigned,
BGP_COMMUNITY int unsigned,
INDEX CUSTOMER_ID_INDEX(CUSTOMER_ID),
INDEX FQPN_INDEX(POP,ACCESSNODE,PORT),
PRIMARY KEY(POP,ACCESSNODE,PORT,ACCESSTYPE)
) engine=ndbcluster;
INSERT INTO t1 VALUES ('port67', 'node78', 'pop98', 1, 'kllopmn', 'pr_43', 121212, 1, 2, 3, 8, NULL, NULL, NULL);
INSERT INTO t1 VALUES ('port67', 'node78', 'pop99', 2, 'klkighh', 'pr_44', 121213, 3, 3, 6, 7, NULL, NULL, NULL);
INSERT INTO t1 VALUES ('port79', 'node79', 'pop79', 2, 'kpongfaa', 'pr_44', 981213, 2, 4, 10, 11, 2, 99, 1278);
select port, accessnode, pop, accesstype  from t1 where port='port67' order by accesstype;
port	accessnode	pop	accesstype
port67	node78	pop98	1
port67	node78	pop99	2
select port, accessnode, pop, accesstype  from t1 where port='foo';
port	accessnode	pop	accesstype
select port, accessnode, pop, accesstype  from t1 where accessnode='node78' order by accesstype;
port	accessnode	pop	accesstype
port67	node78	pop98	1
port67	node78	pop99	2
select port, accessnode, pop, accesstype  from t1 where accessnode='foo';
port	accessnode	pop	accesstype
select port, accessnode, pop, accesstype  from t1 where pop='pop98';
port	accessnode	pop	accesstype
port67	node78	pop98	1
select port, accessnode, pop, accesstype  from t1 where pop='pop98';
port	accessnode	pop	accesstype
port67	node78	pop98	1
select port, accessnode, pop, accesstype  from t1 where pop='pop98';
port	accessnode	pop	accesstype
port67	node78	pop98	1
select port, accessnode, pop, accesstype  from t1 where pop='pop98' order by accesstype;
port	accessnode	pop	accesstype
port67	node78	pop98	1
select port, accessnode, pop, accesstype  from t1 where pop='foo';
port	accessnode	pop	accesstype
select port, accessnode, pop, accesstype  from t1 where accesstype=1;
port	accessnode	pop	accesstype
port67	node78	pop98	1
select port, accessnode, pop, accesstype  from t1 where accesstype=2 order by port;
port	accessnode	pop	accesstype
port67	node78	pop99	2
port79	node79	pop79	2
select port, accessnode, pop, accesstype  from t1 where accesstype=98 order by port;
port	accessnode	pop	accesstype
select port, accessnode, pop, accesstype  from t1 where customer_id='kllopmn';
port	accessnode	pop	accesstype
port67	node78	pop98	1
select port, accessnode, pop, accesstype  from t1 where customer_id='KLLOPMN';
port	accessnode	pop	accesstype
select port, accessnode, pop, accesstype  from t1 where customer_id='kLLoPMn';
port	accessnode	pop	accesstype
select port, accessnode, pop, accesstype  from t1 where customer_id='foo';
port	accessnode	pop	accesstype
select port, accessnode, pop, accesstype  from t1 where provider='pr_43';
port	accessnode	pop	accesstype
port67	node78	pop98	1
select port, accessnode, pop, accesstype  from t1 where provider='foo';
port	accessnode	pop	accesstype
select port, accessnode from t1 where texpire=121212;
port	accessnode
port67	node78
select port, accessnode from t1 where texpire=2323;
port	accessnode
select port, accessnode, pop, accesstype  from t1 where num_ip=1;
port	accessnode	pop	accesstype
port67	node78	pop98	1
select port, accessnode, pop, accesstype  from t1 where num_ip=89;
port	accessnode	pop	accesstype
select port, accessnode, pop, accesstype  from t1 where leased_num_ip=2;
port	accessnode	pop	accesstype
port67	node78	pop98	1
select port, accessnode, pop, accesstype  from t1 where leased_num_ip=89;
port	accessnode	pop	accesstype
select port, accessnode, pop, accesstype  from t1 where locked_ip=3;
port	accessnode	pop	accesstype
port67	node78	pop98	1
select port, accessnode, pop, accesstype  from t1 where locked_ip=89;
port	accessnode	pop	accesstype
select port, accessnode, pop, accesstype  from t1 where static_dns=8;
port	accessnode	pop	accesstype
port67	node78	pop98	1
select port, accessnode, pop, accesstype  from t1 where static_dns=89;
port	accessnode	pop	accesstype
select port, accessnode, pop, accesstype  from t1 where suspended_service=8;
port	accessnode	pop	accesstype
select port, accessnode, pop, accesstype  from t1 where suspended_service=89;
port	accessnode	pop	accesstype
select port, accessnode, pop, accesstype  from t1 where suspended_reason=NULL;
port	accessnode	pop	accesstype
select port, accessnode, pop, accesstype  from t1 where suspended_reason=89;
port	accessnode	pop	accesstype
select port, accessnode, pop, accesstype  from t1 where suspended_reason=0;
port	accessnode	pop	accesstype
select port, accessnode, pop, accesstype  from t1 where bgp_community=NULL;
port	accessnode	pop	accesstype
select port, accessnode, pop, accesstype  from t1 where bgp_community=89;
port	accessnode	pop	accesstype
select port, accessnode, pop, accesstype  from t1 where bgp_community=0;
port	accessnode	pop	accesstype
select port, accessnode, pop, accesstype from t1 where port='port67' and accessnode='node78' and pop='pop98' and accesstype=1;
port	accessnode	pop	accesstype
port67	node78	pop98	1
select port, accessnode, pop, accesstype from t1 where port='port67' and accesstype=1 and accessnode='node78' and pop='pop98';
port	accessnode	pop	accesstype
port67	node78	pop98	1
select port, accessnode, pop, accesstype from t1 where pop='pop98' and port='port67' and accesstype=1 and accessnode='node78';
port	accessnode	pop	accesstype
port67	node78	pop98	1
select port, accessnode from t1 where port='foo' and accessnode='foo' and pop='foo' and accesstype=99;
port	accessnode
select port, accessnode, pop, accesstype from t1 where port='port67' and pop='pop98' and accesstype=1;
port	accessnode	pop	accesstype
port67	node78	pop98	1
select port, accessnode, pop, accesstype from t1 where accesstype=1 and accessnode='node78' and pop='pop98';
port	accessnode	pop	accesstype
port67	node78	pop98	1
select port, accessnode, pop, accesstype from t1 where  port='port67' and accesstype=1 and accessnode='node78';
port	accessnode	pop	accesstype
port67	node78	pop98	1
select port, accessnode from t1 where port='foo' and accessnode='foo' and pop='foo';
port	accessnode
select port, accessnode, pop, accesstype  from t1 where customer_id='kllopmn';
port	accessnode	pop	accesstype
port67	node78	pop98	1
select port, accessnode, pop, accesstype  from t1 where customer_id='kllopmn' and accesstype=1;
port	accessnode	pop	accesstype
port67	node78	pop98	1
select port, accessnode, pop, accesstype  from t1 where customer_id='kllopmn' and accesstype=2;
port	accessnode	pop	accesstype
select port, accessnode, pop, accesstype  from t1 where accesstype=2 and customer_id='kllopmn';
port	accessnode	pop	accesstype
select port, accessnode, pop, accesstype  from t1 where pop='pop98' and accessnode='node78' and port='port67';
port	accessnode	pop	accesstype
port67	node78	pop98	1
select port, accessnode, pop, accesstype  from t1 where pop='pop98' and accessnode='node78' and port='port67' and customer_id='kllopmn';
port	accessnode	pop	accesstype
port67	node78	pop98	1
select port, accessnode, pop, accesstype  from t1 where pop='pop98' and accessnode='node78' and port='port67' and customer_id='foo';
port	accessnode	pop	accesstype
drop table t1;
<<<<<<< HEAD
create table t1 (
a int not null primary key,
c00 int not null, c01 int not null, c02 int not null, c03 int not null, c04 int not null, c05 int not null, c06 int not null, c07 int not null,
c10 int not null, c11 int not null, c12 int not null, c13 int not null, c14 int not null, c15 int not null, c16 int not null, c17 int not null,
c20 int not null, c21 int not null, c22 int not null, c23 int not null, c24 int not null, c25 int not null, c26 int not null, c27 int not null,
c30 int not null, c31 int not null, c32 int not null, c33 int not null, c34 int not null, c35 int not null, c36 int not null, c37 int not null,
c40 int not null, c41 int not null, c42 int not null, c43 int not null, c44 int not null, c45 int not null, c46 int not null, c47 int not null,
c50 int not null, c51 int not null, c52 int not null, c53 int not null, c54 int not null, c55 int not null, c56 int not null, c57 int not null,
c60 int not null, c61 int not null, c62 int not null, c63 int not null, c64 int not null, c65 int not null, c66 int not null, c67 int not null,
c70 int not null, c71 int not null, c72 int not null, c73 int not null, c74 int not null, c75 int not null, c76 int not null, c77 int not null,
unique (c00), unique (c01), unique (c02), unique (c03), unique (c04), unique (c05), unique (c06), unique (c07),
unique (c10), unique (c11), unique (c12), unique (c13), unique (c14), unique (c15), unique (c16), unique (c17),
unique (c20), unique (c21), unique (c22), unique (c23), unique (c24), unique (c25), unique (c26), unique (c27),
unique (c30), unique (c31), unique (c32), unique (c33), unique (c34), unique (c35), unique (c36), unique (c37),
unique (c40), unique (c41), unique (c42), unique (c43), unique (c44), unique (c45), unique (c46), unique (c47),
unique (c50), unique (c51), unique (c52), unique (c53), unique (c54), unique (c55), unique (c56), unique (c57),
unique (c60), unique (c61), unique (c62), unique (c63), unique (c64), unique (c65), unique (c66), unique (c67),
unique (c60), unique (c71), unique (c72), unique (c73), unique (c74), unique (c75), unique (c76)) engine = ndb;
=======
CREATE TABLE t1 (
a INT NOT NULL AUTO_INCREMENT ,
b INT NOT NULL ,
c VARCHAR ( 11 ) NOT NULL ,
PRIMARY KEY ( a ) ,
INDEX ( b )
) ENGINE = NDB;
INSERT INTO t1 (a ,b ,c) VALUES 
(NULL , '1', 'test'), (NULL , '2', 'test'), (NULL , '1', 'test'), 
(NULL , '2', 'test'), (NULL , '3', 'test'), (NULL , '4', 'test'), 
(NULL , '5', 'test'), (NULL , '6', 'test'), (NULL , '1', 'test'),
(NULL , '1', 'test');
explain select count(a) from t1 group by a;
id	select_type	table	type	possible_keys	key	key_len	ref	rows	Extra
1	SIMPLE	t1	index	NULL	PRIMARY	4	NULL	10	
explain select count(a) from t1 FORCE INDEX FOR GROUP BY (PRIMARY) group by a;
id	select_type	table	type	possible_keys	key	key_len	ref	rows	Extra
1	SIMPLE	t1	index	NULL	PRIMARY	4	NULL	10	
explain select count(b) from t1 group by b;
id	select_type	table	type	possible_keys	key	key_len	ref	rows	Extra
1	SIMPLE	t1	index	NULL	b	4	NULL	10	
explain select count(b) from t1 FORCE INDEX FOR GROUP BY (b) group by b;
id	select_type	table	type	possible_keys	key	key_len	ref	rows	Extra
1	SIMPLE	t1	index	NULL	b	4	NULL	10	
explain select distinct a from t1;
id	select_type	table	type	possible_keys	key	key_len	ref	rows	Extra
1	SIMPLE	t1	ALL	NULL	NULL	NULL	NULL	10	
explain select distinct a from t1 group by a;
id	select_type	table	type	possible_keys	key	key_len	ref	rows	Extra
1	SIMPLE	t1	ALL	NULL	NULL	NULL	NULL	10	Using filesort
explain select distinct b from t1;
id	select_type	table	type	possible_keys	key	key_len	ref	rows	Extra
1	SIMPLE	t1	index	NULL	b	4	NULL	10	
explain select distinct b from t1 group by b;
id	select_type	table	type	possible_keys	key	key_len	ref	rows	Extra
1	SIMPLE	t1	index	NULL	b	4	NULL	10	
select count(a) from t1 group by a;
count(a)
1
1
1
1
1
1
1
1
1
1
select count(a) from t1 FORCE INDEX FOR GROUP BY (PRIMARY) group by a;
count(a)
1
1
1
1
1
1
1
1
1
1
select count(b) from t1 group by b;
count(b)
1
1
1
1
2
4
select count(b) from t1 FORCE INDEX FOR GROUP BY (b) group by b;
count(b)
1
1
1
1
2
4
select distinct a from t1;
a
1
10
2
3
4
5
6
7
8
9
select distinct a from t1 group by a;
a
1
10
2
3
4
5
6
7
8
9
select distinct b from t1;
b
1
2
3
4
5
6
select distinct b from t1 group by b;
b
1
2
3
4
5
6
>>>>>>> deaa5aad
drop table t1;<|MERGE_RESOLUTION|>--- conflicted
+++ resolved
@@ -152,7 +152,6 @@
 select port, accessnode, pop, accesstype  from t1 where pop='pop98' and accessnode='node78' and port='port67' and customer_id='foo';
 port	accessnode	pop	accesstype
 drop table t1;
-<<<<<<< HEAD
 create table t1 (
 a int not null primary key,
 c00 int not null, c01 int not null, c02 int not null, c03 int not null, c04 int not null, c05 int not null, c06 int not null, c07 int not null,
@@ -171,7 +170,7 @@
 unique (c50), unique (c51), unique (c52), unique (c53), unique (c54), unique (c55), unique (c56), unique (c57),
 unique (c60), unique (c61), unique (c62), unique (c63), unique (c64), unique (c65), unique (c66), unique (c67),
 unique (c60), unique (c71), unique (c72), unique (c73), unique (c74), unique (c75), unique (c76)) engine = ndb;
-=======
+drop table t1;
 CREATE TABLE t1 (
 a INT NOT NULL AUTO_INCREMENT ,
 b INT NOT NULL ,
@@ -288,5 +287,4 @@
 4
 5
 6
->>>>>>> deaa5aad
 drop table t1;