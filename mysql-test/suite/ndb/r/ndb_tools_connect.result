Bug #11764714 - Adding --connect-retry-delay and --connect-retries  options to tools
Testing ndbinfo_select_all
Unable to connect with connect string: nodeid=0,no_such_host:1186
Unable to connect with connect string: nodeid=0,no_such_host:1186
Unable to connect with connect string: nodeid=0,no_such_host:1186
Unable to connect to management server.
Testing ndb_mgm
Unable to connect with connect string: nodeid=0,no_such_host:1186
Retrying every 1 seconds. Attempts left: 2 1, failed.
Testing ndb_blob_tool
Disconnected

NDBT_ProgramExit: 1 - Failed

Testing ndb_config
Testing ndb_delete_all
Unable to connect with connect string: nodeid=0,no_such_host:1186
Unable to connect with connect string: nodeid=0,no_such_host:1186
Unable to connect with connect string: nodeid=0,no_such_host:1186
Unable to connect to management server.

NDBT_ProgramExit: 1 - Failed

Testing ndb_desc
Unable to connect with connect string: nodeid=0,no_such_host:1186
Unable to connect with connect string: nodeid=0,no_such_host:1186
Unable to connect with connect string: nodeid=0,no_such_host:1186
Unable to connect to management server.

NDBT_ProgramExit: 1 - Failed

Testing ndb_drop_index
Unable to connect with connect string: nodeid=0,no_such_host:1186
Unable to connect with connect string: nodeid=0,no_such_host:1186
Unable to connect with connect string: nodeid=0,no_such_host:1186

NDBT_ProgramExit: 1 - Failed

Testing ndb_drop_table
Unable to connect with connect string: nodeid=0,no_such_host:1186
Unable to connect with connect string: nodeid=0,no_such_host:1186
Unable to connect with connect string: nodeid=0,no_such_host:1186
Unable to connect to management server.

NDBT_ProgramExit: 1 - Failed

Testing ndb_index_stat

NDBT_ProgramExit: 1 - Failed

Testing ndb_restore
CREATE TABLE t1 (col1 int)engine=ndb;
drop table t1;
drop table t1;
Testing ndb_select_all
Unable to connect with connect string: nodeid=0,no_such_host:1186
Unable to connect with connect string: nodeid=0,no_such_host:1186
Unable to connect with connect string: nodeid=0,no_such_host:1186
Unable to connect to management server.

NDBT_ProgramExit: 1 - Failed

Testing ndb_select_count
Unable to connect with connect string: nodeid=0,no_such_host:1186
Unable to connect with connect string: nodeid=0,no_such_host:1186
Unable to connect with connect string: nodeid=0,no_such_host:1186
Unable to connect to management server.

NDBT_ProgramExit: 1 - Failed

Testing ndb_show_tables
Unable to connect with connect string: nodeid=0,no_such_host:1186
Unable to connect with connect string: nodeid=0,no_such_host:1186
Unable to connect with connect string: nodeid=0,no_such_host:1186
Unable to connect to management server.
 - Error: '1011: Could not connect to socket: Unable to connect with connect string: nodeid=0,no_such_host:1186'

NDBT_ProgramExit: 1 - Failed

Testing ndb_waiter
Connecting to mgmsrv at no_such_host
Unable to connect with connect string: nodeid=0,no_such_host:1186
<<<<<<< HEAD
Retrying every 1 seconds. Attempts left: 2 1, failed.
latest_error=1011, line=no_such_host
NDBT_ProgramExit: 1 - Failed
=======
Retrying every 0 seconds. Attempts left: 3 2 1, failed.
latest_error=1011, line=no_such_host
>>>>>>> 4f87369a
<|MERGE_RESOLUTION|>--- conflicted
+++ resolved
@@ -80,11 +80,5 @@
 Testing ndb_waiter
 Connecting to mgmsrv at no_such_host
 Unable to connect with connect string: nodeid=0,no_such_host:1186
-<<<<<<< HEAD
 Retrying every 1 seconds. Attempts left: 2 1, failed.
-latest_error=1011, line=no_such_host
-NDBT_ProgramExit: 1 - Failed
-=======
-Retrying every 0 seconds. Attempts left: 3 2 1, failed.
-latest_error=1011, line=no_such_host
->>>>>>> 4f87369a
+latest_error=1011, line=no_such_host