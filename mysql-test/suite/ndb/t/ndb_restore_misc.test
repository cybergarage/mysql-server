######################################################################
# Test various issues ndb_restore had at some time
######################################################################

-- source include/have_ndb.inc
-- source suite/ndb/include/backup_restore_setup.inc

#
# Bug #27775 - mediumint auto inc not restored correctly
#            - check mediumint
CREATE TABLE `t1_c` (
  `capgoaledatta` mediumint(5) unsigned NOT NULL auto_increment,
  `goaledatta` char(2) NOT NULL default '',
  `maturegarbagefa` varchar(32) NOT NULL default '',
  PRIMARY KEY  (`capgoaledatta`,`goaledatta`,`maturegarbagefa`)
) ENGINE=ndbcluster DEFAULT CHARSET=latin1;
INSERT INTO `t1_c` VALUES (2,'3','q3plus.qt'),(400,'4','q3plus.qt'),(1,'3','q3.net'),(3,'4','q3.net'),(3000,'20','threetrees.qt');
#
# Bug #27758 Restoring NDB backups makes table usable in SQL nodes
# - space in key made table unusable after restore
#
# Bug #27775 - mediumint auto inc not restored correctly
#            - check smallint
CREATE TABLE `t2_c` (
  `capgotod` smallint(5) unsigned NOT NULL auto_increment,
  `gotod` smallint(5) unsigned NOT NULL default '0',
  `goaledatta` char(2) default NULL,
  `maturegarbagefa` varchar(32) default NULL,
  `descrpooppo` varchar(64) default NULL,
  `svcutonsa` varchar(64) NOT NULL default '',
  PRIMARY KEY  (`capgotod`),
  KEY `i quadaddsvr` (`gotod`)
) ENGINE=ndbcluster DEFAULT CHARSET=latin1;
INSERT INTO `t2_c` VALUES (500,4,'','q3.net','addavp:MK_CASELECTOR=1','postorod rattoaa'),(2,1,'4','','addavp:MK_BRANDTAD=345','REDS Brandtad'),(3,2,'4','q3.net','execorder','fixedRatediPO REDS'),(1,1,'3','','addavp:MK_BRANDTAD=123','TEST Brandtad'),(6,5,'','told.q3.net','addavp:MK_BRANDTAD=123','Brandtad Toldzone'),(4,3,'3','q3.net','addavp:MK_POOLHINT=2','ratedi PO TEST'),(5,0,'',NULL,NULL,'');

# Added ROW_FORMAT=FIXED to use below to see that setting is preserved
# by restore
CREATE TABLE `t3_c` (
  `CapGoaledatta` smallint(5) unsigned NOT NULL default '0',
  `capgotod` smallint(5) unsigned NOT NULL default '0',
  PRIMARY KEY  (`capgotod`,`CapGoaledatta`)
) ENGINE=ndbcluster DEFAULT CHARSET=latin1 ROW_FORMAT=FIXED;
INSERT INTO `t3_c` VALUES (5,3),(2,4),(5,4),(1,3);

# Bug #27775 - mediumint auto inc not restored correctly
#            - check bigint
CREATE TABLE `t4_c` (
  `capfa` bigint(20) unsigned NOT NULL auto_increment,
  `realm` varchar(32) NOT NULL default '',
  `authpwchap` varchar(32) default NULL,
  `fa` varchar(32) NOT NULL default '',
  `payyingatta` tinyint(4) NOT NULL default '0',
  `status` char(1) default NULL,
  PRIMARY KEY  (`fa`,`realm`),
  KEY `capfa` (`capfa`),
  KEY `i_quadentity` (`fa`,`realm`)
) ENGINE=ndbcluster DEFAULT CHARSET=latin1;
INSERT INTO `t4_c` VALUES (18,'john.smith','q3.net','dessjohn.smith',0,NULL),(21,'quad_katt_with_brandtad','q3.net','acne',0,NULL),(2200,'quad_katt_carattoaa','q3.net','acne',0,NULL),(26,'436462612809','sqasdt.q3.net','N/A',0,'6'),(19,'john','smith.qt','dessjohn',0,NULL),(33,'436643196120','sqasdt.q3.net','N/A',1,'6'),(28,'436642900019','sqasdt.q3.net','N/A',0,'6'),(30,'436462900209','sqasdt.q3.net','N/A',0,'6'),(16,'436640006666','sqasdt.q3.net','',0,NULL),(19,'dette','el-redun.com','dessdette',0,NULL),(12,'quad_kattPP','q3.net','acne',2,NULL),(14,'436640008888','sqasdt.q3.net','',0,NULL),(29,'463624900028','sqasdt.q3.net','N/A',0,'6'),(15,'436640099099','sqasdt.q3.net','',0,NULL),(13,'pap','q3plus.qt','acne',1,NULL),(19,'436642612091','sqasdt.q3.net','N/A',0,'6'),(12,'quad_katt','q3.net','acne',0,NULL),(11,'quad_kattVK','q3.net','acne',1,NULL),(32000,'463641969502','sqasdt.q3.net','N/A',1,'6'),(20,'joe','q3.net','joedesswd',0,NULL),(290000000,'436642900034','sqasdt.q3.net','N/A',0,'6'),(25,'contind','armerde.qt','acne',1,NULL);

CREATE TABLE `t5_c` (
  `capfa` bigint(20) unsigned NOT NULL default '0',
  `gotod` smallint(5) unsigned NOT NULL default '0',
  `orderutonsa` varchar(64) NOT NULL default '',
  PRIMARY KEY  (`capfa`,`gotod`,`orderutonsa`)
) ENGINE=ndbcluster DEFAULT CHARSET=latin1;
INSERT INTO `t5_c` VALUES (21,2,''),(21,1,''),(22,4,'');

CREATE TABLE `t6_c` (
  `capfa_parent` bigint(20) unsigned NOT NULL default '0',
  `capfa_child` bigint(20) unsigned NOT NULL default '0',
  `relatta` smallint(5) unsigned NOT NULL default '0',
  PRIMARY KEY  (`capfa_child`,`capfa_parent`,`relatta`)
) ENGINE=ndbcluster DEFAULT CHARSET=latin1;
INSERT INTO `t6_c` VALUES (15,16,0),(19,20,0),(18326932092909551615,30,0),(26,29,0),(18326932092909551615,29,0),(19,18,0),(26,28,0),(12,14,0);

# Bug #27775 - mediumint auto inc not restored correctly
#            - check tinyint
CREATE TABLE `t7_c` (
  `dardpo` char(15) NOT NULL default '',
  `dardtestard` tinyint(3) unsigned NOT NULL auto_increment,
  `FastFA` char(5) NOT NULL default '',
  `FastCode` char(6) NOT NULL default '',
  `Fastca` char(1) NOT NULL default '',
  `Fastmag` char(1) NOT NULL default '',
  `Beareratta` char(2) NOT NULL default '',
  PRIMARY KEY  (`dardpo`,`dardtestard`)
) ENGINE=ndbcluster DEFAULT CHARSET=latin1;
INSERT INTO `t7_c` VALUES ('2.6.2.4',24,'CECHP','54545','0','0','5'),('2.2.5.4',26,'CANFA','33223','1','1','4'),('4.3.2.4',28,'ITALD','54222','1','0','5'),('129..0.0.eins',28,'G','99999','1','1','5'),('1.1.1.1',24,'AUTPT','32323','0','1','3');

CREATE TABLE `t8_c` (
  `kattjame` varchar(32) NOT NULL default '',
  `realm` varchar(32) NOT NULL default '',
  `realm_entered` varchar(32) NOT NULL default '',
  `maturegarbagefa` varchar(32) NOT NULL default '',
  `hunderaaarbagefa_parent` varchar(32) NOT NULL default '',
  `kattjame_entered` varchar(32) NOT NULL default '',
  `hunderaaarbagefa` varchar(32) NOT NULL default '',
  `gest` varchar(16) default NULL,
  `hassetino` varchar(16) NOT NULL default '',
  `aaaproxysessfa` varchar(255) default NULL,
  `autologonallowed` char(1) default NULL,
  `squardporoot` varchar(15) NOT NULL default '',
  `naspo` varchar(15) default NULL,
  `beareratta` char(2) default NULL,
  `fastCode` varchar(6) default NULL,
  `fastFA` varchar(5) default NULL,
  `fastca` char(1) default NULL,
  `fastmag` char(1) default NULL,
  `lastupdate` datetime default NULL,
  `hassetistart` datetime NOT NULL,
  `accthassetitime` int(10) unsigned default NULL,
  `acctoutputoctets` bigint(20) unsigned default NULL,
  `acctinputoctets` bigint(20) unsigned default NULL,
  PRIMARY KEY  (`kattjame`,`hunderaaarbagefa`,`hassetistart`,`hassetino`),
  KEY `squardporoot` (`squardporoot`)
) ENGINE=ndbcluster DEFAULT CHARSET=latin1;
INSERT INTO `t8_c` VALUES ('4tt45345235','pap','q3plus.qt','q3plus.qt','q3.net','436643196120','436643196929','8956234534568968','5524595699','uxasmt21.net.acne.qt/481889229462692422','','1.1.1.1','2.2.4.6','4','86989','34','x','x','2012-03-12 12:55:34','2012-12-05 11:20:04',3223433,3369,9565),('4545435545','john','q3.net','q3.net','acne.li','436643196120','436643196929','45345234568968','995696699','uxasmt21.net.acne.qt/481889229462692423','','1.1.1.1','2.2.9.8','2','86989','34','x','x','2012-03-12 11:35:03','2012-12-05 08:50:04',8821923,169,3565),('versteckter_q3net_katt','joe','q3.net','elredun.com','q3.net','436643196120','436643196939','91341234568968','695595699','uxasmt21.net.acne.qt/481889229462692421','','1.1.1.1','2.5.2.5','3','86989','34','x','x','2012-03-12 18:35:04','2012-12-05 12:35:04',1923123,9569,6565);

CREATE TABLE `t9_c` (
  `kattjame` varchar(32) NOT NULL default '',
  `kattjame_entered` varchar(32) NOT NULL default '',
  `realm` varchar(32) NOT NULL default '',
  `realm_entered` varchar(32) NOT NULL default '',
  `maturegarbagefa` varchar(32) NOT NULL default '',
  `hunderaaarbagefa` varchar(32) NOT NULL default '',
  `hunderaaarbagefa_parent` varchar(32) NOT NULL default '',
  `gest` varchar(16) default NULL,
  `hassetino` varchar(16) NOT NULL default '',
  `squardporoot` varchar(15) NOT NULL default '',
  `naspo` varchar(15) default NULL,
  `beareratta` char(2) default NULL,
  `fastCode` varchar(6) default NULL,
  `fastFA` varchar(5) default NULL,
  `fastca` char(1) default NULL,
  `fastmag` char(1) default NULL,
  `lastupdate` datetime default NULL,
  `hassetistart` datetime NOT NULL,
  `accthassetitime` int(10) unsigned default NULL,
  `actcoutpuocttets` bigint(20) unsigned default NULL,
  `actinputocctets` bigint(20) unsigned default NULL,
  `terminateraste` tinyint(3) unsigned default NULL,
  PRIMARY KEY  (`kattjame`,`hunderaaarbagefa`,`hassetistart`,`hassetino`)
) ENGINE=ndbcluster DEFAULT CHARSET=latin1;
INSERT INTO `t9_c` VALUES ('3g4jh8gar2t','joe','q3.net','elredun.com','q3.net','436643316120','436643316939','91341234568968','695595699','1.1.1.1','2.2.6.2','3','86989','34','x','x','2012-03-12 18:35:04','2012-12-05 12:35:04',3123123,9569,6565,1),('4tt45345235','pap','q3plus.qt','q3plus.qt','q3.net','436643316120','436643316939','8956234534568968','5254595969','1.1.1.1','8.6.2.2','4','86989','34','x','x','2012-03-12 12:55:34','2012-12-05 11:20:04',3223433,3369,9565,2),('4545435545','john','q3.net','q3.net','acne.li','436643316120','436643316939','45345234568968','995696699','1.1.1.1','2.9.9.2','2','86998','34','x','x','2012-03-12 11:35:03','2012-12-05 08:50:04',8823123,169,3565,3);

# Bug #20820
# auto inc table not handled correctly when restored from cluster backup
# - before fix ndb_restore would not set auto inc value correct,
#   seen by select below
CREATE TABLE t10_c (a INT AUTO_INCREMENT KEY) ENGINE=ndbcluster DEFAULT CHARSET=latin1;
INSERT INTO t10_c VALUES (1),(2),(3);
# Bug #27775 - mediumint auto inc not restored correctly
#            - check int
insert into t10_c values (10000),(2000),(3000);

CREATE TABLE t11_c (a int, b00 int null, b01 int null,b02 int null,b03 int null,b04 int null,b05 int null,b06 int null,b07 int null,b08 int null,b90 int null,b10 int null,b11 int null,b12 int null,b13 int null,b14 int null,b15 int null,b16 int null,b17 int null,b18 int null,b19 int null,b20 int null,b21 int null,b22 int null,b23 int null,b24 int null,b25 int null,b26 int null,b27 int null,b28 int null,b29 int null,b30 int null,b31 int null,b32 int null) engine = ndb;
insert into t11_c values (1,1,1,1,1,1,1,1,1,1,1,1,1,1,1,1,1,1,1,1,1,1,1,1,1,1,1,1,1,1,1,1,1,1);

create table t1 engine=myisam as select * from t1_c;
create table t2 engine=myisam as select * from t2_c;
create table t3 engine=myisam as select * from t3_c;
create table t4 engine=myisam as select * from t4_c;
create table t5 engine=myisam as select * from t5_c;
create table t6 engine=myisam as select * from t6_c;
create table t7 engine=myisam as select * from t7_c;
create table t8 engine=myisam as select * from t8_c;
create table t9 engine=myisam as select * from t9_c;
create table t10 engine=myisam as select * from t10_c;
create table t11 engine=myisam as select * from t11_c;

# check that force varpart is preserved by ndb_restore
# t3_c has ROW_FORMAT=FIXED i.e. ForceVarPart=0
let $show_varpart_table=t3_c;
source show_varpart.inc;
let $show_varpart_table=t2_c;
source show_varpart.inc;

--source include/ndb_backup.inc
drop table t1_c,t2_c,t3_c,t4_c,t5_c,t6_c,t7_c,t8_c,t9_c,t10_c,t11_c;
--exec $NDB_RESTORE -b $the_backup_id -n 1 -m -r --print --print_meta $NDB_BACKUPS-$the_backup_id >> $NDB_TOOLS_OUTPUT
--exec $NDB_RESTORE -b $the_backup_id -n 2 -r --print --print_meta $NDB_BACKUPS-$the_backup_id >> $NDB_TOOLS_OUTPUT

# check that force varpart is preserved by ndb_restore
# t3_c has ROW_FORMAT=FIXED i.e. ForceVarPart=0
let $show_varpart_table=t3_c;
source show_varpart.inc;
let $show_varpart_table=t2_c;
source show_varpart.inc;

select count(*) from t1;
select count(*) from t1_c;
select count(*)
  from (select * from t1 union 
        select * from t1_c) a;

select count(*) from t2;
select count(*) from t2_c;
select count(*)
  from (select * from t2 union 
        select * from t2_c) a;

select count(*) from t3;
select count(*) from t3_c;
select count(*)
  from (select * from t3 union 
        select * from t3_c) a;

select count(*) from t4;
select count(*) from t4_c;
select count(*)
  from (select * from t4 union 
        select * from t4_c) a;

select count(*) from t5;
select count(*) from t5_c;
select count(*)
  from (select * from t5 union 
        select * from t5_c) a;

select count(*) from t6;
select count(*) from t6_c;
select count(*)
  from (select * from t6 union 
        select * from t6_c) a;

select count(*) from t7;
select count(*) from t7_c;
select count(*)
  from (select * from t7 union 
        select * from t7_c) a;

select count(*) from t8;
select count(*) from t8_c;
select count(*)
  from (select * from t8 union 
        select * from t8_c) a;

select count(*) from t9;
select count(*) from t9_c;
select count(*)
  from (select * from t9 union 
        select * from t9_c) a;

select count(*) from t10;
select count(*) from t10_c;
select count(*)
  from (select * from t10 union 
        select * from t10_c) a;

select count(*) from t11;
select count(*) from t11_c;
select count(*)
  from (select * from t11 union 
        select * from t11_c) a;

# Bug #20820 cont'd
select * from t10_c order by a;
# Bug #27775 cont'd
# - auto inc info should be correct
select max(capgoaledatta) from t1_c;
select auto_increment from information_schema.tables
where table_name = 't1_c';
select max(capgotod) from t2_c;
select auto_increment from information_schema.tables
where table_name = 't2_c';
select max(capfa) from t4_c;
select auto_increment from information_schema.tables
where table_name = 't4_c';
select max(dardtestard) from t7_c;
select auto_increment from information_schema.tables
where table_name = 't7_c';
select max(a) from t10_c;
select auto_increment from information_schema.tables
where table_name = 't10_c';

#
# Try Partitioned tables as well
#
ALTER TABLE t7_c
PARTITION BY LINEAR KEY (`dardtestard`);

--source include/ndb_backup.inc
drop table t1_c,t2_c,t3_c,t4_c,t5_c,t6_c,t7_c,t8_c,t9_c,t10_c,t11_c;
--exec $NDB_RESTORE -b $the_backup_id -n 1 -m -r --print --print_meta $NDB_BACKUPS-$the_backup_id >> $NDB_TOOLS_OUTPUT
--exec $NDB_RESTORE -b $the_backup_id -n 2 -r --print --print_meta $NDB_BACKUPS-$the_backup_id >> $NDB_TOOLS_OUTPUT

select count(*) from t1;
select count(*) from t1_c;
select count(*)
  from (select * from t1 union 
        select * from t1_c) a;

select count(*) from t2;
select count(*) from t2_c;
select count(*)
  from (select * from t2 union 
        select * from t2_c) a;

select count(*) from t3;
select count(*) from t3_c;
select count(*)
  from (select * from t3 union 
        select * from t3_c) a;

select count(*) from t4;
select count(*) from t4_c;
select count(*)
  from (select * from t4 union 
        select * from t4_c) a;

select count(*) from t5;
select count(*) from t5_c;
select count(*)
  from (select * from t5 union 
        select * from t5_c) a;

select count(*) from t6;
select count(*) from t6_c;
select count(*)
  from (select * from t6 union 
        select * from t6_c) a;

select count(*) from t7;
select count(*) from t7_c;
select count(*)
  from (select * from t7 union 
        select * from t7_c) a;

select count(*) from t8;
select count(*) from t8_c;
select count(*)
  from (select * from t8 union 
        select * from t8_c) a;

select count(*) from t9;
select count(*) from t9_c;
select count(*)
  from (select * from t9 union 
        select * from t9_c) a;

select count(*) from t10;
select count(*) from t10_c;
select count(*)
  from (select * from t10 union 
        select * from t10_c) a;

select count(*) from t11;
select count(*) from t11_c;
select count(*)
  from (select * from t11 union 
        select * from t11_c) a;

drop table t1_c,t2_c,t3_c,t4_c,t5_c,t6_c,t7_c,t8_c,t9_c,t10_c,t11_c;
--exec $NDB_RESTORE -b $the_backup_id -n 1 -m -r --ndb-nodegroup_map "(0,0)" --print --print_meta $NDB_BACKUPS-$the_backup_id >> $NDB_TOOLS_OUTPUT
--exec $NDB_RESTORE -b $the_backup_id -n 2 -r --print --print_meta $NDB_BACKUPS-$the_backup_id >> $NDB_TOOLS_OUTPUT

select count(*) from t1;
select count(*) from t1_c;
select count(*)
  from (select * from t1 union 
        select * from t1_c) a;

select count(*) from t2;
select count(*) from t2_c;
select count(*)
  from (select * from t2 union 
        select * from t2_c) a;

select count(*) from t3;
select count(*) from t3_c;
select count(*)
  from (select * from t3 union 
        select * from t3_c) a;

select count(*) from t4;
select count(*) from t4_c;
select count(*)
  from (select * from t4 union 
        select * from t4_c) a;

select count(*) from t5;
select count(*) from t5_c;
select count(*)
  from (select * from t5 union 
        select * from t5_c) a;

select count(*) from t6;
select count(*) from t6_c;
select count(*)
  from (select * from t6 union 
        select * from t6_c) a;

select count(*) from t7;
select count(*) from t7_c;
select count(*)
  from (select * from t7 union 
        select * from t7_c) a;

select count(*) from t8;
select count(*) from t8_c;
select count(*)
  from (select * from t8 union 
        select * from t8_c) a;

select count(*) from t9;
select count(*) from t9_c;
select count(*)
  from (select * from t9 union 
        select * from t9_c) a;

select count(*) from t10;
select count(*) from t10_c;
select count(*)
  from (select * from t10 union 
        select * from t10_c) a;

select count(*) from t11;
select count(*) from t11_c;
select count(*)
  from (select * from t11 union 
        select * from t11_c) a;
#
# Drop all table except t2_c
#   This to make sure that error returned from ndb_restore below is 
#     guaranteed to be from t2_c, this since order of tables in backup
#     is none deterministic
# 
drop table t1_c,t3_c,t4_c,t5_c,t6_c,t7_c,t8_c,t9_c,t10_c,t11_c;
--source include/ndb_backup.inc

# ndb_restore should now fail, table t2_c already exists
--disable_query_log
CREATE TEMPORARY TABLE ndb_restore_output (output_line VARCHAR(512)) ENGINE = HEAP;
let $dump_file = $MYSQLTEST_VARDIR/tmp/ndb_restore_misc_output.txt;
--error 1
<<<<<<< HEAD
--exec $NDB_RESTORE --core-file=0 -b $the_backup_id -n 1 -m -r --ndb-nodegroup_map "(0,1)" --verbose=0 $NDB_BACKUPS-$the_backup_id 2>&1 
=======
--exec $NDB_RESTORE --no-defaults --core-file=0 -b $the_backup_id -n 1 -m -r --ndb-nodegroup_map "(0,1)" --verbose=0 $NDB_BACKUPS-$the_backup_id > $dump_file 2>&1
eval LOAD DATA INFILE '$dump_file' INTO TABLE ndb_restore_output;
--remove_file $dump_file
--enable_query_log
select output_line from ndb_restore_output where output_line like '%t2_c%' order by output_line;
--disable_query_log
DROP TABLE ndb_restore_output;
--enable_query_log
>>>>>>> fe6214bc

CREATE TABLE t11_c (
  c1 int primary key, c2 char(10), c3 varchar(10)
) ENGINE=ndbcluster DEFAULT CHARSET=latin1;

CREATE TABLE t12_c (
  c1 int primary key, c2 char(10), c3 varchar(10)
) ENGINE=ndbcluster DEFAULT CHARSET=latin1;

INSERT INTO t11_c VALUES(1, "aaaaa", "bbbbb"), (2, "ccccc", "ddddd"), (3, "eeeee","fffff");
INSERT INTO t12_c VALUES(4, "ggggg", "hhhhh"), (5, "iiiii", "jjjjj"), (6, "kkkkk","lllll");
--source include/ndb_backup.inc
drop table t2_c,t11_c,t12_c;
# Only part of tables is restored, it should work
--exec $NDB_RESTORE -b $the_backup_id -n 1 -m -r --print --print_meta $NDB_BACKUPS-$the_backup_id test t11_c >> $NDB_TOOLS_OUTPUT
--exec $NDB_RESTORE -b $the_backup_id -n 2 -r --print --print_meta $NDB_BACKUPS-$the_backup_id test t11_c >> $NDB_TOOLS_OUTPUT

#Should only t11_c is restored
SELECT * FROM t11_c ORDER BY c1;

#
# Cleanup
#

drop table t1,t2,t3,t4,t5,t6,t7,t8,t9,t10,t11,t11_c;

#
# Test BUG#10287
#

--disable_query_log
source include/ndb_backup_id.inc;
--enable_query_log

# End of 5.0 tests (4.1 test intermixed to save test time)

#
# Test restore of epoch number bug#
#

# ensure correct restore of epoch numbers in old versions
--exec $NDB_RESTORE --core-file=0 -e -b 1 -n 1 $NDB_SAVED_BACKUPS/50 >> $NDB_TOOLS_OUTPUT
select epoch from mysql.ndb_apply_status where server_id=0;
--exec $NDB_RESTORE --core-file=0 -e -b 1 -n 1 $NDB_SAVED_BACKUPS/51 >> $NDB_TOOLS_OUTPUT
select epoch from mysql.ndb_apply_status where server_id=0;
# ensure correct restore of epoch numbers in current version
# number hould be "big"
--exec $NDB_RESTORE --core-file=0 -e -b $the_backup_id -n 1 $NDB_BACKUPS-$the_backup_id >> $NDB_TOOLS_OUTPUT
# should evaluate to true == 1
select epoch > (1 << 32) from mysql.ndb_apply_status where server_id=0;

#
# Bug#40428 core dumped when restore backup log file(redo log)
#
--exec $NDB_RESTORE --print --print_meta -b 1 -n 1 $NDB_SAVED_BACKUPS/50 >> $NDB_TOOLS_OUTPUT

#
# Bug #33040 ndb_restore crashes with --print_log
#
--exec $NDB_RESTORE --print_log -b 1 -n 1 $NDB_SAVED_BACKUPS/50 >> $NDB_TOOLS_OUTPUT

#
# Bug#48005 ndb backup / restore does not restore the auto_increment
#
create table t1 (a int not null primary key auto_increment, b int) auto_increment=200
engine=ndb;
--disable_warnings
show create table t1;
--enable_warnings
--source include/ndb_backup.inc
drop table t1;
--exec $NDB_RESTORE -b $the_backup_id -n 1 -m -r --print_meta $NDB_BACKUPS-$the_backup_id >> $NDB_TOOLS_OUTPUT
--exec $NDB_RESTORE -b $the_backup_id -n 2 -r --print_meta $NDB_BACKUPS-$the_backup_id >> $NDB_TOOLS_OUTPUT

show create table t1;
drop table t1;

#
# mtoib
#
--exec $NDB_RESTORE -b $the_backup_id -n 1 -m -r --print_meta --disable-indexes $NDB_BACKUPS-$the_backup_id >> $NDB_TOOLS_OUTPUT
--exec $NDB_RESTORE -b $the_backup_id -n 2 -r --print_meta --disable-indexes $NDB_BACKUPS-$the_backup_id >> $NDB_TOOLS_OUTPUT
--exec $NDB_RESTORE -b $the_backup_id -n 1 --rebuild-indexes $NDB_BACKUPS-$the_backup_id >> $NDB_TOOLS_OUTPUT

drop table t1;

#
# Bug#51374
# Restore using --disable-indexes --rebuild-indexes, then DROP the table
# The bug caused the indexes to remain after the table was dropped
#
create table t1 (a int, b int, c int not null, 
primary key (a) using hash, unique(c) using hash)
engine = ndb;
insert into t1 values (1,1,1), (2,2,2), (3,3,3);
--source include/ndb_backup.inc
--exec $NDB_RESTORE -b $the_backup_id -n 1 --disable-indexes --rebuild-indexes $NDB_BACKUPS-$the_backup_id >> $NDB_TOOLS_OUTPUT
select * from t1 order by 1;
drop table t1;
CREATE TEMPORARY TABLE IF NOT EXISTS ndb_show_tables_results (
  id INT,
  type VARCHAR(20),
  state VARCHAR(20),
  logging VARCHAR(20),
  _database VARCHAR(255),
  _schema VARCHAR(20),
  name VARCHAR(255)
);
--source ndb_show_tables_result.inc
# the db fields include single quotes...
--disable_warnings
select id into @tmp1 from ndb_show_tables_results
where name like '%ndb_index_stat_sample_x1%';
--enable_warnings
select * from ndb_show_tables_results
where type like '%Index%'
and _database = 'test'
and name not like '%ndb_index_stat_sample_x1%'
and name not like concat('%NDB$INDEX_',@tmp1,'_CUSTOM%')
order by 1,2,3,4,5,6,7;
drop table ndb_show_tables_results;

#
# Bug#51432
#
--exec $NDB_RESTORE --core-file=0 -b 1 -n 2 -m $NDB_SAVED_BACKUPS/hashmap >> $NDB_TOOLS_OUTPUT

#
# Bug#56285
#
create table t1 (a int primary key) engine = ndb;
--exec $NDB_MGM --no-defaults --ndb-connectstring="$NDB_CONNECTSTRING" -e "abort backup 33" >> $NDB_TOOLS_OUTPUT
--exec $NDB_MGM --no-defaults --ndb-connectstring="$NDB_CONNECTSTRING" -e "abort backup 33" >> $NDB_TOOLS_OUTPUT
drop table t1;

#
# test backup of table with many attributes
#
let $i=499;
let $separator=;
let $sql=create table t1 (;
while ($i)
{
  let $sql=$sql$separator c$i int;
  let $separator=,;
  dec $i;
}
let $sql=$sql, c500 varchar(11000) CHARACTER SET latin1;
let $sql=$sql, primary key using hash(c1)) engine=ndb;
eval $sql; # eval the sql and create the table

set @v10 = '0123456789';
set @v100 = concat(@v10,@v10,@v10,@v10,@v10,@v10,@v10,@v10,@v10,@v10);
set @v1000 =concat(@v100,@v100,@v100,@v100,@v100,@v100,@v100,@v100,@v100,@v100);
set @v10000 = concat(@v1000,@v1000,@v1000,@v1000,@v1000,@v1000,@v1000,@v1000,@v1000,@v1000);
set @v11000 = concat(@v10000, @v1000);

insert into t1 (c1,c500) values (1,@v11000), (2,@v11000), (3,@v11000);
--source include/ndb_backup.inc
drop table t1;

#
# Bug#16593604
#

# Build the standard command used for running "ndb_mgm"
let $mgm_cmd = $NDB_MGM;
let $mgm_cmd = $mgm_cmd --no-defaults;
let $mgm_cmd = $mgm_cmd --ndb-connectstring="$NDB_CONNECTSTRING";
let $mgm_cmd = $mgm_cmd --verbose=0;

--echo # Trying to start another backup as wait started with same id should return error
--error 255
--exec $mgm_cmd -e "start backup $the_backup_id wait started"

--echo # Trying to start another backup as wait completed with same id should return error
--error 255
--exec $mgm_cmd -e "start backup $the_backup_id wait completed"

--echo # Trying to start another backup as nowait with same id should not return error
--exec $mgm_cmd -e "start backup $the_backup_id nowait"

#
# Bug#11764704 Exclude missing tables when restoring a backup
#
create database db1;
use db1;
CREATE TABLE t1 (a INT) ENGINE=ndbcluster DEFAULT CHARSET=latin1;
CREATE TABLE t2 (b INT) ENGINE=ndbcluster DEFAULT CHARSET=latin1;
CREATE TABLE t3 (c INT) ENGINE=ndbcluster DEFAULT CHARSET=latin1;
INSERT INTO t1 VALUES (1),(2),(3);
INSERT INTO t2 VALUES (4),(5),(6);
INSERT INTO t3 VALUES (7),(8),(9);
--source include/ndb_backup.inc
truncate t1;
truncate t2;
drop table t3;
--echo #without 'exclude-missing-tables' should fail
--error 1
--exec $NDB_RESTORE --core-file=false -b $the_backup_id -n 1 -r --print_meta $NDB_BACKUPS-$the_backup_id >> $NDB_TOOLS_OUTPUT
--error 1
--exec $NDB_RESTORE --core-file=false -b $the_backup_id -n 2 -r --print_meta $NDB_BACKUPS-$the_backup_id >> $NDB_TOOLS_OUTPUT
--echo #calling 'exclude-missing-tables' with 'restore-meta' should fail
--error 1
--exec $NDB_RESTORE --core-file=false -b $the_backup_id -n 1 -r -m --print_meta $NDB_BACKUPS-$the_backup_id >> $NDB_TOOLS_OUTPUT
--echo #with 'exclude-missing-tables'
--exec $NDB_RESTORE --core-file=false -b $the_backup_id -n 1 -r --print_meta --exclude-missing-tables $NDB_BACKUPS-$the_backup_id >> $NDB_TOOLS_OUTPUT
--exec $NDB_RESTORE --core-file=false -b $the_backup_id -n 2 -r --print_meta --exclude-missing-tables $NDB_BACKUPS-$the_backup_id >> $NDB_TOOLS_OUTPUT
select count(*) from t1;
select count(*) from t2;
--echo #with exclusive include, exclude tables arguments
--echo #exclude non missing table
truncate t1;
truncate t2;
--exec $NDB_RESTORE --core-file=false -b $the_backup_id -n 1 -r --print_meta --exclude-tables=db1.t1 --exclude-missing-tables $NDB_BACKUPS-$the_backup_id >> $NDB_TOOLS_OUTPUT
--exec $NDB_RESTORE --core-file=false -b $the_backup_id -n 2 -r --print_meta --exclude-tables=db1.t1 --exclude-missing-tables $NDB_BACKUPS-$the_backup_id >> $NDB_TOOLS_OUTPUT
select count(*) from t1;
select count(*) from t2;
--echo #exclude missing table
truncate t1;
truncate t2;
--exec $NDB_RESTORE --core-file=false -b $the_backup_id -n 1 -r --print_meta --exclude-tables=db1.t3 --exclude-missing-tables $NDB_BACKUPS-$the_backup_id >> $NDB_TOOLS_OUTPUT
--exec $NDB_RESTORE --core-file=false -b $the_backup_id -n 2 -r --print_meta --exclude-tables=db1.t3 --exclude-missing-tables $NDB_BACKUPS-$the_backup_id >> $NDB_TOOLS_OUTPUT
select count(*) from t1;
select count(*) from t2;
--echo #include non missing table
truncate t1;
truncate t2;
--exec $NDB_RESTORE --core-file=false -b $the_backup_id -n 1 -r --print_meta --include-tables=db1.t1 --exclude-missing-tables $NDB_BACKUPS-$the_backup_id >> $NDB_TOOLS_OUTPUT
--exec $NDB_RESTORE --core-file=false -b $the_backup_id -n 2 -r --print_meta --include-tables=db1.t1 --exclude-missing-tables $NDB_BACKUPS-$the_backup_id >> $NDB_TOOLS_OUTPUT
select count(*) from t1;
select count(*) from t2;
--echo #include missing table
truncate t1;
truncate t2;
--exec $NDB_RESTORE --core-file=false -b $the_backup_id -n 1 -r --print_meta --include-tables=db1.t1,db1.t3 --exclude-missing-tables $NDB_BACKUPS-$the_backup_id >> $NDB_TOOLS_OUTPUT
--exec $NDB_RESTORE --core-file=false -b $the_backup_id -n 2 -r --print_meta --include-tables=db1.t1,db1.t3 --exclude-missing-tables $NDB_BACKUPS-$the_backup_id >> $NDB_TOOLS_OUTPUT
select count(*) from t1;
select count(*) from t2;
--echo #clearup
drop database db1;
--echo # ndb_restore with unique index, check behaviour of --restore-epoch
use test;
create table t1(id int primary key, val int unique) engine=ndb;
--source include/ndb_backup.inc
drop table t1;
delete from mysql.ndb_apply_status;
--exec $NDB_RESTORE --core-file=0 -b $the_backup_id -n 1 -m $NDB_BACKUPS-$the_backup_id >> $NDB_TOOLS_OUTPUT
--exec $NDB_RESTORE --core-file=0 -b $the_backup_id -n 2 --restore-epoch $NDB_BACKUPS-$the_backup_id >> $NDB_TOOLS_OUTPUT

select count(1) from mysql.ndb_apply_status where server_id=0;
drop table t1;

--disable_query_log
CREATE TEMPORARY TABLE ndb_restore_output (output_line VARCHAR(512)) ENGINE = HEAP;
let $dump_file = $MYSQLTEST_VARDIR/tmp/ndb_restore_misc_output.txt;
--error 2
<<<<<<< HEAD
--exec $NDB_RESTORE -b $the_backup_id --ndb-nodeid=200 -r $NDB_BACKUPS-$the_backup_id 2>&1
--error 2
--exec $NDB_RESTORE --nodeid=2 -r $NDB_BACKUPS-$the_backup_id 2>&1
--source suite/ndb/include/backup_restore_cleanup.inc
--remove_file $NDB_TOOLS_OUTPUT
=======
--exec $NDB_RESTORE --no-defaults -b $the_backup_id --ndb-nodeid=200 -r $NDB_BACKUPS-$the_backup_id > $dump_file 2>&1
eval LOAD DATA INFILE '$dump_file' INTO TABLE ndb_restore_output;
--remove_file $dump_file
--enable_query_log
select output_line from ndb_restore_output where output_line like '%not specified%' order by output_line;
--disable_query_log

--error 2
--exec $NDB_RESTORE --no-defaults --nodeid=2 -r $NDB_BACKUPS-$the_backup_id > $dump_file 2>&1
eval LOAD DATA INFILE '$dump_file' INTO TABLE ndb_restore_output;
--remove_file $dump_file
--enable_query_log
select output_line from ndb_restore_output where output_line like '%not specified%' order by output_line;
--disable_query_log

DROP TABLE ndb_restore_output;
--enable_query_log
>>>>>>> fe6214bc
<|MERGE_RESOLUTION|>--- conflicted
+++ resolved
@@ -433,10 +433,7 @@
 CREATE TEMPORARY TABLE ndb_restore_output (output_line VARCHAR(512)) ENGINE = HEAP;
 let $dump_file = $MYSQLTEST_VARDIR/tmp/ndb_restore_misc_output.txt;
 --error 1
-<<<<<<< HEAD
---exec $NDB_RESTORE --core-file=0 -b $the_backup_id -n 1 -m -r --ndb-nodegroup_map "(0,1)" --verbose=0 $NDB_BACKUPS-$the_backup_id 2>&1 
-=======
---exec $NDB_RESTORE --no-defaults --core-file=0 -b $the_backup_id -n 1 -m -r --ndb-nodegroup_map "(0,1)" --verbose=0 $NDB_BACKUPS-$the_backup_id > $dump_file 2>&1
+--exec $NDB_RESTORE --core-file=0 -b $the_backup_id -n 1 -m -r --ndb-nodegroup_map "(0,1)" --verbose=0 $NDB_BACKUPS-$the_backup_id > $dump_file 2>&1
 eval LOAD DATA INFILE '$dump_file' INTO TABLE ndb_restore_output;
 --remove_file $dump_file
 --enable_query_log
@@ -444,7 +441,6 @@
 --disable_query_log
 DROP TABLE ndb_restore_output;
 --enable_query_log
->>>>>>> fe6214bc
 
 CREATE TABLE t11_c (
   c1 int primary key, c2 char(10), c3 varchar(10)
@@ -702,14 +698,7 @@
 CREATE TEMPORARY TABLE ndb_restore_output (output_line VARCHAR(512)) ENGINE = HEAP;
 let $dump_file = $MYSQLTEST_VARDIR/tmp/ndb_restore_misc_output.txt;
 --error 2
-<<<<<<< HEAD
---exec $NDB_RESTORE -b $the_backup_id --ndb-nodeid=200 -r $NDB_BACKUPS-$the_backup_id 2>&1
---error 2
---exec $NDB_RESTORE --nodeid=2 -r $NDB_BACKUPS-$the_backup_id 2>&1
---source suite/ndb/include/backup_restore_cleanup.inc
---remove_file $NDB_TOOLS_OUTPUT
-=======
---exec $NDB_RESTORE --no-defaults -b $the_backup_id --ndb-nodeid=200 -r $NDB_BACKUPS-$the_backup_id > $dump_file 2>&1
+--exec $NDB_RESTORE -b $the_backup_id --ndb-nodeid=200 -r $NDB_BACKUPS-$the_backup_id > $dump_file 2>&1
 eval LOAD DATA INFILE '$dump_file' INTO TABLE ndb_restore_output;
 --remove_file $dump_file
 --enable_query_log
@@ -717,7 +706,7 @@
 --disable_query_log
 
 --error 2
---exec $NDB_RESTORE --no-defaults --nodeid=2 -r $NDB_BACKUPS-$the_backup_id > $dump_file 2>&1
+--exec $NDB_RESTORE --nodeid=2 -r $NDB_BACKUPS-$the_backup_id > $dump_file 2>&1
 eval LOAD DATA INFILE '$dump_file' INTO TABLE ndb_restore_output;
 --remove_file $dump_file
 --enable_query_log
@@ -726,4 +715,5 @@
 
 DROP TABLE ndb_restore_output;
 --enable_query_log
->>>>>>> fe6214bc
+--source suite/ndb/include/backup_restore_cleanup.inc
+--remove_file $NDB_TOOLS_OUTPUT