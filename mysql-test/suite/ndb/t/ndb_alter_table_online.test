# The include statement below is a temp one for tests that are yet to
#be ported to run with InnoDB,
#but needs to be kept for tests that would need MyISAM in future.
--source include/force_myisam_default.inc

#############################################################
# Author: Martin
# Date: 2007-07
# Purpose: basic online alter test
##############################################################
# Change Author: Jonathan
# Date 2006-08-28
# Purpose: Add more testing for online alter
##############################################################
--source include/have_multi_ndb.inc

--disable_warnings
DROP TABLE IF EXISTS t1;
--enable_warnings

# Create utiltity table used to hold the output from ndb_show_table
CREATE TEMPORARY TABLE IF NOT EXISTS ndb_show_tables_results (
  id INT,
  type VARCHAR(20),
  state VARCHAR(20),
  logging VARCHAR(20),
  _database VARCHAR(255),
  _schema VARCHAR(20),
  name VARCHAR(255)
);

######################################
# basic online alter tests
######################################
--echo *******************************
--echo * basic online alter tests
--echo *******************************

CREATE TABLE t1 (a INT UNSIGNED KEY, b INT UNSIGNED) ROW_FORMAT=DYNAMIC ENGINE NDB;
INSERT INTO t1 values (1,1);

--source ndb_show_tables_result.inc
set @t1_id = (select id from ndb_show_tables_results where name like '%t1%' and type like '%UserTable%');

--echo *******************************
--echo * Alter Table online add column
--echo *******************************
--echo * Add column c as CHAR
--echo *******************************

ALTER TABLE t1 ADD c CHAR(19);

--source ndb_show_tables_result.inc
select name from ndb_show_tables_results where id = @t1_id and name like '%t1%' and type like '%UserTable%';

INSERT INTO t1 values (2,1,"a");
SELECT * FROM t1 ORDER BY a;
UPDATE t1 SET c='b' where a = 2;
SELECT * FROM t1 ORDER BY a;
DROP TABLE t1;

--echo *******************************
--echo * Alter Table online add column
--echo *******************************
--echo * Add column c as nullable INT
--echo *******************************

CREATE TABLE t1 (a INT UNSIGNED KEY, b VARCHAR(19)) ENGINE NDB;
INSERT INTO t1 values (1,"a");

--source ndb_show_tables_result.inc
set @t1_id = (select id from ndb_show_tables_results where name like '%t1%' and type like '%UserTable%');

ALTER TABLE t1 ADD c INT;

--source ndb_show_tables_result.inc
select name from ndb_show_tables_results where id = @t1_id and name like '%t1%' and type like '%UserTable%';

INSERT INTO t1 values (2,"a",1);
SELECT * FROM t1 ORDER BY a;
UPDATE t1 SET c = 2 where a = 2;
SELECT * FROM t1 ORDER BY a;
DROP TABLE t1;

--echo *******************************
--echo * Alter Table online add column
--echo *******************************
--echo * Add column c as nullable INT
--echo *******************************

CREATE TABLE t1 (a INT UNSIGNED KEY, b INT COLUMN_FORMAT DYNAMIC) ENGINE NDB;
INSERT INTO t1 values (1,1);

--source ndb_show_tables_result.inc
set @t1_id = (select id from ndb_show_tables_results where name like '%t1%' and type like '%UserTable%');

ALTER TABLE t1 ADD c INT;

--source ndb_show_tables_result.inc
select name from ndb_show_tables_results where id = @t1_id and name like '%t1%' and type like '%UserTable%';

INSERT INTO t1 values (2,1,1);
SELECT * FROM t1 ORDER BY a;
UPDATE t1 SET c = 2 where a = 2;
SELECT * FROM t1 ORDER BY a;

--echo *******************************
--echo * Create online Index ci
--echo *******************************

CREATE ONLINE INDEX ci on t1(c);

--source ndb_show_tables_result.inc
select name from ndb_show_tables_results where id = @t1_id and name like '%t1%' and type like '%UserTable%';

--echo *******************************
--echo * Create offline Index ci2
--echo *******************************
 
CREATE OFFLINE INDEX ci2 on t1(c);

--source ndb_show_tables_result.inc
select name from ndb_show_tables_results where id = @t1_id and name like '%t1%' and type like '%UserTable%';
set @t1_id = (select id from ndb_show_tables_results where name like '%t1%' and type like '%UserTable%');

--echo *******************************
--echo * Drop online Index ci
--echo *******************************
 
DROP ONLINE INDEX ci on t1;

--source ndb_show_tables_result.inc
select name from ndb_show_tables_results where id = @t1_id and name like '%t1%' and type like '%UserTable%';

--echo *******************************
--echo * Drop offline Index ci2
--echo *******************************

DROP OFFLINE INDEX ci2 on t1;

--source ndb_show_tables_result.inc
select name from ndb_show_tables_results where id = @t1_id and name like '%t1%' and type like '%UserTable%';

DROP TABLE t1;

--echo *******************************
--echo * The following ALTER operations are not supported on-line
--echo *******************************
--echo * Not supported Test#1
--echo *******************************

CREATE TABLE t1 (a INT UNSIGNED KEY, b INT UNSIGNED) ROW_FORMAT=FIXED ENGINE NDB;
INSERT INTO t1 values (1,1);

--source ndb_show_tables_result.inc
set @t1_id = (select id from ndb_show_tables_results where name like '%t1%' and type like '%UserTable%');

--error ER_ALTER_OPERATION_NOT_SUPPORTED
ALTER ONLINE TABLE t1 ADD c CHAR(19);
--source ndb_show_tables_result.inc
select name from ndb_show_tables_results where id = @t1_id and name like '%t1%' and type like '%UserTable%';

ALTER TABLE t1 ADD c CHAR(19);

INSERT INTO t1 values (2,1,"a");
SELECT * FROM t1 ORDER BY a;
UPDATE t1 SET c = 'b' where a = 2;
SELECT * FROM t1 ORDER BY a;
DROP TABLE t1;

--echo *******************************
--echo * Not supported Test#2
--echo *******************************

CREATE TABLE t1 (a INT UNSIGNED KEY, b INT UNSIGNED) ROW_FORMAT=DYNAMIC ENGINE NDB;
INSERT INTO t1 values (1,1);

--source ndb_show_tables_result.inc
set @t1_id = (select id from ndb_show_tables_results where name like '%t1%' and type like '%UserTable%');

--error ER_ALTER_OPERATION_NOT_SUPPORTED
ALTER ONLINE TABLE t1 ADD c CHAR(19) DEFAULT 17;
--source ndb_show_tables_result.inc
select name from ndb_show_tables_results where id = @t1_id and name like '%t1%' and type like '%UserTable%';

ALTER TABLE t1 ADD c CHAR(19) DEFAULT 17;

INSERT INTO t1 values (2,1,"a");
SELECT * FROM t1 ORDER BY a;
UPDATE t1 SET c = 'b' where a = 2;
SELECT * FROM t1 ORDER BY a;
--echo *******************************
--echo * Not supported Test#3
--echo *******************************

--source ndb_show_tables_result.inc
set @t1_id = (select id from ndb_show_tables_results where name like '%t1%' and type like '%UserTable%');

--error ER_ALTER_OPERATION_NOT_SUPPORTED 
ALTER ONLINE TABLE t1 ADD d INT AFTER b;
--source ndb_show_tables_result.inc
select name from ndb_show_tables_results where id = @t1_id and name like '%t1%' and type like '%UserTable%';

ALTER TABLE t1 ADD d INT AFTER b;
--source ndb_show_tables_result.inc
select name from ndb_show_tables_results where id = @t1_id and name like '%t1%' and type like '%UserTable%';

INSERT INTO t1 VALUES(3,1,1,'b');
SELECT * FROM t1 ORDER BY a;
UPDATE t1 SET d = 2 where a = 3;
SELECT * FROM t1 ORDER BY a;

--echo *******************************
--echo * Not supported Test#4
--echo *******************************

--source ndb_show_tables_result.inc
set @t1_id = (select id from ndb_show_tables_results where name like '%t1%' and type like '%UserTable%');

--error ER_ALTER_OPERATION_NOT_SUPPORTED 
ALTER ONLINE TABLE t1 ENGINE MYISAM;
--source ndb_show_tables_result.inc
select name from ndb_show_tables_results where id = @t1_id and name like '%t1%' and type like '%UserTable%';

DROP TABLE t1;

--echo *******************************
--echo * Not supported Test#5
--echo *******************************

CREATE TABLE t1 (a INT UNSIGNED KEY, b INT UNSIGNED) ROW_FORMAT=DYNAMIC ENGINE NDB;
INSERT INTO t1 values (1,1);

--source ndb_show_tables_result.inc
set @t1_id = (select id from ndb_show_tables_results where name like '%t1%' and type like '%UserTable%');

--error ER_ALTER_OPERATION_NOT_SUPPORTED 
ALTER ONLINE TABLE t1 ADD c TIMESTAMP;
--source ndb_show_tables_result.inc
select name from ndb_show_tables_results where id = @t1_id and name like '%t1%' and type like '%UserTable%';

ALTER TABLE t1 ADD c TIMESTAMP DEFAULT 0;

INSERT INTO t1 values (2,2,'2007-09-19 18:46:02');
SELECT * FROM t1 ORDER BY a;
UPDATE t1 SET c = '2007-10-22 16:35:06' where a = 2;
SELECT * FROM t1 ORDER BY a;
DROP TABLE t1;

--echo *******************************
--echo * Not supported Test#6
--echo *******************************

CREATE TABLE t1 (a INT UNSIGNED KEY, b INT UNSIGNED) ROW_FORMAT=DYNAMIC ENGINE NDB;
INSERT INTO t1 values (1,1);

--source ndb_show_tables_result.inc
set @t1_id = (select id from ndb_show_tables_results where name like '%t1%' and type like '%UserTable%');

--error ER_ALTER_OPERATION_NOT_SUPPORTED 
ALTER ONLINE TABLE t1 ADD c CHAR(19) NOT NULL;
--source ndb_show_tables_result.inc
select name from ndb_show_tables_results where id = @t1_id and name like '%t1%' and type like '%UserTable%';

ALTER TABLE t1 ADD c CHAR(19) NOT NULL;

INSERT INTO t1 values (2,1,"a");
SELECT * FROM t1 ORDER BY a;
UPDATE t1 SET c = 'b' where a = 2;
SELECT * FROM t1 ORDER BY a;
DROP TABLE t1;

--echo *******************************
--echo * Not supported Test#7
--echo *******************************

CREATE TABLE t1 (a INT UNSIGNED KEY, b INT UNSIGNED) ROW_FORMAT=DYNAMIC ENGINE NDB;
INSERT INTO t1 values (1,1);

--source ndb_show_tables_result.inc
set @t1_id = (select id from ndb_show_tables_results where name like '%t1%' and type like '%UserTable%');

--error ER_ALTER_OPERATION_NOT_SUPPORTED
ALTER ONLINE TABLE t1 ADD c CHAR(19) COLUMN_FORMAT FIXED;
--source ndb_show_tables_result.inc
select name from ndb_show_tables_results where id = @t1_id and name like '%t1%' and type like '%UserTable%';

ALTER TABLE t1 ADD c CHAR(19) COLUMN_FORMAT FIXED;

INSERT INTO t1 values (2,1,"a");
SELECT * FROM t1 ORDER BY a;
UPDATE t1 SET c = 'b' WHERE a = 2;
SELECT * FROM t1 ORDER BY a;
DROP TABLE t1;

--echo *******************************
--echo * Not supported Test#8
--echo * Ndb doesn't support renaming attributes on-line
--echo *******************************

CREATE TABLE t1 (
  auto int(5) unsigned NOT NULL auto_increment,
  string char(10),
  vstring varchar(10),
  bin binary(2),
  vbin varbinary(7),
  tiny tinyint(4) DEFAULT '0' NOT NULL ,
  short smallint(6) DEFAULT '1' NOT NULL ,
  medium mediumint(8) DEFAULT '0' NOT NULL,
  long_int int(11) DEFAULT '0' NOT NULL,
  longlong bigint(13) DEFAULT '0' NOT NULL,
  real_float float(13,1) DEFAULT 0.0 NOT NULL,
  real_double double(16,4),
  real_decimal decimal(16,4),
  utiny tinyint(3) unsigned DEFAULT '0' NOT NULL,
  ushort smallint(5) unsigned zerofill DEFAULT '00000' NOT NULL,
  umedium mediumint(8) unsigned DEFAULT '0' NOT NULL,
  ulong int(11) unsigned DEFAULT '0' NOT NULL,
  ulonglong bigint(13) unsigned DEFAULT '0' NOT NULL,
  bits bit(3),
  options enum('zero','one','two','three','four') not null,
  flags set('zero','one','two','three','four') not null,
  date_field date,
  year_field year,
  time_field time,
  date_time datetime,
  time_stamp timestamp,
  PRIMARY KEY (auto)
) engine=ndb;
                                                                                                   
--source ndb_show_tables_result.inc
set @t1_id = (select id from ndb_show_tables_results where name like '%t1%' and type like '%UserTable%');

--error ER_ALTER_OPERATION_NOT_SUPPORTED 
alter online table t1 change tiny new_tiny tinyint(4) DEFAULT '0' NOT NULL;
--source ndb_show_tables_result.inc
select name from ndb_show_tables_results where id = @t1_id and name like '%t1%' and type like '%UserTable%';

alter table t1 change tiny new_tiny tinyint(4) DEFAULT '0' NOT NULL;

create index i1 on t1(medium);
alter table t1 add index i2(new_tiny);
drop index i1 on t1;

--source ndb_show_tables_result.inc
select name from ndb_show_tables_results where id = @t1_id and name like '%t1%' and type like '%UserTable%';

DROP TABLE t1;

#####################################
# Adding dropping primary key
######################################
# Bug:31233
######################################
--echo ****************************************
--echo * Adding dropping primary key
--echo ****************************************
CREATE TABLE t1 (a INT UNSIGNED NOT NULL) ENGINE NDB;
--source show_primary_keys.inc
--error ER_ALTER_OPERATION_NOT_SUPPORTED 
ALTER ONLINE TABLE t1 ADD PRIMARY KEY (a);
ALTER OFFLINE TABLE t1 ADD PRIMARY KEY (a);
--source show_primary_keys.inc
--error ER_ALTER_OPERATION_NOT_SUPPORTED 
ALTER ONLINE TABLE t1 DROP PRIMARY KEY;
ALTER OFFLINE TABLE t1 DROP PRIMARY KEY;
--source show_primary_keys.inc
--error ER_ALTER_OPERATION_NOT_SUPPORTED 
CREATE ONLINE UNIQUE INDEX pk ON t1(a);
CREATE OFFLINE UNIQUE INDEX pk ON t1(a);
--source show_primary_keys.inc
--error ER_ALTER_OPERATION_NOT_SUPPORTED 
ALTER ONLINE TABLE t1 DROP INDEX PK;
ALTER OFFLINE TABLE t1 DROP INDEX PK;
--source show_primary_keys.inc
DROP TABLE t1;

CREATE TABLE t1 (a INT UNSIGNED) ENGINE NDB;
--error ER_ALTER_OPERATION_NOT_SUPPORTED 
ALTER ONLINE TABLE t1 ADD b INT UNIQUE;
ALTER OFFLINE TABLE t1 ADD b INT UNIQUE;
--source show_primary_keys.inc
--error ER_ALTER_OPERATION_NOT_SUPPORTED 
ALTER ONLINE TABLE t1 ADD c INT NOT NULL UNIQUE;
ALTER OFFLINE TABLE t1 ADD c INT NOT NULL UNIQUE;
--source show_primary_keys.inc
DROP TABLE t1;

######################################
# Alter dynmaic table, add TEXT column
######################################
# Bug:30205
######################################
--echo ****************************************
--echo * Add column c as nullable TEXT and BLOB
--echo ****************************************
CREATE TABLE t1 (a INT UNSIGNED  AUTO_INCREMENT KEY, b INT DEFAULT 2 COLUMN_FORMAT DYNAMIC) ENGINE NDB;
--source ndb_show_tables_result.inc
set @t1_id = (select id from ndb_show_tables_results where name like '%t1%' and type like '%UserTable%');

let $v=5;
disable_query_log;
while ($v)
{
  INSERT INTO t1 VALUES(NULL, DEFAULT); 
  dec $v;
}
enable_query_log;
--error ER_ALTER_OPERATION_NOT_SUPPORTED 
ALTER ONLINE TABLE t1 ADD c TEXT;
--source ndb_show_tables_result.inc
select name from ndb_show_tables_results where id = @t1_id and name like '%t1%' and type like '%UserTable%';

--error ER_ALTER_OPERATION_NOT_SUPPORTED 
ALTER ONLINE TABLE t1 ADD d BLOB;
--source ndb_show_tables_result.inc
select name from ndb_show_tables_results where id = @t1_id and name like '%t1%' and type like '%UserTable%';

DROP TABLE t1;

######################################
# Alter dynmaic table, add column
######################################

CREATE TABLE t1 (a INT UNSIGNED AUTO_INCREMENT KEY, b INT COLUMN_FORMAT DYNAMIC) ENGINE NDB;

let $v=5;
disable_query_log;
while ($v)
{
  --eval INSERT INTO t1 VALUES(NULL, $v); 
  dec $v;
}
enable_query_log;

--source ndb_show_tables_result.inc
set @t1_id = (select id from ndb_show_tables_results where name like '%t1%' and type like '%UserTable%');

--echo *******************************
--echo * Add column c as nullable FLOAT
--echo *******************************
ALTER ONLINE TABLE t1 ADD c FLOAT;

let $v=5;
disable_query_log;
while ($v)
{
  --eval INSERT INTO t1 VALUES(NULL, $v, -3.402823466E+38); 
  dec $v;
}
enable_query_log;

--echo *******************************
--echo * Add column d as nullable DOUBLE
--echo *******************************
ALTER ONLINE TABLE t1 ADD d DOUBLE UNSIGNED;

let $v=5;
disable_query_log;
while ($v)
{
  --eval INSERT INTO t1 VALUES(NULL, $v, -3.402823466E+38, 1.7976931348623E+308); 
  dec $v;
}
enable_query_log;

--echo *******************************
--echo * Add column e as nullable DECIMAL
--echo *******************************
ALTER ONLINE TABLE t1 ADD e DECIMAL(5,2);

let $v=5;
disable_query_log;
while ($v)
{
  --eval INSERT INTO t1 VALUES(NULL, $v, -3.402823466E+38, 1.7976931348623E+308, 345.21); 
  dec $v;
}
enable_query_log;

--echo *******************************
--echo * Add column f as nullable DATETIME
--echo *******************************
ALTER ONLINE TABLE t1 ADD f DATETIME;

let $v=5;
disable_query_log;
while ($v)
{
  --eval INSERT INTO t1 VALUES(NULL, $v, -3.402823466E+38, 1.7976931348623E+308, 345.21, '1000-01-01 00:00:00'); 
  dec $v;
}
enable_query_log;

--echo *******************************
--echo * Add column g as nullable BINARY
--echo *******************************
ALTER TABLE t1 ADD g BINARY(4);

let $v=5;
disable_query_log;
while ($v)
{
  --eval INSERT INTO t1 VALUES(NULL, $v, -3.402823466E+38, 1.7976931348623E+308, 345.21, '1000-01-01 00:00:00', '0101');
  dec $v;
}
enable_query_log;


--source ndb_show_tables_result.inc
select name from ndb_show_tables_results where id = @t1_id and name like '%t1%' and type like '%UserTable%';

SELECT COUNT(*) FROM t1 WHERE c IS NULL;
SELECT COUNT(*) FROM t1 WHERE d IS NULL;
SELECT COUNT(*) FROM t1 WHERE e IS NULL;
SELECT COUNT(*) FROM t1 WHERE f IS NULL;
SELECT COUNT(*) FROM t1 WHERE g IS NULL;

UPDATE t1 SET c = 3.402823466E+38, d = 1.2686868689898E+308, e = 666.66, f = '2007-10-23 23:23:23', g = '1111' WHERE a = 1;
SELECT * FROM t1 WHERE a = 1 or a = 10 or a = 20 or a = 30 ORDER BY a;

##############################
# Backup and restore section #
##############################
--echo *********************************
--echo * Backup and restore tables w/ new column
--echo *********************************

--source include/ndb_backup.inc

DROP TABLE t1;

--exec $NDB_RESTORE --no-defaults -b $the_backup_id -n 1 -m -r --print --print_meta $NDB_BACKUPS-$the_backup_id >> $NDB_TOOLS_OUTPUT
--exec $NDB_RESTORE --no-defaults -b $the_backup_id -n 2 -r --print --print_meta $NDB_BACKUPS-$the_backup_id >> $NDB_TOOLS_OUTPUT

source show_varpart.inc;

DROP TABLE t1;

###################################
# Disk Data Error testing section #
###################################
--echo *********************************
--echo * Disk Data error testing
--echo *********************************

set default_storage_engine=ndb;

CREATE LOGFILE GROUP lg1
ADD UNDOFILE 'undofile.dat'
INITIAL_SIZE 16M
UNDO_BUFFER_SIZE = 1M;

CREATE TABLESPACE ts1
ADD DATAFILE 'datafile.dat'
USE LOGFILE GROUP lg1
INITIAL_SIZE 12M
ENGINE NDB;

CREATE TABLE t1
(pk1 INT NOT NULL PRIMARY KEY, b INT COLUMN_FORMAT DYNAMIC)
TABLESPACE ts1 STORAGE DISK
ENGINE=NDB;

--error ER_ALTER_OPERATION_NOT_SUPPORTED
ALTER ONLINE TABLE t1 CHANGE b b_1 INT COLUMN_FORMAT DYNAMIC;
--error ER_ALTER_OPERATION_NOT_SUPPORTED
ALTER ONLINE TABLE t1 ADD COLUMN c INT COLUMN_FORMAT DYNAMIC;
--error ER_ALTER_OPERATION_NOT_SUPPORTED
ALTER ONLINE TABLE t1 ADD COLUMN d FLOAT COLUMN_FORMAT DYNAMIC;
--error ER_ALTER_OPERATION_NOT_SUPPORTED
ALTER ONLINE TABLE t1 ADD COLUMN  e DOUBLE COLUMN_FORMAT DYNAMIC;
--error ER_ALTER_OPERATION_NOT_SUPPORTED
ALTER ONLINE TABLE t1 ADD COLUMN f DATETIME COLUMN_FORMAT DYNAMIC;
--error ER_ALTER_OPERATION_NOT_SUPPORTED
ALTER ONLINE TABLE t1 ADD COLUMN g DECIMAL(5,2) COLUMN_FORMAT DYNAMIC;
--error ER_ALTER_OPERATION_NOT_SUPPORTED
ALTER ONLINE TABLE t1 ADD COLUMN h CHAR(20) COLUMN_FORMAT DYNAMIC;
--error ER_ALTER_OPERATION_NOT_SUPPORTED
ALTER ONLINE TABLE t1 ADD COLUMN h VARCHAR(20) COLUMN_FORMAT DYNAMIC;
--error ER_ALTER_OPERATION_NOT_SUPPORTED
ALTER ONLINE TABLE t1 ADD COLUMN h BINARY(20) COLUMN_FORMAT DYNAMIC;
--error ER_ALTER_OPERATION_NOT_SUPPORTED
ALTER ONLINE TABLE t1 ADD COLUMN h VARBINARY(20) COLUMN_FORMAT DYNAMIC;
DROP TABLE t1;

#
# bug#42549
#
create table t1 (a int primary key, b int) storage disk tablespace ts1 engine = ndb;
--error ER_ALTER_OPERATION_NOT_SUPPORTED
alter online table t1 add column c0 int null column_format DYNAMIC;
alter online table t1 add column c1 int null column_format DYNAMIC storage memory;
drop table t1;

create table t1 (a int primary key, b int storage disk) tablespace ts1 engine = ndb;
alter online table t1 add column c0 int null column_format DYNAMIC;
alter online table t1 add column c1 int null column_format DYNAMIC storage memory;
drop table t1;

ALTER TABLESPACE ts1
DROP DATAFILE 'datafile.dat'
ENGINE = NDB;

DROP TABLESPACE ts1
ENGINE = NDB;

DROP LOGFILE GROUP lg1
ENGINE =NDB; 

##############################
# ROW_FORMAT testing section #
##############################
--echo ********************
--echo * ROW_FORMAT testing
--echo ********************

# Bug:30276, should issue a warning 

CREATE TABLE t1
(pk1 INT NOT NULL PRIMARY KEY, b INT COLUMN_FORMAT DYNAMIC)ROW_FORMAT=FIXED
ENGINE=NDB;

source show_attributes.inc;

DROP TABLE t1;

CREATE TABLE t1
(pk1 INT NOT NULL COLUMN_FORMAT FIXED PRIMARY KEY, 
b INT COLUMN_FORMAT FIXED)ROW_FORMAT=DYNAMIC ENGINE=NDB;

source show_attributes.inc;

DROP TABLE t1;

--echo ********************
--echo * bug#44695 ALTER TABLE during START BACKUP crashes mysqld     
--echo ********************
# Testing failure of online alter during ongoing backup

CREATE TABLE t1(k INT NOT NULL PRIMARY KEY AUTO_INCREMENT) ROW_FORMAT=DYNAMIC ENGINE=NDB;
# create some data to slow down backup
INSERT INTO t1 VALUES (NULL);
INSERT INTO t1 SELECT NULL FROM t1;
INSERT INTO t1 SELECT NULL FROM t1;
INSERT INTO t1 SELECT NULL FROM t1;
INSERT INTO t1 SELECT NULL FROM t1;
INSERT INTO t1 SELECT NULL FROM t1;
INSERT INTO t1 SELECT NULL FROM t1;
INSERT INTO t1 SELECT NULL FROM t1;
INSERT INTO t1 SELECT NULL FROM t1;
INSERT INTO t1 SELECT NULL FROM t1;
INSERT INTO t1 SELECT NULL FROM t1;
INSERT INTO t1 SELECT NULL FROM t1;
INSERT INTO t1 SELECT NULL FROM t1;
INSERT INTO t1 SELECT NULL FROM t1;
INSERT INTO t1 SELECT NULL FROM t1;
SELECT COUNT(*) FROM t1;
--exec $NDB_MGM --no-defaults --ndb-connectstring="$NDB_CONNECTSTRING" -e "start backup nowait" >> $NDB_TOOLS_OUTPUT
--disable_warnings
--error 0,762,1296
ALTER ONLINE TABLE t1 ADD b INT;
# waut for backup to complete
--sleep 10

--enable_warnings

DROP TABLE t1, ndb_show_tables_results;

#
# test alter of table with many attributes
#
let $i=499;
let $separator=;
let $sql=create table t1 (;
while ($i)
{
  let $sql=$sql$separator c$i int;
  let $separator=,;
  dec $i;
}
let $sql=$sql, c501 varchar(10000);
let $sql=$sql, primary key using hash(c1)) engine=ndb;
eval $sql; # eval the sql and create the table

insert into t1 (c1) values (1), (2), (3);
alter offline table t1 modify c1 int auto_increment;
alter online table t1 add column c500 bit(1) column_format DYNAMIC;
--error ER_TOO_BIG_ROWSIZE
alter offline table t1 add column c502 varchar(2000);
--error ER_TOO_BIG_ROWSIZE
alter online table t1 add column c502 varchar(2000);
delete from t1;
drop table t1;


#
# Bug #13830980 MYSQL COMPLAINS OF NOT SUPPORTING ALTER ONLINE EVEN WHEN VALID OPTIONS ARE USED
#

create table t1(a int(10) unsigned not null auto_increment,
                b varchar(20) default 'x',
                c varchar(20) default null,
                primary key (a) ) engine=ndbcluster;

<<<<<<< HEAD
--error ER_NOT_SUPPORTED_YET
=======
--error ER_ALTER_OPERATION_NOT_SUPPORTED
>>>>>>> e6ffef75
alter online table t1 add e varchar(20) default 'x' column_format dynamic;
alter online table t1 add e varchar(20) default null column_format dynamic;
drop table t1;

#
# Bug #12755722 61528: INNODB BACKEND CRASHES ON ALTER TABLE STATEMENT (MYSQL SERVER HAS GONE AWAY
#

CREATE TABLE categorylinks (
  cl_from int(10) unsigned NOT NULL DEFAULT '0',
  cl_to varbinary(255) NOT NULL DEFAULT '',
  cl_sortkey varbinary(70) NOT NULL DEFAULT '',
  cl_timestamp timestamp NOT NULL DEFAULT CURRENT_TIMESTAMP ON UPDATE
CURRENT_TIMESTAMP,
  UNIQUE KEY cl_from (cl_from,cl_to),
  KEY cl_sortkey (cl_to,cl_sortkey,cl_from),
  KEY cl_timestamp (cl_to,cl_timestamp)
) ENGINE=ndb DEFAULT CHARSET=binary;

ALTER TABLE categorylinks
        CHANGE COLUMN cl_sortkey cl_sortkey varbinary(230) NOT NULL default
'',
        ADD COLUMN cl_sortkey_prefix varchar(255) binary NOT NULL default '',
        ADD COLUMN cl_collation varbinary(32) NOT NULL default '',
        ADD COLUMN cl_type ENUM('page', 'subcat', 'file') NOT NULL default
'page',
        ADD INDEX (cl_collation),
        DROP INDEX cl_sortkey,
        ADD INDEX cl_sortkey (cl_to, cl_type, cl_sortkey, cl_from);

SHOW CREATE TABLE categorylinks;

DROP TABLE categorylinks;<|MERGE_RESOLUTION|>--- conflicted
+++ resolved
@@ -703,11 +703,7 @@
                 c varchar(20) default null,
                 primary key (a) ) engine=ndbcluster;
 
-<<<<<<< HEAD
---error ER_NOT_SUPPORTED_YET
-=======
---error ER_ALTER_OPERATION_NOT_SUPPORTED
->>>>>>> e6ffef75
+--error ER_ALTER_OPERATION_NOT_SUPPORTED
 alter online table t1 add e varchar(20) default 'x' column_format dynamic;
 alter online table t1 add e varchar(20) default null column_format dynamic;
 drop table t1;
