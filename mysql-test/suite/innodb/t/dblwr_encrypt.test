--source include/have_debug.inc

--echo #
--echo # WL#13775 - InnoDB: Encrypt DBLWR files
--echo #

--echo #
--echo # Test Begin: Test if recovery works if first page of user
--echo # tablespace is corrupted.  Valid copy of that page is there
--echo # in DBLWR file.
--echo #

--disable_query_log
call mtr.add_suppression("Checksum mismatch in datafile");
call mtr.add_suppression("\\[ERROR\\] .* Space ID in fsp header is \\d+, but in the page header it is \\d+");
call mtr.add_suppression("\\[ERROR\\] .* A bad Space ID was found in datafile");
--enable_query_log

SET SESSION innodb_interpreter = 'init';

CREATE TABLE t1 (f1 INT PRIMARY KEY, f2 BLOB) ENCRYPTION='Y';

START TRANSACTION;
INSERT INTO t1 VALUES(1, repeat('#',12));
INSERT INTO t1 VALUES(2, repeat('+',12));
INSERT INTO t1 VALUES(3, repeat('/',12));
COMMIT WORK;

SELECT space from INFORMATION_SCHEMA.INNODB_TABLESPACES
WHERE name = 'test/t1' INTO @space_id;

<<<<<<< HEAD
--echo # Wait for purge to complete
--source include/wait_innodb_all_purged.inc

SET SESSION innodb_interpreter = 'init';
SET SESSION innodb_interpreter = CONCAT('make_page_dirty ', @space_id, ' 0');
SET SESSION innodb_interpreter = 'destroy';

=======
>>>>>>> 23138df0
--echo # Ensure that dirty pages of table t1 is flushed.
FLUSH TABLES t1 FOR EXPORT;
UNLOCK TABLES;

SET SESSION innodb_interpreter = 'find_tablespace_file_name test/t1';
SELECT @@session.innodb_interpreter_output INTO @space_file_name;

SET SESSION innodb_interpreter = 'find_tablespace_physical_page_size test/t1';
SELECT @@session.innodb_interpreter_output INTO @space_page_size;

let MYSQLD_DATADIR=`SELECT @@datadir`;
let PAGE_NO=0;
let FILE_NAME=`select @space_file_name`;
let PAGE_SIZE=`select @space_page_size`;

START TRANSACTION;
INSERT INTO t1 VALUES(4, repeat('.',12));

# Ensure that the desired page is available in the dblwr file.
SET SESSION innodb_interpreter = CONCAT('dblwr_force_crash ', @space_id, ' 0');
--source include/expect_crash.inc
--error 2013
SET SESSION innodb_interpreter = CONCAT('make_page_dirty ', @space_id, ' 0');

perl;
use IO::Handle;
my $fname= "$ENV{'MYSQLD_DATADIR'}/$ENV{'FILE_NAME'}";
my $page_size = $ENV{'PAGE_SIZE'};
my $nbytes = $ENV{'PAGE_NO'} * $ENV{'PAGE_SIZE'};
open(FILE, "+<", $fname) or die;
FILE->autoflush(1);
binmode FILE;
seek(FILE, $nbytes, SEEK_SET);
print FILE chr(0) x 38;
close FILE;
EOF

--source include/start_mysqld.inc

let SEARCH_FILE= $MYSQLTEST_VARDIR/log/mysqld.1.err;
let SEARCH_PATTERN=\\[Note\\] .* Restoring page \\[page id: space=\\d+, page number=0\\] of datafile .* from the doublewrite buffer. Writing .*;
--source include/search_pattern.inc

CHECK TABLE t1;
SELECT f1, f2 FROM t1;

DROP TABLE t1;
--echo # Test End<|MERGE_RESOLUTION|>--- conflicted
+++ resolved
@@ -29,16 +29,6 @@
 SELECT space from INFORMATION_SCHEMA.INNODB_TABLESPACES
 WHERE name = 'test/t1' INTO @space_id;
 
-<<<<<<< HEAD
---echo # Wait for purge to complete
---source include/wait_innodb_all_purged.inc
-
-SET SESSION innodb_interpreter = 'init';
-SET SESSION innodb_interpreter = CONCAT('make_page_dirty ', @space_id, ' 0');
-SET SESSION innodb_interpreter = 'destroy';
-
-=======
->>>>>>> 23138df0
 --echo # Ensure that dirty pages of table t1 is flushed.
 FLUSH TABLES t1 FOR EXPORT;
 UNLOCK TABLES;
