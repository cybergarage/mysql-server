--- conflicted
+++ resolved
@@ -276,14 +276,8 @@
 ddl_pending_alter_table	1
 SET DEBUG_SYNC = 'now SIGNAL dml3_done';
 Warnings:
-<<<<<<< HEAD
 Warning	1831	Duplicate index 'c2f' defined on the table 'test.t1'. This is deprecated and will be disallowed in a future release.
-SELECT name, count FROM INFORMATION_SCHEMA.INNODB_METRICS WHERE
-subsystem = 'ddl' and count > 0;
-=======
-Note	1831	Duplicate index 'c2f' defined on the table 'test.t1'. This is deprecated and will be disallowed in a future release.
-SELECT name, count FROM INFORMATION_SCHEMA.INNODB_METRICS WHERE subsystem = 'ddl';
->>>>>>> 985f445c
+SELECT name, count FROM INFORMATION_SCHEMA.INNODB_METRICS WHERE subsystem = 'ddl';
 name	count
 ddl_background_drop_indexes	0
 ddl_background_drop_tables	0
