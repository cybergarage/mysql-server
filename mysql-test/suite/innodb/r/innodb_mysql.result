set global innodb_large_prefix=off;
Warnings:
Warning	131	Using innodb_large_prefix is deprecated and the parameter may be removed in future releases. See http://dev.mysql.com/doc/refman/5.7/en/innodb-file-format.html
SET SESSION DEFAULT_STORAGE_ENGINE = InnoDB;
SET SESSION DEFAULT_TMP_STORAGE_ENGINE = InnoDB;
drop table if exists t1,t2,t3,t1m,t1i,t2m,t2i,t4;
drop procedure if exists p1;
create table t1 (
c_id int(11) not null default '0',
org_id int(11) default null,
unique key contacts$c_id (c_id),
key contacts$org_id (org_id)
);
insert into t1 values
(2,null),(120,null),(141,null),(218,7), (128,1),
(151,2),(234,2),(236,2),(243,2),(255,2),(259,2),(232,3),(235,3),(238,3),
(246,3),(253,3),(269,3),(285,3),(291,3),(293,3),(131,4),(230,4),(231,4);
create table t2 (
slai_id int(11) not null default '0',
owner_tbl int(11) default null,
owner_id int(11) default null,
sla_id int(11) default null,
inc_web int(11) default null,
inc_email int(11) default null,
inc_chat int(11) default null,
inc_csr int(11) default null,
inc_total int(11) default null,
time_billed int(11) default null,
activedate timestamp null default null,
expiredate timestamp null default null,
state int(11) default null,
sla_set int(11) default null,
unique key t2$slai_id (slai_id),
key t2$owner_id (owner_id),
key t2$sla_id (sla_id)
);
insert into t2(slai_id, owner_tbl, owner_id, sla_id) values
(1,3,1,1), (3,3,10,2), (4,3,3,6), (5,3,2,5), (6,3,8,3), (7,3,9,7),
(8,3,6,8), (9,3,4,9), (10,3,5,10), (11,3,11,11), (12,3,7,12);
flush tables;
select si.slai_id
from t1 c join t2 si on
((si.owner_tbl = 3 and si.owner_id = c.org_id) or
( si.owner_tbl = 2 and si.owner_id = c.c_id))
where
c.c_id = 218 and expiredate is null;
slai_id
12
select * from t1 where org_id is null;
c_id	org_id
2	NULL
120	NULL
141	NULL
select si.slai_id
from t1 c join t2 si on
((si.owner_tbl = 3 and si.owner_id = c.org_id) or
( si.owner_tbl = 2 and si.owner_id = c.c_id))
where
c.c_id = 218 and expiredate is null;
slai_id
12
drop table t1, t2;
CREATE TABLE t1 (a int, b int, KEY b (b));
CREATE TABLE t2 (a int, b int, PRIMARY KEY  (a,b));
CREATE TABLE t3 (a int, b int, c int, PRIMARY KEY  (a),
UNIQUE KEY b (b,c), KEY a (a,b,c));
INSERT INTO t1 VALUES (1, 1);
INSERT INTO t1 SELECT a + 1, b + 1 FROM t1;
INSERT INTO t1 SELECT a + 2, b + 2 FROM t1;
INSERT INTO t2 VALUES (1,1),(1,2),(1,3),(1,4),(1,5),(1,6),(1,7),(1,8);
INSERT INTO t2 SELECT a + 1, b FROM t2;
DELETE FROM t2 WHERE a = 1 AND b < 2;
INSERT INTO t3 VALUES (1,1,1),(2,1,2);
INSERT INTO t3 SELECT a + 2, a + 2, 3 FROM t3;
INSERT INTO t3 SELECT a + 4, a + 4, 3 FROM t3;
SELECT STRAIGHT_JOIN SQL_NO_CACHE t1.b, t1.a FROM t1, t3, t2 WHERE
t3.a = t2.a AND t2.b = t1.a AND t3.b = 1 AND t3.c IN (1, 2)
ORDER BY t1.b LIMIT 2;
b	a
1	1
2	2
SELECT STRAIGHT_JOIN SQL_NO_CACHE t1.b, t1.a FROM t1, t3, t2 WHERE
t3.a = t2.a AND t2.b = t1.a AND t3.b = 1 AND t3.c IN (1, 2)
ORDER BY t1.b LIMIT 5;
b	a
1	1
2	2
2	2
3	3
3	3
DROP TABLE t1, t2, t3;
CREATE TABLE `t1` (`id1` INT) ;
INSERT INTO `t1` (`id1`) VALUES (1),(5),(2);
CREATE TABLE `t2` (
`id1` INT,
`id2` INT NOT NULL,
`id3` INT,
`id4` INT NOT NULL,
UNIQUE (`id2`,`id4`),
KEY (`id1`)
);
INSERT INTO `t2`(`id1`,`id2`,`id3`,`id4`) VALUES
(1,1,1,0),
(1,1,2,1),
(5,1,2,2),
(6,1,2,3),
(1,2,2,2),
(1,2,1,1);
SELECT `id1` FROM `t1` WHERE `id1` NOT IN (SELECT `id1` FROM `t2` WHERE `id2` = 1 AND `id3` = 2);
id1
2
DROP TABLE t1, t2;
create table t1 (c1 int) engine=innodb;
handler t1 open;
handler t1 read first;
c1
Before and after comparison
0
drop table t1;
CREATE TABLE t1(c1 TEXT, UNIQUE (c1(1)), cnt INT DEFAULT 1)
ENGINE=INNODB CHARACTER SET UTF8;
INSERT INTO t1 (c1) VALUES ('1a');
SELECT * FROM t1;
c1	cnt
1a	1
INSERT INTO t1 (c1) VALUES ('1b') ON DUPLICATE KEY UPDATE cnt=cnt+1;
SELECT * FROM t1;
c1	cnt
1a	2
DROP TABLE t1;
CREATE TABLE t1(c1 VARCHAR(2), UNIQUE (c1(1)), cnt INT DEFAULT 1)
ENGINE=INNODB CHARACTER SET UTF8;
INSERT INTO t1 (c1) VALUES ('1a');
SELECT * FROM t1;
c1	cnt
1a	1
INSERT INTO t1 (c1) VALUES ('1b') ON DUPLICATE KEY UPDATE cnt=cnt+1;
SELECT * FROM t1;
c1	cnt
1a	2
DROP TABLE t1;
CREATE TABLE t1(c1 CHAR(2), UNIQUE (c1(1)), cnt INT DEFAULT 1)
ENGINE=INNODB CHARACTER SET UTF8;
INSERT INTO t1 (c1) VALUES ('1a');
SELECT * FROM t1;
c1	cnt
1a	1
INSERT INTO t1 (c1) VALUES ('1b') ON DUPLICATE KEY UPDATE cnt=cnt+1;
SELECT * FROM t1;
c1	cnt
1a	2
DROP TABLE t1;
CREATE TABLE t1 (
a1 decimal(10,0) DEFAULT NULL,
a2 blob,
a3 time DEFAULT NULL,
a4 blob,
a5 char(175) DEFAULT NULL,
a6 timestamp NOT NULL DEFAULT '2000-01-01 01:01:01',
a7 tinyblob,
INDEX idx (a6,a7(239),a5)
) ENGINE=InnoDB;
EXPLAIN SELECT a4 FROM t1 WHERE
a6=NULL AND
a4='UNcT5pIde4I6c2SheTo4gt92OV1jgJCVkXmzyf325R1DwLURkbYHwhydANIZMbKTgdcR5xS';
id	select_type	table	partitions	type	possible_keys	key	key_len	ref	rows	filtered	Extra
1	SIMPLE	NULL	NULL	NULL	NULL	NULL	NULL	NULL	NULL	NULL	no matching row in const table
Warnings:
Note	1003	/* select#1 */ select `test`.`t1`.`a4` AS `a4` from `test`.`t1` where (multiple equal(NULL, `test`.`t1`.`a6`) and multiple equal('UNcT5pIde4I6c2SheTo4gt92OV1jgJCVkXmzyf325R1DwLURkbYHwhydANIZMbKTgdcR5xS', `test`.`t1`.`a4`))
EXPLAIN SELECT t1.a4 FROM t1, t1 t WHERE
t.a6=t.a6 AND t1.a6=NULL AND
t1.a4='UNcT5pIde4I6c2SheTo4gt92OV1jgJCVkXmzyf325R1DwLURkbYHwhydANIZMbKTgdcR5xS';
id	select_type	table	partitions	type	possible_keys	key	key_len	ref	rows	filtered	Extra
1	SIMPLE	NULL	NULL	NULL	NULL	NULL	NULL	NULL	NULL	NULL	no matching row in const table
Warnings:
Note	1003	/* select#1 */ select `test`.`t1`.`a4` AS `a4` from `test`.`t1` join `test`.`t1` `t` where (multiple equal(NULL, `test`.`t1`.`a6`) and multiple equal('UNcT5pIde4I6c2SheTo4gt92OV1jgJCVkXmzyf325R1DwLURkbYHwhydANIZMbKTgdcR5xS', `test`.`t1`.`a4`))
DROP TABLE t1;
create table t1m (a int) engine = MEMORY;
create table t1i (a int);
create table t2m (a int) engine = MEMORY;
create table t2i (a int);
insert into t2m values (5);
insert into t2i values (5);
select min(a) from t1i;
min(a)
NULL
select min(7) from t1i;
min(7)
NULL
select min(7) from DUAL;
min(7)
7
explain select min(7) from t2i join t1i;
id	select_type	table	partitions	type	possible_keys	key	key_len	ref	rows	filtered	Extra
1	SIMPLE	t2i	NULL	ALL	NULL	NULL	NULL	NULL	1	100.00	NULL
1	SIMPLE	t1i	NULL	ALL	NULL	NULL	NULL	NULL	1	100.00	Using join buffer (Block Nested Loop)
Warnings:
Note	1003	/* select#1 */ select min(7) AS `min(7)` from `test`.`t2i` join `test`.`t1i`
select min(7) from t2i join t1i;
min(7)
NULL
select max(a) from t1i;
max(a)
NULL
select max(7) from t1i;
max(7)
NULL
select max(7) from DUAL;
max(7)
7
explain select max(7) from t2i join t1i;
id	select_type	table	partitions	type	possible_keys	key	key_len	ref	rows	filtered	Extra
1	SIMPLE	t2i	NULL	ALL	NULL	NULL	NULL	NULL	1	100.00	NULL
1	SIMPLE	t1i	NULL	ALL	NULL	NULL	NULL	NULL	1	100.00	Using join buffer (Block Nested Loop)
Warnings:
Note	1003	/* select#1 */ select max(7) AS `max(7)` from `test`.`t2i` join `test`.`t1i`
select max(7) from t2i join t1i;
max(7)
NULL
select 1, min(a) from t1i where a=99;
1	min(a)
1	NULL
select 1, min(a) from t1i where 1=99;
1	min(a)
1	NULL
select 1, min(1) from t1i where a=99;
1	min(1)
1	NULL
select 1, min(1) from t1i where 1=99;
1	min(1)
1	NULL
select 1, max(a) from t1i where a=99;
1	max(a)
1	NULL
select 1, max(a) from t1i where 1=99;
1	max(a)
1	NULL
select 1, max(1) from t1i where a=99;
1	max(1)
1	NULL
select 1, max(1) from t1i where 1=99;
1	max(1)
1	NULL
explain select count(*), min(7), max(7) from t1m, t1i;
id	select_type	table	partitions	type	possible_keys	key	key_len	ref	rows	filtered	Extra
1	SIMPLE	NULL	NULL	NULL	NULL	NULL	NULL	NULL	NULL	NULL	Select tables optimized away
Warnings:
Note	1003	/* select#1 */ select count(0) AS `count(*)`,min(7) AS `min(7)`,max(7) AS `max(7)` from `test`.`t1m` join `test`.`t1i`
select count(*), min(7), max(7) from t1m, t1i;
count(*)	min(7)	max(7)
0	NULL	NULL
explain select count(*), min(7), max(7) from t1m, t2i;
id	select_type	table	partitions	type	possible_keys	key	key_len	ref	rows	filtered	Extra
1	SIMPLE	NULL	NULL	NULL	NULL	NULL	NULL	NULL	NULL	NULL	Select tables optimized away
Warnings:
Note	1003	/* select#1 */ select count(0) AS `count(*)`,min(7) AS `min(7)`,max(7) AS `max(7)` from `test`.`t1m` join `test`.`t2i`
select count(*), min(7), max(7) from t1m, t2i;
count(*)	min(7)	max(7)
0	NULL	NULL
explain select count(*), min(7), max(7) from t2m, t1i;
id	select_type	table	partitions	type	possible_keys	key	key_len	ref	rows	filtered	Extra
1	SIMPLE	NULL	NULL	NULL	NULL	NULL	NULL	NULL	NULL	NULL	Select tables optimized away
Warnings:
Note	1003	/* select#1 */ select count(0) AS `count(*)`,min(7) AS `min(7)`,max(7) AS `max(7)` from `test`.`t2m` join `test`.`t1i`
select count(*), min(7), max(7) from t2m, t1i;
count(*)	min(7)	max(7)
0	NULL	NULL
drop table t1m, t1i, t2m, t2i;
create table t1 (
a1 char(64), a2 char(64), b char(16), c char(16) not null, d char(16), dummy char(64) default ' '
) ENGINE = MEMORY;
insert into t1 (a1, a2, b, c, d) values
('a','a','a','a111','xy1'),('a','a','a','b111','xy2'),('a','a','a','c111','xy3'),('a','a','a','d111','xy4'),
('a','a','b','e112','xy1'),('a','a','b','f112','xy2'),('a','a','b','g112','xy3'),('a','a','b','h112','xy4'),
('a','b','a','i121','xy1'),('a','b','a','j121','xy2'),('a','b','a','k121','xy3'),('a','b','a','l121','xy4'),
('a','b','b','m122','xy1'),('a','b','b','n122','xy2'),('a','b','b','o122','xy3'),('a','b','b','p122','xy4'),
('b','a','a','a211','xy1'),('b','a','a','b211','xy2'),('b','a','a','c211','xy3'),('b','a','a','d211','xy4'),
('b','a','b','e212','xy1'),('b','a','b','f212','xy2'),('b','a','b','g212','xy3'),('b','a','b','h212','xy4'),
('b','b','a','i221','xy1'),('b','b','a','j221','xy2'),('b','b','a','k221','xy3'),('b','b','a','l221','xy4'),
('b','b','b','m222','xy1'),('b','b','b','n222','xy2'),('b','b','b','o222','xy3'),('b','b','b','p222','xy4'),
('c','a','a','a311','xy1'),('c','a','a','b311','xy2'),('c','a','a','c311','xy3'),('c','a','a','d311','xy4'),
('c','a','b','e312','xy1'),('c','a','b','f312','xy2'),('c','a','b','g312','xy3'),('c','a','b','h312','xy4'),
('c','b','a','i321','xy1'),('c','b','a','j321','xy2'),('c','b','a','k321','xy3'),('c','b','a','l321','xy4'),
('c','b','b','m322','xy1'),('c','b','b','n322','xy2'),('c','b','b','o322','xy3'),('c','b','b','p322','xy4'),
('d','a','a','a411','xy1'),('d','a','a','b411','xy2'),('d','a','a','c411','xy3'),('d','a','a','d411','xy4'),
('d','a','b','e412','xy1'),('d','a','b','f412','xy2'),('d','a','b','g412','xy3'),('d','a','b','h412','xy4'),
('d','b','a','i421','xy1'),('d','b','a','j421','xy2'),('d','b','a','k421','xy3'),('d','b','a','l421','xy4'),
('d','b','b','m422','xy1'),('d','b','b','n422','xy2'),('d','b','b','o422','xy3'),('d','b','b','p422','xy4'),
('a','a','a','a111','xy1'),('a','a','a','b111','xy2'),('a','a','a','c111','xy3'),('a','a','a','d111','xy4'),
('a','a','b','e112','xy1'),('a','a','b','f112','xy2'),('a','a','b','g112','xy3'),('a','a','b','h112','xy4'),
('a','b','a','i121','xy1'),('a','b','a','j121','xy2'),('a','b','a','k121','xy3'),('a','b','a','l121','xy4'),
('a','b','b','m122','xy1'),('a','b','b','n122','xy2'),('a','b','b','o122','xy3'),('a','b','b','p122','xy4'),
('b','a','a','a211','xy1'),('b','a','a','b211','xy2'),('b','a','a','c211','xy3'),('b','a','a','d211','xy4'),
('b','a','b','e212','xy1'),('b','a','b','f212','xy2'),('b','a','b','g212','xy3'),('b','a','b','h212','xy4'),
('b','b','a','i221','xy1'),('b','b','a','j221','xy2'),('b','b','a','k221','xy3'),('b','b','a','l221','xy4'),
('b','b','b','m222','xy1'),('b','b','b','n222','xy2'),('b','b','b','o222','xy3'),('b','b','b','p222','xy4'),
('c','a','a','a311','xy1'),('c','a','a','b311','xy2'),('c','a','a','c311','xy3'),('c','a','a','d311','xy4'),
('c','a','b','e312','xy1'),('c','a','b','f312','xy2'),('c','a','b','g312','xy3'),('c','a','b','h312','xy4'),
('c','b','a','i321','xy1'),('c','b','a','j321','xy2'),('c','b','a','k321','xy3'),('c','b','a','l321','xy4'),
('c','b','b','m322','xy1'),('c','b','b','n322','xy2'),('c','b','b','o322','xy3'),('c','b','b','p322','xy4'),
('d','a','a','a411','xy1'),('d','a','a','b411','xy2'),('d','a','a','c411','xy3'),('d','a','a','d411','xy4'),
('d','a','b','e412','xy1'),('d','a','b','f412','xy2'),('d','a','b','g412','xy3'),('d','a','b','h412','xy4'),
('d','b','a','i421','xy1'),('d','b','a','j421','xy2'),('d','b','a','k421','xy3'),('d','b','a','l421','xy4'),
('d','b','b','m422','xy1'),('d','b','b','n422','xy2'),('d','b','b','o422','xy3'),('d','b','b','p422','xy4');
create table t4 (
pk_col int auto_increment primary key, a1 char(64), a2 char(64), b char(16), c char(16) not null, d char(16), dummy char(64) default ' '
);
insert into t4 (a1, a2, b, c, d, dummy) select * from t1;
create index idx12672_0 on t4 (a1);
create index idx12672_1 on t4 (a1,a2,b,c);
create index idx12672_2 on t4 (a1,a2,b);
analyze table t4;
Table	Op	Msg_type	Msg_text
test.t4	analyze	status	OK
select distinct a1 from t4 where pk_col not in (1,2,3,4);
a1
a
b
c
d
drop table t1,t4;
DROP TABLE IF EXISTS t2, t1;
CREATE TABLE t1 (i INT NOT NULL PRIMARY KEY) ENGINE= InnoDB;
CREATE TABLE t2 (
i INT NOT NULL,
FOREIGN KEY (i) REFERENCES t1 (i) ON DELETE NO ACTION
) ENGINE= InnoDB;
INSERT INTO t1 VALUES (1);
INSERT INTO t2 VALUES (1);
DELETE IGNORE FROM t1 WHERE i = 1;
Warnings:
Warning	1451	Cannot delete or update a parent row: a foreign key constraint fails (`test`.`t2`, CONSTRAINT `t2_ibfk_1` FOREIGN KEY (`i`) REFERENCES `t1` (`i`) ON DELETE NO ACTION)
SELECT * FROM t1, t2;
i	i
1	1
DROP TABLE t2, t1;
End of 4.1 tests.
create table t1 (
a varchar(30), b varchar(30), primary key(a), key(b)
);
select distinct a from t1;
a
drop table t1;
create table t1(a int, key(a));
insert into t1 values(1);
select a, count(a) from t1 group by a with rollup;
a	count(a)
1	1
NULL	1
drop table t1;
create table t1 (f1 int, f2 char(1), primary key(f1,f2)) stats_persistent=0;
insert into t1 values ( 1,"e"),(2,"a"),( 3,"c"),(4,"d");
alter table t1 drop primary key, add primary key (f2, f1);
explain select distinct f1 a, f1 b from t1;
id	select_type	table	partitions	type	possible_keys	key	key_len	ref	rows	filtered	Extra
1	SIMPLE	t1	NULL	index	PRIMARY	PRIMARY	5	NULL	4	100.00	Using index; Using temporary
Warnings:
Note	1003	/* select#1 */ select distinct `test`.`t1`.`f1` AS `a`,`test`.`t1`.`f1` AS `b` from `test`.`t1`
explain select distinct f1, f2 from t1;
id	select_type	table	partitions	type	possible_keys	key	key_len	ref	rows	filtered	Extra
1	SIMPLE	t1	NULL	index	PRIMARY	PRIMARY	5	NULL	4	100.00	Using index
Warnings:
Note	1003	/* select#1 */ select distinct `test`.`t1`.`f1` AS `f1`,`test`.`t1`.`f2` AS `f2` from `test`.`t1`
drop table t1;
CREATE TABLE t1 (id int(11) NOT NULL PRIMARY KEY, name varchar(20),
INDEX (name));
CREATE TABLE t2 (id int(11) NOT NULL PRIMARY KEY, fkey int(11));
ALTER TABLE t2 ADD FOREIGN KEY (fkey) REFERENCES t2(id);
INSERT INTO t1 VALUES (1,'A1'),(2,'A2'),(3,'B');
INSERT INTO t2 VALUES (1,1),(2,2),(3,2),(4,3),(5,3);
EXPLAIN
SELECT COUNT(*) FROM t2 LEFT JOIN t1 ON t2.fkey = t1.id
WHERE t1.name LIKE 'A%';
id	select_type	table	partitions	type	possible_keys	key	key_len	ref	rows	filtered	Extra
1	SIMPLE	t1	NULL	range	PRIMARY,name	name	23	NULL	2	100.00	Using where; Using index
1	SIMPLE	t2	NULL	ref	fkey	fkey	5	test.t1.id	1	100.00	Using index
Warnings:
Note	1003	/* select#1 */ select count(0) AS `COUNT(*)` from `test`.`t2` join `test`.`t1` where ((`test`.`t2`.`fkey` = `test`.`t1`.`id`) and (`test`.`t1`.`name` like 'A%'))
EXPLAIN
SELECT COUNT(*) FROM t2 LEFT JOIN t1 ON t2.fkey = t1.id
WHERE t1.name LIKE 'A%' OR FALSE;
id	select_type	table	partitions	type	possible_keys	key	key_len	ref	rows	filtered	Extra
1	SIMPLE	t2	NULL	index	NULL	fkey	5	NULL	5	100.00	Using index
1	SIMPLE	t1	NULL	eq_ref	PRIMARY	PRIMARY	4	test.t2.fkey	1	33.33	Using where
Warnings:
Note	1003	/* select#1 */ select count(0) AS `COUNT(*)` from `test`.`t2` left join `test`.`t1` on((`test`.`t1`.`id` = `test`.`t2`.`fkey`)) where (`test`.`t1`.`name` like 'A%')
DROP TABLE t1,t2;
CREATE TABLE t1 (
id int NOT NULL,
name varchar(20) NOT NULL,
dept varchar(20) NOT NULL,
age tinyint(3) unsigned NOT NULL,
PRIMARY KEY (id),
INDEX (name,dept)
) ENGINE=InnoDB STATS_PERSISTENT=0;
INSERT INTO t1(id, dept, age, name) VALUES
(3987, 'cs1', 10, 'rs1'), (3988, 'cs2', 20, 'rs1'), (3995, 'cs3', 10, 'rs2'),
(3996, 'cs4', 20, 'rs2'), (4003, 'cs5', 10, 'rs3'), (4004, 'cs6', 20, 'rs3'),
(4011, 'cs7', 10, 'rs4'), (4012, 'cs8', 20, 'rs4'), (4019, 'cs9', 10, 'rs5'),
(4020, 'cs10', 20, 'rs5'),(4027, 'cs11', 10, 'rs6'),(4028, 'cs12', 20, 'rs6');
EXPLAIN SELECT DISTINCT t1.name, t1.dept FROM t1 WHERE t1.name='rs5';
id	select_type	table	partitions	type	possible_keys	key	key_len	ref	rows	filtered	Extra
1	SIMPLE	t1	NULL	ref	name	name	22	const	2	100.00	Using where; Using index
Warnings:
Note	1003	/* select#1 */ select distinct `test`.`t1`.`name` AS `name`,`test`.`t1`.`dept` AS `dept` from `test`.`t1` where (`test`.`t1`.`name` = 'rs5')
SELECT DISTINCT t1.name, t1.dept FROM t1 WHERE t1.name='rs5';
name	dept
rs5	cs10
rs5	cs9
DELETE FROM t1;
# Masking (#) number in "rows" column of the following EXPLAIN output, as it may vary (bug#47746).
EXPLAIN SELECT DISTINCT t1.name, t1.dept FROM t1 WHERE t1.name='rs5';
id	select_type	table	partitions	type	possible_keys	key	key_len	ref	rows	filtered	Extra
1	SIMPLE	t1	NULL	ref	name	name	22	const	#	100.00	Using where; Using index
Warnings:
Note	1003	/* select#1 */ select distinct `test`.`t1`.`name` AS `name`,`test`.`t1`.`dept` AS `dept` from `test`.`t1` where (`test`.`t1`.`name` = 'rs5')
SELECT DISTINCT t1.name, t1.dept FROM t1 WHERE t1.name='rs5';
name	dept
DROP TABLE t1;
drop table if exists t1;
show variables like 'innodb_rollback_on_timeout';
Variable_name	Value
innodb_rollback_on_timeout	OFF
create table t1 (a int unsigned not null primary key) engine = innodb;
insert into t1 values (1);
commit;
begin work;
insert into t1 values (2);
select * from t1;
a
1
2
begin work;
insert into t1 values (5);
select * from t1;
a
1
5
insert into t1 values (2);
ERROR HY000: Lock wait timeout exceeded; try restarting transaction
select * from t1;
a
1
5
commit;
select * from t1;
a
1
2
commit;
select * from t1;
a
1
2
5
drop table t1;
set @save_qcache_size=@@global.query_cache_size;
set @save_qcache_type=@@global.query_cache_type;
set global query_cache_size=10*1024*1024;
set global query_cache_type=1;
drop table if exists `test`;
Warnings:
Note	1051	Unknown table 'test.test'
CREATE TABLE `test` (`test1` varchar(3) NOT NULL,
`test2` varchar(4) NOT NULL,PRIMARY KEY  (`test1`))
ENGINE=InnoDB DEFAULT CHARSET=latin1;
INSERT INTO `test` (`test1`, `test2`) VALUES ('tes', '5678');
select * from test;
test1	test2
tes	5678
INSERT INTO `test` (`test1`, `test2`) VALUES ('tes', '1234')
ON DUPLICATE KEY UPDATE `test2` = '1234';
select * from test;
test1	test2
tes	1234
flush tables;
select * from test;
test1	test2
tes	1234
drop table test;
set global query_cache_type=@save_qcache_type;
set global query_cache_size=@save_qcache_size;
drop table if exists t1;
show variables like 'innodb_rollback_on_timeout';
Variable_name	Value
innodb_rollback_on_timeout	OFF
create table t1 (a int unsigned not null primary key) engine = innodb;
insert into t1 values (1);
commit;
begin work;
insert into t1 values (2);
select * from t1;
a
1
2
begin work;
insert into t1 values (5);
select * from t1;
a
1
5
insert into t1 values (2);
ERROR HY000: Lock wait timeout exceeded; try restarting transaction
select * from t1;
a
1
5
commit;
select * from t1;
a
1
2
commit;
select * from t1;
a
1
2
5
drop table t1;
create table t1(
id int auto_increment,
c char(1) not null,
counter int not null default 1,
primary key (id),
unique key (c)
) engine=innodb;
insert into t1 (id, c) values
(NULL, 'a'),
(NULL, 'a')
on duplicate key update id = values(id), counter = counter + 1;
select * from t1;
id	c	counter
2	a	2
insert into t1 (id, c) values
(NULL, 'b')
on duplicate key update id = values(id), counter = counter + 1;
select * from t1;
id	c	counter
2	a	2
3	b	1
truncate table t1;
insert into t1 (id, c) values (NULL, 'a');
select * from t1;
id	c	counter
1	a	1
insert into t1 (id, c) values (NULL, 'b'), (NULL, 'b')
on duplicate key update id = values(id), c = values(c), counter = counter + 1;
select * from t1;
id	c	counter
1	a	1
3	b	2
insert into t1 (id, c) values (NULL, 'a')
on duplicate key update id = values(id), c = values(c), counter = counter + 1;
select * from t1;
id	c	counter
3	b	2
4	a	2
drop table t1;
SET sql_mode='NO_ENGINE_SUBSTITUTION';
Warnings:
Warning	3090	Changing sql mode 'NO_AUTO_CREATE_USER' is deprecated. It will be removed in a future release.
CREATE TABLE t1(
id int AUTO_INCREMENT PRIMARY KEY,
stat_id int NOT NULL,
acct_id int DEFAULT NULL,
INDEX idx1 (stat_id, acct_id),
INDEX idx2 (acct_id)
) ENGINE=MyISAM;
CREATE TABLE t2(
id int AUTO_INCREMENT PRIMARY KEY,
stat_id int NOT NULL,
acct_id int DEFAULT NULL,
INDEX idx1 (stat_id, acct_id),
INDEX idx2 (acct_id)
) ENGINE=InnoDB STATS_PERSISTENT=0;
INSERT INTO t1(stat_id,acct_id) VALUES
(1,759), (2,831), (3,785), (4,854), (1,921),
(1,553), (2,589), (3,743), (2,827), (2,545),
(4,779), (4,783), (1,597), (1,785), (4,832),
(1,741), (1,833), (3,788), (2,973), (1,907);
INSERT INTO t1(stat_id,acct_id) SELECT stat_id, mod(id+100000, acct_id) FROM t1;
INSERT INTO t1(stat_id,acct_id) SELECT stat_id, mod(id+100000, acct_id) FROM t1;
INSERT INTO t1(stat_id,acct_id) SELECT stat_id, mod(id+100000, acct_id) FROM t1;
INSERT INTO t1(stat_id,acct_id) SELECT stat_id, mod(id+100000, acct_id) FROM t1;
INSERT INTO t1(stat_id,acct_id) SELECT stat_id, mod(id+100000, acct_id) FROM t1;
INSERT INTO t1(stat_id,acct_id) SELECT stat_id, mod(id+100000, acct_id) FROM t1;
INSERT INTO t1(stat_id,acct_id) SELECT stat_id, mod(id+100000, acct_id) FROM t1;
INSERT INTO t1(stat_id,acct_id) SELECT stat_id, mod(id+100000, acct_id) FROM t1;
INSERT INTO t1(stat_id,acct_id) SELECT stat_id, mod(id+100000, acct_id) FROM t1;
INSERT INTO t1(stat_id,acct_id) SELECT stat_id, mod(id+100000, acct_id) FROM t1;
INSERT INTO t1(stat_id,acct_id) SELECT stat_id, mod(id+100000, acct_id) FROM t1;
UPDATE t1 SET acct_id=785 
WHERE MOD(stat_id,2)=0 AND MOD(id,stat_id)=MOD(acct_id,stat_id);
OPTIMIZE TABLE t1;
Table	Op	Msg_type	Msg_text
test.t1	optimize	status	OK
SELECT COUNT(*) FROM t1;
COUNT(*)
40960
SELECT COUNT(*) FROM t1 WHERE acct_id=785;
COUNT(*)
8702
EXPLAIN SELECT COUNT(*) FROM t1 WHERE stat_id IN (1,3) AND acct_id=785;
id	select_type	table	partitions	type	possible_keys	key	key_len	ref	rows	filtered	Extra
1	SIMPLE	t1	NULL	range	idx1,idx2	idx1	9	NULL	2	100.00	Using where; Using index
Warnings:
Note	1003	/* select#1 */ select count(0) AS `COUNT(*)` from `test`.`t1` where ((`test`.`t1`.`acct_id` = 785) and (`test`.`t1`.`stat_id` in (1,3)))
INSERT INTO t2 SELECT * FROM t1;
OPTIMIZE TABLE t2;
Table	Op	Msg_type	Msg_text
test.t2	optimize	note	Table does not support optimize, doing recreate + analyze instead
test.t2	optimize	status	OK
EXPLAIN SELECT COUNT(*) FROM t2 WHERE stat_id IN (1,3) AND acct_id=785;
id	select_type	table	partitions	type	possible_keys	key	key_len	ref	rows	filtered	Extra
1	SIMPLE	t2	NULL	range	idx1,idx2	idx1	9	NULL	2	100.00	Using where; Using index
Warnings:
Note	1003	/* select#1 */ select count(0) AS `COUNT(*)` from `test`.`t2` where ((`test`.`t2`.`acct_id` = 785) and (`test`.`t2`.`stat_id` in (1,3)))
SET sql_mode=default;
DROP TABLE t1,t2;
create table t1(a int) engine=innodb;
alter table t1 comment '123';
show create table t1;
Table	Create Table
t1	CREATE TABLE `t1` (
  `a` int(11) DEFAULT NULL
) ENGINE=InnoDB DEFAULT CHARSET=latin1 COMMENT='123'
drop table t1;
CREATE TABLE t1 (a CHAR(2), KEY (a)) ENGINE = InnoDB DEFAULT CHARSET=UTF8;
INSERT INTO t1 VALUES ('uk'),('bg');
SELECT * FROM t1 WHERE a = 'uk';
a
uk
DELETE FROM t1 WHERE a = 'uk';
SELECT * FROM t1 WHERE a = 'uk';
a
UPDATE t1 SET a = 'us' WHERE a = 'uk';
SELECT * FROM t1 WHERE a = 'uk';
a
CREATE TABLE t2 (a CHAR(2), KEY (a)) ENGINE = InnoDB;
INSERT INTO t2 VALUES ('uk'),('bg');
SELECT * FROM t2 WHERE a = 'uk';
a
uk
DELETE FROM t2 WHERE a = 'uk';
SELECT * FROM t2 WHERE a = 'uk';
a
INSERT INTO t2 VALUES ('uk');
UPDATE t2 SET a = 'us' WHERE a = 'uk';
SELECT * FROM t2 WHERE a = 'uk';
a
CREATE TABLE t3 (a CHAR(2), KEY (a)) ENGINE = MyISAM;
INSERT INTO t3 VALUES ('uk'),('bg');
SELECT * FROM t3 WHERE a = 'uk';
a
uk
DELETE FROM t3 WHERE a = 'uk';
SELECT * FROM t3 WHERE a = 'uk';
a
INSERT INTO t3 VALUES ('uk');
UPDATE t3 SET a = 'us' WHERE a = 'uk';
SELECT * FROM t3 WHERE a = 'uk';
a
DROP TABLE t1,t2,t3;
create table t1 (a int) engine=innodb;
select * from bug29807;
ERROR 42S02: Table 'test.bug29807' doesn't exist
drop table t1;
drop table bug29807;
ERROR 42S02: Unknown table 'test.bug29807'
create table bug29807 (a int);
drop table bug29807;
CREATE TABLE t1 (a INT) ENGINE=InnoDB;
CREATE TABLE t2 (a INT) ENGINE=InnoDB;
switch to connection c1
SET AUTOCOMMIT=0;
INSERT INTO t2 VALUES (1);
switch to connection c2
SET AUTOCOMMIT=0;
SET @old_lock_wait_timeout= @@lock_wait_timeout;
SET lock_wait_timeout= 1;
LOCK TABLES t1 READ, t2 READ;
ERROR HY000: Lock wait timeout exceeded; try restarting transaction
SET  @@lock_wait_timeout= @old_lock_wait_timeout;
switch to connection c1
COMMIT;
INSERT INTO t1 VALUES (1);
switch to connection default
SET AUTOCOMMIT=default;
DROP TABLE t1,t2;
CREATE TABLE t1 (
id int NOT NULL auto_increment PRIMARY KEY,
b int NOT NULL,
c datetime NOT NULL,
INDEX idx_b(b),
INDEX idx_c(c)
) ENGINE=InnoDB;
CREATE TABLE t2 (
b int NOT NULL auto_increment PRIMARY KEY,
c datetime NOT NULL
) ENGINE= MyISAM;
INSERT INTO t2(c) VALUES ('2007-01-01');
INSERT INTO t2(c) SELECT c FROM t2;
INSERT INTO t2(c) SELECT c FROM t2;
INSERT INTO t2(c) SELECT c FROM t2;
INSERT INTO t2(c) SELECT c FROM t2;
INSERT INTO t2(c) SELECT c FROM t2;
INSERT INTO t2(c) SELECT c FROM t2;
INSERT INTO t2(c) SELECT c FROM t2;
INSERT INTO t2(c) SELECT c FROM t2;
INSERT INTO t2(c) SELECT c FROM t2;
INSERT INTO t2(c) SELECT c FROM t2;
INSERT INTO t1(b,c) SELECT b,c FROM t2;
UPDATE t2 SET c='2007-01-02';
INSERT INTO t1(b,c) SELECT b,c FROM t2;
UPDATE t2 SET c='2007-01-03';
INSERT INTO t1(b,c) SELECT b,c FROM t2;
set @@sort_buffer_size=8192;
Warnings:
Warning	1292	Truncated incorrect sort_buffer_size value: '8192'
SELECT COUNT(*) FROM t1;
COUNT(*)
3072
EXPLAIN 
SELECT COUNT(*) FROM t1 
WHERE (c >= '2007-01-02' AND c <= '2007-01-03') OR b >= 1;
id	select_type	table	partitions	type	possible_keys	key	key_len	ref	rows	filtered	Extra
1	SIMPLE	t1	NULL	ALL	idx_b,idx_c	NULL	NULL	NULL	#	#	Using where
Warnings:
Note	1003	/* select#1 */ select count(0) AS `COUNT(*)` from `test`.`t1` where (((`test`.`t1`.`c` >= '2007-01-02') and (`test`.`t1`.`c` <= '2007-01-03')) or (`test`.`t1`.`b` >= 1))
SELECT COUNT(*) FROM t1 
WHERE (c >= '2007-01-02' AND c <= '2007-01-03') OR b >= 1;
COUNT(*)
3072
EXPLAIN 
SELECT COUNT(*) FROM t1 FORCE INDEX(idx_b, idx_c) 
WHERE (c >= '2007-01-02' AND c <= '2007-01-03') OR b >= 1;
id	select_type	table	partitions	type	possible_keys	key	key_len	ref	rows	filtered	Extra
1	SIMPLE	t1	NULL	index_merge	idx_b,idx_c	idx_c,idx_b	5,4	NULL	#	#	Using sort_union(idx_c,idx_b); Using where
Warnings:
Note	1003	/* select#1 */ select count(0) AS `COUNT(*)` from `test`.`t1` FORCE INDEX (`idx_c`) FORCE INDEX (`idx_b`) where (((`test`.`t1`.`c` >= '2007-01-02') and (`test`.`t1`.`c` <= '2007-01-03')) or (`test`.`t1`.`b` >= 1))
SELECT COUNT(*) FROM t1 FORCE INDEX(idx_b, idx_c)
WHERE (c >= '2007-01-02' AND c <= '2007-01-03') OR b >= 1;
COUNT(*)
3072
set @@sort_buffer_size=default;
DROP TABLE t1,t2;
CREATE TABLE t1 (a int, b int);
insert into t1 values (1,1),(1,2);
CREATE TABLE t2 (primary key (a)) select * from t1;
ERROR 23000: Duplicate entry '1' for key 'PRIMARY'
drop table if exists t2;
Warnings:
Note	1051	Unknown table 'test.t2'
CREATE TEMPORARY TABLE t2 (primary key (a)) select * from t1;
ERROR 23000: Duplicate entry '1' for key 'PRIMARY'
drop table if exists t2;
Warnings:
Note	1051	Unknown table 'test.t2'
CREATE TABLE t2 (a int, b int, primary key (a));
BEGIN;
INSERT INTO t2 values(100,100);
CREATE TABLE IF NOT EXISTS t2 (primary key (a)) select * from t1;
Warnings:
Note	1050	Table 't2' already exists
SELECT * from t2;
a	b
100	100
ROLLBACK;
SELECT * from t2;
a	b
100	100
TRUNCATE table t2;
INSERT INTO t2 select * from t1;
ERROR 23000: Duplicate entry '1' for key 'PRIMARY'
SELECT * from t2;
a	b
drop table t2;
CREATE TEMPORARY TABLE t2 (a int, b int, primary key (a));
BEGIN;
INSERT INTO t2 values(100,100);
CREATE TEMPORARY TABLE IF NOT EXISTS t2 (primary key (a)) select * from t1;
Warnings:
Note	1050	Table 't2' already exists
SELECT * from t2;
a	b
100	100
COMMIT;
BEGIN;
INSERT INTO t2 values(101,101);
CREATE TEMPORARY TABLE IF NOT EXISTS t2 (primary key (a)) select * from t1;
Warnings:
Note	1050	Table 't2' already exists
SELECT * from t2;
a	b
100	100
101	101
ROLLBACK;
SELECT * from t2;
a	b
100	100
TRUNCATE table t2;
INSERT INTO t2 select * from t1;
ERROR 23000: Duplicate entry '1' for key 'PRIMARY'
SELECT * from t2;
a	b
drop table t1,t2;
SET sql_mode='NO_ENGINE_SUBSTITUTION';
Warnings:
Warning	3090	Changing sql mode 'NO_AUTO_CREATE_USER' is deprecated. It will be removed in a future release.
create table t1(f1 varchar(800) binary not null, key(f1))
character set utf8 collate utf8_general_ci;
Warnings:
Warning	1071	Specified key was too long; max key length is 767 bytes
insert into t1 values('aaa');
drop table t1;
SET sql_mode=default;
CREATE TABLE t1 (a INT PRIMARY KEY, b INT, c FLOAT, KEY b(b)) ENGINE = INNODB;
INSERT INTO t1 VALUES (    1 , 1              , 1);
INSERT INTO t1 SELECT  a + 1 , MOD(a + 1 , 20), 1 FROM t1;
INSERT INTO t1 SELECT  a + 2 , MOD(a + 2 , 20), 1 FROM t1;
INSERT INTO t1 SELECT  a + 4 , MOD(a + 4 , 20), 1 FROM t1;
INSERT INTO t1 SELECT  a + 8 , MOD(a + 8 , 20), 1 FROM t1;
INSERT INTO t1 SELECT  a + 16, MOD(a + 16, 20), 1 FROM t1;
INSERT INTO t1 SELECT  a + 32, MOD(a + 32, 20), 1 FROM t1;
INSERT INTO t1 SELECT  a + 64, MOD(a + 64, 20), 1 FROM t1;
EXPLAIN SELECT b, SUM(c) FROM t1 GROUP BY b;
id	select_type	table	partitions	type	possible_keys	key	key_len	ref	rows	filtered	Extra
1	SIMPLE	t1	NULL	index	b	b	5	NULL	128	100.00	NULL
Warnings:
Note	1003	/* select#1 */ select `test`.`t1`.`b` AS `b`,sum(`test`.`t1`.`c`) AS `SUM(c)` from `test`.`t1` group by `test`.`t1`.`b`
EXPLAIN SELECT SQL_BIG_RESULT b, SUM(c) FROM t1 GROUP BY b;
id	select_type	table	partitions	type	possible_keys	key	key_len	ref	rows	filtered	Extra
1	SIMPLE	t1	NULL	ALL	b	NULL	NULL	NULL	128	100.00	Using filesort
Warnings:
Note	1003	/* select#1 */ select sql_big_result `test`.`t1`.`b` AS `b`,sum(`test`.`t1`.`c`) AS `SUM(c)` from `test`.`t1` group by `test`.`t1`.`b`
DROP TABLE t1;
drop table if exists t1;
show variables like 'innodb_rollback_on_timeout';
Variable_name	Value
innodb_rollback_on_timeout	OFF
create table t1 (a int unsigned not null primary key) engine = innodb;
insert into t1 values (1);
commit;
begin work;
insert into t1 values (2);
select * from t1;
a
1
2
begin work;
insert into t1 values (5);
select * from t1;
a
1
5
insert into t1 values (2);
ERROR HY000: Lock wait timeout exceeded; try restarting transaction
select * from t1;
a
1
5
commit;
select * from t1;
a
1
2
commit;
select * from t1;
a
1
2
5
drop table t1;
drop table if exists t1;
create table t1 (a int) engine=innodb;
alter table t1 alter a set default 1;
drop table t1;

Bug#24918 drop table and lock / inconsistent between 
perm and temp tables

Check transactional tables under LOCK TABLES

drop table if exists t24918, t24918_tmp, t24918_trans, t24918_trans_tmp, 
t24918_access;
create table t24918_access (id int);
create table t24918 (id int) engine=myisam;
create temporary table t24918_tmp (id int) engine=myisam;
create table t24918_trans (id int) engine=innodb;
create temporary table t24918_trans_tmp (id int) engine=innodb;
lock table t24918 write, t24918_tmp write, t24918_trans write, t24918_trans_tmp write;
drop table t24918;
select * from t24918_access;
ERROR HY000: Table 't24918_access' was not locked with LOCK TABLES
drop table t24918_trans;
select * from t24918_access;
ERROR HY000: Table 't24918_access' was not locked with LOCK TABLES
drop table t24918_trans_tmp;
select * from t24918_access;
ERROR HY000: Table 't24918_access' was not locked with LOCK TABLES
drop table t24918_tmp;
select * from t24918_access;
ERROR HY000: Table 't24918_access' was not locked with LOCK TABLES
unlock tables;
drop table t24918_access;
CREATE TABLE t1 (a int, b int, PRIMARY KEY (a), KEY bkey (b)) ENGINE=InnoDB;
INSERT INTO t1 VALUES (1,2),(3,2),(2,2),(4,2),(5,2),(6,2),(7,2),(8,2);
INSERT INTO t1 SELECT a + 8, 2 FROM t1;
INSERT INTO t1 SELECT a + 16, 1 FROM t1;
EXPLAIN SELECT * FROM t1 WHERE b=2 ORDER BY a;
id	1
select_type	SIMPLE
table	t1
partitions	NULL
type	ref
possible_keys	bkey
key	bkey
key_len	5
ref	const
rows	16
filtered	100.00
Extra	Using where; Using index
Warnings:
Level	Note
Code	1003
Message	/* select#1 */ select `test`.`t1`.`a` AS `a`,`test`.`t1`.`b` AS `b` from `test`.`t1` where (`test`.`t1`.`b` = 2) order by `test`.`t1`.`a`
SELECT * FROM t1 WHERE b=2 ORDER BY a;
a	b
1	2
2	2
3	2
4	2
5	2
6	2
7	2
8	2
9	2
10	2
11	2
12	2
13	2
14	2
15	2
16	2
EXPLAIN SELECT * FROM t1 WHERE b BETWEEN 1 AND 2 ORDER BY a;
id	1
select_type	SIMPLE
table	t1
partitions	NULL
type	index
possible_keys	bkey
key	PRIMARY
key_len	4
ref	NULL
rows	32
filtered	100.00
Extra	Using where
Warnings:
Level	Note
Code	1003
Message	/* select#1 */ select `test`.`t1`.`a` AS `a`,`test`.`t1`.`b` AS `b` from `test`.`t1` where (`test`.`t1`.`b` between 1 and 2) order by `test`.`t1`.`a`
SELECT * FROM t1 WHERE b BETWEEN 1 AND 2 ORDER BY a;
a	b
1	2
2	2
3	2
4	2
5	2
6	2
7	2
8	2
9	2
10	2
11	2
12	2
13	2
14	2
15	2
16	2
17	1
18	1
19	1
20	1
21	1
22	1
23	1
24	1
25	1
26	1
27	1
28	1
29	1
30	1
31	1
32	1
EXPLAIN SELECT * FROM t1 WHERE b BETWEEN 1 AND 2 ORDER BY b,a;
id	1
select_type	SIMPLE
table	t1
partitions	NULL
type	index
possible_keys	bkey
key	bkey
key_len	5
ref	NULL
rows	32
filtered	100.00
Extra	Using where; Using index
Warnings:
Level	Note
Code	1003
Message	/* select#1 */ select `test`.`t1`.`a` AS `a`,`test`.`t1`.`b` AS `b` from `test`.`t1` where (`test`.`t1`.`b` between 1 and 2) order by `test`.`t1`.`b`,`test`.`t1`.`a`
SELECT * FROM t1 WHERE b BETWEEN 1 AND 2 ORDER BY b,a;
a	b
17	1
18	1
19	1
20	1
21	1
22	1
23	1
24	1
25	1
26	1
27	1
28	1
29	1
30	1
31	1
32	1
1	2
2	2
3	2
4	2
5	2
6	2
7	2
8	2
9	2
10	2
11	2
12	2
13	2
14	2
15	2
16	2
CREATE TABLE t2 (a int, b int, c int, PRIMARY KEY (a), KEY bkey (b,c))
ENGINE=InnoDB;
INSERT INTO t2 VALUES (1,1,1),(3,1,1),(2,1,1),(4,1,1);
INSERT INTO t2 SELECT a + 4, 1, 1 FROM t2;
INSERT INTO t2 SELECT a + 8, 1, 1 FROM t2;
EXPLAIN SELECT * FROM t2 WHERE b=1 ORDER BY a;
id	1
select_type	SIMPLE
table	t2
partitions	NULL
type	ref
possible_keys	bkey
key	bkey
key_len	5
ref	const
rows	16
filtered	100.00
Extra	Using where; Using index; Using filesort
Warnings:
Level	Note
Code	1003
Message	/* select#1 */ select `test`.`t2`.`a` AS `a`,`test`.`t2`.`b` AS `b`,`test`.`t2`.`c` AS `c` from `test`.`t2` where (`test`.`t2`.`b` = 1) order by `test`.`t2`.`a`
SELECT * FROM t2 WHERE b=1 ORDER BY a;
a	b	c
1	1	1
2	1	1
3	1	1
4	1	1
5	1	1
6	1	1
7	1	1
8	1	1
9	1	1
10	1	1
11	1	1
12	1	1
13	1	1
14	1	1
15	1	1
16	1	1
EXPLAIN SELECT * FROM t2 WHERE b=1 AND c=1 ORDER BY a;
id	1
select_type	SIMPLE
table	t2
partitions	NULL
type	ref
possible_keys	bkey
key	bkey
key_len	10
ref	const,const
rows	16
filtered	100.00
Extra	Using where; Using index
Warnings:
Level	Note
Code	1003
Message	/* select#1 */ select `test`.`t2`.`a` AS `a`,`test`.`t2`.`b` AS `b`,`test`.`t2`.`c` AS `c` from `test`.`t2` where ((`test`.`t2`.`c` = 1) and (`test`.`t2`.`b` = 1)) order by `test`.`t2`.`a`
SELECT * FROM t2 WHERE b=1 AND c=1 ORDER BY a;
a	b	c
1	1	1
2	1	1
3	1	1
4	1	1
5	1	1
6	1	1
7	1	1
8	1	1
9	1	1
10	1	1
11	1	1
12	1	1
13	1	1
14	1	1
15	1	1
16	1	1
EXPLAIN SELECT * FROM t2 WHERE b=1 AND c=1 ORDER BY b,c,a;
id	1
select_type	SIMPLE
table	t2
partitions	NULL
type	ref
possible_keys	bkey
key	bkey
key_len	10
ref	const,const
rows	16
filtered	100.00
Extra	Using where; Using index
Warnings:
Level	Note
Code	1003
Message	/* select#1 */ select `test`.`t2`.`a` AS `a`,`test`.`t2`.`b` AS `b`,`test`.`t2`.`c` AS `c` from `test`.`t2` where ((`test`.`t2`.`c` = 1) and (`test`.`t2`.`b` = 1)) order by `test`.`t2`.`b`,`test`.`t2`.`c`,`test`.`t2`.`a`
SELECT * FROM t2 WHERE b=1 AND c=1 ORDER BY b,c,a;
a	b	c
1	1	1
2	1	1
3	1	1
4	1	1
5	1	1
6	1	1
7	1	1
8	1	1
9	1	1
10	1	1
11	1	1
12	1	1
13	1	1
14	1	1
15	1	1
16	1	1
EXPLAIN SELECT * FROM t2 WHERE b=1 AND c=1 ORDER BY c,a;
id	1
select_type	SIMPLE
table	t2
partitions	NULL
type	ref
possible_keys	bkey
key	bkey
key_len	10
ref	const,const
rows	16
filtered	100.00
Extra	Using where; Using index
Warnings:
Level	Note
Code	1003
Message	/* select#1 */ select `test`.`t2`.`a` AS `a`,`test`.`t2`.`b` AS `b`,`test`.`t2`.`c` AS `c` from `test`.`t2` where ((`test`.`t2`.`c` = 1) and (`test`.`t2`.`b` = 1)) order by `test`.`t2`.`c`,`test`.`t2`.`a`
SELECT * FROM t2 WHERE b=1 AND c=1 ORDER BY c,a;
a	b	c
1	1	1
2	1	1
3	1	1
4	1	1
5	1	1
6	1	1
7	1	1
8	1	1
9	1	1
10	1	1
11	1	1
12	1	1
13	1	1
14	1	1
15	1	1
16	1	1
DROP TABLE t1,t2;
CREATE TABLE t1 (a INT, PRIMARY KEY (a)) ENGINE=InnoDB;
INSERT INTO t1 VALUES (1),(2),(3),(4),(5),(6),(7),(8);
INSERT INTO t1 SELECT a + 8  FROM t1;
INSERT INTO t1 SELECT a + 16 FROM t1;
CREATE PROCEDURE p1 ()
BEGIN
DECLARE i INT DEFAULT 50;
DECLARE cnt INT;
# Continue even in the presence of ER_LOCK_DEADLOCK.
DECLARE CONTINUE HANDLER FOR 1213 BEGIN END;
START TRANSACTION;
ALTER TABLE t1 ENGINE=InnoDB;
COMMIT;
START TRANSACTION;
WHILE (i > 0) DO
SET i = i - 1;
SELECT COUNT(*) INTO cnt FROM t1 LOCK IN SHARE MODE;
END WHILE;
COMMIT;
END;|
CALL p1();
CALL p1();
CALL p1();
DROP PROCEDURE p1;
DROP TABLE t1;
SET sql_mode='NO_ENGINE_SUBSTITUTION';
Warnings:
Warning	3090	Changing sql mode 'NO_AUTO_CREATE_USER' is deprecated. It will be removed in a future release.
create table t1(a text) engine=innodb default charset=utf8;
insert into t1 values('aaa');
alter table t1 add index(a(1024));
Warnings:
Warning	1071	Specified key was too long; max key length is 767 bytes
show create table t1;
Table	Create Table
t1	CREATE TABLE `t1` (
  `a` text,
  KEY `a` (`a`(255))
) ENGINE=InnoDB DEFAULT CHARSET=utf8
drop table t1;
SET sql_mode=default;
CREATE TABLE t1 (
a INT,
b INT,
KEY (b)
) ENGINE=InnoDB;
INSERT INTO t1 VALUES (1,10), (2,10), (2,20), (3,30);
START TRANSACTION;
SELECT * FROM t1 WHERE b=20 FOR UPDATE;
a	b
2	20
START TRANSACTION;
SELECT * FROM t1 WHERE b=10 ORDER BY A FOR UPDATE;
a	b
1	10
2	10
ROLLBACK;
ROLLBACK;
DROP TABLE t1;
CREATE TABLE t1(
a INT, 
b INT NOT NULL, 
c INT NOT NULL, 
d INT, 
UNIQUE KEY (c,b)
) engine=innodb;
INSERT INTO t1 VALUES (1,1,1,50), (1,2,3,40), (2,1,3,4);
EXPLAIN SELECT c,b,d FROM t1 GROUP BY c,b,d;
id	select_type	table	partitions	type	possible_keys	key	key_len	ref	rows	filtered	Extra
1	SIMPLE	t1	NULL	ALL	NULL	NULL	NULL	NULL	3	100.00	Using filesort
Warnings:
Note	1003	/* select#1 */ select `test`.`t1`.`c` AS `c`,`test`.`t1`.`b` AS `b`,`test`.`t1`.`d` AS `d` from `test`.`t1` group by `test`.`t1`.`c`,`test`.`t1`.`b`,`test`.`t1`.`d`
SELECT c,b,d FROM t1 GROUP BY c,b,d;
c	b	d
1	1	50
3	1	4
3	2	40
EXPLAIN SELECT c,b,d FROM t1 GROUP BY c,b,d ORDER BY NULL;
id	select_type	table	partitions	type	possible_keys	key	key_len	ref	rows	filtered	Extra
1	SIMPLE	t1	NULL	ALL	NULL	NULL	NULL	NULL	3	100.00	NULL
Warnings:
Note	1003	/* select#1 */ select `test`.`t1`.`c` AS `c`,`test`.`t1`.`b` AS `b`,`test`.`t1`.`d` AS `d` from `test`.`t1` group by `test`.`t1`.`c`,`test`.`t1`.`b`,`test`.`t1`.`d` order by NULL
SELECT c,b,d FROM t1 GROUP BY c,b,d ORDER BY NULL;
c	b	d
1	1	50
3	1	4
3	2	40
EXPLAIN SELECT c,b,d FROM t1 ORDER BY c,b,d;
id	select_type	table	partitions	type	possible_keys	key	key_len	ref	rows	filtered	Extra
1	SIMPLE	t1	NULL	ALL	NULL	NULL	NULL	NULL	3	100.00	Using filesort
Warnings:
Note	1003	/* select#1 */ select `test`.`t1`.`c` AS `c`,`test`.`t1`.`b` AS `b`,`test`.`t1`.`d` AS `d` from `test`.`t1` order by `test`.`t1`.`c`,`test`.`t1`.`b`,`test`.`t1`.`d`
SELECT c,b,d FROM t1 ORDER BY c,b,d;
c	b	d
1	1	50
3	1	4
3	2	40
EXPLAIN SELECT c,b,d FROM t1 GROUP BY c,b;
id	select_type	table	partitions	type	possible_keys	key	key_len	ref	rows	filtered	Extra
1	SIMPLE	t1	NULL	index	c	c	8	NULL	3	100.00	NULL
Warnings:
Note	1003	/* select#1 */ select `test`.`t1`.`c` AS `c`,`test`.`t1`.`b` AS `b`,`test`.`t1`.`d` AS `d` from `test`.`t1` group by `test`.`t1`.`c`,`test`.`t1`.`b`
SELECT c,b,d FROM t1 GROUP BY c,b;
c	b	d
1	1	50
3	1	4
3	2	40
EXPLAIN SELECT c,b   FROM t1 GROUP BY c,b;
id	select_type	table	partitions	type	possible_keys	key	key_len	ref	rows	filtered	Extra
1	SIMPLE	t1	NULL	index	c	c	8	NULL	3	100.00	Using index
Warnings:
Note	1003	/* select#1 */ select `test`.`t1`.`c` AS `c`,`test`.`t1`.`b` AS `b` from `test`.`t1` group by `test`.`t1`.`c`,`test`.`t1`.`b`
SELECT c,b   FROM t1 GROUP BY c,b;
c	b
1	1
3	1
3	2
DROP TABLE t1;
CREATE TABLE t1 (a INT, b INT, PRIMARY KEY (a), INDEX b (b)) ENGINE=InnoDB;
INSERT INTO t1(a,b) VALUES (1,1), (2,2), (3,2);
EXPLAIN SELECT * FROM t1 WHERE b=2 ORDER BY a ASC;
id	1
select_type	SIMPLE
table	t1
partitions	NULL
type	ref
possible_keys	b
key	b
key_len	5
ref	const
rows	2
filtered	100.00
Extra	Using where; Using index
Warnings:
Level	Note
Code	1003
Message	/* select#1 */ select `test`.`t1`.`a` AS `a`,`test`.`t1`.`b` AS `b` from `test`.`t1` where (`test`.`t1`.`b` = 2) order by `test`.`t1`.`a`
SELECT * FROM t1 WHERE b=2 ORDER BY a ASC;
a	b
2	2
3	2
EXPLAIN SELECT * FROM t1 WHERE b=2 ORDER BY a DESC;
id	1
select_type	SIMPLE
table	t1
partitions	NULL
type	ref
possible_keys	b
key	b
key_len	5
ref	const
rows	2
filtered	100.00
Extra	Using where; Using index
Warnings:
Level	Note
Code	1003
Message	/* select#1 */ select `test`.`t1`.`a` AS `a`,`test`.`t1`.`b` AS `b` from `test`.`t1` where (`test`.`t1`.`b` = 2) order by `test`.`t1`.`a` desc
SELECT * FROM t1 WHERE b=2 ORDER BY a DESC;
a	b
3	2
2	2
EXPLAIN SELECT * FROM t1 ORDER BY b ASC, a ASC;
id	1
select_type	SIMPLE
table	t1
partitions	NULL
type	index
possible_keys	NULL
key	b
key_len	5
ref	NULL
rows	3
filtered	100.00
Extra	Using index
Warnings:
Level	Note
Code	1003
Message	/* select#1 */ select `test`.`t1`.`a` AS `a`,`test`.`t1`.`b` AS `b` from `test`.`t1` order by `test`.`t1`.`b`,`test`.`t1`.`a`
SELECT * FROM t1 ORDER BY b ASC, a ASC;
a	b
1	1
2	2
3	2
EXPLAIN SELECT * FROM t1 ORDER BY b DESC, a DESC;
id	1
select_type	SIMPLE
table	t1
partitions	NULL
type	index
possible_keys	NULL
key	b
key_len	5
ref	NULL
rows	3
filtered	100.00
Extra	Using index
Warnings:
Level	Note
Code	1003
Message	/* select#1 */ select `test`.`t1`.`a` AS `a`,`test`.`t1`.`b` AS `b` from `test`.`t1` order by `test`.`t1`.`b` desc,`test`.`t1`.`a` desc
SELECT * FROM t1 ORDER BY b DESC, a DESC;
a	b
3	2
2	2
1	1
EXPLAIN SELECT * FROM t1 ORDER BY b ASC, a DESC;
id	1
select_type	SIMPLE
table	t1
partitions	NULL
type	index
possible_keys	NULL
key	b
key_len	5
ref	NULL
rows	3
filtered	100.00
Extra	Using index; Using filesort
Warnings:
Level	Note
Code	1003
Message	/* select#1 */ select `test`.`t1`.`a` AS `a`,`test`.`t1`.`b` AS `b` from `test`.`t1` order by `test`.`t1`.`b`,`test`.`t1`.`a` desc
SELECT * FROM t1 ORDER BY b ASC, a DESC;
a	b
1	1
3	2
2	2
EXPLAIN SELECT * FROM t1 ORDER BY b DESC, a ASC;
id	1
select_type	SIMPLE
table	t1
partitions	NULL
type	index
possible_keys	NULL
key	b
key_len	5
ref	NULL
rows	3
filtered	100.00
Extra	Using index; Using filesort
Warnings:
Level	Note
Code	1003
Message	/* select#1 */ select `test`.`t1`.`a` AS `a`,`test`.`t1`.`b` AS `b` from `test`.`t1` order by `test`.`t1`.`b` desc,`test`.`t1`.`a`
SELECT * FROM t1 ORDER BY b DESC, a ASC;
a	b
2	2
3	2
1	1
DROP TABLE t1;

#
# Bug#27610: ALTER TABLE ROW_FORMAT=... does not rebuild the table.
#

# - prepare;

DROP TABLE IF EXISTS t1;

CREATE TABLE t1(c INT)
ENGINE = InnoDB
ROW_FORMAT = COMPACT;

# - initial check;

SELECT table_schema, table_name, row_format
FROM INFORMATION_SCHEMA.TABLES
WHERE table_schema = DATABASE() AND table_name = 't1';
table_schema	table_name	row_format
test	t1	Compact

# - change ROW_FORMAT and check;

ALTER TABLE t1 ROW_FORMAT = REDUNDANT;

SELECT table_schema, table_name, row_format
FROM INFORMATION_SCHEMA.TABLES
WHERE table_schema = DATABASE() AND table_name = 't1';
table_schema	table_name	row_format
test	t1	Redundant

# - that's it, cleanup.

DROP TABLE t1;
create table t1(a char(10) not null, unique key aa(a(1)),
b char(4) not null, unique key bb(b(4))) engine=innodb;
desc t1;
Field	Type	Null	Key	Default	Extra
a	char(10)	NO	UNI	NULL	
b	char(4)	NO	PRI	NULL	
show create table t1;
Table	Create Table
t1	CREATE TABLE `t1` (
  `a` char(10) NOT NULL,
  `b` char(4) NOT NULL,
  UNIQUE KEY `bb` (`b`),
  UNIQUE KEY `aa` (`a`(1))
) ENGINE=InnoDB DEFAULT CHARSET=latin1
drop table t1;
CREATE TABLE t1 (id int, type char(6), d int, INDEX idx(id,d)) ENGINE=InnoDB;
INSERT INTO t1 VALUES 
(191, 'member', 1), (NULL, 'member', 3), (NULL, 'member', 4), (201, 'member', 2);
EXPLAIN SELECT * FROM t1 WHERE id=191 OR id IS NULL ORDER BY d;
id	select_type	table	partitions	type	possible_keys	key	key_len	ref	rows	filtered	Extra
1	SIMPLE	t1	NULL	ALL	idx	NULL	NULL	NULL	4	75.00	Using where; Using filesort
Warnings:
Note	1003	/* select#1 */ select `test`.`t1`.`id` AS `id`,`test`.`t1`.`type` AS `type`,`test`.`t1`.`d` AS `d` from `test`.`t1` where ((`test`.`t1`.`id` = 191) or isnull(`test`.`t1`.`id`)) order by `test`.`t1`.`d`
SELECT * FROM t1 WHERE id=191 OR id IS NULL ORDER BY d;
id	type	d
191	member	1
NULL	member	3
NULL	member	4
DROP TABLE t1;
set @my_innodb_autoextend_increment=@@global.innodb_autoextend_increment;
set global innodb_autoextend_increment=8;
set global innodb_autoextend_increment=@my_innodb_autoextend_increment;
set @my_innodb_commit_concurrency=@@global.innodb_commit_concurrency;
set global innodb_commit_concurrency=0;
set global innodb_commit_concurrency=@my_innodb_commit_concurrency;
CREATE TABLE t1 (a int, b int, c int, PRIMARY KEY (a), KEY t1_b (b))
ENGINE=InnoDB;
INSERT INTO t1 (a,b,c) VALUES (1,1,1), (2,1,1), (3,1,1), (4,1,1);
INSERT INTO t1 (a,b,c) SELECT a+4,b,c FROM t1;
EXPLAIN SELECT a, b, c FROM t1 WHERE b = 1 ORDER BY a DESC LIMIT 5;
id	select_type	table	partitions	type	possible_keys	key	key_len	ref	rows	filtered	Extra
1	SIMPLE	t1	NULL	range	t1_b	t1_b	5	NULL	8	100.00	Using index condition
Warnings:
Note	1003	/* select#1 */ select `test`.`t1`.`a` AS `a`,`test`.`t1`.`b` AS `b`,`test`.`t1`.`c` AS `c` from `test`.`t1` where (`test`.`t1`.`b` = 1) order by `test`.`t1`.`a` desc limit 5
SELECT a, b, c FROM t1 WHERE b = 1 ORDER BY a DESC LIMIT 5;
a	b	c
8	1	1
7	1	1
6	1	1
5	1	1
4	1	1
DROP TABLE t1;
DROP TABLE IF EXISTS t1;
CREATE TABLE t1 (a char(50)) ENGINE=InnoDB;
CREATE INDEX i1 on t1 (a(3));
SELECT * FROM t1 WHERE a = 'abcde';
a
DROP TABLE t1;
#
# BUG #26288: savepoint are not deleted on comit, if the transaction 
# was otherwise empty
#
BEGIN;
SAVEPOINT s1;
COMMIT;
RELEASE SAVEPOINT s1;
ERROR 42000: SAVEPOINT s1 does not exist
BEGIN;
SAVEPOINT s2;
COMMIT;
ROLLBACK TO SAVEPOINT s2;
ERROR 42000: SAVEPOINT s2 does not exist
BEGIN;
SAVEPOINT s3;
ROLLBACK;
RELEASE SAVEPOINT s3;
ERROR 42000: SAVEPOINT s3 does not exist
BEGIN;
SAVEPOINT s4;
ROLLBACK;
ROLLBACK TO SAVEPOINT s4;
ERROR 42000: SAVEPOINT s4 does not exist
CREATE TABLE t1 (f1 INTEGER PRIMARY KEY COMMENT 'My ID#', f2 INTEGER DEFAULT NULL, f3 CHAR(10) DEFAULT 'My ID#', CONSTRAINT f2_ref FOREIGN KEY (f2) REFERENCES t1 (f1)) ENGINE=INNODB;
SHOW CREATE TABLE t1;
Table	Create Table
t1	CREATE TABLE `t1` (
  `f1` int(11) NOT NULL COMMENT 'My ID#',
  `f2` int(11) DEFAULT NULL,
  `f3` char(10) DEFAULT 'My ID#',
  PRIMARY KEY (`f1`),
  KEY `f2_ref` (`f2`),
  CONSTRAINT `f2_ref` FOREIGN KEY (`f2`) REFERENCES `t1` (`f1`)
) ENGINE=InnoDB DEFAULT CHARSET=latin1
DROP TABLE t1;
#
# Bug #36995: valgrind error in remove_const during subquery executions
#
create table t1 (a bit(1) not null,b int) engine=myisam;
create table t2 (c int) engine=innodb;
SET sql_mode='NO_ENGINE_SUBSTITUTION';
Warnings:
Warning	3090	Changing sql mode 'NO_AUTO_CREATE_USER' is deprecated. It will be removed in a future release.
explain
select b from t1 where a not in (select b from t1,t2 group by a) group by a;
id	select_type	table	partitions	type	possible_keys	key	key_len	ref	rows	filtered	Extra
1	PRIMARY	NULL	NULL	NULL	NULL	NULL	NULL	NULL	NULL	NULL	no matching row in const table
2	DEPENDENT SUBQUERY	NULL	NULL	NULL	NULL	NULL	NULL	NULL	NULL	NULL	no matching row in const table
Warnings:
Note	1003	/* select#1 */ select NULL AS `b` from `test`.`t1` where (not(<in_optimizer>(NULL,<exists>(/* select#2 */ select 1 from `test`.`t1` join `test`.`t2` where ((<cache>(NULL) = NULL) or isnull(NULL)) having <is_not_null_test>(NULL))))) group by NULL
DROP TABLE t1,t2;
SET sql_mode=default;
End of 5.0 tests
CREATE TABLE `t2` (
`k` int(11) NOT NULL auto_increment,
`a` int(11) default NULL,
`c` int(11) default NULL,
PRIMARY KEY  (`k`),
UNIQUE KEY `idx_1` (`a`)
);
insert into t2 ( a ) values ( 6 ) on duplicate key update c =
ifnull( c,
0 ) + 1;
insert into t2 ( a ) values ( 7 ) on duplicate key update c =
ifnull( c,
0 ) + 1;
select last_insert_id();
last_insert_id()
2
select * from t2;
k	a	c
1	6	NULL
2	7	NULL
insert into t2 ( a ) values ( 6 ) on duplicate key update c =
ifnull( c,
0 ) + 1;
select last_insert_id();
last_insert_id()
2
select last_insert_id(0);
last_insert_id(0)
0
insert into t2 ( a ) values ( 6 ) on duplicate key update c =
ifnull( c,
0 ) + 1;
select last_insert_id();
last_insert_id()
0
select * from t2;
k	a	c
1	6	2
2	7	NULL
insert ignore into t2 values (null,6,1),(10,8,1);
Warnings:
Warning	1062	Duplicate entry '6' for key 'idx_1'
select last_insert_id();
last_insert_id()
0
insert ignore into t2 values (null,6,1),(null,8,1),(null,15,1),(null,20,1);
Warnings:
Warning	1062	Duplicate entry '6' for key 'idx_1'
Warning	1062	Duplicate entry '8' for key 'idx_1'
select last_insert_id();
last_insert_id()
11
select * from t2;
k	a	c
1	6	2
2	7	NULL
10	8	1
11	15	1
12	20	1
insert into t2 ( a ) values ( 6 ) on duplicate key update c =
ifnull( c,
0 ) + 1, k=last_insert_id(k);
select last_insert_id();
last_insert_id()
1
select * from t2;
k	a	c
1	6	3
2	7	NULL
10	8	1
11	15	1
12	20	1
drop table t2;
drop table if exists t1, t2;
create table t1 (i int);
alter table t1 modify i int default 1;
alter table t1 modify i int default 2, rename t2;
lock table t2 write;
alter table t2 modify i int default 3;
unlock tables;
lock table t2 write;
alter table t2 modify i int default 4, rename t1;
unlock tables;
drop table t1;
drop table if exists t1;
create table t1 (i int);
insert into t1 values ();
lock table t1 write;
alter table t1 modify i int default 1;
insert into t1 values ();
select * from t1;
i
NULL
1
alter table t1 change i c char(10) default "Two";
insert into t1 values ();
select * from t1;
c
NULL
1
Two
unlock tables;
select * from t1;
c
NULL
1
Two
drop tables t1;
create table t1(f1 varchar(5) unique, f2 timestamp NOT NULL DEFAULT
CURRENT_TIMESTAMP ON UPDATE CURRENT_TIMESTAMP);
insert into t1(f1) values(1);
select @a:=f2 from t1;
@a:=f2
#
update t1 set f1=1;
select @b:=f2 from t1;
@b:=f2
#
select if(@a=@b,"ok","wrong");
if(@a=@b,"ok","wrong")
ok
insert into t1(f1) values (1) on duplicate key update f1="1";
select @b:=f2 from t1;
@b:=f2
#
select if(@a=@b,"ok","wrong");
if(@a=@b,"ok","wrong")
ok
insert into t1(f1) select f1 from t1 on duplicate key update f1="1";
select @b:=f2 from t1;
@b:=f2
#
select if(@a=@b,"ok","wrong");
if(@a=@b,"ok","wrong")
ok
drop table t1;
SET SESSION AUTOCOMMIT = 0;
SET SESSION TRANSACTION ISOLATION LEVEL READ COMMITTED;
set binlog_format=mixed;
# Switch to connection con1
CREATE TABLE t1 (a INT PRIMARY KEY, b VARCHAR(256))
ENGINE = InnoDB;
INSERT INTO t1 VALUES (1,2);
# 1. test for locking:
BEGIN;
UPDATE t1 SET b = 12 WHERE a = 1;
affected rows: 1
info: Rows matched: 1  Changed: 1  Warnings: 0
SELECT * FROM t1;
a	b
1	12
# Switch to connection con2
UPDATE t1 SET b = 21 WHERE a = 1;
ERROR HY000: Lock wait timeout exceeded; try restarting transaction
# Switch to connection con1
SELECT * FROM t1;
a	b
1	12
ROLLBACK;
# Switch to connection con2
ROLLBACK;
# Switch to connection con1
# 2. test for serialized update:
CREATE TABLE t2 (a INT);
TRUNCATE t1;
INSERT INTO t1 VALUES (1,'init');
CREATE PROCEDURE p1()
BEGIN
UPDATE t1 SET b = CONCAT(b, '+con2')  WHERE a = 1;
INSERT INTO t2 VALUES ();
END|
BEGIN;
UPDATE t1 SET b = CONCAT(b, '+con1') WHERE a = 1;
affected rows: 1
info: Rows matched: 1  Changed: 1  Warnings: 0
SELECT * FROM t1;
a	b
1	init+con1
# Switch to connection con2
CALL p1;;
# Switch to connection con1
SELECT * FROM t1;
a	b
1	init+con1
COMMIT;
SELECT * FROM t1;
a	b
1	init+con1
# Switch to connection con2
SELECT * FROM t1;
a	b
1	init+con1+con2
COMMIT;
# Switch to connection con1
# 3. test for updated key column:
TRUNCATE t1;
TRUNCATE t2;
INSERT INTO t1 VALUES (1,'init');
BEGIN;
UPDATE t1 SET a = 2, b = CONCAT(b, '+con1') WHERE a = 1;
affected rows: 1
info: Rows matched: 1  Changed: 1  Warnings: 0
SELECT * FROM t1;
a	b
2	init+con1
# Switch to connection con2
CALL p1;;
# Switch to connection con1
SELECT * FROM t1;
a	b
2	init+con1
COMMIT;
SELECT * FROM t1;
a	b
2	init+con1
# Switch to connection con2
SELECT * FROM t1;
a	b
2	init+con1
DROP PROCEDURE p1;
DROP TABLE t1, t2;
CREATE TABLE t1 (a INT NOT NULL, b INT NOT NULL, PRIMARY KEY (a,b)) engine=innodb;
CREATE TABLE t2 (c INT NOT NULL, d INT NOT NULL, PRIMARY KEY (c,d),
CONSTRAINT c2 FOREIGN KEY f2 (c) REFERENCES t1 (a,b) ON UPDATE NO ACTION) engine=innodb;
ERROR 42000: Incorrect foreign key definition for 'f2': Key reference and table reference don't match
CREATE TABLE t2 (c INT NOT NULL, d INT NOT NULL, PRIMARY KEY (c,d),
CONSTRAINT c2 FOREIGN KEY (c) REFERENCES t1 (a,b) ON UPDATE NO ACTION) engine=innodb;
ERROR 42000: Incorrect foreign key definition for 'c2': Key reference and table reference don't match
CREATE TABLE t2 (c INT NOT NULL, d INT NOT NULL, PRIMARY KEY (c,d),
CONSTRAINT c1 FOREIGN KEY c2 (c) REFERENCES t1 (a) ON DELETE NO ACTION,
CONSTRAINT c2 FOREIGN KEY (c) REFERENCES t1 (a) ON UPDATE NO ACTION) engine=innodb;
ALTER TABLE t2 DROP FOREIGN KEY c2;
DROP TABLE t2;
CREATE TABLE t2 (c INT NOT NULL, d INT NOT NULL, PRIMARY KEY (c,d),
FOREIGN KEY (c) REFERENCES t1 (a,k) ON UPDATE NO ACTION) engine=innodb;
ERROR 42000: Incorrect foreign key definition for 'foreign key without name': Key reference and table reference don't match
CREATE TABLE t2 (c INT NOT NULL, d INT NOT NULL, PRIMARY KEY (c,d),
FOREIGN KEY f1 (c) REFERENCES t1 (a,k) ON UPDATE NO ACTION) engine=innodb;
ERROR 42000: Incorrect foreign key definition for 'f1': Key reference and table reference don't match
CREATE TABLE t2 (c INT NOT NULL, d INT NOT NULL, PRIMARY KEY (c,d),
CONSTRAINT c1 FOREIGN KEY f1 (c) REFERENCES t1 (a) ON DELETE NO ACTION,
CONSTRAINT c2 FOREIGN KEY (c) REFERENCES t1 (a) ON UPDATE NO ACTION,
FOREIGN KEY f3 (c) REFERENCES t1 (a) ON UPDATE NO ACTION,
FOREIGN KEY (c) REFERENCES t1 (a) ON UPDATE NO ACTION) engine=innodb;
SHOW CREATE TABLE t2;
Table	Create Table
t2	CREATE TABLE `t2` (
  `c` int(11) NOT NULL,
  `d` int(11) NOT NULL,
  PRIMARY KEY (`c`,`d`),
  CONSTRAINT `c1` FOREIGN KEY (`c`) REFERENCES `t1` (`a`) ON DELETE NO ACTION,
  CONSTRAINT `c2` FOREIGN KEY (`c`) REFERENCES `t1` (`a`) ON UPDATE NO ACTION,
  CONSTRAINT `t2_ibfk_1` FOREIGN KEY (`c`) REFERENCES `t1` (`a`) ON UPDATE NO ACTION,
  CONSTRAINT `t2_ibfk_2` FOREIGN KEY (`c`) REFERENCES `t1` (`a`) ON UPDATE NO ACTION
) ENGINE=InnoDB DEFAULT CHARSET=latin1
DROP TABLE t2;
DROP TABLE t1;
create table t1 (a int auto_increment primary key) engine=innodb;
alter table t1 order by a;
Warnings:
Warning	1105	ORDER BY ignored as there is a user-defined clustered index in the table 't1'
drop table t1;
CREATE TABLE t1
(vid integer NOT NULL,
tid integer NOT NULL,
idx integer NOT NULL,
name varchar(128) NOT NULL,
type varchar(128) NULL,
PRIMARY KEY(idx, vid, tid),
UNIQUE(vid, tid, name)
) ENGINE=InnoDB;
INSERT INTO t1 VALUES
(1,1,1,'pk',NULL),(2,1,1,'pk',NULL),(3,1,1,'pk',NULL),(4,1,1,'c1',NULL),
(5,1,1,'pk',NULL),(1,1,2,'c1',NULL),(2,1,2,'c1',NULL),(3,1,2,'c1',NULL),
(4,1,2,'c2',NULL),(5,1,2,'c1',NULL),(2,1,3,'c2',NULL),(3,1,3,'c2',NULL),
(4,1,3,'pk',NULL),(5,1,3,'c2',NULL),
(2,1,4,'c_extra',NULL),(3,1,4,'c_extra',NULL);
EXPLAIN SELECT * FROM t1 FORCE INDEX (PRIMARY) WHERE tid = 1 AND vid = 3 ORDER BY idx DESC;
id	select_type	table	partitions	type	possible_keys	key	key_len	ref	rows	filtered	Extra
1	SIMPLE	t1	NULL	index	NULL	PRIMARY	12	NULL	16	6.25	Using where
Warnings:
Note	1003	/* select#1 */ select `test`.`t1`.`vid` AS `vid`,`test`.`t1`.`tid` AS `tid`,`test`.`t1`.`idx` AS `idx`,`test`.`t1`.`name` AS `name`,`test`.`t1`.`type` AS `type` from `test`.`t1` FORCE INDEX (PRIMARY) where ((`test`.`t1`.`vid` = 3) and (`test`.`t1`.`tid` = 1)) order by `test`.`t1`.`idx` desc
SELECT * FROM t1 FORCE INDEX (PRIMARY) WHERE tid = 1 AND vid = 3 ORDER BY idx DESC;
vid	tid	idx	name	type
3	1	4	c_extra	NULL
3	1	3	c2	NULL
3	1	2	c1	NULL
3	1	1	pk	NULL
DROP TABLE t1;
#
# Bug #44290: explain crashes for subquery with distinct in
#             SQL_SELECT::test_quick_select
#             (reproduced only with InnoDB tables)
#
CREATE TABLE t1 (c1 INT, c2 INT, c3 INT, KEY (c3), KEY (c2, c3))
ENGINE=InnoDB;
INSERT INTO t1 VALUES (1,1,1), (1,1,1), (1,1,2), (1,1,1), (1,1,2);
SELECT 1 FROM (SELECT COUNT(DISTINCT c1) 
FROM t1 WHERE c2 IN (1, 1) AND c3 = 2 GROUP BY c2) x;
1
1
EXPLAIN 
SELECT 1 FROM (SELECT COUNT(DISTINCT c1) 
FROM t1 WHERE c2 IN (1, 1) AND c3 = 2 GROUP BY c2) x;
id	select_type	table	partitions	type	possible_keys	key	key_len	ref	rows	filtered	Extra
1	PRIMARY	<derived2>	NULL	ALL	NULL	NULL	NULL	NULL	2	100.00	NULL
2	DERIVED	t1	NULL	ref	c3,c2	c3	5	const	2	40.00	Using index condition; Using where; Using filesort
Warnings:
Note	1003	/* select#1 */ select 1 AS `1` from (/* select#2 */ select count(distinct `test`.`t1`.`c1`) AS `COUNT(DISTINCT c1)` from `test`.`t1` where ((`test`.`t1`.`c3` = 2) and (`test`.`t1`.`c2` in (1,1))) group by `test`.`t1`.`c2`) `x`
DROP TABLE t1;
CREATE TABLE t1 (c1 REAL, c2 REAL, c3 REAL, KEY (c3), KEY (c2, c3))
ENGINE=InnoDB;
INSERT INTO t1 VALUES (1,1,1), (1,1,1), (1,1,2), (1,1,1), (1,1,2);
SELECT 1 FROM (SELECT COUNT(DISTINCT c1) 
FROM t1 WHERE c2 IN (1, 1) AND c3 = 2 GROUP BY c2) x;
1
1
EXPLAIN 
SELECT 1 FROM (SELECT COUNT(DISTINCT c1) 
FROM t1 WHERE c2 IN (1, 1) AND c3 = 2 GROUP BY c2) x;
id	select_type	table	partitions	type	possible_keys	key	key_len	ref	rows	filtered	Extra
1	PRIMARY	<derived2>	NULL	ALL	NULL	NULL	NULL	NULL	2	100.00	NULL
2	DERIVED	t1	NULL	ref	c3,c2	c3	9	const	2	40.00	Using index condition; Using where; Using filesort
Warnings:
Note	1003	/* select#1 */ select 1 AS `1` from (/* select#2 */ select count(distinct `test`.`t1`.`c1`) AS `COUNT(DISTINCT c1)` from `test`.`t1` where ((`test`.`t1`.`c2` in (1,1)) and (`test`.`t1`.`c3` = 2)) group by `test`.`t1`.`c2`) `x`
DROP TABLE t1;
CREATE TABLE t1 (c1 DECIMAL(12,2), c2 DECIMAL(12,2), c3 DECIMAL(12,2), 
KEY (c3), KEY (c2, c3))
ENGINE=InnoDB;
INSERT INTO t1 VALUES (1,1,1), (1,1,1), (1,1,2), (1,1,1), (1,1,2);
SELECT 1 FROM (SELECT COUNT(DISTINCT c1) 
FROM t1 WHERE c2 IN (1, 1) AND c3 = 2 GROUP BY c2) x;
1
1
EXPLAIN 
SELECT 1 FROM (SELECT COUNT(DISTINCT c1) 
FROM t1 WHERE c2 IN (1, 1) AND c3 = 2 GROUP BY c2) x;
id	select_type	table	partitions	type	possible_keys	key	key_len	ref	rows	filtered	Extra
1	PRIMARY	<derived2>	NULL	ALL	NULL	NULL	NULL	NULL	2	100.00	NULL
2	DERIVED	t1	NULL	ref	c3,c2	c3	7	const	2	40.00	Using index condition; Using where; Using filesort
Warnings:
Note	1003	/* select#1 */ select 1 AS `1` from (/* select#2 */ select count(distinct `test`.`t1`.`c1`) AS `COUNT(DISTINCT c1)` from `test`.`t1` where ((`test`.`t1`.`c2` in (1,1)) and (`test`.`t1`.`c3` = 2)) group by `test`.`t1`.`c2`) `x`
DROP TABLE t1;
End of 5.1 tests
#
# Bug#43600: Incorrect type conversion caused wrong result.
#
CREATE TABLE t1 (
a int NOT NULL
) engine= innodb;
CREATE TABLE t2 (
a int NOT NULL,
b int NOT NULL,
filler char(100) DEFAULT NULL,
KEY a (a,b)
) engine= innodb;
insert into t1 values (0),(1),(2),(3),(4);
insert into t2 select A.a + 10 *B.a, 1, 'filler' from t1 A, t1 B;
explain select * from t1, t2 where t2.a=t1.a and t2.b + 1;
id	select_type	table	partitions	type	possible_keys	key	key_len	ref	rows	filtered	Extra
1	SIMPLE	t1	NULL	ALL	NULL	NULL	NULL	NULL	5	100.00	NULL
1	SIMPLE	t2	NULL	ref	a	a	4	test.t1.a	1	100.00	Using index condition
Warnings:
Note	1003	/* select#1 */ select `test`.`t1`.`a` AS `a`,`test`.`t2`.`a` AS `a`,`test`.`t2`.`b` AS `b`,`test`.`t2`.`filler` AS `filler` from `test`.`t1` join `test`.`t2` where ((`test`.`t2`.`a` = `test`.`t1`.`a`) and (`test`.`t2`.`b` + 1))
select * from t1, t2 where t2.a=t1.a and t2.b + 1;
a	a	b	filler
0	0	1	filler
1	1	1	filler
2	2	1	filler
3	3	1	filler
4	4	1	filler
drop table t1,t2;
# End of test case for the bug#43600
#
# Bug#42643: InnoDB does not support replication of TRUNCATE TABLE
#
# Check that a TRUNCATE TABLE statement, needing an exclusive meta
# data lock, waits for a shared metadata lock owned by a concurrent
# transaction.
#
CREATE TABLE t1 (a INT) ENGINE=InnoDB;
INSERT INTO t1 VALUES (1),(2),(3);
BEGIN;
SELECT * FROM t1 ORDER BY a;
a
1
2
3
# Connection con1
TRUNCATE TABLE t1;;
# Connection default
SELECT * FROM t1 ORDER BY a;
a
1
2
3
ROLLBACK;
# Connection con1
# Reaping TRUNCATE TABLE
SELECT * FROM t1;
a
# Disconnect con1
# Connection default
DROP TABLE t1;
set global innodb_large_prefix=default;
Warnings:
Warning	131	Using innodb_large_prefix is deprecated and the parameter may be removed in future releases. See http://dev.mysql.com/doc/refman/5.7/en/innodb-file-format.html
drop table if exists t1, t2, t3;
#
# BUG#35850: Performance regression in 5.1.23/5.1.24
#
create table t1(a int);
insert into t1 values (0),(1),(2),(3),(4),(5),(6),(7),(8),(9);
create table t2 (a int, b int, pk int, key(a,b), primary key(pk)) engine=innodb;
insert into t2 select @a:=A.a+10*(B.a + 10*C.a),@a, @a from t1 A, t1 B, t1 C;
# this must use key 'a', not PRIMARY:
explain select a from t2 where a=b;
id	select_type	table	partitions	type	possible_keys	key	key_len	ref	rows	filtered	Extra
1	SIMPLE	t2	NULL	index	NULL	a	10	NULL	#	100.00	Using where; Using index
Warnings:
Note	1003	/* select#1 */ select `test`.`t2`.`a` AS `a` from `test`.`t2` where (`test`.`t2`.`b` = `test`.`t2`.`a`)
drop table t1, t2;
#
# Bug #40360: Binlog related errors with binlog off
#
SET SESSION BINLOG_FORMAT=STATEMENT;
SET SESSION TRANSACTION ISOLATION LEVEL READ COMMITTED;
select @@session.sql_log_bin, @@session.binlog_format, @@session.tx_isolation;
@@session.sql_log_bin	1
@@session.binlog_format	STATEMENT
@@session.tx_isolation	READ-COMMITTED
CREATE TABLE t1 ( a INT ) ENGINE=InnoDB;
INSERT INTO t1 VALUES(1);
DROP TABLE t1;
#
# Bug#37284 Crash in Field_string::type()
#
DROP TABLE IF EXISTS t1;
CREATE TABLE t1 (a char(50)) ENGINE=InnoDB;
CREATE INDEX i1 on t1 (a(3));
SELECT * FROM t1 WHERE a = 'abcde';
a
DROP TABLE t1;
#
# Bug #37742: HA_EXTRA_KEYREAD flag is set when key contains only prefix of
# requested column
#
CREATE TABLE foo (a int, b int, c char(10),
PRIMARY KEY (c(3)),
KEY b (b)
) engine=innodb;
CREATE TABLE foo2 (a int, b int, c char(10),
PRIMARY KEY (c),
KEY b (b)
) engine=innodb;
CREATE TABLE bar (a int, b int, c char(10),
PRIMARY KEY (c(3)),
KEY b (b)
) engine=myisam;
INSERT INTO foo VALUES
(1,2,'abcdefghij'), (2,3,''), (3,4,'klmnopqrst'),
(4,5,'uvwxyz'), (5,6,'meotnsyglt'), (4,5,'asfdewe');
INSERT INTO bar SELECT * FROM foo;
INSERT INTO foo2 SELECT * FROM foo;
ANALYZE TABLE bar;
ANALYZE TABLE foo;
ANALYZE TABLE foo2;
EXPLAIN SELECT c FROM bar WHERE b>2;;
id	1
select_type	SIMPLE
table	bar
partitions	NULL
type	ALL
possible_keys	b
key	NULL
key_len	NULL
ref	NULL
rows	6
filtered	83.33
Extra	Using where
Warnings:
Level	Note
Code	1003
Message	/* select#1 */ select `test`.`bar`.`c` AS `c` from `test`.`bar` where (`test`.`bar`.`b` > 2)
EXPLAIN SELECT c FROM foo WHERE b>2;;
id	1
select_type	SIMPLE
table	foo
partitions	NULL
type	ALL
possible_keys	b
key	NULL
key_len	NULL
ref	NULL
rows	6
filtered	83.33
Extra	Using where
Warnings:
Level	Note
Code	1003
Message	/* select#1 */ select `test`.`foo`.`c` AS `c` from `test`.`foo` where (`test`.`foo`.`b` > 2)
EXPLAIN SELECT c FROM foo2 WHERE b>2;;
id	1
select_type	SIMPLE
table	foo2
partitions	NULL
type	range
possible_keys	b
key	b
key_len	5
ref	NULL
rows	5
filtered	100.00
Extra	Using where; Using index
Warnings:
Level	Note
Code	1003
Message	/* select#1 */ select `test`.`foo2`.`c` AS `c` from `test`.`foo2` where (`test`.`foo2`.`b` > 2)
EXPLAIN SELECT c FROM bar WHERE c>2;;
id	1
select_type	SIMPLE
table	bar
partitions	NULL
type	ALL
possible_keys	PRIMARY
key	NULL
key_len	NULL
ref	NULL
rows	6
filtered	33.33
Extra	Using where
Warnings:
Level	Warning
Code	1739
Message	Cannot use range access on index 'PRIMARY' due to type or collation conversion on field 'c'
Level	Note
Code	1003
Message	/* select#1 */ select `test`.`bar`.`c` AS `c` from `test`.`bar` where (`test`.`bar`.`c` > 2)
EXPLAIN SELECT c FROM foo WHERE c>2;;
id	1
select_type	SIMPLE
table	foo
partitions	NULL
type	ALL
possible_keys	PRIMARY
key	NULL
key_len	NULL
ref	NULL
rows	6
filtered	33.33
Extra	Using where
Warnings:
Level	Warning
Code	1739
Message	Cannot use range access on index 'PRIMARY' due to type or collation conversion on field 'c'
Level	Note
Code	1003
Message	/* select#1 */ select `test`.`foo`.`c` AS `c` from `test`.`foo` where (`test`.`foo`.`c` > 2)
EXPLAIN SELECT c FROM foo2 WHERE c>2;;
id	1
select_type	SIMPLE
table	foo2
partitions	NULL
type	index
possible_keys	PRIMARY
key	b
key_len	5
ref	NULL
rows	6
filtered	33.33
Extra	Using where; Using index
Warnings:
Level	Warning
Code	1739
Message	Cannot use range access on index 'PRIMARY' due to type or collation conversion on field 'c'
Level	Note
Code	1003
Message	/* select#1 */ select `test`.`foo2`.`c` AS `c` from `test`.`foo2` where (`test`.`foo2`.`c` > 2)
DROP TABLE foo, bar, foo2;
#
# Bug#41348: INSERT INTO tbl SELECT * FROM temp_tbl overwrites locking type of temp table
#
DROP TABLE IF EXISTS t1,t3,t2;
DROP FUNCTION IF EXISTS f1;
CREATE FUNCTION f1() RETURNS VARCHAR(250)
BEGIN
return 'hhhhhhh' ;
END|
CREATE TABLE t1 (a VARCHAR(20), b VARCHAR(20), c VARCHAR(20)) ENGINE=INNODB;
BEGIN WORK;
CREATE TEMPORARY TABLE t2 (a VARCHAR(20), b VARCHAR(20), c varchar(20)) ENGINE=INNODB;
CREATE TEMPORARY TABLE t3 LIKE t2;
INSERT INTO t1 VALUES ('a','b',NULL),('c','d',NULL),('e','f',NULL);
SET @stmt := CONCAT('INSERT INTO t2 SELECT tbl.a, tbl.b, f1()',' FROM t1 tbl');
PREPARE stmt1 FROM @stmt;
SET @stmt := CONCAT('INSERT INTO t3', ' SELECT * FROM t2');
PREPARE stmt3 FROM @stmt;
EXECUTE stmt1;
COMMIT;
DEALLOCATE PREPARE stmt1;
DEALLOCATE PREPARE stmt3;
DROP TABLE t1,t3,t2;
DROP FUNCTION f1;
#
# Bug#37016: TRUNCATE TABLE removes some rows but not all
#
DROP TABLE IF EXISTS t1,t2;
CREATE TABLE t1 (id INT NOT NULL, PRIMARY KEY (id)) ENGINE=INNODB;
CREATE TABLE t2 (id INT PRIMARY KEY,
t1_id INT, INDEX par_ind (t1_id),
FOREIGN KEY (t1_id) REFERENCES t1(id)) ENGINE=INNODB;
INSERT INTO t1 VALUES (1),(2);
INSERT INTO t2 VALUES (3,2);
SET AUTOCOMMIT = 0;
START TRANSACTION;
TRUNCATE TABLE t1;
ERROR 42000: Cannot truncate a table referenced in a foreign key constraint (`test`.`t2`, CONSTRAINT `t2_ibfk_1` FOREIGN KEY (`t1_id`) REFERENCES `test`.`t1` (`id`))
SELECT * FROM t1;
id
1
2
COMMIT;
SELECT * FROM t1;
id
1
2
START TRANSACTION;
TRUNCATE TABLE t1;
ERROR 42000: Cannot truncate a table referenced in a foreign key constraint (`test`.`t2`, CONSTRAINT `t2_ibfk_1` FOREIGN KEY (`t1_id`) REFERENCES `test`.`t1` (`id`))
SELECT * FROM t1;
id
1
2
ROLLBACK;
SELECT * FROM t1;
id
1
2
SET AUTOCOMMIT = 1;
START TRANSACTION;
SELECT * FROM t1;
id
1
2
COMMIT;
TRUNCATE TABLE t1;
ERROR 42000: Cannot truncate a table referenced in a foreign key constraint (`test`.`t2`, CONSTRAINT `t2_ibfk_1` FOREIGN KEY (`t1_id`) REFERENCES `test`.`t1` (`id`))
SELECT * FROM t1;
id
1
2
DELETE FROM t2 WHERE id = 3;
START TRANSACTION;
SELECT * FROM t1;
id
1
2
TRUNCATE TABLE t1;
ERROR 42000: Cannot truncate a table referenced in a foreign key constraint (`test`.`t2`, CONSTRAINT `t2_ibfk_1` FOREIGN KEY (`t1_id`) REFERENCES `test`.`t1` (`id`))
ROLLBACK;
SELECT * FROM t1;
id
1
2
TRUNCATE TABLE t2;
DROP TABLE t2;
DROP TABLE t1;
#
# Bug#40127 Multiple table DELETE IGNORE hangs on foreign key constraint violation on 5.0
#
CREATE TABLE t1 (
id INT UNSIGNED NOT NULL AUTO_INCREMENT,
PRIMARY KEY (id)
) ENGINE=InnoDB;
CREATE TABLE t2 (
id INT UNSIGNED NOT NULL AUTO_INCREMENT,
aid INT UNSIGNED NOT NULL,
PRIMARY KEY (id),
FOREIGN KEY (aid) REFERENCES t1 (id)
) ENGINE=InnoDB;
CREATE TABLE t3 (
bid INT UNSIGNED NOT NULL,
FOREIGN KEY (bid) REFERENCES t2 (id)
) ENGINE=InnoDB;
CREATE TABLE t4 (
a INT
) ENGINE=InnoDB;
CREATE TABLE t5 (
a INT
) ENGINE=InnoDB;
INSERT INTO t1 (id) VALUES (1);
INSERT INTO t2 (id, aid) VALUES (1, 1),(2,1),(3,1),(4,1);
INSERT INTO t3 (bid) VALUES (1);
INSERT INTO t4 VALUES (1),(2),(3),(4),(5);
INSERT INTO t5 VALUES (1);
DELETE t5 FROM t4 LEFT JOIN t5 ON t4.a= t5.a;
DELETE t2, t1 FROM t2 INNER JOIN t1 ON (t2.aid = t1.id) WHERE t2.id = 1;
ERROR 23000: Cannot delete or update a parent row: a foreign key constraint fails (`test`.`t3`, CONSTRAINT `t3_ibfk_1` FOREIGN KEY (`bid`) REFERENCES `t2` (`id`))
DELETE t2, t1 FROM t2 INNER JOIN t1 ON (t2.aid = t1.id) WHERE t2.id = 1;
ERROR 23000: Cannot delete or update a parent row: a foreign key constraint fails (`test`.`t3`, CONSTRAINT `t3_ibfk_1` FOREIGN KEY (`bid`) REFERENCES `t2` (`id`))
DELETE IGNORE t2, t1 FROM t2 INNER JOIN t1 ON (t2.aid = t1.id) WHERE t2.id = 1;
Warnings:
Warning	1451	Cannot delete or update a parent row: a foreign key constraint fails (`test`.`t3`, CONSTRAINT `t3_ibfk_1` FOREIGN KEY (`bid`) REFERENCES `t2` (`id`))
Warning	1451	Cannot delete or update a parent row: a foreign key constraint fails (`test`.`t2`, CONSTRAINT `t2_ibfk_1` FOREIGN KEY (`aid`) REFERENCES `t1` (`id`))
DROP TABLE t3;
DROP TABLE t2;
DROP TABLE t1;
DROP TABLES t4,t5;
# Bug#40127 Multiple table DELETE IGNORE hangs on foreign key constraint violation on 5.0
# Testing for any side effects of IGNORE on AFTER DELETE triggers used with
# transactional tables.
#
CREATE TABLE t1 (i INT NOT NULL PRIMARY KEY) ENGINE=InnoDB;
CREATE TABLE t2 (a VARCHAR(100)) ENGINE=InnoDB;
CREATE TABLE t3 (i INT NOT NULL PRIMARY KEY) ENGINE=InnoDB;
CREATE TABLE t4 (i INT NOT NULL PRIMARY KEY, t1i INT, 
FOREIGN KEY (t1i) REFERENCES t1(i))
ENGINE=InnoDB;
CREATE TRIGGER trg AFTER DELETE ON t1 FOR EACH ROW
BEGIN
SET @b:='EXECUTED TRIGGER';
INSERT INTO t2 VALUES (@b);
SET @a:= error_happens_here;
END||
SET @b:="";
SET @a:="";
INSERT INTO t1 VALUES (1),(2),(3),(4);
INSERT INTO t3 SELECT * FROM t1;
** An error in a trigger causes rollback of the statement.
DELETE t1 FROM t3 LEFT JOIN t1 ON t1.i=t3.i;
ERROR 42S22: Unknown column 'error_happens_here' in 'field list'
SELECT @a,@b;
@a	@b
	EXECUTED TRIGGER
SELECT * FROM t2;
a
SELECT * FROM t1 LEFT JOIN t3 ON t1.i=t3.i;
i	i
1	1
2	2
3	3
4	4
** Same happens with the IGNORE option
DELETE IGNORE t1 FROM t3 LEFT JOIN t1 ON t1.i=t3.i;
ERROR 42S22: Unknown column 'error_happens_here' in 'field list'
SELECT * FROM t2;
a
SELECT * FROM t1 LEFT JOIN t3 ON t1.i=t3.i;
i	i
1	1
2	2
3	3
4	4
**
** The following is an attempt to demonstrate
** error handling inside a row iteration.
**
DROP TRIGGER trg;
DELETE FROM t1;
DELETE FROM t2;
DELETE FROM t3;
INSERT INTO t1 VALUES (1),(2),(3),(4);
INSERT INTO t3 VALUES (1),(2),(3),(4);
INSERT INTO t4 VALUES (3,3),(4,4);
CREATE TRIGGER trg AFTER DELETE ON t1 FOR EACH ROW
BEGIN
SET @b:= CONCAT('EXECUTED TRIGGER FOR ROW ',CAST(OLD.i AS CHAR));
INSERT INTO t2 VALUES (@b);
END||
** DELETE is prevented by foreign key constrains but errors are silenced.
** The AFTER trigger isn't fired.
DELETE IGNORE t1 FROM t3 LEFT JOIN t1 ON t1.i=t3.i;
Warnings:
Warning	1451	Cannot delete or update a parent row: a foreign key constraint fails (`test`.`t4`, CONSTRAINT `t4_ibfk_1` FOREIGN KEY (`t1i`) REFERENCES `t1` (`i`))
Warning	1451	Cannot delete or update a parent row: a foreign key constraint fails (`test`.`t4`, CONSTRAINT `t4_ibfk_1` FOREIGN KEY (`t1i`) REFERENCES `t1` (`i`))
** Tables are modified by best effort:
SELECT * FROM t1 LEFT JOIN t3 ON t1.i=t3.i;
i	i
3	3
4	4
** The AFTER trigger was only executed on successful rows:
SELECT * FROM t2;
a
EXECUTED TRIGGER FOR ROW 1
EXECUTED TRIGGER FOR ROW 2
DROP TRIGGER trg;
**
** Induce an error midway through an AFTER-trigger
**
DELETE FROM t4;
DELETE FROM t1;
DELETE FROM t3;
INSERT INTO t1 VALUES (1),(2),(3),(4);
INSERT INTO t3 VALUES (1),(2),(3),(4);
CREATE TRIGGER trg AFTER DELETE ON t1 FOR EACH ROW
BEGIN
SET @a:= @a+1;
IF @a > 2 THEN
INSERT INTO t4 VALUES (5,5);
END IF;
END||
SET @a:=0;
** Errors in the trigger causes the statement to abort.
DELETE IGNORE t1 FROM t3 LEFT JOIN t1 ON t1.i=t3.i;
ERROR 23000: Cannot add or update a child row: a foreign key constraint fails (`test`.`t4`, CONSTRAINT `t4_ibfk_1` FOREIGN KEY (`t1i`) REFERENCES `t1` (`i`))
SELECT * FROM t1 LEFT JOIN t3 ON t1.i=t3.i;
i	i
1	1
2	2
3	3
4	4
SELECT * FROM t4;
i	t1i
DROP TRIGGER trg;
DROP TABLE t4;
DROP TABLE t1;
DROP TABLE t2;
DROP TABLE t3;
#
# Bug#43580: Issue with Innodb on multi-table update
#
CREATE TABLE t1 (a INT, b INT, KEY (a)) ENGINE = INNODB;
CREATE TABLE t2 (a INT KEY, b INT, KEY (b)) ENGINE = INNODB;
CREATE TABLE t3 (a INT, b INT KEY, KEY (a)) ENGINE = INNODB;
CREATE TABLE t4 (a INT KEY, b INT, KEY (b)) ENGINE = INNODB;
INSERT INTO t1 VALUES (1, 1), (2, 2), (3, 3), (4, 4), (5, 5), (6, 6);
INSERT INTO t2 VALUES (1, 1), (2, 2), (3, 3), (4, 4), (5, 5);
INSERT INTO t3 VALUES (1, 101), (2, 102), (3, 103), (4, 104), (5, 105), (6, 106);
INSERT INTO t4 VALUES (1, 1), (2, 2), (3, 3), (4, 4), (5, 5);
UPDATE t2 straight_join t1 SET t1.a = t1.a + 100, t2.b = t1.a + 10
WHERE t1.a BETWEEN 2 AND 4 AND t2.a = t1.b;
SELECT * FROM t2;
a	b
1	1
2	12
3	13
4	14
5	5
UPDATE t4 straight_join t3 SET t3.a = t3.a + 100, t4.b = t3.a + 10
WHERE t3.a BETWEEN 2 AND 4 AND t4.a = t3.b - 100;
SELECT * FROM t4;
a	b
1	1
2	12
3	13
4	14
5	5
DROP TABLE t1, t2, t3, t4;
#
# Bug#44886: SIGSEGV in test_if_skip_sort_order() -
#            uninitialized variable used as subscript 
#
CREATE TABLE t1 (a INT, b INT, c INT, d INT, PRIMARY KEY (b), KEY (a,c))
ENGINE=InnoDB;
INSERT INTO t1 VALUES (1,1,1,0);
CREATE TABLE t2 (a INT, b INT, e INT, KEY (e)) ENGINE=InnoDB;
INSERT INTO t2 VALUES (1,1,2);
CREATE TABLE t3 (a INT, b INT) ENGINE=MyISAM;
INSERT INTO t3 VALUES (1, 1);
SET sql_mode='NO_ENGINE_SUBSTITUTION';
Warnings:
Warning	3090	Changing sql mode 'NO_AUTO_CREATE_USER' is deprecated. It will be removed in a future release.
SELECT * FROM t1, t2, t3
WHERE t1.a = t3.a AND (t1.b = t3.b OR t1.d) AND t2.b = t1.b AND t2.e = 2
GROUP BY t1.b;
a	b	c	d	a	b	e	a	b
1	1	1	0	1	1	2	1	1
SET sql_mode=default;
DROP TABLE t1, t2, t3;
#
# Bug #45828: Optimizer won't use partial primary key if another 
# index can prevent filesort
#
CREATE TABLE `t1` (
c1 int NOT NULL,
c2 int NOT NULL,
c3 int NOT NULL,
PRIMARY KEY (c1,c2),
KEY  (c3)
) ENGINE=InnoDB;
INSERT INTO t1 VALUES (5,2,1246276747);
INSERT INTO t1 VALUES (2,1,1246281721);
INSERT INTO t1 VALUES (7,3,1246281756);
INSERT INTO t1 VALUES (4,2,1246282139);
INSERT INTO t1 VALUES (3,1,1246282230);
INSERT INTO t1 VALUES (1,0,1246282712);
INSERT INTO t1 VALUES (8,3,1246282765);
INSERT INTO t1 SELECT c1+10,c2+10,c3+10 FROM t1;
INSERT INTO t1 SELECT c1+100,c2+100,c3+100 from t1;
INSERT INTO t1 SELECT c1+1000,c2+1000,c3+1000 from t1;
INSERT INTO t1 SELECT c1+10000,c2+10000,c3+10000 from t1;
INSERT INTO t1 SELECT c1+100000,c2+100000,c3+100000 from t1;
INSERT INTO t1 SELECT c1+1000000,c2+1000000,c3+1000000 from t1;
ANALYZE TABLE t1;
Table	Op	Msg_type	Msg_text
test.t1	analyze	status	OK
SELECT * FROM t1 WHERE c1 = 99999999 AND c3 > 1 ORDER BY c3;
c1	c2	c3
EXPLAIN SELECT * FROM t1 WHERE c1 = 99999999 AND c3 > 1 ORDER BY c3;
id	select_type	table	partitions	type	possible_keys	key	key_len	ref	rows	filtered	Extra
1	SIMPLE	t1	NULL	ref	PRIMARY,c3	PRIMARY	4	const	1	100.00	Using where; Using filesort
Warnings:
Note	1003	/* select#1 */ select `test`.`t1`.`c1` AS `c1`,`test`.`t1`.`c2` AS `c2`,`test`.`t1`.`c3` AS `c3` from `test`.`t1` where ((`test`.`t1`.`c1` = 99999999) and (`test`.`t1`.`c3` > 1)) order by `test`.`t1`.`c3`
EXPLAIN SELECT * FROM t1 FORCE INDEX (PRIMARY) WHERE c1 = 99999999 AND c3 > 1 ORDER BY c3;
id	select_type	table	partitions	type	possible_keys	key	key_len	ref	rows	filtered	Extra
1	SIMPLE	t1	NULL	ref	PRIMARY	PRIMARY	4	const	1	33.33	Using where; Using filesort
Warnings:
Note	1003	/* select#1 */ select `test`.`t1`.`c1` AS `c1`,`test`.`t1`.`c2` AS `c2`,`test`.`t1`.`c3` AS `c3` from `test`.`t1` FORCE INDEX (PRIMARY) where ((`test`.`t1`.`c1` = 99999999) and (`test`.`t1`.`c3` > 1)) order by `test`.`t1`.`c3`
CREATE TABLE t2 (
c1 int NOT NULL,
c2 int NOT NULL,
c3 int NOT NULL,
KEY (c1,c2),
KEY (c3)
) ENGINE=InnoDB;
explain SELECT * FROM t2 WHERE c1 = 99999999 AND c3 > 1 ORDER BY c3;
id	select_type	table	partitions	type	possible_keys	key	key_len	ref	rows	filtered	Extra
1	SIMPLE	t2	NULL	ref	c1,c3	c1	4	const	1	100.00	Using index condition; Using where; Using filesort
Warnings:
Note	1003	/* select#1 */ select `test`.`t2`.`c1` AS `c1`,`test`.`t2`.`c2` AS `c2`,`test`.`t2`.`c3` AS `c3` from `test`.`t2` where ((`test`.`t2`.`c1` = 99999999) and (`test`.`t2`.`c3` > 1)) order by `test`.`t2`.`c3`
DROP TABLE t1,t2;
#
# 36259: Optimizing with ORDER BY
#
CREATE TABLE t1 (
a INT NOT NULL AUTO_INCREMENT,
b INT NOT NULL,
c INT NOT NULL,
d VARCHAR(5),
e INT NOT NULL,
PRIMARY KEY (a), KEY i2 (b,c,d)
) ENGINE=InnoDB;
INSERT INTO t1 (b,c,d,e) VALUES (1,1,'a',1), (2,2,'b',2);
INSERT INTO t1 (b,c,d,e) SELECT RAND()*10000, RAND()*10000, d, e FROM t1;
INSERT INTO t1 (b,c,d,e) SELECT RAND()*10000, RAND()*10000, d, e FROM t1;
INSERT INTO t1 (b,c,d,e) SELECT RAND()*10000, RAND()*10000, d, e FROM t1;
INSERT INTO t1 (b,c,d,e) SELECT RAND()*10000, RAND()*10000, d, e FROM t1;
INSERT INTO t1 (b,c,d,e) SELECT RAND()*10000, RAND()*10000, d, e FROM t1;
INSERT INTO t1 (b,c,d,e) SELECT RAND()*10000, RAND()*10000, d, e FROM t1;
ANALYZE TABLE t1;
EXPLAIN SELECT * FROM t1 WHERE b=1 AND c=1 ORDER BY a;
id	select_type	table	partitions	type	possible_keys	key	key_len	ref	rows	filtered	Extra
1	SIMPLE	t1	NULL	ref	i2	i2	8	const,const	1	100.00	Using index condition; Using filesort
Warnings:
Note	1003	/* select#1 */ select `test`.`t1`.`a` AS `a`,`test`.`t1`.`b` AS `b`,`test`.`t1`.`c` AS `c`,`test`.`t1`.`d` AS `d`,`test`.`t1`.`e` AS `e` from `test`.`t1` where ((`test`.`t1`.`c` = 1) and (`test`.`t1`.`b` = 1)) order by `test`.`t1`.`a`
EXPLAIN SELECT * FROM t1 FORCE INDEX(i2) WHERE b=1 and c=1 ORDER BY a;
id	select_type	table	partitions	type	possible_keys	key	key_len	ref	rows	filtered	Extra
1	SIMPLE	t1	NULL	ref	i2	i2	8	const,const	1	100.00	Using index condition; Using filesort
Warnings:
Note	1003	/* select#1 */ select `test`.`t1`.`a` AS `a`,`test`.`t1`.`b` AS `b`,`test`.`t1`.`c` AS `c`,`test`.`t1`.`d` AS `d`,`test`.`t1`.`e` AS `e` from `test`.`t1` FORCE INDEX (`i2`) where ((`test`.`t1`.`c` = 1) and (`test`.`t1`.`b` = 1)) order by `test`.`t1`.`a`
EXPLAIN SELECT * FROM t1 FORCE INDEX(PRIMARY) WHERE b=1 AND c=1 ORDER BY a;
id	select_type	table	partitions	type	possible_keys	key	key_len	ref	rows	filtered	Extra
1	SIMPLE	t1	NULL	index	NULL	PRIMARY	4	NULL	#	#	Using where
Warnings:
Note	1003	/* select#1 */ select `test`.`t1`.`a` AS `a`,`test`.`t1`.`b` AS `b`,`test`.`t1`.`c` AS `c`,`test`.`t1`.`d` AS `d`,`test`.`t1`.`e` AS `e` from `test`.`t1` FORCE INDEX (PRIMARY) where ((`test`.`t1`.`c` = 1) and (`test`.`t1`.`b` = 1)) order by `test`.`t1`.`a`
DROP TABLE t1;
#
# Bug #47963: Wrong results when index is used
#
CREATE TABLE t1(
a VARCHAR(5) NOT NULL, 
b VARCHAR(5) NOT NULL,
c DATETIME NOT NULL,
KEY (c) 
) ENGINE=InnoDB;
INSERT INTO t1 VALUES('TEST', 'TEST', '2009-10-09 00:00:00');
SELECT * FROM t1 WHERE a = 'TEST' AND 
c >= '2009-10-09 00:00:00' AND c <= '2009-10-09 00:00:00';
a	b	c
TEST	TEST	2009-10-09 00:00:00
SELECT * FROM t1 WHERE a = 'TEST' AND 
c >= '2009-10-09 00:00:00.0' AND c <= '2009-10-09 00:00:00.0';
a	b	c
TEST	TEST	2009-10-09 00:00:00
SELECT * FROM t1 WHERE a = 'TEST' AND 
c >= '2009-10-09 00:00:00.0' AND c <= '2009-10-09 00:00:00';
a	b	c
TEST	TEST	2009-10-09 00:00:00
SELECT * FROM t1 WHERE a = 'TEST' AND 
c >= '2009-10-09 00:00:00' AND c <= '2009-10-09 00:00:00.0';
a	b	c
TEST	TEST	2009-10-09 00:00:00
SELECT * FROM t1 WHERE a = 'TEST' AND 
c >= '2009-10-09 00:00:00.000' AND c <= '2009-10-09 00:00:00.000';
a	b	c
TEST	TEST	2009-10-09 00:00:00
SELECT * FROM t1 WHERE a = 'TEST' AND 
c >= '2009-10-09 00:00:00.00' AND c <= '2009-10-09 00:00:00.001';
a	b	c
TEST	TEST	2009-10-09 00:00:00
SELECT * FROM t1 WHERE a = 'TEST' AND 
c >= '2009-10-09 00:00:00.001' AND c <= '2009-10-09 00:00:00.00';
a	b	c
EXPLAIN SELECT * FROM t1 WHERE a = 'TEST' AND 
c >= '2009-10-09 00:00:00.001' AND c <= '2009-10-09 00:00:00.00';
id	select_type	table	partitions	type	possible_keys	key	key_len	ref	rows	filtered	Extra
1	SIMPLE	NULL	NULL	NULL	NULL	NULL	NULL	NULL	NULL	NULL	no matching row in const table
Warnings:
Note	1003	/* select#1 */ select `test`.`t1`.`a` AS `a`,`test`.`t1`.`b` AS `b`,`test`.`t1`.`c` AS `c` from `test`.`t1` where ((`test`.`t1`.`c` >= '2009-10-09 00:00:00.001') and (`test`.`t1`.`c` <= '2009-10-09 00:00:00.00') and multiple equal('TEST', `test`.`t1`.`a`))
DROP TABLE t1;
#
# Bug #46175: NULL read_view and consistent read assertion
#
CREATE TABLE t1(a CHAR(13),KEY(a)) ENGINE=innodb;
CREATE TABLE t2(b DATETIME,KEY(b)) ENGINE=innodb;
INSERT INTO t1 VALUES (),();
INSERT INTO t2 VALUES (),();
CREATE OR REPLACE VIEW v1 AS SELECT 1 FROM t2 
WHERE b =(SELECT a FROM t1 LIMIT 1);
CREATE PROCEDURE p1(num INT)
BEGIN
DECLARE i INT DEFAULT 0;
REPEAT
SHOW CREATE VIEW v1;
SET i:=i+1;
UNTIL i>num END REPEAT;
END|
# Should not crash
# Should not crash
DROP PROCEDURE p1;
DROP VIEW v1;
DROP TABLE t1,t2;
#
# Bug #49324: more valgrind errors in test_if_skip_sort_order
#
CREATE TABLE t1 (a INT PRIMARY KEY) ENGINE=innodb ;
# should not cause valgrind warnings
SELECT 1 FROM t1 JOIN t1 a USING(a) GROUP BY t1.a,t1.a;
1
DROP TABLE t1;
#
# Bug#50843: Filesort used instead of clustered index led to
#            performance degradation.
#
create table t1(f1 int not null primary key, f2 int) engine=innodb;
create table t2(f1 int not null, key (f1)) engine=innodb;
insert into t1 values (1,1),(2,2),(3,3);
insert into t2 values (1),(2),(3);
analyze table t1;
analyze table t2;
explain select t1.* from t1 left join t2 using(f1) group by t1.f1;
id	select_type	table	partitions	type	possible_keys	key	key_len	ref	rows	filtered	Extra
1	SIMPLE	t1	NULL	index	PRIMARY	PRIMARY	4	NULL	3	100.00	NULL
1	SIMPLE	t2	NULL	ref	f1	f1	4	test.t1.f1	1	100.00	Using index
Warnings:
Note	1003	/* select#1 */ select `test`.`t1`.`f1` AS `f1`,`test`.`t1`.`f2` AS `f2` from `test`.`t1` left join `test`.`t2` on((`test`.`t2`.`f1` = `test`.`t1`.`f1`)) where 1 group by `test`.`t1`.`f1`
drop table t1,t2;
#
#
# Bug #39653: find_shortest_key in sql_select.cc does not consider
#             clustered primary keys
#
CREATE TABLE t1 (a INT PRIMARY KEY, b INT, c INT, d INT, e INT, f INT,
KEY (b,c)) ENGINE=INNODB;
INSERT INTO t1 VALUES (1,1,1,1,1,1), (2,2,2,2,2,2), (3,3,3,3,3,3),
(4,4,4,4,4,4), (5,5,5,5,5,5), (6,6,6,6,6,6),
(7,7,7,7,7,7), (8,8,8,8,8,8), (9,9,9,9,9,9),
(11,11,11,11,11,11);
ANALYZE TABLE t1;
Table	Op	Msg_type	Msg_text
test.t1	analyze	status	OK
EXPLAIN SELECT COUNT(*) FROM t1;
id	1
select_type	SIMPLE
table	NULL
partitions	NULL
type	NULL
possible_keys	NULL
key	NULL
key_len	NULL
ref	NULL
rows	NULL
filtered	NULL
Extra	Select tables optimized away
Warnings:
Level	Note
Code	1003
Message	/* select#1 */ select count(0) AS `COUNT(*)` from `test`.`t1`
DROP TABLE t1;
#
# Bug #49838: DROP INDEX and ADD UNIQUE INDEX for same index may
#   corrupt definition at engine
#
CREATE TABLE t1 (a INT NOT NULL, b INT NOT NULL, KEY k (a,b)) 
ENGINE=InnoDB;
ALTER TABLE t1 DROP INDEX k, ADD UNIQUE INDEX k (a,b);
SHOW INDEXES FROM t1;;
Table	t1
Non_unique	0
Key_name	k
Seq_in_index	1
Column_name	a
Collation	A
Cardinality	0
Sub_part	NULL
Packed	NULL
Null	
Index_type	BTREE
Comment	
Index_comment	
Table	t1
Non_unique	0
Key_name	k
Seq_in_index	2
Column_name	b
Collation	A
Cardinality	0
Sub_part	NULL
Packed	NULL
Null	
Index_type	BTREE
Comment	
Index_comment	
DROP TABLE t1;
#
# Bug #47453: InnoDB incorrectly changes TIMESTAMP columns when 
#  JOINed during an UPDATE
#
CREATE TABLE t1 (d INT) ENGINE=InnoDB;
CREATE TABLE t2 (a INT, b INT, 
c TIMESTAMP NOT NULL DEFAULT CURRENT_TIMESTAMP
ON UPDATE CURRENT_TIMESTAMP) ENGINE=InnoDB;
# set up our data elements
INSERT INTO t1 (d) VALUES (1);
INSERT INTO t2 (a,b) VALUES (1,1);
SELECT SECOND(c) INTO @bug47453 FROM t2;
SELECT SECOND(c)-@bug47453 FROM t1 JOIN t2 ON d=a;
SECOND(c)-@bug47453
0
UPDATE t1 JOIN t2 ON d=a SET b=1 WHERE a=1;
SELECT SECOND(c)-@bug47453 FROM t1 JOIN t2 ON d=a;
SECOND(c)-@bug47453
0
SELECT SLEEP(1);
SLEEP(1)
0
UPDATE t1 JOIN t2 ON d=a SET b=1 WHERE a=1;
# should be 0
SELECT SECOND(c)-@bug47453 FROM t1 JOIN t2 ON d=a;
SECOND(c)-@bug47453
0
DROP TABLE t1, t2;
#
# Bug #53334: wrong result for outer join with impossible ON condition
# (see the same test case for MyISAM in join.test)
#
CREATE TABLE t1 (id INT PRIMARY KEY);
CREATE TABLE t2 (id INT);
INSERT INTO t1 VALUES (75);
INSERT INTO t1 VALUES (79);
INSERT INTO t1 VALUES (78);
INSERT INTO t1 VALUES (77);
REPLACE INTO t1 VALUES (76);
REPLACE INTO t1 VALUES (76);
INSERT INTO t1 VALUES (104);
INSERT INTO t1 VALUES (103);
INSERT INTO t1 VALUES (102);
INSERT INTO t1 VALUES (101);
INSERT INTO t1 VALUES (105);
INSERT INTO t1 VALUES (106);
INSERT INTO t1 VALUES (107);
INSERT INTO t2 VALUES (107),(75),(1000);
SELECT t1.id,t2.id FROM t2 LEFT JOIN t1 ON t1.id>=74 AND t1.id<=0
WHERE t2.id=75 AND t1.id IS NULL;
id	id
NULL	75
EXPLAIN SELECT t1.id,t2.id FROM t2 LEFT JOIN t1 ON t1.id>=74 AND t1.id<=0
WHERE t2.id=75 AND t1.id IS NULL;
id	select_type	table	partitions	type	possible_keys	key	key_len	ref	rows	filtered	Extra
1	SIMPLE	t1	NULL	const	PRIMARY	NULL	NULL	NULL	1	100.00	Impossible ON condition
1	SIMPLE	t2	NULL	ALL	NULL	NULL	NULL	NULL	3	33.33	Using where
Warnings:
Note	1003	/* select#1 */ select `test`.`t1`.`id` AS `id`,`test`.`t2`.`id` AS `id` from `test`.`t2` left join `test`.`t1` on(((`test`.`t1`.`id` >= 74) and (`test`.`t1`.`id` <= 0))) where ((`test`.`t2`.`id` = 75) and isnull(`test`.`t1`.`id`))
DROP TABLE t1,t2;
#
# Bug#38999 valgrind warnings for update statement in function compare_record()
#
CREATE TABLE t1 (a INT PRIMARY KEY) ENGINE=InnoDB;
CREATE TABLE t2 (a INT PRIMARY KEY) ENGINE=InnoDB;
INSERT INTO t1 values (1),(2),(3),(4),(5);
INSERT INTO t2 values (1);
SELECT * FROM t1 WHERE a = 2;
a
2
UPDATE t1,t2 SET t1.a = t1.a + 100 WHERE t1.a = 1;
DROP TABLE t1,t2;
#
# Bug #53830: !table || (!table->read_set || bitmap_is_set(table->read_set, field_index))
#
CREATE TABLE t1 (a INT, b INT, c INT, d INT,
PRIMARY KEY(a,b,c), KEY(b,d))
ENGINE=InnoDB;
INSERT INTO t1 VALUES (0, 77, 1, 3);
UPDATE t1 SET d = 0 WHERE b = 77 AND c = 25;
DROP TABLE t1;
#
# Bug#50389 Using intersect does not return all rows
#
CREATE TABLE t1 (
f1 INT(10) NOT NULL,
f2 INT(10),
f3 INT(10),
f4 TINYINT(4),
f5 VARCHAR(50),
PRIMARY KEY (f1),
KEY idx1 (f2,f5,f4),
KEY idx2 (f2,f4)
) ENGINE=InnoDB;
LOAD DATA INFILE '../../std_data/intersect-bug50389.tsv' INTO TABLE t1;
ANALYZE TABLE t1;
SELECT * FROM t1 WHERE f1 IN
(3305028,3353871,3772880,3346860,4228206,3336022,
3470988,3305175,3329875,3817277,3856380,3796193,
3784744,4180925,4559596,3963734,3856391,4494153)
AND f5 = 'abcdefghijklmnopwrst' AND f2 = 1221457 AND f4 = 0 ;
f1	f2	f3	f4	f5
3305175	1221457	0	0	abcdefghijklmnopwrst
3329875	1221457	1382427	0	abcdefghijklmnopwrst
3336022	1221457	0	0	abcdefghijklmnopwrst
3346860	1221457	0	0	abcdefghijklmnopwrst
3772880	1221457	0	0	abcdefghijklmnopwrst
3784744	1221457	1382427	0	abcdefghijklmnopwrst
3796193	1221457	0	0	abcdefghijklmnopwrst
4228206	1221457	0	0	abcdefghijklmnopwrst
4494153	1221457	0	0	abcdefghijklmnopwrst
4559596	1221457	0	0	abcdefghijklmnopwrst
EXPLAIN SELECT * FROM t1 WHERE f1 IN
(3305028,3353871,3772880,3346860,4228206,3336022,
3470988,3305175,3329875,3817277,3856380,3796193,
3784744,4180925,4559596,3963734,3856391,4494153)
AND f5 = 'abcdefghijklmnopwrst' AND f2 = 1221457 AND f4 = 0 ;
<<<<<<< HEAD
id	select_type	table	partitions	type	possible_keys	key	key_len	ref	rows	filtered	Extra
1	SIMPLE	t1	NULL	ref	PRIMARY,idx1,idx2	idx1	60	const,const,const	18	3.30	Using index condition
Warnings:
Note	1003	/* select#1 */ select `test`.`t1`.`f1` AS `f1`,`test`.`t1`.`f2` AS `f2`,`test`.`t1`.`f3` AS `f3`,`test`.`t1`.`f4` AS `f4`,`test`.`t1`.`f5` AS `f5` from `test`.`t1` where ((`test`.`t1`.`f4` = 0) and (`test`.`t1`.`f2` = 1221457) and (`test`.`t1`.`f5` = 'abcdefghijklmnopwrst') and (`test`.`t1`.`f1` in (3305028,3353871,3772880,3346860,4228206,3336022,3470988,3305175,3329875,3817277,3856380,3796193,3784744,4180925,4559596,3963734,3856391,4494153)))
=======
id	select_type	table	type	possible_keys	key	key_len	ref	rows	Extra
1	SIMPLE	t1	range	PRIMARY,idx1,idx2	idx1	64	NULL	18	Using index condition
>>>>>>> fe240e23
DROP TABLE t1;
#
# Bug#51431 Wrong sort order after import of dump file
#
CREATE TABLE t1 (
f1 INT(11) NOT NULL,
f2 int(11) NOT NULL,
f3 int(11) NOT NULL,
f4 tinyint(1) NOT NULL,
PRIMARY KEY (f1),
UNIQUE KEY (f2, f3),
KEY (f4)
) ENGINE=InnoDB STATS_PERSISTENT=0;
INSERT INTO t1 VALUES
(1,1,991,1), (2,1,992,1), (3,1,993,1), (4,1,994,1), (5,1,995,1),
(6,1,996,1), (7,1,997,1), (8,1,998,1), (10,1,999,1), (11,1,9910,1),
(16,1,9911,1), (17,1,9912,1), (18,1,9913,1), (19,1,9914,1), (20,1,9915,1),
(21,1,9916,1), (22,1,9917,1), (23,1,9918,1), (24,1,9919,1), (25,1,9920,1),
(26,1,9921,1), (27,1,9922,1);
FLUSH TABLES;
SELECT * FROM t1 WHERE f2 = 1 AND f4 = TRUE
ORDER BY f1 DESC LIMIT 5;
f1	f2	f3	f4
27	1	9922	1
26	1	9921	1
25	1	9920	1
24	1	9919	1
23	1	9918	1
EXPLAIN SELECT * FROM t1 WHERE f2 = 1 AND f4 = TRUE
ORDER BY f1 DESC LIMIT 5;
id	select_type	table	partitions	type	possible_keys	key	key_len	ref	rows	filtered	Extra
1	SIMPLE	t1	NULL	range	f2,f4	f4	1	NULL	22	100.00	Using index condition; Using where
Warnings:
Note	1003	/* select#1 */ select `test`.`t1`.`f1` AS `f1`,`test`.`t1`.`f2` AS `f2`,`test`.`t1`.`f3` AS `f3`,`test`.`t1`.`f4` AS `f4` from `test`.`t1` where ((`test`.`t1`.`f4` = TRUE) and (`test`.`t1`.`f2` = 1)) order by `test`.`t1`.`f1` desc limit 5
DROP TABLE t1;
#
# Bug#54117 crash in thr_multi_unlock, temporary table
#
CREATE TEMPORARY TABLE t1(a INT) ENGINE = InnoDB;
LOCK TABLES t1 READ;
ALTER TABLE t1 COMMENT 'test';
UNLOCK TABLES;
DROP TABLE t1;
#
# Bug#55656: mysqldump can be slower after bug #39653 fix
#
CREATE TABLE t1 (a INT , b INT, c INT, d INT,
KEY (b), PRIMARY KEY (a,b)) ENGINE=INNODB STATS_PERSISTENT=0;
INSERT INTO t1 VALUES (1,1,1,1), (2,2,2,2), (3,3,3,3);
EXPLAIN SELECT COUNT(*) FROM t1;
id	1
select_type	SIMPLE
table	NULL
partitions	NULL
type	NULL
possible_keys	NULL
key	NULL
key_len	NULL
ref	NULL
rows	NULL
filtered	NULL
Extra	Select tables optimized away
Warnings:
Level	Note
Code	1003
Message	/* select#1 */ select count(0) AS `COUNT(*)` from `test`.`t1`
DROP INDEX b ON t1;
CREATE INDEX b ON t1(a,b);
EXPLAIN SELECT COUNT(*) FROM t1;
id	1
select_type	SIMPLE
table	NULL
partitions	NULL
type	NULL
possible_keys	NULL
key	NULL
key_len	NULL
ref	NULL
rows	NULL
filtered	NULL
Extra	Select tables optimized away
Warnings:
Level	Note
Code	1003
Message	/* select#1 */ select count(0) AS `COUNT(*)` from `test`.`t1`
DROP INDEX b ON t1;
CREATE INDEX b ON t1(a,b,c);
EXPLAIN SELECT COUNT(*) FROM t1;
id	1
select_type	SIMPLE
table	NULL
partitions	NULL
type	NULL
possible_keys	NULL
key	NULL
key_len	NULL
ref	NULL
rows	NULL
filtered	NULL
Extra	Select tables optimized away
Warnings:
Level	Note
Code	1003
Message	/* select#1 */ select count(0) AS `COUNT(*)` from `test`.`t1`
DROP INDEX b ON t1;
CREATE INDEX b ON t1(a,b,c,d);
EXPLAIN SELECT COUNT(*) FROM t1;
id	1
select_type	SIMPLE
table	NULL
partitions	NULL
type	NULL
possible_keys	NULL
key	NULL
key_len	NULL
ref	NULL
rows	NULL
filtered	NULL
Extra	Select tables optimized away
Warnings:
Level	Note
Code	1003
Message	/* select#1 */ select count(0) AS `COUNT(*)` from `test`.`t1`
DROP TABLE t1;
#
# Bug#55826: create table .. select crashes with when KILL_BAD_DATA 
#  is returned
#
CREATE TABLE t1(a INT) ENGINE=innodb;
INSERT INTO t1 VALUES (0);
CREATE TABLE t2 
SELECT LEAST((SELECT '' FROM t1),NOW()) FROM `t1`;
ERROR 22007: Incorrect datetime value: '' for column 'NOW()' at row 2
DROP TABLE t1;
#
# Bug#56862 Moved to innodb_16k.test
#
#
# Test for bug #39932 "create table fails if column for FK is in different
#                      case than in corr index".
#
drop tables if exists t1, t2;
create table t1 (pk int primary key) engine=InnoDB;
create table t2 (fk int, key x (fk),
constraint x foreign key (FK) references t1 (PK)) engine=InnoDB;
show create table t2;
Table	Create Table
t2	CREATE TABLE `t2` (
  `fk` int(11) DEFAULT NULL,
  KEY `x` (`fk`),
  CONSTRAINT `x` FOREIGN KEY (`fk`) REFERENCES `t1` (`pk`)
) ENGINE=InnoDB DEFAULT CHARSET=latin1
drop table t2, t1;
#
# Test for bug #11762012 - "54553: INNODB ASSERTS IN HA_INNOBASE::
#                           UPDATE_ROW, TEMPORARY TABLE, TABLE LOCK".
#
DROP TABLE IF EXISTS t1;
CREATE TEMPORARY TABLE t1 (c int) ENGINE = InnoDB;
INSERT INTO t1 VALUES (1);
LOCK TABLES t1 READ;
# Even though temporary table was locked for READ we
# still allow writes to it to be compatible with MyISAM.
# This is possible since due to fact that temporary tables
# are specific to connection and therefore locking for them
# is irrelevant.
UPDATE t1 SET c = 5;
UNLOCK TABLES;
DROP TEMPORARY TABLE t1;
# End of 5.1 tests
#
# Bug#49604 "6.0 processing compound WHERE clause incorrectly 
#            with Innodb - extra rows"
#
CREATE TABLE t1 (
c1 INT NOT NULL,
c2 INT,
PRIMARY KEY (c1),
KEY k1 (c2)
) ENGINE=InnoDB;
INSERT INTO t1 VALUES (12,1);
INSERT INTO t1 VALUES (15,1);
INSERT INTO t1 VALUES (16,1);
INSERT INTO t1 VALUES (22,1);
INSERT INTO t1 VALUES (20,2);
CREATE TABLE t2 (
c1 INT NOT NULL,
c2 INT,
PRIMARY KEY (c1)
) ENGINE=InnoDB;
INSERT INTO t2 VALUES (1,2);
INSERT INTO t2 VALUES (2,9);
SELECT STRAIGHT_JOIN t2.c2, t1.c2, t2.c1
FROM t1 JOIN t2 ON t1.c2 = t2.c1  
WHERE t2.c1 IN (2, 1, 6) OR t2.c1 NOT IN (1);
c2	c2	c1
2	1	1
2	1	1
2	1	1
2	1	1
9	2	2
DROP TABLE t1, t2;
#
# Bug#44613 SELECT statement inside FUNCTION takes a shared lock
#
DROP TABLE IF EXISTS t1;
DROP FUNCTION IF EXISTS f1;
CREATE TABLE t1(x INT PRIMARY KEY, y INT) ENGINE=innodb;
INSERT INTO t1 VALUES (1, 0), (2, 0);
CREATE FUNCTION f1(z INT) RETURNS INT READS SQL DATA
RETURN (SELECT x FROM t1 WHERE x = z);
# Connection default
START TRANSACTION;
SELECT f1(1);
f1(1)
1
# Connection con2
START TRANSACTION;
SELECT f1(1);
f1(1)
1
UPDATE t1 SET y = 1 WHERE x = 1;
COMMIT;
# Connection default
COMMIT;
DROP TABLE t1;
DROP FUNCTION f1;
#
# Bug#42744: Crash when using a join buffer to join a table with a blob
# column and an additional column used for duplicate elimination.
#
CREATE TABLE t1 (a tinyblob) ENGINE=InnoDB;
CREATE TABLE t2 (a int PRIMARY KEY,  b tinyblob) ENGINE=InnoDB;
INSERT INTO t1 VALUES ('1'), (NULL);
INSERT INTO t2 VALUES (1, '1');
EXPLAIN
SELECT t2.b FROM t1,t2 WHERE t1.a IN (SELECT 1 FROM t2);
id	select_type	table	partitions	type	possible_keys	key	key_len	ref	rows	filtered	Extra
1	SIMPLE	t2	NULL	ALL	NULL	NULL	NULL	NULL	1	100.00	Start temporary
1	SIMPLE	t2	NULL	index	NULL	PRIMARY	4	NULL	1	100.00	Using index; Using join buffer (Block Nested Loop)
1	SIMPLE	t1	NULL	ALL	NULL	NULL	NULL	NULL	2	50.00	Using where; End temporary; Using join buffer (Block Nested Loop)
Warnings:
Note	1003	/* select#1 */ select `test`.`t2`.`b` AS `b` from `test`.`t1` semi join (`test`.`t2`) join `test`.`t2` where (`test`.`t1`.`a` = 1)
SELECT t2.b FROM t1,t2 WHERE t1.a IN (SELECT 1 FROM t2);
b
1
DROP TABLE t1,t2;
#
# Bug#48093: 6.0 Server not processing equivalent IN clauses properly 
#            with Innodb tables
#
CREATE TABLE t1 (
i int(11) DEFAULT NULL,
v1 varchar(1) DEFAULT NULL,
v2 varchar(20) DEFAULT NULL,
KEY i (i),
KEY v (v1,i)
) ENGINE=innodb;
INSERT INTO t1 VALUES (1,'f','no');
INSERT INTO t1 VALUES (2,'u','yes-u');
INSERT INTO t1 VALUES (2,'h','yes-h');
INSERT INTO t1 VALUES (3,'d','no');

SELECT v2  
FROM t1
WHERE v1  IN  ('f', 'd', 'h', 'u' ) AND i  =  2;
v2
yes-u
yes-h

# Should not use index_merge
EXPLAIN
SELECT v2  
FROM t1
WHERE v1  IN  ('f', 'd', 'h', 'u' ) AND i  =  2;
id	select_type	table	partitions	type	possible_keys	key	key_len	ref	rows	filtered	Extra
1	SIMPLE	t1	NULL	ref	i,v	i	5	const	2	50.00	Using where
Warnings:
Note	1003	/* select#1 */ select `test`.`t1`.`v2` AS `v2` from `test`.`t1` where ((`test`.`t1`.`i` = 2) and (`test`.`t1`.`v1` in ('f','d','h','u')))
DROP TABLE t1;
#
# Bug#54606 innodb fast alter table + pack_keys=0 
#           prevents adding new indexes
#
DROP TABLE IF EXISTS t1;
CREATE TABLE t1 (a INT, b CHAR(9), c INT, key(b)) 
ENGINE=InnoDB 
PACK_KEYS=0;
CREATE INDEX a ON t1 (a);
CREATE INDEX c on t1 (c);
DROP TABLE t1;
#
# Additional coverage for refactoring which is made as part
# of fix for Bug#27480 "Extend CREATE TEMPORARY TABLES privilege
# to allow temp table operations".
#
# Check that OPTIMIZE table works for temporary InnoDB tables.
DROP TABLE IF EXISTS t1;
CREATE TEMPORARY TABLE t1 (a INT) ENGINE=InnoDB;
OPTIMIZE TABLE t1;
Table	Op	Msg_type	Msg_text
test.t1	optimize	note	Table does not support optimize, doing recreate + analyze instead
test.t1	optimize	status	OK
DROP TABLE t1;
#
# Bug#11762345 54927: DROPPING AND ADDING AN INDEX IN ONE
#              COMMAND CAN FAIL IN INNODB PLUGIN 1.0
#
DROP TABLE IF EXISTS t1;
CREATE TABLE t1 (id int, a  int, b  int, PRIMARY KEY (id),
INDEX a (a)) ENGINE=innodb;
ALTER TABLE t1 DROP INDEX a, ADD INDEX a (b, a);
ALTER TABLE t1 DROP INDEX a, ADD INDEX (a, b);
DROP TABLE t1;
End of 6.0 tests<|MERGE_RESOLUTION|>--- conflicted
+++ resolved
@@ -2818,15 +2818,10 @@
 3470988,3305175,3329875,3817277,3856380,3796193,
 3784744,4180925,4559596,3963734,3856391,4494153)
 AND f5 = 'abcdefghijklmnopwrst' AND f2 = 1221457 AND f4 = 0 ;
-<<<<<<< HEAD
-id	select_type	table	partitions	type	possible_keys	key	key_len	ref	rows	filtered	Extra
-1	SIMPLE	t1	NULL	ref	PRIMARY,idx1,idx2	idx1	60	const,const,const	18	3.30	Using index condition
+id	select_type	table	partitions	type	possible_keys	key	key_len	ref	rows	filtered	Extra
+1	SIMPLE	t1	NULL	range	PRIMARY,idx1,idx2	idx1	64	NULL	18	100.00	Using index condition
 Warnings:
 Note	1003	/* select#1 */ select `test`.`t1`.`f1` AS `f1`,`test`.`t1`.`f2` AS `f2`,`test`.`t1`.`f3` AS `f3`,`test`.`t1`.`f4` AS `f4`,`test`.`t1`.`f5` AS `f5` from `test`.`t1` where ((`test`.`t1`.`f4` = 0) and (`test`.`t1`.`f2` = 1221457) and (`test`.`t1`.`f5` = 'abcdefghijklmnopwrst') and (`test`.`t1`.`f1` in (3305028,3353871,3772880,3346860,4228206,3336022,3470988,3305175,3329875,3817277,3856380,3796193,3784744,4180925,4559596,3963734,3856391,4494153)))
-=======
-id	select_type	table	type	possible_keys	key	key_len	ref	rows	Extra
-1	SIMPLE	t1	range	PRIMARY,idx1,idx2	idx1	64	NULL	18	Using index condition
->>>>>>> fe240e23
 DROP TABLE t1;
 #
 # Bug#51431 Wrong sort order after import of dump file
