#
# Tests that the optional column columns work both of they are present
# and absent. PATTERN_DIGEST and NORMALIZED_PATTERN are optional write-
# only columns that are not present by default. The MESSAGE column is
# optional, but included in the install script by default.
#
# Query rewrite plugin was installed.
#
# Testing with PATTERN_DIGEST and NORMALIZED_PATTERN columns.
#
CREATE TABLE t1 ( a VARCHAR(10), b VARCHAR(10) );
INSERT INTO t1 VALUES ( 'abc', 'def' ), ( 'ghi', 'klm' ), ( 'nop', 'qrs' );
CREATE TABLE t2 ( a VARCHAR(10) );
INSERT INTO t2 VALUES ( 'abc' ), ( 'klm' );
# Test of literals matching.
INSERT INTO query_rewrite.rewrite_rules ( pattern, replacement )
VALUES ( 'SELECT ?', 'SELECT "literal"' );
SELECT * FROM query_rewrite.rewrite_rules;
id	pattern	pattern_database	replacement	enabled	message	pattern_digest	normalized_pattern
1	SELECT ?	NULL	SELECT "literal"	YES	NULL	NULL	NULL
CALL query_rewrite.flush_rewrite_rules();
SELECT * FROM query_rewrite.rewrite_rules;
id	pattern	pattern_database	replacement	enabled	message	pattern_digest	normalized_pattern
1	SELECT ?	NULL	SELECT "literal"	YES	NULL	f0bb8f3c623c9a4374df2404750d7d03	select ?
SELECT NULL;
literal
literal
Warnings:
Note	1105	Query 'SELECT NULL' rewritten to 'SELECT "literal"' by a query rewrite plugin
SELECT 'abc';
literal
literal
Warnings:
Note	1105	Query 'SELECT 'abc'' rewritten to 'SELECT "literal"' by a query rewrite plugin
SELECT 1;
literal
literal
Warnings:
Note	1105	Query 'SELECT 1' rewritten to 'SELECT "literal"' by a query rewrite plugin
SELECT 1.1;
literal
literal
Warnings:
Note	1105	Query 'SELECT 1.1' rewritten to 'SELECT "literal"' by a query rewrite plugin
SELECT 123456789123456789123456789123456789123456789123456789;
literal
literal
Warnings:
Note	1105	Query 'SELECT 123456789123456789123456789123456789123456789123456789' rewritten to 'SELECT "literal"' by a query rewrite plugin
# Check our status variables.
SHOW STATUS LIKE 'Rewriter%';
Variable_name	Value
Rewriter_number_loaded_rules	1
Rewriter_number_reloads	2
Rewriter_number_rewritten_queries	5
Rewriter_reload_error	OFF
DELETE FROM query_rewrite.rewrite_rules;
INSERT INTO query_rewrite.rewrite_rules ( pattern, replacement )
VALUES ( 'SELECT * FROM test.t1 WHERE ( a = ? AND TRUE ) OR b = ?',
'SELECT a FROM test.t1 WHERE a = ?' ),
( 'SELECT a FROM test.t1',
'SELECT * FROM test.t1 WHERE a = \'abc\'' ),
( 'SELECT a FROM test.t1 WHERE b = ?',
'SELECT * FROM test.t1 WHERE b = ?' ),
( 'SELECT * FROM test.t2',
'SELECT * FROM test.t1 JOIN test.t2 ON t1.a = t2.a' ),
( 'SELECT * FROM test.t1 WHERE a = ? OR b = ?',
'SELECT * FROM test.t1 WHERE b = ? OR a = ?' );
SELECT * FROM query_rewrite.rewrite_rules;
id	pattern	pattern_database	replacement	enabled	message	pattern_digest	normalized_pattern
2	SELECT * FROM test.t1 WHERE ( a = ? AND TRUE ) OR b = ?	NULL	SELECT a FROM test.t1 WHERE a = ?	YES	NULL	NULL	NULL
3	SELECT a FROM test.t1	NULL	SELECT * FROM test.t1 WHERE a = 'abc'	YES	NULL	NULL	NULL
4	SELECT a FROM test.t1 WHERE b = ?	NULL	SELECT * FROM test.t1 WHERE b = ?	YES	NULL	NULL	NULL
5	SELECT * FROM test.t2	NULL	SELECT * FROM test.t1 JOIN test.t2 ON t1.a = t2.a	YES	NULL	NULL	NULL
6	SELECT * FROM test.t1 WHERE a = ? OR b = ?	NULL	SELECT * FROM test.t1 WHERE b = ? OR a = ?	YES	NULL	NULL	NULL
CALL query_rewrite.flush_rewrite_rules();
SELECT * FROM query_rewrite.rewrite_rules;
id	pattern	pattern_database	replacement	enabled	message	pattern_digest	normalized_pattern
<<<<<<< HEAD
2	SELECT * FROM test.t1 WHERE ( a = ? AND TRUE ) OR b = ?	NULL	SELECT a FROM test.t1 WHERE a = ?	YES	NULL	5a89304036a0ff3eae1135aa778df6c0	select `*` from `test`.`t1` where (((`a` = ?) and ?) or (`b` = ?))
3	SELECT a FROM test.t1	NULL	SELECT * FROM test.t1 WHERE a = 'abc'	YES	NULL	80155bc1925c42a9e5d47df908649eea	select `a` from `test`.`t1`
4	SELECT a FROM test.t1 WHERE b = ?	NULL	SELECT * FROM test.t1 WHERE b = ?	YES	NULL	fdb1f890d75e90b6f0d9d42f70fb7cd1	select `a` from `test`.`t1` where (`b` = ?)
5	SELECT * FROM test.t2	NULL	SELECT * FROM test.t1 JOIN test.t2 ON t1.a = t2.a	YES	NULL	fddc8ad5e7b87073d010e9b5703ace7d	select `*` from `test`.`t2`
6	SELECT * FROM test.t1 WHERE a = ? OR b = ?	NULL	SELECT * FROM test.t1 WHERE b = ? OR a = ?	YES	NULL	99fa367154ce42013411aa32cff36f8b	select `*` from `test`.`t1` where ((`a` = ?) or (`b` = ?))
=======
2	SELECT * FROM test.t1 WHERE ( a = ? AND TRUE ) OR b = ?	NULL	SELECT a FROM test.t1 WHERE a = ?	YES	NULL	fdc22107a422f262c8adba7784dda923	select `*` from `test`.`t1` where (((`a` = ?) and ?) or (`b` = ?))
3	SELECT a FROM test.t1	NULL	SELECT * FROM test.t1 WHERE a = 'abc'	YES	NULL	1a3236dd79ac8b69860fbc7565412e04	select `a` from `test`.`t1`
4	SELECT a FROM test.t1 WHERE b = ?	NULL	SELECT * FROM test.t1 WHERE b = ?	YES	NULL	935c970dec8ef60edc4daa7f0f6e7f95	select `a` from `test`.`t1` where (`b` = ?)
5	SELECT * FROM test.t2	NULL	SELECT * FROM test.t1 JOIN test.t2 ON t1.a = t2.a	YES	NULL	7fd4d38f6c63e1aff0231e0c8ba7cbe1	select `*` from `test`.`t2`
6	SELECT * FROM test.t1 WHERE a = ? OR b = ?	NULL	SELECT * FROM test.t1 WHERE b = ? OR a = ?	YES	NULL	3dee400d5b5d153a9f2dbfbeadfbd118	select `*` from `test`.`t1` where ((`a` = ?) or (`b` = ?))
>>>>>>> d658107d
# Check a query that doesn't have a rewrite rule doesn't get rewritten.
SELECT b FROM test.t1;
b
def
klm
qrs
# Check a query with just one parameter.
SELECT a FROM test.t1 WHERE b = 'qrs';
a	b
nop	qrs
Warnings:
Note	1105	Query 'SELECT a FROM test.t1 WHERE b = 'qrs'' rewritten to 'SELECT * FROM test.t1 WHERE b = 'qrs'' by a query rewrite plugin
# Check a rule with parameter truncation (fewer parameters in the
# output query than in the input query);
SELECT * FROM test.t1 WHERE ( a = 'abc' AND TRUE ) OR b = 'klm';
a
abc
Warnings:
Note	1105	Query 'SELECT * FROM test.t1 WHERE ( a = 'abc' AND TRUE ) OR b = 'klm'' rewritten to 'SELECT a FROM test.t1 WHERE a = 'abc'' by a query rewrite plugin
SELECT * FROM test.t1 WHERE ( a = 'abc' AND FALSE ) OR b = 'klm';
a	b
ghi	klm
# Check a non parameterized query.
SELECT * from t1 WHERE a = 'abc';
a	b
abc	def
# Check that a non-rewritten query does not yield a warning.
SELECT b FROM test.t1;
b
def
klm
qrs
# Check that a query is not rewritten if the query corresponds to a
# replacement.
SELECT a FROM test.t1;
a	b
abc	def
Warnings:
Note	1105	Query 'SELECT a FROM test.t1' rewritten to 'SELECT * FROM test.t1 WHERE a = 'abc'' by a query rewrite plugin
# Check that we can execute a rewrite more than once.
SELECT * FROM test.t2;
a	b	a
abc	def	abc
Warnings:
Note	1105	Query 'SELECT * FROM test.t2' rewritten to 'SELECT * FROM test.t1 JOIN test.t2 ON t1.a = t2.a' by a query rewrite plugin
SELECT * FROM test.t2;
a	b	a
abc	def	abc
Warnings:
Note	1105	Query 'SELECT * FROM test.t2' rewritten to 'SELECT * FROM test.t1 JOIN test.t2 ON t1.a = t2.a' by a query rewrite plugin
# Remove the warnings.
SELECT b FROM test.t1;
b
def
klm
qrs
# Check parameter switching in a query rewrite
SELECT * FROM test.t1 WHERE a = 'def' OR b = 'ghi';
a	b
abc	def
ghi	klm
Warnings:
Note	1105	Query 'SELECT * FROM test.t1 WHERE a = 'def' OR b = 'ghi'' rewritten to 'SELECT * FROM test.t1 WHERE b = 'def' OR a = 'ghi'' by a query rewrite plugin
# Verify with whitespace.
SELECT * FROM test.t1   WHERE   a  = 'def' OR b  =  'ghi';
a	b
abc	def
ghi	klm
Warnings:
Note	1105	Query 'SELECT * FROM test.t1   WHERE   a  = 'def' OR b  =  'ghi'' rewritten to 'SELECT * FROM test.t1 WHERE b = 'def' OR a = 'ghi'' by a query rewrite plugin
# Verify with comments.
SELECT * FROM test.t1 WHERE a =/* 'def' ? */'def' OR b = 'ghi';
a	b
abc	def
ghi	klm
Warnings:
Note	1105	Query 'SELECT * FROM test.t1 WHERE a =/* 'def' ? */'def' OR b = 'ghi'' rewritten to 'SELECT * FROM test.t1 WHERE b = 'def' OR a = 'ghi'' by a query rewrite plugin
# Check our status variables.
SHOW STATUS LIKE 'Rewriter%';
Variable_name	Value
Rewriter_number_loaded_rules	5
Rewriter_number_reloads	3
Rewriter_number_rewritten_queries	13
Rewriter_reload_error	OFF
DROP TABLE t1;
DROP TABLE t2;
DELETE FROM query_rewrite.rewrite_rules;
# Test of literals matching.
INSERT INTO query_rewrite.rewrite_rules ( pattern, replacement )
VALUES ( 'SELECT 1, ?', 'SELECT "rewritten w/rule 1"' ),
( 'SELECT 2, ?', 'SELECT "rewritten w/rule 2"' ),
( 'SELECT "The_original_query"', 'SELECT "The_rewritten_query"');
SELECT * FROM query_rewrite.rewrite_rules;
id	pattern	pattern_database	replacement	enabled	message	pattern_digest	normalized_pattern
7	SELECT 1, ?	NULL	SELECT "rewritten w/rule 1"	YES	NULL	NULL	NULL
8	SELECT 2, ?	NULL	SELECT "rewritten w/rule 2"	YES	NULL	NULL	NULL
9	SELECT "The_original_query"	NULL	SELECT "The_rewritten_query"	YES	NULL	NULL	NULL
CALL query_rewrite.flush_rewrite_rules();
SELECT * FROM query_rewrite.rewrite_rules;
id	pattern	pattern_database	replacement	enabled	message	pattern_digest	normalized_pattern
7	SELECT 1, ?	NULL	SELECT "rewritten w/rule 1"	YES	NULL	7075747f80d68568f5dd1412975326ea	select ?,?
8	SELECT 2, ?	NULL	SELECT "rewritten w/rule 2"	YES	NULL	7075747f80d68568f5dd1412975326ea	select ?,?
9	SELECT "The_original_query"	NULL	SELECT "The_rewritten_query"	YES	NULL	f0bb8f3c623c9a4374df2404750d7d03	select ?
SELECT 1, 1;
rewritten w/rule 1
rewritten w/rule 1
Warnings:
Note	1105	Query 'SELECT 1, 1' rewritten to 'SELECT "rewritten w/rule 1"' by a query rewrite plugin
SELECT 1, 2;
rewritten w/rule 1
rewritten w/rule 1
Warnings:
Note	1105	Query 'SELECT 1, 2' rewritten to 'SELECT "rewritten w/rule 1"' by a query rewrite plugin
SELECT 2, 1;
rewritten w/rule 2
rewritten w/rule 2
Warnings:
Note	1105	Query 'SELECT 2, 1' rewritten to 'SELECT "rewritten w/rule 2"' by a query rewrite plugin
SELECT 2, 2;
rewritten w/rule 2
rewritten w/rule 2
Warnings:
Note	1105	Query 'SELECT 2, 2' rewritten to 'SELECT "rewritten w/rule 2"' by a query rewrite plugin
SELECT 3, 1;
3	1
3	1
SELECT 3, 2;
3	2
3	2
SELECT 'The_original_query';
The_rewritten_query
The_rewritten_query
Warnings:
Note	1105	Query 'SELECT 'The_original_query'' rewritten to 'SELECT "The_rewritten_query"' by a query rewrite plugin
DELETE FROM query_rewrite.rewrite_rules;
DELETE FROM query_rewrite.rewrite_rules;
#
# Testing with a NORMALIZED_PATTERN column.
#
ALTER TABLE query_rewrite.rewrite_rules DROP COLUMN pattern_digest;
CREATE TABLE t1 ( a VARCHAR(10), b VARCHAR(10) );
INSERT INTO t1 VALUES ( 'abc', 'def' ), ( 'ghi', 'klm' ), ( 'nop', 'qrs' );
CREATE TABLE t2 ( a VARCHAR(10) );
INSERT INTO t2 VALUES ( 'abc' ), ( 'klm' );
# Test of literals matching.
INSERT INTO query_rewrite.rewrite_rules ( pattern, replacement )
VALUES ( 'SELECT ?', 'SELECT "literal"' );
SELECT * FROM query_rewrite.rewrite_rules;
id	pattern	pattern_database	replacement	enabled	message	normalized_pattern
10	SELECT ?	NULL	SELECT "literal"	YES	NULL	NULL
CALL query_rewrite.flush_rewrite_rules();
SELECT * FROM query_rewrite.rewrite_rules;
id	pattern	pattern_database	replacement	enabled	message	normalized_pattern
10	SELECT ?	NULL	SELECT "literal"	YES	NULL	select ?
SELECT NULL;
literal
literal
Warnings:
Note	1105	Query 'SELECT NULL' rewritten to 'SELECT "literal"' by a query rewrite plugin
SELECT 'abc';
literal
literal
Warnings:
Note	1105	Query 'SELECT 'abc'' rewritten to 'SELECT "literal"' by a query rewrite plugin
SELECT 1;
literal
literal
Warnings:
Note	1105	Query 'SELECT 1' rewritten to 'SELECT "literal"' by a query rewrite plugin
SELECT 1.1;
literal
literal
Warnings:
Note	1105	Query 'SELECT 1.1' rewritten to 'SELECT "literal"' by a query rewrite plugin
SELECT 123456789123456789123456789123456789123456789123456789;
literal
literal
Warnings:
Note	1105	Query 'SELECT 123456789123456789123456789123456789123456789123456789' rewritten to 'SELECT "literal"' by a query rewrite plugin
# Check our status variables.
SHOW STATUS LIKE 'Rewriter%';
Variable_name	Value
Rewriter_number_loaded_rules	1
Rewriter_number_reloads	5
Rewriter_number_rewritten_queries	23
Rewriter_reload_error	OFF
DELETE FROM query_rewrite.rewrite_rules;
INSERT INTO query_rewrite.rewrite_rules ( pattern, replacement )
VALUES ( 'SELECT * FROM test.t1 WHERE ( a = ? AND TRUE ) OR b = ?',
'SELECT a FROM test.t1 WHERE a = ?' ),
( 'SELECT a FROM test.t1',
'SELECT * FROM test.t1 WHERE a = \'abc\'' ),
( 'SELECT a FROM test.t1 WHERE b = ?',
'SELECT * FROM test.t1 WHERE b = ?' ),
( 'SELECT * FROM test.t2',
'SELECT * FROM test.t1 JOIN test.t2 ON t1.a = t2.a' ),
( 'SELECT * FROM test.t1 WHERE a = ? OR b = ?',
'SELECT * FROM test.t1 WHERE b = ? OR a = ?' );
SELECT * FROM query_rewrite.rewrite_rules;
id	pattern	pattern_database	replacement	enabled	message	normalized_pattern
11	SELECT * FROM test.t1 WHERE ( a = ? AND TRUE ) OR b = ?	NULL	SELECT a FROM test.t1 WHERE a = ?	YES	NULL	NULL
12	SELECT a FROM test.t1	NULL	SELECT * FROM test.t1 WHERE a = 'abc'	YES	NULL	NULL
13	SELECT a FROM test.t1 WHERE b = ?	NULL	SELECT * FROM test.t1 WHERE b = ?	YES	NULL	NULL
14	SELECT * FROM test.t2	NULL	SELECT * FROM test.t1 JOIN test.t2 ON t1.a = t2.a	YES	NULL	NULL
15	SELECT * FROM test.t1 WHERE a = ? OR b = ?	NULL	SELECT * FROM test.t1 WHERE b = ? OR a = ?	YES	NULL	NULL
CALL query_rewrite.flush_rewrite_rules();
SELECT * FROM query_rewrite.rewrite_rules;
id	pattern	pattern_database	replacement	enabled	message	normalized_pattern
11	SELECT * FROM test.t1 WHERE ( a = ? AND TRUE ) OR b = ?	NULL	SELECT a FROM test.t1 WHERE a = ?	YES	NULL	select `*` from `test`.`t1` where (((`a` = ?) and ?) or (`b` = ?))
12	SELECT a FROM test.t1	NULL	SELECT * FROM test.t1 WHERE a = 'abc'	YES	NULL	select `a` from `test`.`t1`
13	SELECT a FROM test.t1 WHERE b = ?	NULL	SELECT * FROM test.t1 WHERE b = ?	YES	NULL	select `a` from `test`.`t1` where (`b` = ?)
14	SELECT * FROM test.t2	NULL	SELECT * FROM test.t1 JOIN test.t2 ON t1.a = t2.a	YES	NULL	select `*` from `test`.`t2`
15	SELECT * FROM test.t1 WHERE a = ? OR b = ?	NULL	SELECT * FROM test.t1 WHERE b = ? OR a = ?	YES	NULL	select `*` from `test`.`t1` where ((`a` = ?) or (`b` = ?))
# Check a query that doesn't have a rewrite rule doesn't get rewritten.
SELECT b FROM test.t1;
b
def
klm
qrs
# Check a query with just one parameter.
SELECT a FROM test.t1 WHERE b = 'qrs';
a	b
nop	qrs
Warnings:
Note	1105	Query 'SELECT a FROM test.t1 WHERE b = 'qrs'' rewritten to 'SELECT * FROM test.t1 WHERE b = 'qrs'' by a query rewrite plugin
# Check a rule with parameter truncation (fewer parameters in the
# output query than in the input query);
SELECT * FROM test.t1 WHERE ( a = 'abc' AND TRUE ) OR b = 'klm';
a
abc
Warnings:
Note	1105	Query 'SELECT * FROM test.t1 WHERE ( a = 'abc' AND TRUE ) OR b = 'klm'' rewritten to 'SELECT a FROM test.t1 WHERE a = 'abc'' by a query rewrite plugin
SELECT * FROM test.t1 WHERE ( a = 'abc' AND FALSE ) OR b = 'klm';
a	b
ghi	klm
# Check a non parameterized query.
SELECT * from t1 WHERE a = 'abc';
a	b
abc	def
# Check that a non-rewritten query does not yield a warning.
SELECT b FROM test.t1;
b
def
klm
qrs
# Check that a query is not rewritten if the query corresponds to a
# replacement.
SELECT a FROM test.t1;
a	b
abc	def
Warnings:
Note	1105	Query 'SELECT a FROM test.t1' rewritten to 'SELECT * FROM test.t1 WHERE a = 'abc'' by a query rewrite plugin
# Check that we can execute a rewrite more than once.
SELECT * FROM test.t2;
a	b	a
abc	def	abc
Warnings:
Note	1105	Query 'SELECT * FROM test.t2' rewritten to 'SELECT * FROM test.t1 JOIN test.t2 ON t1.a = t2.a' by a query rewrite plugin
SELECT * FROM test.t2;
a	b	a
abc	def	abc
Warnings:
Note	1105	Query 'SELECT * FROM test.t2' rewritten to 'SELECT * FROM test.t1 JOIN test.t2 ON t1.a = t2.a' by a query rewrite plugin
# Remove the warnings.
SELECT b FROM test.t1;
b
def
klm
qrs
# Check parameter switching in a query rewrite
SELECT * FROM test.t1 WHERE a = 'def' OR b = 'ghi';
a	b
abc	def
ghi	klm
Warnings:
Note	1105	Query 'SELECT * FROM test.t1 WHERE a = 'def' OR b = 'ghi'' rewritten to 'SELECT * FROM test.t1 WHERE b = 'def' OR a = 'ghi'' by a query rewrite plugin
# Verify with whitespace.
SELECT * FROM test.t1   WHERE   a  = 'def' OR b  =  'ghi';
a	b
abc	def
ghi	klm
Warnings:
Note	1105	Query 'SELECT * FROM test.t1   WHERE   a  = 'def' OR b  =  'ghi'' rewritten to 'SELECT * FROM test.t1 WHERE b = 'def' OR a = 'ghi'' by a query rewrite plugin
# Verify with comments.
SELECT * FROM test.t1 WHERE a =/* 'def' ? */'def' OR b = 'ghi';
a	b
abc	def
ghi	klm
Warnings:
Note	1105	Query 'SELECT * FROM test.t1 WHERE a =/* 'def' ? */'def' OR b = 'ghi'' rewritten to 'SELECT * FROM test.t1 WHERE b = 'def' OR a = 'ghi'' by a query rewrite plugin
# Check our status variables.
SHOW STATUS LIKE 'Rewriter%';
Variable_name	Value
Rewriter_number_loaded_rules	5
Rewriter_number_reloads	6
Rewriter_number_rewritten_queries	31
Rewriter_reload_error	OFF
DROP TABLE t1;
DROP TABLE t2;
DELETE FROM query_rewrite.rewrite_rules;
# Test of literals matching.
INSERT INTO query_rewrite.rewrite_rules ( pattern, replacement )
VALUES ( 'SELECT 1, ?', 'SELECT "rewritten w/rule 1"' ),
( 'SELECT 2, ?', 'SELECT "rewritten w/rule 2"' ),
( 'SELECT "The_original_query"', 'SELECT "The_rewritten_query"');
SELECT * FROM query_rewrite.rewrite_rules;
id	pattern	pattern_database	replacement	enabled	message	normalized_pattern
16	SELECT 1, ?	NULL	SELECT "rewritten w/rule 1"	YES	NULL	NULL
17	SELECT 2, ?	NULL	SELECT "rewritten w/rule 2"	YES	NULL	NULL
18	SELECT "The_original_query"	NULL	SELECT "The_rewritten_query"	YES	NULL	NULL
CALL query_rewrite.flush_rewrite_rules();
SELECT * FROM query_rewrite.rewrite_rules;
id	pattern	pattern_database	replacement	enabled	message	normalized_pattern
16	SELECT 1, ?	NULL	SELECT "rewritten w/rule 1"	YES	NULL	select ?,?
17	SELECT 2, ?	NULL	SELECT "rewritten w/rule 2"	YES	NULL	select ?,?
18	SELECT "The_original_query"	NULL	SELECT "The_rewritten_query"	YES	NULL	select ?
SELECT 1, 1;
rewritten w/rule 1
rewritten w/rule 1
Warnings:
Note	1105	Query 'SELECT 1, 1' rewritten to 'SELECT "rewritten w/rule 1"' by a query rewrite plugin
SELECT 1, 2;
rewritten w/rule 1
rewritten w/rule 1
Warnings:
Note	1105	Query 'SELECT 1, 2' rewritten to 'SELECT "rewritten w/rule 1"' by a query rewrite plugin
SELECT 2, 1;
rewritten w/rule 2
rewritten w/rule 2
Warnings:
Note	1105	Query 'SELECT 2, 1' rewritten to 'SELECT "rewritten w/rule 2"' by a query rewrite plugin
SELECT 2, 2;
rewritten w/rule 2
rewritten w/rule 2
Warnings:
Note	1105	Query 'SELECT 2, 2' rewritten to 'SELECT "rewritten w/rule 2"' by a query rewrite plugin
SELECT 3, 1;
3	1
3	1
SELECT 3, 2;
3	2
3	2
SELECT 'The_original_query';
The_rewritten_query
The_rewritten_query
Warnings:
Note	1105	Query 'SELECT 'The_original_query'' rewritten to 'SELECT "The_rewritten_query"' by a query rewrite plugin
DELETE FROM query_rewrite.rewrite_rules;
DELETE FROM query_rewrite.rewrite_rules;
#
# Testing with a NORMALIZED_PATTERN column but no MESSAGE column.
#
ALTER TABLE query_rewrite.rewrite_rules DROP COLUMN message;
CREATE TABLE t1 ( a VARCHAR(10), b VARCHAR(10) );
INSERT INTO t1 VALUES ( 'abc', 'def' ), ( 'ghi', 'klm' ), ( 'nop', 'qrs' );
CREATE TABLE t2 ( a VARCHAR(10) );
INSERT INTO t2 VALUES ( 'abc' ), ( 'klm' );
# Test of literals matching.
INSERT INTO query_rewrite.rewrite_rules ( pattern, replacement )
VALUES ( 'SELECT ?', 'SELECT "literal"' );
SELECT * FROM query_rewrite.rewrite_rules;
id	pattern	pattern_database	replacement	enabled	normalized_pattern
19	SELECT ?	NULL	SELECT "literal"	YES	NULL
CALL query_rewrite.flush_rewrite_rules();
SELECT * FROM query_rewrite.rewrite_rules;
id	pattern	pattern_database	replacement	enabled	normalized_pattern
19	SELECT ?	NULL	SELECT "literal"	YES	select ?
SELECT NULL;
literal
literal
Warnings:
Note	1105	Query 'SELECT NULL' rewritten to 'SELECT "literal"' by a query rewrite plugin
SELECT 'abc';
literal
literal
Warnings:
Note	1105	Query 'SELECT 'abc'' rewritten to 'SELECT "literal"' by a query rewrite plugin
SELECT 1;
literal
literal
Warnings:
Note	1105	Query 'SELECT 1' rewritten to 'SELECT "literal"' by a query rewrite plugin
SELECT 1.1;
literal
literal
Warnings:
Note	1105	Query 'SELECT 1.1' rewritten to 'SELECT "literal"' by a query rewrite plugin
SELECT 123456789123456789123456789123456789123456789123456789;
literal
literal
Warnings:
Note	1105	Query 'SELECT 123456789123456789123456789123456789123456789123456789' rewritten to 'SELECT "literal"' by a query rewrite plugin
# Check our status variables.
SHOW STATUS LIKE 'Rewriter%';
Variable_name	Value
Rewriter_number_loaded_rules	1
Rewriter_number_reloads	8
Rewriter_number_rewritten_queries	41
Rewriter_reload_error	OFF
DELETE FROM query_rewrite.rewrite_rules;
INSERT INTO query_rewrite.rewrite_rules ( pattern, replacement )
VALUES ( 'SELECT * FROM test.t1 WHERE ( a = ? AND TRUE ) OR b = ?',
'SELECT a FROM test.t1 WHERE a = ?' ),
( 'SELECT a FROM test.t1',
'SELECT * FROM test.t1 WHERE a = \'abc\'' ),
( 'SELECT a FROM test.t1 WHERE b = ?',
'SELECT * FROM test.t1 WHERE b = ?' ),
( 'SELECT * FROM test.t2',
'SELECT * FROM test.t1 JOIN test.t2 ON t1.a = t2.a' ),
( 'SELECT * FROM test.t1 WHERE a = ? OR b = ?',
'SELECT * FROM test.t1 WHERE b = ? OR a = ?' );
SELECT * FROM query_rewrite.rewrite_rules;
id	pattern	pattern_database	replacement	enabled	normalized_pattern
20	SELECT * FROM test.t1 WHERE ( a = ? AND TRUE ) OR b = ?	NULL	SELECT a FROM test.t1 WHERE a = ?	YES	NULL
21	SELECT a FROM test.t1	NULL	SELECT * FROM test.t1 WHERE a = 'abc'	YES	NULL
22	SELECT a FROM test.t1 WHERE b = ?	NULL	SELECT * FROM test.t1 WHERE b = ?	YES	NULL
23	SELECT * FROM test.t2	NULL	SELECT * FROM test.t1 JOIN test.t2 ON t1.a = t2.a	YES	NULL
24	SELECT * FROM test.t1 WHERE a = ? OR b = ?	NULL	SELECT * FROM test.t1 WHERE b = ? OR a = ?	YES	NULL
CALL query_rewrite.flush_rewrite_rules();
SELECT * FROM query_rewrite.rewrite_rules;
id	pattern	pattern_database	replacement	enabled	normalized_pattern
20	SELECT * FROM test.t1 WHERE ( a = ? AND TRUE ) OR b = ?	NULL	SELECT a FROM test.t1 WHERE a = ?	YES	select `*` from `test`.`t1` where (((`a` = ?) and ?) or (`b` = ?))
21	SELECT a FROM test.t1	NULL	SELECT * FROM test.t1 WHERE a = 'abc'	YES	select `a` from `test`.`t1`
22	SELECT a FROM test.t1 WHERE b = ?	NULL	SELECT * FROM test.t1 WHERE b = ?	YES	select `a` from `test`.`t1` where (`b` = ?)
23	SELECT * FROM test.t2	NULL	SELECT * FROM test.t1 JOIN test.t2 ON t1.a = t2.a	YES	select `*` from `test`.`t2`
24	SELECT * FROM test.t1 WHERE a = ? OR b = ?	NULL	SELECT * FROM test.t1 WHERE b = ? OR a = ?	YES	select `*` from `test`.`t1` where ((`a` = ?) or (`b` = ?))
# Check a query that doesn't have a rewrite rule doesn't get rewritten.
SELECT b FROM test.t1;
b
def
klm
qrs
# Check a query with just one parameter.
SELECT a FROM test.t1 WHERE b = 'qrs';
a	b
nop	qrs
Warnings:
Note	1105	Query 'SELECT a FROM test.t1 WHERE b = 'qrs'' rewritten to 'SELECT * FROM test.t1 WHERE b = 'qrs'' by a query rewrite plugin
# Check a rule with parameter truncation (fewer parameters in the
# output query than in the input query);
SELECT * FROM test.t1 WHERE ( a = 'abc' AND TRUE ) OR b = 'klm';
a
abc
Warnings:
Note	1105	Query 'SELECT * FROM test.t1 WHERE ( a = 'abc' AND TRUE ) OR b = 'klm'' rewritten to 'SELECT a FROM test.t1 WHERE a = 'abc'' by a query rewrite plugin
SELECT * FROM test.t1 WHERE ( a = 'abc' AND FALSE ) OR b = 'klm';
a	b
ghi	klm
# Check a non parameterized query.
SELECT * from t1 WHERE a = 'abc';
a	b
abc	def
# Check that a non-rewritten query does not yield a warning.
SELECT b FROM test.t1;
b
def
klm
qrs
# Check that a query is not rewritten if the query corresponds to a
# replacement.
SELECT a FROM test.t1;
a	b
abc	def
Warnings:
Note	1105	Query 'SELECT a FROM test.t1' rewritten to 'SELECT * FROM test.t1 WHERE a = 'abc'' by a query rewrite plugin
# Check that we can execute a rewrite more than once.
SELECT * FROM test.t2;
a	b	a
abc	def	abc
Warnings:
Note	1105	Query 'SELECT * FROM test.t2' rewritten to 'SELECT * FROM test.t1 JOIN test.t2 ON t1.a = t2.a' by a query rewrite plugin
SELECT * FROM test.t2;
a	b	a
abc	def	abc
Warnings:
Note	1105	Query 'SELECT * FROM test.t2' rewritten to 'SELECT * FROM test.t1 JOIN test.t2 ON t1.a = t2.a' by a query rewrite plugin
# Remove the warnings.
SELECT b FROM test.t1;
b
def
klm
qrs
# Check parameter switching in a query rewrite
SELECT * FROM test.t1 WHERE a = 'def' OR b = 'ghi';
a	b
abc	def
ghi	klm
Warnings:
Note	1105	Query 'SELECT * FROM test.t1 WHERE a = 'def' OR b = 'ghi'' rewritten to 'SELECT * FROM test.t1 WHERE b = 'def' OR a = 'ghi'' by a query rewrite plugin
# Verify with whitespace.
SELECT * FROM test.t1   WHERE   a  = 'def' OR b  =  'ghi';
a	b
abc	def
ghi	klm
Warnings:
Note	1105	Query 'SELECT * FROM test.t1   WHERE   a  = 'def' OR b  =  'ghi'' rewritten to 'SELECT * FROM test.t1 WHERE b = 'def' OR a = 'ghi'' by a query rewrite plugin
# Verify with comments.
SELECT * FROM test.t1 WHERE a =/* 'def' ? */'def' OR b = 'ghi';
a	b
abc	def
ghi	klm
Warnings:
Note	1105	Query 'SELECT * FROM test.t1 WHERE a =/* 'def' ? */'def' OR b = 'ghi'' rewritten to 'SELECT * FROM test.t1 WHERE b = 'def' OR a = 'ghi'' by a query rewrite plugin
# Check our status variables.
SHOW STATUS LIKE 'Rewriter%';
Variable_name	Value
Rewriter_number_loaded_rules	5
Rewriter_number_reloads	9
Rewriter_number_rewritten_queries	49
Rewriter_reload_error	OFF
DROP TABLE t1;
DROP TABLE t2;
DELETE FROM query_rewrite.rewrite_rules;
# Test of literals matching.
INSERT INTO query_rewrite.rewrite_rules ( pattern, replacement )
VALUES ( 'SELECT 1, ?', 'SELECT "rewritten w/rule 1"' ),
( 'SELECT 2, ?', 'SELECT "rewritten w/rule 2"' ),
( 'SELECT "The_original_query"', 'SELECT "The_rewritten_query"');
SELECT * FROM query_rewrite.rewrite_rules;
id	pattern	pattern_database	replacement	enabled	normalized_pattern
25	SELECT 1, ?	NULL	SELECT "rewritten w/rule 1"	YES	NULL
26	SELECT 2, ?	NULL	SELECT "rewritten w/rule 2"	YES	NULL
27	SELECT "The_original_query"	NULL	SELECT "The_rewritten_query"	YES	NULL
CALL query_rewrite.flush_rewrite_rules();
SELECT * FROM query_rewrite.rewrite_rules;
id	pattern	pattern_database	replacement	enabled	normalized_pattern
25	SELECT 1, ?	NULL	SELECT "rewritten w/rule 1"	YES	select ?,?
26	SELECT 2, ?	NULL	SELECT "rewritten w/rule 2"	YES	select ?,?
27	SELECT "The_original_query"	NULL	SELECT "The_rewritten_query"	YES	select ?
SELECT 1, 1;
rewritten w/rule 1
rewritten w/rule 1
Warnings:
Note	1105	Query 'SELECT 1, 1' rewritten to 'SELECT "rewritten w/rule 1"' by a query rewrite plugin
SELECT 1, 2;
rewritten w/rule 1
rewritten w/rule 1
Warnings:
Note	1105	Query 'SELECT 1, 2' rewritten to 'SELECT "rewritten w/rule 1"' by a query rewrite plugin
SELECT 2, 1;
rewritten w/rule 2
rewritten w/rule 2
Warnings:
Note	1105	Query 'SELECT 2, 1' rewritten to 'SELECT "rewritten w/rule 2"' by a query rewrite plugin
SELECT 2, 2;
rewritten w/rule 2
rewritten w/rule 2
Warnings:
Note	1105	Query 'SELECT 2, 2' rewritten to 'SELECT "rewritten w/rule 2"' by a query rewrite plugin
SELECT 3, 1;
3	1
3	1
SELECT 3, 2;
3	2
3	2
SELECT 'The_original_query';
The_rewritten_query
The_rewritten_query
Warnings:
Note	1105	Query 'SELECT 'The_original_query'' rewritten to 'SELECT "The_rewritten_query"' by a query rewrite plugin
DELETE FROM query_rewrite.rewrite_rules;
DELETE FROM query_rewrite.rewrite_rules;
#
# Testing with no optional columns.
#
ALTER TABLE query_rewrite.rewrite_rules DROP COLUMN normalized_pattern;
CREATE TABLE t1 ( a VARCHAR(10), b VARCHAR(10) );
INSERT INTO t1 VALUES ( 'abc', 'def' ), ( 'ghi', 'klm' ), ( 'nop', 'qrs' );
CREATE TABLE t2 ( a VARCHAR(10) );
INSERT INTO t2 VALUES ( 'abc' ), ( 'klm' );
# Test of literals matching.
INSERT INTO query_rewrite.rewrite_rules ( pattern, replacement )
VALUES ( 'SELECT ?', 'SELECT "literal"' );
SELECT * FROM query_rewrite.rewrite_rules;
id	pattern	pattern_database	replacement	enabled
28	SELECT ?	NULL	SELECT "literal"	YES
CALL query_rewrite.flush_rewrite_rules();
SELECT * FROM query_rewrite.rewrite_rules;
id	pattern	pattern_database	replacement	enabled
28	SELECT ?	NULL	SELECT "literal"	YES
SELECT NULL;
literal
literal
Warnings:
Note	1105	Query 'SELECT NULL' rewritten to 'SELECT "literal"' by a query rewrite plugin
SELECT 'abc';
literal
literal
Warnings:
Note	1105	Query 'SELECT 'abc'' rewritten to 'SELECT "literal"' by a query rewrite plugin
SELECT 1;
literal
literal
Warnings:
Note	1105	Query 'SELECT 1' rewritten to 'SELECT "literal"' by a query rewrite plugin
SELECT 1.1;
literal
literal
Warnings:
Note	1105	Query 'SELECT 1.1' rewritten to 'SELECT "literal"' by a query rewrite plugin
SELECT 123456789123456789123456789123456789123456789123456789;
literal
literal
Warnings:
Note	1105	Query 'SELECT 123456789123456789123456789123456789123456789123456789' rewritten to 'SELECT "literal"' by a query rewrite plugin
# Check our status variables.
SHOW STATUS LIKE 'Rewriter%';
Variable_name	Value
Rewriter_number_loaded_rules	1
Rewriter_number_reloads	11
Rewriter_number_rewritten_queries	59
Rewriter_reload_error	OFF
DELETE FROM query_rewrite.rewrite_rules;
INSERT INTO query_rewrite.rewrite_rules ( pattern, replacement )
VALUES ( 'SELECT * FROM test.t1 WHERE ( a = ? AND TRUE ) OR b = ?',
'SELECT a FROM test.t1 WHERE a = ?' ),
( 'SELECT a FROM test.t1',
'SELECT * FROM test.t1 WHERE a = \'abc\'' ),
( 'SELECT a FROM test.t1 WHERE b = ?',
'SELECT * FROM test.t1 WHERE b = ?' ),
( 'SELECT * FROM test.t2',
'SELECT * FROM test.t1 JOIN test.t2 ON t1.a = t2.a' ),
( 'SELECT * FROM test.t1 WHERE a = ? OR b = ?',
'SELECT * FROM test.t1 WHERE b = ? OR a = ?' );
SELECT * FROM query_rewrite.rewrite_rules;
id	pattern	pattern_database	replacement	enabled
29	SELECT * FROM test.t1 WHERE ( a = ? AND TRUE ) OR b = ?	NULL	SELECT a FROM test.t1 WHERE a = ?	YES
30	SELECT a FROM test.t1	NULL	SELECT * FROM test.t1 WHERE a = 'abc'	YES
31	SELECT a FROM test.t1 WHERE b = ?	NULL	SELECT * FROM test.t1 WHERE b = ?	YES
32	SELECT * FROM test.t2	NULL	SELECT * FROM test.t1 JOIN test.t2 ON t1.a = t2.a	YES
33	SELECT * FROM test.t1 WHERE a = ? OR b = ?	NULL	SELECT * FROM test.t1 WHERE b = ? OR a = ?	YES
CALL query_rewrite.flush_rewrite_rules();
SELECT * FROM query_rewrite.rewrite_rules;
id	pattern	pattern_database	replacement	enabled
29	SELECT * FROM test.t1 WHERE ( a = ? AND TRUE ) OR b = ?	NULL	SELECT a FROM test.t1 WHERE a = ?	YES
30	SELECT a FROM test.t1	NULL	SELECT * FROM test.t1 WHERE a = 'abc'	YES
31	SELECT a FROM test.t1 WHERE b = ?	NULL	SELECT * FROM test.t1 WHERE b = ?	YES
32	SELECT * FROM test.t2	NULL	SELECT * FROM test.t1 JOIN test.t2 ON t1.a = t2.a	YES
33	SELECT * FROM test.t1 WHERE a = ? OR b = ?	NULL	SELECT * FROM test.t1 WHERE b = ? OR a = ?	YES
# Check a query that doesn't have a rewrite rule doesn't get rewritten.
SELECT b FROM test.t1;
b
def
klm
qrs
# Check a query with just one parameter.
SELECT a FROM test.t1 WHERE b = 'qrs';
a	b
nop	qrs
Warnings:
Note	1105	Query 'SELECT a FROM test.t1 WHERE b = 'qrs'' rewritten to 'SELECT * FROM test.t1 WHERE b = 'qrs'' by a query rewrite plugin
# Check a rule with parameter truncation (fewer parameters in the
# output query than in the input query);
SELECT * FROM test.t1 WHERE ( a = 'abc' AND TRUE ) OR b = 'klm';
a
abc
Warnings:
Note	1105	Query 'SELECT * FROM test.t1 WHERE ( a = 'abc' AND TRUE ) OR b = 'klm'' rewritten to 'SELECT a FROM test.t1 WHERE a = 'abc'' by a query rewrite plugin
SELECT * FROM test.t1 WHERE ( a = 'abc' AND FALSE ) OR b = 'klm';
a	b
ghi	klm
# Check a non parameterized query.
SELECT * from t1 WHERE a = 'abc';
a	b
abc	def
# Check that a non-rewritten query does not yield a warning.
SELECT b FROM test.t1;
b
def
klm
qrs
# Check that a query is not rewritten if the query corresponds to a
# replacement.
SELECT a FROM test.t1;
a	b
abc	def
Warnings:
Note	1105	Query 'SELECT a FROM test.t1' rewritten to 'SELECT * FROM test.t1 WHERE a = 'abc'' by a query rewrite plugin
# Check that we can execute a rewrite more than once.
SELECT * FROM test.t2;
a	b	a
abc	def	abc
Warnings:
Note	1105	Query 'SELECT * FROM test.t2' rewritten to 'SELECT * FROM test.t1 JOIN test.t2 ON t1.a = t2.a' by a query rewrite plugin
SELECT * FROM test.t2;
a	b	a
abc	def	abc
Warnings:
Note	1105	Query 'SELECT * FROM test.t2' rewritten to 'SELECT * FROM test.t1 JOIN test.t2 ON t1.a = t2.a' by a query rewrite plugin
# Remove the warnings.
SELECT b FROM test.t1;
b
def
klm
qrs
# Check parameter switching in a query rewrite
SELECT * FROM test.t1 WHERE a = 'def' OR b = 'ghi';
a	b
abc	def
ghi	klm
Warnings:
Note	1105	Query 'SELECT * FROM test.t1 WHERE a = 'def' OR b = 'ghi'' rewritten to 'SELECT * FROM test.t1 WHERE b = 'def' OR a = 'ghi'' by a query rewrite plugin
# Verify with whitespace.
SELECT * FROM test.t1   WHERE   a  = 'def' OR b  =  'ghi';
a	b
abc	def
ghi	klm
Warnings:
Note	1105	Query 'SELECT * FROM test.t1   WHERE   a  = 'def' OR b  =  'ghi'' rewritten to 'SELECT * FROM test.t1 WHERE b = 'def' OR a = 'ghi'' by a query rewrite plugin
# Verify with comments.
SELECT * FROM test.t1 WHERE a =/* 'def' ? */'def' OR b = 'ghi';
a	b
abc	def
ghi	klm
Warnings:
Note	1105	Query 'SELECT * FROM test.t1 WHERE a =/* 'def' ? */'def' OR b = 'ghi'' rewritten to 'SELECT * FROM test.t1 WHERE b = 'def' OR a = 'ghi'' by a query rewrite plugin
# Check our status variables.
SHOW STATUS LIKE 'Rewriter%';
Variable_name	Value
Rewriter_number_loaded_rules	5
Rewriter_number_reloads	12
Rewriter_number_rewritten_queries	67
Rewriter_reload_error	OFF
DROP TABLE t1;
DROP TABLE t2;
DELETE FROM query_rewrite.rewrite_rules;
# Test of literals matching.
INSERT INTO query_rewrite.rewrite_rules ( pattern, replacement )
VALUES ( 'SELECT 1, ?', 'SELECT "rewritten w/rule 1"' ),
( 'SELECT 2, ?', 'SELECT "rewritten w/rule 2"' ),
( 'SELECT "The_original_query"', 'SELECT "The_rewritten_query"');
SELECT * FROM query_rewrite.rewrite_rules;
id	pattern	pattern_database	replacement	enabled
34	SELECT 1, ?	NULL	SELECT "rewritten w/rule 1"	YES
35	SELECT 2, ?	NULL	SELECT "rewritten w/rule 2"	YES
36	SELECT "The_original_query"	NULL	SELECT "The_rewritten_query"	YES
CALL query_rewrite.flush_rewrite_rules();
SELECT * FROM query_rewrite.rewrite_rules;
id	pattern	pattern_database	replacement	enabled
34	SELECT 1, ?	NULL	SELECT "rewritten w/rule 1"	YES
35	SELECT 2, ?	NULL	SELECT "rewritten w/rule 2"	YES
36	SELECT "The_original_query"	NULL	SELECT "The_rewritten_query"	YES
SELECT 1, 1;
rewritten w/rule 1
rewritten w/rule 1
Warnings:
Note	1105	Query 'SELECT 1, 1' rewritten to 'SELECT "rewritten w/rule 1"' by a query rewrite plugin
SELECT 1, 2;
rewritten w/rule 1
rewritten w/rule 1
Warnings:
Note	1105	Query 'SELECT 1, 2' rewritten to 'SELECT "rewritten w/rule 1"' by a query rewrite plugin
SELECT 2, 1;
rewritten w/rule 2
rewritten w/rule 2
Warnings:
Note	1105	Query 'SELECT 2, 1' rewritten to 'SELECT "rewritten w/rule 2"' by a query rewrite plugin
SELECT 2, 2;
rewritten w/rule 2
rewritten w/rule 2
Warnings:
Note	1105	Query 'SELECT 2, 2' rewritten to 'SELECT "rewritten w/rule 2"' by a query rewrite plugin
SELECT 3, 1;
3	1
3	1
SELECT 3, 2;
3	2
3	2
SELECT 'The_original_query';
The_rewritten_query
The_rewritten_query
Warnings:
Note	1105	Query 'SELECT 'The_original_query'' rewritten to 'SELECT "The_rewritten_query"' by a query rewrite plugin
DELETE FROM query_rewrite.rewrite_rules;
DELETE FROM query_rewrite.rewrite_rules;
Warnings:
Warning	1620	Plugin is busy and will be uninstalled on shutdown
# Query rewrite plugin was queued for uninstalling.<|MERGE_RESOLUTION|>--- conflicted
+++ resolved
@@ -76,19 +76,11 @@
 CALL query_rewrite.flush_rewrite_rules();
 SELECT * FROM query_rewrite.rewrite_rules;
 id	pattern	pattern_database	replacement	enabled	message	pattern_digest	normalized_pattern
-<<<<<<< HEAD
-2	SELECT * FROM test.t1 WHERE ( a = ? AND TRUE ) OR b = ?	NULL	SELECT a FROM test.t1 WHERE a = ?	YES	NULL	5a89304036a0ff3eae1135aa778df6c0	select `*` from `test`.`t1` where (((`a` = ?) and ?) or (`b` = ?))
-3	SELECT a FROM test.t1	NULL	SELECT * FROM test.t1 WHERE a = 'abc'	YES	NULL	80155bc1925c42a9e5d47df908649eea	select `a` from `test`.`t1`
-4	SELECT a FROM test.t1 WHERE b = ?	NULL	SELECT * FROM test.t1 WHERE b = ?	YES	NULL	fdb1f890d75e90b6f0d9d42f70fb7cd1	select `a` from `test`.`t1` where (`b` = ?)
-5	SELECT * FROM test.t2	NULL	SELECT * FROM test.t1 JOIN test.t2 ON t1.a = t2.a	YES	NULL	fddc8ad5e7b87073d010e9b5703ace7d	select `*` from `test`.`t2`
-6	SELECT * FROM test.t1 WHERE a = ? OR b = ?	NULL	SELECT * FROM test.t1 WHERE b = ? OR a = ?	YES	NULL	99fa367154ce42013411aa32cff36f8b	select `*` from `test`.`t1` where ((`a` = ?) or (`b` = ?))
-=======
-2	SELECT * FROM test.t1 WHERE ( a = ? AND TRUE ) OR b = ?	NULL	SELECT a FROM test.t1 WHERE a = ?	YES	NULL	fdc22107a422f262c8adba7784dda923	select `*` from `test`.`t1` where (((`a` = ?) and ?) or (`b` = ?))
-3	SELECT a FROM test.t1	NULL	SELECT * FROM test.t1 WHERE a = 'abc'	YES	NULL	1a3236dd79ac8b69860fbc7565412e04	select `a` from `test`.`t1`
-4	SELECT a FROM test.t1 WHERE b = ?	NULL	SELECT * FROM test.t1 WHERE b = ?	YES	NULL	935c970dec8ef60edc4daa7f0f6e7f95	select `a` from `test`.`t1` where (`b` = ?)
-5	SELECT * FROM test.t2	NULL	SELECT * FROM test.t1 JOIN test.t2 ON t1.a = t2.a	YES	NULL	7fd4d38f6c63e1aff0231e0c8ba7cbe1	select `*` from `test`.`t2`
-6	SELECT * FROM test.t1 WHERE a = ? OR b = ?	NULL	SELECT * FROM test.t1 WHERE b = ? OR a = ?	YES	NULL	3dee400d5b5d153a9f2dbfbeadfbd118	select `*` from `test`.`t1` where ((`a` = ?) or (`b` = ?))
->>>>>>> d658107d
+2	SELECT * FROM test.t1 WHERE ( a = ? AND TRUE ) OR b = ?	NULL	SELECT a FROM test.t1 WHERE a = ?	YES	NULL	6a809f1486edb8f3732b41f65ef592dc	select `*` from `test`.`t1` where (((`a` = ?) and ?) or (`b` = ?))
+3	SELECT a FROM test.t1	NULL	SELECT * FROM test.t1 WHERE a = 'abc'	YES	NULL	31ace88199d7a2c851580e169b909705	select `a` from `test`.`t1`
+4	SELECT a FROM test.t1 WHERE b = ?	NULL	SELECT * FROM test.t1 WHERE b = ?	YES	NULL	dda916866758b4d0d8ea305565dda803	select `a` from `test`.`t1` where (`b` = ?)
+5	SELECT * FROM test.t2	NULL	SELECT * FROM test.t1 JOIN test.t2 ON t1.a = t2.a	YES	NULL	313a66ab40859a3eb9c21b9f209a5348	select `*` from `test`.`t2`
+6	SELECT * FROM test.t1 WHERE a = ? OR b = ?	NULL	SELECT * FROM test.t1 WHERE b = ? OR a = ?	YES	NULL	6bfb99441a6faf6dc0690ccbc4f1a413	select `*` from `test`.`t1` where ((`a` = ?) or (`b` = ?))
 # Check a query that doesn't have a rewrite rule doesn't get rewritten.
 SELECT b FROM test.t1;
 b
