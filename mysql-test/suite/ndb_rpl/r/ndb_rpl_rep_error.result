include/master-slave.inc
[connection master]
Wrong schema for the table, too few pks
create table t1 (a int key, X int) engine ndb;
Warnings:
<<<<<<< HEAD
Warning	1625	Bad schema for mysql.ndb_replication table. Message: Wrong number of primary key parts, expected 3
=======
Warning	1626	Bad schema for mysql.ndb_replication table. Message: Wrong number of primary key parts, expected 3
>>>>>>> eb785c95
drop table t1;
Wrong schema for the table, incorrect pk
create table t1 (a int key, X int) engine ndb;
Warnings:
Warning	1626	Bad schema for mysql.ndb_replication table. Message: Missing or wrong type for column 'server_id'
drop table t1;
Wrong schema for the table, binlog_type is signed
create table t1 (a int key, X int) engine ndb;
Warnings:
Warning	1626	Bad schema for mysql.ndb_replication table. Message: Missing or wrong type for column 'binlog_type'
drop table t1;
Wrong schema for the table, conflict_fn is too long
create table t1 (a int key, X int) engine ndb;
Warnings:
Warning	1626	Bad schema for mysql.ndb_replication table. Message: Missing or wrong type for column 'conflict_fn'
drop table t1;
Correct schema for the table but no conflict fn
insert into mysql.ndb_replication values ("test", "t1", 0, 7);
create table test.t1 (a int primary key) engine=ndb;
show warnings;
Level	Code	Message
drop table test.t1;
MySQLD error output for server 1.1 matching pattern %NDB Binlog: logging%
relevant
[note] ndb binlog: logging ./test/t1 (full,use_update)
delete from mysql.ndb_replication;
Check that NULL uses server defaults
show variables like 'ndb_log_update_as_write';
Variable_name	Value
ndb_log_update_as_write	ON
show variables like 'ndb_log_updated_only';
Variable_name	Value
ndb_log_updated_only	ON
insert into mysql.ndb_replication values ("test", "t1", 0, NULL);
create table test.t1 (a int primary key) engine=ndb;
show warnings;
Level	Code	Message
drop table test.t1;
MySQLD error output for server 1.1 matching pattern %NDB Binlog: logging%
relevant
[note] ndb binlog: logging ./test/t1 (updated,use_write)
Correct schema for the table but other errors
insert into mysql.ndb_replication values ("test", "t1", 0, NULL, "NDB$X(X)");
create table t1 (a int key, X int) engine ndb;
ERROR HY000: Can't create table 'test.t1' (errno: 1626)
show warnings;
Level	Code	Message
Warning	1626	Error in parsing conflict function. Message: NDB$X(X), unknown conflict resolution function at 'NDB$X(X)'
Error	1005	Can't create table 'test.t1' (errno: 1626)
delete from mysql.ndb_replication;
insert into mysql.ndb_replication values ("test", "t1", 0, NULL, "NDB$MAX(X)");
create table t1 (a int key, X int) engine ndb;
Warnings:
Warning	1626	Error in parsing conflict function. Message: Column 'X' has wrong datatype
drop table t1;
delete from mysql.ndb_replication;
insert into mysql.ndb_replication values ("test", "t1", 0, NULL, "NDB$MAX()");
create table t1 (a int key, X int) engine ndb;
ERROR HY000: Can't create table 'test.t1' (errno: 1626)
show warnings;
Level	Code	Message
Warning	1626	Error in parsing conflict function. Message: NDB$MAX(), missing function argument at ')'
Error	1005	Can't create table 'test.t1' (errno: 1626)
delete from mysql.ndb_replication;
insert into mysql.ndb_replication values ("test", "t1", 0, NULL, "NDB$MAX(X Y)");
create table t1 (a int key, X int) engine ndb;
ERROR HY000: Can't create table 'test.t1' (errno: 1626)
show warnings;
Level	Code	Message
<<<<<<< HEAD
Warning	1626	Error in parsing conflict function. Message: NDB$MAX(X Y), missing ')' at 'Y)'
Error	1005	Can't create table 'test.t1' (errno: 1626)
delete from mysql.ndb_replication;
=======
Error	1627	Error in parsing conflict function. Message: NDB$MAX(X Y), missing ')' at 'Y)'
Error	1005	Can't create table 'test.t1' (errno: 1627)
delete from mysql.ndb_replication;
show variables like 'server_id';
Variable_name	Value
server_id	1
create database europenorth;
create database europesouth;
create database usnorth;
create database ussouth;
Basic wildcard tests
Note that we put in bad conflict fn names so that the warnings generated
when the table create fails give an indication of which ndb_replication
table row was chosen.

Wild serverid
insert into mysql.ndb_replication values ("europenorth", "france", 1, NULL, "NDB$A()");
insert into mysql.ndb_replication values ("europenorth", "france", 0, NULL, "NDB$B()");
Should match specific entry (1) with algorithm A.
create table europenorth.france (a int primary key) engine=ndb;
ERROR HY000: Can't create table 'europenorth.france' (errno: 1627)
show warnings;
Level	Code	Message
Error	1627	Error in parsing conflict function. Message: NDB$A(), unknown conflict resolution function at 'NDB$A()'
Error	1005	Can't create table 'europenorth.france' (errno: 1627)
delete from mysql.ndb_replication where server_id=1;
Should match generic entry (0) with algorthin B.
create table europenorth.france (a int primary key) engine=ndb;
ERROR HY000: Can't create table 'europenorth.france' (errno: 1627)
show warnings;
Level	Code	Message
Error	1627	Error in parsing conflict function. Message: NDB$B(), unknown conflict resolution function at 'NDB$B()'
Error	1005	Can't create table 'europenorth.france' (errno: 1627)
delete from mysql.ndb_replication;
Wild table_name
insert into mysql.ndb_replication values ("europenorth", "fr_nce", 1, NULL, "NDB$A()");
insert into mysql.ndb_replication values ("europenorth", "%any", 1, NULL, "NDB$B()");
Should match specific entry (fr_nce) with algorithm A.
create table europenorth.france (a int primary key) engine=ndb;
ERROR HY000: Can't create table 'europenorth.france' (errno: 1627)
show warnings;
Level	Code	Message
Error	1627	Error in parsing conflict function. Message: NDB$A(), unknown conflict resolution function at 'NDB$A()'
Error	1005	Can't create table 'europenorth.france' (errno: 1627)
Should match specific entry (%any) with algorithm B.
create table europenorth.germany (a int primary key) engine=ndb;
ERROR HY000: Can't create table 'europenorth.germany' (errno: 1627)
show warnings;
Level	Code	Message
Error	1627	Error in parsing conflict function. Message: NDB$B(), unknown conflict resolution function at 'NDB$B()'
Error	1005	Can't create table 'europenorth.germany' (errno: 1627)
Should match specific entry (%any) with algorithm B.
create table europenorth.romany (a int primary key) engine=ndb;
ERROR HY000: Can't create table 'europenorth.romany' (errno: 1627)
show warnings;
Level	Code	Message
Error	1627	Error in parsing conflict function. Message: NDB$B(), unknown conflict resolution function at 'NDB$B()'
Error	1005	Can't create table 'europenorth.romany' (errno: 1627)
No match, should be fine
create table europenorth.uk (a int primary key) engine=ndb;
show warnings;
Level	Code	Message
drop table europenorth.uk;
delete from mysql.ndb_replication;
Wild db
insert into mysql.ndb_replication values ("%north", "countries", 1, NULL, "NDB$A()");
insert into mysql.ndb_replication values ("%south", "countries", 1, NULL, "NDB$B()");
Should match north with A
create table europenorth.countries (a int primary key) engine=ndb;
ERROR HY000: Can't create table 'europenorth.countries' (errno: 1627)
show warnings;
Level	Code	Message
Error	1627	Error in parsing conflict function. Message: NDB$A(), unknown conflict resolution function at 'NDB$A()'
Error	1005	Can't create table 'europenorth.countries' (errno: 1627)
Should match north with A
create table usnorth.countries (a int primary key) engine=ndb;
ERROR HY000: Can't create table 'usnorth.countries' (errno: 1627)
show warnings;
Level	Code	Message
Error	1627	Error in parsing conflict function. Message: NDB$A(), unknown conflict resolution function at 'NDB$A()'
Error	1005	Can't create table 'usnorth.countries' (errno: 1627)
Should match south with B
create table europesouth.countries (a int primary key) engine=ndb;
ERROR HY000: Can't create table 'europesouth.countries' (errno: 1627)
show warnings;
Level	Code	Message
Error	1627	Error in parsing conflict function. Message: NDB$B(), unknown conflict resolution function at 'NDB$B()'
Error	1005	Can't create table 'europesouth.countries' (errno: 1627)
Should match south with B
create table ussouth.countries (a int primary key) engine=ndb;
ERROR HY000: Can't create table 'ussouth.countries' (errno: 1627)
show warnings;
Level	Code	Message
Error	1627	Error in parsing conflict function. Message: NDB$B(), unknown conflict resolution function at 'NDB$B()'
Error	1005	Can't create table 'ussouth.countries' (errno: 1627)
delete from mysql.ndb_replication;
Now test wildcard matching precedence
Wildcards match in the following precedence (highest->lowest)
Exact match
Wild serverid
Wild table_name
Wild serverid + wild table_name
Wild db
Wild db + wild serverid
Wild db + wild table_name
All wild

The 'wild serverid' is 0

Multiple matches at the same precedence are ambiguous and result
in an error.

Start with full set of potential matches, and chip away
insert into mysql.ndb_replication values ("europenorth", "netherlands", 1, NULL, "NDB$A()");
insert into mysql.ndb_replication values ("europenorth", "netherlands", 0, NULL, "NDB$B()");
insert into mysql.ndb_replication values ("europenorth", "%lands", 1, NULL, "NDB$C()");
insert into mysql.ndb_replication values ("europenorth", "nether%s", 1, NULL, "NDB$D()");
insert into mysql.ndb_replication values ("europenorth", "%lands", 0, NULL, "NDB$E()");
insert into mysql.ndb_replication values ("europenorth", "nether%s", 0, NULL, "NDB$F()");
insert into mysql.ndb_replication values ("Europe%", "netherlands", 1, NULL, "NDB$G()");
insert into mysql.ndb_replication values ("%North", "netherlands", 1, NULL, "NDB$H()");
insert into mysql.ndb_replication values ("Europe%", "netherlands", 0, NULL, "NDB$I()");
insert into mysql.ndb_replication values ("%North", "netherlands", 0, NULL, "NDB$J()");
insert into mysql.ndb_replication values ("Europe%", "%lands", 1, NULL, "NDB$K()");
insert into mysql.ndb_replication values ("%North", "nether%s", 1, NULL, "NDB$L()");
insert into mysql.ndb_replication values ("Europe%", "%lands", 0, NULL, "NDB$M()");
insert into mysql.ndb_replication values ("%North", "nether%s", 0, NULL, "NDB$N()");
Unique match (A)
create table europenorth.netherlands (a int primary key) engine=ndb;
ERROR HY000: Can't create table 'europenorth.netherlands' (errno: 1627)
show warnings;
Level	Code	Message
Error	1627	Error in parsing conflict function. Message: NDB$A(), unknown conflict resolution function at 'NDB$A()'
Error	1005	Can't create table 'europenorth.netherlands' (errno: 1627)
delete from mysql.ndb_replication where db="europenorth" and table_name="netherlands" and server_id=1;
Unique match with wild serverid (B)
create table europenorth.netherlands (a int primary key) engine=ndb;
ERROR HY000: Can't create table 'europenorth.netherlands' (errno: 1627)
show warnings;
Level	Code	Message
Error	1627	Error in parsing conflict function. Message: NDB$B(), unknown conflict resolution function at 'NDB$B()'
Error	1005	Can't create table 'europenorth.netherlands' (errno: 1627)
delete from mysql.ndb_replication where db="europenorth" and table_name="netherlands" and server_id=0;
Ambiguous wild table name
create table europenorth.netherlands (a int primary key) engine=ndb;
Warnings:
Warning	1626	Bad schema for mysql.ndb_replication table. Message: Ambiguous matches in mysql.ndb_replication for europenorth.nethe
show warnings;
Level	Code	Message
Warning	1626	Bad schema for mysql.ndb_replication table. Message: Ambiguous matches in mysql.ndb_replication for europenorth.nethe
drop table europenorth.netherlands;
delete from mysql.ndb_replication where db="europenorth" and table_name="%lands" and server_id=1;
Wild table name (D)
create table europenorth.netherlands (a int primary key) engine=ndb;
ERROR HY000: Can't create table 'europenorth.netherlands' (errno: 1627)
show warnings;
Level	Code	Message
Error	1627	Error in parsing conflict function. Message: NDB$D(), unknown conflict resolution function at 'NDB$D()'
Error	1005	Can't create table 'europenorth.netherlands' (errno: 1627)
delete from mysql.ndb_replication where db="europenorth" and table_name="nether%s" and server_id=1;
Ambiguous wild server id and table name
create table europenorth.netherlands (a int primary key) engine=ndb;
Warnings:
Warning	1626	Bad schema for mysql.ndb_replication table. Message: Ambiguous matches in mysql.ndb_replication for europenorth.nethe
show warnings;
Level	Code	Message
Warning	1626	Bad schema for mysql.ndb_replication table. Message: Ambiguous matches in mysql.ndb_replication for europenorth.nethe
drop table europenorth.netherlands;
delete from mysql.ndb_replication where db="europenorth" and table_name="nether%s" and server_id=0;
Wild server id and table name (E)
create table europenorth.netherlands (a int primary key) engine=ndb;
ERROR HY000: Can't create table 'europenorth.netherlands' (errno: 1627)
show warnings;
Level	Code	Message
Error	1627	Error in parsing conflict function. Message: NDB$E(), unknown conflict resolution function at 'NDB$E()'
Error	1005	Can't create table 'europenorth.netherlands' (errno: 1627)
delete from mysql.ndb_replication where db="europenorth" and table_name="%lands" and server_id=0;
Amiguous wild db
create table europenorth.netherlands (a int primary key) engine=ndb;
Warnings:
Warning	1626	Bad schema for mysql.ndb_replication table. Message: Ambiguous matches in mysql.ndb_replication for europenorth.nethe
show warnings;
Level	Code	Message
Warning	1626	Bad schema for mysql.ndb_replication table. Message: Ambiguous matches in mysql.ndb_replication for europenorth.nethe
drop table europenorth.netherlands;
delete from mysql.ndb_replication where db="Europe%" and table_name="netherlands" and server_id=1;
Wild db (H)
create table europenorth.netherlands (a int primary key) engine=ndb;
ERROR HY000: Can't create table 'europenorth.netherlands' (errno: 1627)
show warnings;
Level	Code	Message
Error	1627	Error in parsing conflict function. Message: NDB$H(), unknown conflict resolution function at 'NDB$H()'
Error	1005	Can't create table 'europenorth.netherlands' (errno: 1627)
delete from mysql.ndb_replication where db="%North" and table_name="netherlands" and server_id=1;
Ambiguous wild db + server_id
create table europenorth.netherlands (a int primary key) engine=ndb;
Warnings:
Warning	1626	Bad schema for mysql.ndb_replication table. Message: Ambiguous matches in mysql.ndb_replication for europenorth.nethe
show warnings;
Level	Code	Message
Warning	1626	Bad schema for mysql.ndb_replication table. Message: Ambiguous matches in mysql.ndb_replication for europenorth.nethe
drop table europenorth.netherlands;
delete from mysql.ndb_replication where db="Europe%" and table_name="netherlands" and server_id=0;
Wild db + server id (J)
create table europenorth.netherlands (a int primary key) engine=ndb;
ERROR HY000: Can't create table 'europenorth.netherlands' (errno: 1627)
show warnings;
Level	Code	Message
Error	1627	Error in parsing conflict function. Message: NDB$J(), unknown conflict resolution function at 'NDB$J()'
Error	1005	Can't create table 'europenorth.netherlands' (errno: 1627)
delete from mysql.ndb_replication where db="%North" and table_name="netherlands" and server_id=0;
Ambiguous wild db + table_name
create table europenorth.netherlands (a int primary key) engine=ndb;
Warnings:
Warning	1626	Bad schema for mysql.ndb_replication table. Message: Ambiguous matches in mysql.ndb_replication for europenorth.nethe
show warnings;
Level	Code	Message
Warning	1626	Bad schema for mysql.ndb_replication table. Message: Ambiguous matches in mysql.ndb_replication for europenorth.nethe
drop table europenorth.netherlands;
delete from mysql.ndb_replication where db="Europe%" and table_name="%lands" and server_id=1;
Wild db + table_name (L)
create table europenorth.netherlands (a int primary key) engine=ndb;
ERROR HY000: Can't create table 'europenorth.netherlands' (errno: 1627)
show warnings;
Level	Code	Message
Error	1627	Error in parsing conflict function. Message: NDB$L(), unknown conflict resolution function at 'NDB$L()'
Error	1005	Can't create table 'europenorth.netherlands' (errno: 1627)
delete from mysql.ndb_replication where db="%North" and table_name="nether%s" and server_id=1;
Ambiguous all wild
create table europenorth.netherlands (a int primary key) engine=ndb;
Warnings:
Warning	1626	Bad schema for mysql.ndb_replication table. Message: Ambiguous matches in mysql.ndb_replication for europenorth.nethe
show warnings;
Level	Code	Message
Warning	1626	Bad schema for mysql.ndb_replication table. Message: Ambiguous matches in mysql.ndb_replication for europenorth.nethe
drop table europenorth.netherlands;
delete from mysql.ndb_replication where db="Europe%" and table_name="%lands" and server_id=0;
All wild (N)
create table europenorth.netherlands (a int primary key) engine=ndb;
ERROR HY000: Can't create table 'europenorth.netherlands' (errno: 1627)
show warnings;
Level	Code	Message
Error	1627	Error in parsing conflict function. Message: NDB$N(), unknown conflict resolution function at 'NDB$N()'
Error	1005	Can't create table 'europenorth.netherlands' (errno: 1627)
delete from mysql.ndb_replication;
drop database europenorth;
drop database europesouth;
drop database usnorth;
drop database ussouth;
>>>>>>> eb785c95
<|MERGE_RESOLUTION|>--- conflicted
+++ resolved
@@ -3,26 +3,22 @@
 Wrong schema for the table, too few pks
 create table t1 (a int key, X int) engine ndb;
 Warnings:
-<<<<<<< HEAD
 Warning	1625	Bad schema for mysql.ndb_replication table. Message: Wrong number of primary key parts, expected 3
-=======
-Warning	1626	Bad schema for mysql.ndb_replication table. Message: Wrong number of primary key parts, expected 3
->>>>>>> eb785c95
 drop table t1;
 Wrong schema for the table, incorrect pk
 create table t1 (a int key, X int) engine ndb;
 Warnings:
-Warning	1626	Bad schema for mysql.ndb_replication table. Message: Missing or wrong type for column 'server_id'
+Warning	1625	Bad schema for mysql.ndb_replication table. Message: Missing or wrong type for column 'server_id'
 drop table t1;
 Wrong schema for the table, binlog_type is signed
 create table t1 (a int key, X int) engine ndb;
 Warnings:
-Warning	1626	Bad schema for mysql.ndb_replication table. Message: Missing or wrong type for column 'binlog_type'
+Warning	1625	Bad schema for mysql.ndb_replication table. Message: Missing or wrong type for column 'binlog_type'
 drop table t1;
 Wrong schema for the table, conflict_fn is too long
 create table t1 (a int key, X int) engine ndb;
 Warnings:
-Warning	1626	Bad schema for mysql.ndb_replication table. Message: Missing or wrong type for column 'conflict_fn'
+Warning	1625	Bad schema for mysql.ndb_replication table. Message: Missing or wrong type for column 'conflict_fn'
 drop table t1;
 Correct schema for the table but no conflict fn
 insert into mysql.ndb_replication values ("test", "t1", 0, 7);
@@ -77,13 +73,8 @@
 ERROR HY000: Can't create table 'test.t1' (errno: 1626)
 show warnings;
 Level	Code	Message
-<<<<<<< HEAD
 Warning	1626	Error in parsing conflict function. Message: NDB$MAX(X Y), missing ')' at 'Y)'
 Error	1005	Can't create table 'test.t1' (errno: 1626)
-delete from mysql.ndb_replication;
-=======
-Error	1627	Error in parsing conflict function. Message: NDB$MAX(X Y), missing ')' at 'Y)'
-Error	1005	Can't create table 'test.t1' (errno: 1627)
 delete from mysql.ndb_replication;
 show variables like 'server_id';
 Variable_name	Value
@@ -102,44 +93,44 @@
 insert into mysql.ndb_replication values ("europenorth", "france", 0, NULL, "NDB$B()");
 Should match specific entry (1) with algorithm A.
 create table europenorth.france (a int primary key) engine=ndb;
-ERROR HY000: Can't create table 'europenorth.france' (errno: 1627)
-show warnings;
-Level	Code	Message
-Error	1627	Error in parsing conflict function. Message: NDB$A(), unknown conflict resolution function at 'NDB$A()'
-Error	1005	Can't create table 'europenorth.france' (errno: 1627)
+ERROR HY000: Can't create table 'europenorth.france' (errno: 1626)
+show warnings;
+Level	Code	Message
+Warning	1626	Error in parsing conflict function. Message: NDB$A(), unknown conflict resolution function at 'NDB$A()'
+Error	1005	Can't create table 'europenorth.france' (errno: 1626)
 delete from mysql.ndb_replication where server_id=1;
 Should match generic entry (0) with algorthin B.
 create table europenorth.france (a int primary key) engine=ndb;
-ERROR HY000: Can't create table 'europenorth.france' (errno: 1627)
-show warnings;
-Level	Code	Message
-Error	1627	Error in parsing conflict function. Message: NDB$B(), unknown conflict resolution function at 'NDB$B()'
-Error	1005	Can't create table 'europenorth.france' (errno: 1627)
+ERROR HY000: Can't create table 'europenorth.france' (errno: 1626)
+show warnings;
+Level	Code	Message
+Warning	1626	Error in parsing conflict function. Message: NDB$B(), unknown conflict resolution function at 'NDB$B()'
+Error	1005	Can't create table 'europenorth.france' (errno: 1626)
 delete from mysql.ndb_replication;
 Wild table_name
 insert into mysql.ndb_replication values ("europenorth", "fr_nce", 1, NULL, "NDB$A()");
 insert into mysql.ndb_replication values ("europenorth", "%any", 1, NULL, "NDB$B()");
 Should match specific entry (fr_nce) with algorithm A.
 create table europenorth.france (a int primary key) engine=ndb;
-ERROR HY000: Can't create table 'europenorth.france' (errno: 1627)
-show warnings;
-Level	Code	Message
-Error	1627	Error in parsing conflict function. Message: NDB$A(), unknown conflict resolution function at 'NDB$A()'
-Error	1005	Can't create table 'europenorth.france' (errno: 1627)
+ERROR HY000: Can't create table 'europenorth.france' (errno: 1626)
+show warnings;
+Level	Code	Message
+Warning	1626	Error in parsing conflict function. Message: NDB$A(), unknown conflict resolution function at 'NDB$A()'
+Error	1005	Can't create table 'europenorth.france' (errno: 1626)
 Should match specific entry (%any) with algorithm B.
 create table europenorth.germany (a int primary key) engine=ndb;
-ERROR HY000: Can't create table 'europenorth.germany' (errno: 1627)
-show warnings;
-Level	Code	Message
-Error	1627	Error in parsing conflict function. Message: NDB$B(), unknown conflict resolution function at 'NDB$B()'
-Error	1005	Can't create table 'europenorth.germany' (errno: 1627)
+ERROR HY000: Can't create table 'europenorth.germany' (errno: 1626)
+show warnings;
+Level	Code	Message
+Warning	1626	Error in parsing conflict function. Message: NDB$B(), unknown conflict resolution function at 'NDB$B()'
+Error	1005	Can't create table 'europenorth.germany' (errno: 1626)
 Should match specific entry (%any) with algorithm B.
 create table europenorth.romany (a int primary key) engine=ndb;
-ERROR HY000: Can't create table 'europenorth.romany' (errno: 1627)
-show warnings;
-Level	Code	Message
-Error	1627	Error in parsing conflict function. Message: NDB$B(), unknown conflict resolution function at 'NDB$B()'
-Error	1005	Can't create table 'europenorth.romany' (errno: 1627)
+ERROR HY000: Can't create table 'europenorth.romany' (errno: 1626)
+show warnings;
+Level	Code	Message
+Warning	1626	Error in parsing conflict function. Message: NDB$B(), unknown conflict resolution function at 'NDB$B()'
+Error	1005	Can't create table 'europenorth.romany' (errno: 1626)
 No match, should be fine
 create table europenorth.uk (a int primary key) engine=ndb;
 show warnings;
@@ -151,32 +142,32 @@
 insert into mysql.ndb_replication values ("%south", "countries", 1, NULL, "NDB$B()");
 Should match north with A
 create table europenorth.countries (a int primary key) engine=ndb;
-ERROR HY000: Can't create table 'europenorth.countries' (errno: 1627)
-show warnings;
-Level	Code	Message
-Error	1627	Error in parsing conflict function. Message: NDB$A(), unknown conflict resolution function at 'NDB$A()'
-Error	1005	Can't create table 'europenorth.countries' (errno: 1627)
+ERROR HY000: Can't create table 'europenorth.countries' (errno: 1626)
+show warnings;
+Level	Code	Message
+Warning	1626	Error in parsing conflict function. Message: NDB$A(), unknown conflict resolution function at 'NDB$A()'
+Error	1005	Can't create table 'europenorth.countries' (errno: 1626)
 Should match north with A
 create table usnorth.countries (a int primary key) engine=ndb;
-ERROR HY000: Can't create table 'usnorth.countries' (errno: 1627)
-show warnings;
-Level	Code	Message
-Error	1627	Error in parsing conflict function. Message: NDB$A(), unknown conflict resolution function at 'NDB$A()'
-Error	1005	Can't create table 'usnorth.countries' (errno: 1627)
+ERROR HY000: Can't create table 'usnorth.countries' (errno: 1626)
+show warnings;
+Level	Code	Message
+Warning	1626	Error in parsing conflict function. Message: NDB$A(), unknown conflict resolution function at 'NDB$A()'
+Error	1005	Can't create table 'usnorth.countries' (errno: 1626)
 Should match south with B
 create table europesouth.countries (a int primary key) engine=ndb;
-ERROR HY000: Can't create table 'europesouth.countries' (errno: 1627)
-show warnings;
-Level	Code	Message
-Error	1627	Error in parsing conflict function. Message: NDB$B(), unknown conflict resolution function at 'NDB$B()'
-Error	1005	Can't create table 'europesouth.countries' (errno: 1627)
+ERROR HY000: Can't create table 'europesouth.countries' (errno: 1626)
+show warnings;
+Level	Code	Message
+Warning	1626	Error in parsing conflict function. Message: NDB$B(), unknown conflict resolution function at 'NDB$B()'
+Error	1005	Can't create table 'europesouth.countries' (errno: 1626)
 Should match south with B
 create table ussouth.countries (a int primary key) engine=ndb;
-ERROR HY000: Can't create table 'ussouth.countries' (errno: 1627)
-show warnings;
-Level	Code	Message
-Error	1627	Error in parsing conflict function. Message: NDB$B(), unknown conflict resolution function at 'NDB$B()'
-Error	1005	Can't create table 'ussouth.countries' (errno: 1627)
+ERROR HY000: Can't create table 'ussouth.countries' (errno: 1626)
+show warnings;
+Level	Code	Message
+Warning	1626	Error in parsing conflict function. Message: NDB$B(), unknown conflict resolution function at 'NDB$B()'
+Error	1005	Can't create table 'ussouth.countries' (errno: 1626)
 delete from mysql.ndb_replication;
 Now test wildcard matching precedence
 Wildcards match in the following precedence (highest->lowest)
@@ -211,124 +202,123 @@
 insert into mysql.ndb_replication values ("%North", "nether%s", 0, NULL, "NDB$N()");
 Unique match (A)
 create table europenorth.netherlands (a int primary key) engine=ndb;
-ERROR HY000: Can't create table 'europenorth.netherlands' (errno: 1627)
-show warnings;
-Level	Code	Message
-Error	1627	Error in parsing conflict function. Message: NDB$A(), unknown conflict resolution function at 'NDB$A()'
-Error	1005	Can't create table 'europenorth.netherlands' (errno: 1627)
+ERROR HY000: Can't create table 'europenorth.netherlands' (errno: 1626)
+show warnings;
+Level	Code	Message
+Warning	1626	Error in parsing conflict function. Message: NDB$A(), unknown conflict resolution function at 'NDB$A()'
+Error	1005	Can't create table 'europenorth.netherlands' (errno: 1626)
 delete from mysql.ndb_replication where db="europenorth" and table_name="netherlands" and server_id=1;
 Unique match with wild serverid (B)
 create table europenorth.netherlands (a int primary key) engine=ndb;
-ERROR HY000: Can't create table 'europenorth.netherlands' (errno: 1627)
-show warnings;
-Level	Code	Message
-Error	1627	Error in parsing conflict function. Message: NDB$B(), unknown conflict resolution function at 'NDB$B()'
-Error	1005	Can't create table 'europenorth.netherlands' (errno: 1627)
+ERROR HY000: Can't create table 'europenorth.netherlands' (errno: 1626)
+show warnings;
+Level	Code	Message
+Warning	1626	Error in parsing conflict function. Message: NDB$B(), unknown conflict resolution function at 'NDB$B()'
+Error	1005	Can't create table 'europenorth.netherlands' (errno: 1626)
 delete from mysql.ndb_replication where db="europenorth" and table_name="netherlands" and server_id=0;
 Ambiguous wild table name
 create table europenorth.netherlands (a int primary key) engine=ndb;
 Warnings:
-Warning	1626	Bad schema for mysql.ndb_replication table. Message: Ambiguous matches in mysql.ndb_replication for europenorth.nethe
-show warnings;
-Level	Code	Message
-Warning	1626	Bad schema for mysql.ndb_replication table. Message: Ambiguous matches in mysql.ndb_replication for europenorth.nethe
+Warning	1625	Bad schema for mysql.ndb_replication table. Message: Ambiguous matches in mysql.ndb_replication for europenorth.nethe
+show warnings;
+Level	Code	Message
+Warning	1625	Bad schema for mysql.ndb_replication table. Message: Ambiguous matches in mysql.ndb_replication for europenorth.nethe
 drop table europenorth.netherlands;
 delete from mysql.ndb_replication where db="europenorth" and table_name="%lands" and server_id=1;
 Wild table name (D)
 create table europenorth.netherlands (a int primary key) engine=ndb;
-ERROR HY000: Can't create table 'europenorth.netherlands' (errno: 1627)
-show warnings;
-Level	Code	Message
-Error	1627	Error in parsing conflict function. Message: NDB$D(), unknown conflict resolution function at 'NDB$D()'
-Error	1005	Can't create table 'europenorth.netherlands' (errno: 1627)
+ERROR HY000: Can't create table 'europenorth.netherlands' (errno: 1626)
+show warnings;
+Level	Code	Message
+Warning	1626	Error in parsing conflict function. Message: NDB$D(), unknown conflict resolution function at 'NDB$D()'
+Error	1005	Can't create table 'europenorth.netherlands' (errno: 1626)
 delete from mysql.ndb_replication where db="europenorth" and table_name="nether%s" and server_id=1;
 Ambiguous wild server id and table name
 create table europenorth.netherlands (a int primary key) engine=ndb;
 Warnings:
-Warning	1626	Bad schema for mysql.ndb_replication table. Message: Ambiguous matches in mysql.ndb_replication for europenorth.nethe
-show warnings;
-Level	Code	Message
-Warning	1626	Bad schema for mysql.ndb_replication table. Message: Ambiguous matches in mysql.ndb_replication for europenorth.nethe
+Warning	1625	Bad schema for mysql.ndb_replication table. Message: Ambiguous matches in mysql.ndb_replication for europenorth.nethe
+show warnings;
+Level	Code	Message
+Warning	1625	Bad schema for mysql.ndb_replication table. Message: Ambiguous matches in mysql.ndb_replication for europenorth.nethe
 drop table europenorth.netherlands;
 delete from mysql.ndb_replication where db="europenorth" and table_name="nether%s" and server_id=0;
 Wild server id and table name (E)
 create table europenorth.netherlands (a int primary key) engine=ndb;
-ERROR HY000: Can't create table 'europenorth.netherlands' (errno: 1627)
-show warnings;
-Level	Code	Message
-Error	1627	Error in parsing conflict function. Message: NDB$E(), unknown conflict resolution function at 'NDB$E()'
-Error	1005	Can't create table 'europenorth.netherlands' (errno: 1627)
+ERROR HY000: Can't create table 'europenorth.netherlands' (errno: 1626)
+show warnings;
+Level	Code	Message
+Warning	1626	Error in parsing conflict function. Message: NDB$E(), unknown conflict resolution function at 'NDB$E()'
+Error	1005	Can't create table 'europenorth.netherlands' (errno: 1626)
 delete from mysql.ndb_replication where db="europenorth" and table_name="%lands" and server_id=0;
 Amiguous wild db
 create table europenorth.netherlands (a int primary key) engine=ndb;
 Warnings:
-Warning	1626	Bad schema for mysql.ndb_replication table. Message: Ambiguous matches in mysql.ndb_replication for europenorth.nethe
-show warnings;
-Level	Code	Message
-Warning	1626	Bad schema for mysql.ndb_replication table. Message: Ambiguous matches in mysql.ndb_replication for europenorth.nethe
+Warning	1625	Bad schema for mysql.ndb_replication table. Message: Ambiguous matches in mysql.ndb_replication for europenorth.nethe
+show warnings;
+Level	Code	Message
+Warning	1625	Bad schema for mysql.ndb_replication table. Message: Ambiguous matches in mysql.ndb_replication for europenorth.nethe
 drop table europenorth.netherlands;
 delete from mysql.ndb_replication where db="Europe%" and table_name="netherlands" and server_id=1;
 Wild db (H)
 create table europenorth.netherlands (a int primary key) engine=ndb;
-ERROR HY000: Can't create table 'europenorth.netherlands' (errno: 1627)
-show warnings;
-Level	Code	Message
-Error	1627	Error in parsing conflict function. Message: NDB$H(), unknown conflict resolution function at 'NDB$H()'
-Error	1005	Can't create table 'europenorth.netherlands' (errno: 1627)
+ERROR HY000: Can't create table 'europenorth.netherlands' (errno: 1626)
+show warnings;
+Level	Code	Message
+Warning	1626	Error in parsing conflict function. Message: NDB$H(), unknown conflict resolution function at 'NDB$H()'
+Error	1005	Can't create table 'europenorth.netherlands' (errno: 1626)
 delete from mysql.ndb_replication where db="%North" and table_name="netherlands" and server_id=1;
 Ambiguous wild db + server_id
 create table europenorth.netherlands (a int primary key) engine=ndb;
 Warnings:
-Warning	1626	Bad schema for mysql.ndb_replication table. Message: Ambiguous matches in mysql.ndb_replication for europenorth.nethe
-show warnings;
-Level	Code	Message
-Warning	1626	Bad schema for mysql.ndb_replication table. Message: Ambiguous matches in mysql.ndb_replication for europenorth.nethe
+Warning	1625	Bad schema for mysql.ndb_replication table. Message: Ambiguous matches in mysql.ndb_replication for europenorth.nethe
+show warnings;
+Level	Code	Message
+Warning	1625	Bad schema for mysql.ndb_replication table. Message: Ambiguous matches in mysql.ndb_replication for europenorth.nethe
 drop table europenorth.netherlands;
 delete from mysql.ndb_replication where db="Europe%" and table_name="netherlands" and server_id=0;
 Wild db + server id (J)
 create table europenorth.netherlands (a int primary key) engine=ndb;
-ERROR HY000: Can't create table 'europenorth.netherlands' (errno: 1627)
-show warnings;
-Level	Code	Message
-Error	1627	Error in parsing conflict function. Message: NDB$J(), unknown conflict resolution function at 'NDB$J()'
-Error	1005	Can't create table 'europenorth.netherlands' (errno: 1627)
+ERROR HY000: Can't create table 'europenorth.netherlands' (errno: 1626)
+show warnings;
+Level	Code	Message
+Warning	1626	Error in parsing conflict function. Message: NDB$J(), unknown conflict resolution function at 'NDB$J()'
+Error	1005	Can't create table 'europenorth.netherlands' (errno: 1626)
 delete from mysql.ndb_replication where db="%North" and table_name="netherlands" and server_id=0;
 Ambiguous wild db + table_name
 create table europenorth.netherlands (a int primary key) engine=ndb;
 Warnings:
-Warning	1626	Bad schema for mysql.ndb_replication table. Message: Ambiguous matches in mysql.ndb_replication for europenorth.nethe
-show warnings;
-Level	Code	Message
-Warning	1626	Bad schema for mysql.ndb_replication table. Message: Ambiguous matches in mysql.ndb_replication for europenorth.nethe
+Warning	1625	Bad schema for mysql.ndb_replication table. Message: Ambiguous matches in mysql.ndb_replication for europenorth.nethe
+show warnings;
+Level	Code	Message
+Warning	1625	Bad schema for mysql.ndb_replication table. Message: Ambiguous matches in mysql.ndb_replication for europenorth.nethe
 drop table europenorth.netherlands;
 delete from mysql.ndb_replication where db="Europe%" and table_name="%lands" and server_id=1;
 Wild db + table_name (L)
 create table europenorth.netherlands (a int primary key) engine=ndb;
-ERROR HY000: Can't create table 'europenorth.netherlands' (errno: 1627)
-show warnings;
-Level	Code	Message
-Error	1627	Error in parsing conflict function. Message: NDB$L(), unknown conflict resolution function at 'NDB$L()'
-Error	1005	Can't create table 'europenorth.netherlands' (errno: 1627)
+ERROR HY000: Can't create table 'europenorth.netherlands' (errno: 1626)
+show warnings;
+Level	Code	Message
+Warning	1626	Error in parsing conflict function. Message: NDB$L(), unknown conflict resolution function at 'NDB$L()'
+Error	1005	Can't create table 'europenorth.netherlands' (errno: 1626)
 delete from mysql.ndb_replication where db="%North" and table_name="nether%s" and server_id=1;
 Ambiguous all wild
 create table europenorth.netherlands (a int primary key) engine=ndb;
 Warnings:
-Warning	1626	Bad schema for mysql.ndb_replication table. Message: Ambiguous matches in mysql.ndb_replication for europenorth.nethe
-show warnings;
-Level	Code	Message
-Warning	1626	Bad schema for mysql.ndb_replication table. Message: Ambiguous matches in mysql.ndb_replication for europenorth.nethe
+Warning	1625	Bad schema for mysql.ndb_replication table. Message: Ambiguous matches in mysql.ndb_replication for europenorth.nethe
+show warnings;
+Level	Code	Message
+Warning	1625	Bad schema for mysql.ndb_replication table. Message: Ambiguous matches in mysql.ndb_replication for europenorth.nethe
 drop table europenorth.netherlands;
 delete from mysql.ndb_replication where db="Europe%" and table_name="%lands" and server_id=0;
 All wild (N)
 create table europenorth.netherlands (a int primary key) engine=ndb;
-ERROR HY000: Can't create table 'europenorth.netherlands' (errno: 1627)
-show warnings;
-Level	Code	Message
-Error	1627	Error in parsing conflict function. Message: NDB$N(), unknown conflict resolution function at 'NDB$N()'
-Error	1005	Can't create table 'europenorth.netherlands' (errno: 1627)
+ERROR HY000: Can't create table 'europenorth.netherlands' (errno: 1626)
+show warnings;
+Level	Code	Message
+Warning	1626	Error in parsing conflict function. Message: NDB$N(), unknown conflict resolution function at 'NDB$N()'
+Error	1005	Can't create table 'europenorth.netherlands' (errno: 1626)
 delete from mysql.ndb_replication;
 drop database europenorth;
 drop database europesouth;
 drop database usnorth;
-drop database ussouth;
->>>>>>> eb785c95
+drop database ussouth;