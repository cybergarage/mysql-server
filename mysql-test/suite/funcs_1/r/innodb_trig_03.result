USE test;
drop table if exists tb3;
create table tb3 (
f118 char not null DEFAULT 'a',
f119 char binary not null DEFAULT b'101',
f120 char ascii not null DEFAULT b'101',
f121 char(50),
f122 char(50),
f129 binary not null DEFAULT b'101',
f130 tinyint not null DEFAULT 99,
f131 tinyint unsigned not null DEFAULT 99,
f132 tinyint zerofill not null DEFAULT 99,
f133 tinyint unsigned zerofill not null DEFAULT 99,
f134 smallint not null DEFAULT 999,
f135 smallint unsigned not null DEFAULT 999,
f136 smallint zerofill not null DEFAULT 999,
f137 smallint unsigned zerofill not null DEFAULT 999,
f138 mediumint not null DEFAULT 9999,
f139 mediumint unsigned not null DEFAULT 9999,
f140 mediumint zerofill not null DEFAULT 9999,
f141 mediumint unsigned zerofill not null DEFAULT 9999,
f142 int not null DEFAULT 99999,
f143 int unsigned not null DEFAULT 99999,
f144 int zerofill not null DEFAULT 99999,
f145 int unsigned zerofill not null DEFAULT 99999,
f146 bigint not null DEFAULT 999999,
f147 bigint unsigned not null DEFAULT 999999,
f148 bigint zerofill not null DEFAULT 999999,
f149 bigint unsigned zerofill not null DEFAULT 999999,
f150 decimal not null DEFAULT 999.999,
f151 decimal unsigned not null DEFAULT 999.17,
f152 decimal zerofill not null DEFAULT 999.999,
f153 decimal unsigned zerofill,
f154 decimal (0),
f155 decimal (64),
f156 decimal (0) unsigned,
f157 decimal (64) unsigned,
f158 decimal (0) zerofill,
f159 decimal (64) zerofill,
f160 decimal (0) unsigned zerofill,
f161 decimal (64) unsigned zerofill,
f162 decimal (0,0),
f163 decimal (63,30),
f164 decimal (0,0) unsigned,
f165 decimal (63,30) unsigned,
f166 decimal (0,0) zerofill,
f167 decimal (63,30) zerofill,
f168 decimal (0,0) unsigned zerofill,
f169 decimal (63,30) unsigned zerofill,
f170 numeric,
f171 numeric unsigned,
f172 numeric zerofill,
f173 numeric unsigned zerofill,
f174 numeric (0),
f175 numeric (64)
) engine = <engine_to_be_used>;
Warnings:
Note	1265	Data truncated for column 'f150' at row 1
Note	1265	Data truncated for column 'f151' at row 1
Note	1265	Data truncated for column 'f152' at row 1

Testcase 3.5.3:
---------------
drop database if exists priv_db;
create database priv_db;
use priv_db;
create table t1 (f1 char(20)) engine= <engine_to_be_used>;
create User test_noprivs@localhost;
set password for test_noprivs@localhost = password('PWD');
create User test_yesprivs@localhost;
set password for test_yesprivs@localhost = password('PWD');

Testcase 3.5.3.2/6:
-------------------
revoke ALL PRIVILEGES, GRANT OPTION FROM test_noprivs@localhost;
grant ALL  on *.* to test_noprivs@localhost;
revoke TRIGGER on *.* from test_noprivs@localhost;
show grants for test_noprivs@localhost;
Grants for test_noprivs@localhost
GRANT SELECT, INSERT, UPDATE, DELETE, CREATE, DROP, RELOAD, SHUTDOWN, PROCESS, FILE, REFERENCES, INDEX, ALTER, SHOW DATABASES, SUPER, CREATE TEMPORARY TABLES, LOCK TABLES, EXECUTE, REPLICATION SLAVE, REPLICATION CLIENT, CREATE VIEW, SHOW VIEW, CREATE ROUTINE, ALTER ROUTINE, CREATE USER, EVENT, CREATE TABLESPACE ON *.* TO 'test_noprivs'@'localhost' IDENTIFIED BY PASSWORD '*C49735D016A099C0CF104EF9183F374A54CA2576'
revoke ALL PRIVILEGES, GRANT OPTION FROM test_yesprivs@localhost;
grant TRIGGER on *.* to test_yesprivs@localhost;
grant SELECT on priv_db.t1 to test_yesprivs@localhost;
show grants for test_yesprivs@localhost;
Grants for test_yesprivs@localhost
GRANT TRIGGER ON *.* TO 'test_yesprivs'@'localhost' IDENTIFIED BY PASSWORD '*C49735D016A099C0CF104EF9183F374A54CA2576'
GRANT SELECT ON `priv_db`.`t1` TO 'test_yesprivs'@'localhost'

Testcase 3.5.3.2:
-----------------
select current_user;
current_user
test_noprivs@localhost
use priv_db;
create trigger trg1_1 before INSERT on t1 for each row
set new.f1 = 'trig 3.5.3.2_1-no';
ERROR 42000: TRIGGER command denied to user 'test_noprivs'@'localhost' for table 't1'
use priv_db;
insert into t1 (f1) values ('insert 3.5.3.2-no');
select f1 from t1 order by f1;
f1
insert 3.5.3.2-no
select current_user;
current_user
test_yesprivs@localhost
use priv_db;
create trigger trg1_2 before INSERT  on t1 for each row
set new.f1 = 'trig 3.5.3.2_2-yes';
select current_user;
current_user
root@localhost
use priv_db;
insert into t1 (f1) values ('insert 3.5.3.2-yes');
ERROR 42000: UPDATE command denied to user 'test_yesprivs'@'localhost' for column 'f1' in table 't1'
select f1 from t1 order by f1;
f1
insert 3.5.3.2-no
grant UPDATE on priv_db.t1 to test_yesprivs@localhost;
insert into t1 (f1) values ('insert 3.5.3.2-yes');
select f1 from t1 order by f1;
f1
insert 3.5.3.2-no
trig 3.5.3.2_2-yes

Testcase 3.5.3.6:
-----------------
use priv_db;
drop trigger trg1_2;
ERROR 42000: TRIGGER command denied to user 'test_noprivs'@'localhost' for table 't1'
use priv_db;
insert into t1 (f1) values ('insert 3.5.3.6-yes');
select f1 from t1 order by f1;
f1
insert 3.5.3.2-no
trig 3.5.3.2_2-yes
trig 3.5.3.2_2-yes
use priv_db;
drop trigger trg1_2;
use priv_db;
insert into t1 (f1) values ('insert 3.5.3.6-no');
select f1 from t1 order by f1;
f1
insert 3.5.3.2-no
insert 3.5.3.6-no
trig 3.5.3.2_2-yes
trig 3.5.3.2_2-yes
drop trigger trg1_2;

Testcase 3.5.3.7a:
------------------
revoke ALL PRIVILEGES, GRANT OPTION FROM test_noprivs@localhost;
grant ALL  on *.* to test_noprivs@localhost;
revoke UPDATE  on *.* from test_noprivs@localhost;
show grants for test_noprivs@localhost;
Grants for test_noprivs@localhost
GRANT SELECT, INSERT, DELETE, CREATE, DROP, RELOAD, SHUTDOWN, PROCESS, FILE, REFERENCES, INDEX, ALTER, SHOW DATABASES, SUPER, CREATE TEMPORARY TABLES, LOCK TABLES, EXECUTE, REPLICATION SLAVE, REPLICATION CLIENT, CREATE VIEW, SHOW VIEW, CREATE ROUTINE, ALTER ROUTINE, CREATE USER, EVENT, TRIGGER, CREATE TABLESPACE ON *.* TO 'test_noprivs'@'localhost' IDENTIFIED BY PASSWORD '*C49735D016A099C0CF104EF9183F374A54CA2576'
revoke ALL PRIVILEGES, GRANT OPTION FROM test_yesprivs@localhost;
grant TRIGGER, UPDATE on *.* to test_yesprivs@localhost;
show grants for test_yesprivs@localhost;
Grants for test_yesprivs@localhost
GRANT UPDATE, TRIGGER ON *.* TO 'test_yesprivs'@'localhost' IDENTIFIED BY PASSWORD '*C49735D016A099C0CF104EF9183F374A54CA2576'
select current_user;
current_user
test_noprivs@localhost
use priv_db;
show grants;
Grants for test_noprivs@localhost
GRANT SELECT, INSERT, DELETE, CREATE, DROP, RELOAD, SHUTDOWN, PROCESS, FILE, REFERENCES, INDEX, ALTER, SHOW DATABASES, SUPER, CREATE TEMPORARY TABLES, LOCK TABLES, EXECUTE, REPLICATION SLAVE, REPLICATION CLIENT, CREATE VIEW, SHOW VIEW, CREATE ROUTINE, ALTER ROUTINE, CREATE USER, EVENT, TRIGGER, CREATE TABLESPACE ON *.* TO 'test_noprivs'@'localhost' IDENTIFIED BY PASSWORD '*C49735D016A099C0CF104EF9183F374A54CA2576'
select f1 from t1 order by f1;
f1
insert 3.5.3.2-no
insert 3.5.3.6-no
trig 3.5.3.2_2-yes
trig 3.5.3.2_2-yes
create trigger trg4a_1 before INSERT on t1 for each row
set new.f1 = 'trig 3.5.3.7-1a';
insert into t1 (f1) values ('insert 3.5.3.7-1a');
ERROR 42000: UPDATE command denied to user 'test_noprivs'@'localhost' for column 'f1' in table 't1'
select f1 from t1 order by f1;
f1
insert 3.5.3.2-no
insert 3.5.3.6-no
trig 3.5.3.2_2-yes
trig 3.5.3.2_2-yes
drop trigger trg4a_1;
use priv_db;
select current_user;
current_user
test_yesprivs@localhost
show grants;
Grants for test_yesprivs@localhost
<<<<<<< HEAD
GRANT UPDATE, TRIGGER ON *.* TO 'test_yesprivs'@'localhost' IDENTIFIED BY PASSWORD
=======
GRANT UPDATE, TRIGGER ON *.* TO 'test_yesprivs'@'localhost' IDENTIFIED BY PASSWORD <secret>
>>>>>>> 7797ef4d
create trigger trg4a_2 before INSERT  on t1 for each row
set new.f1 = 'trig 3.5.3.7-2a';
insert into t1 (f1) values ('insert 3.5.3.7-2b');
select f1 from t1 order by f1;
f1
insert 3.5.3.2-no
insert 3.5.3.6-no
trig 3.5.3.2_2-yes
trig 3.5.3.2_2-yes
trig 3.5.3.7-2a
drop trigger trg4a_2;

Testcase 3.5.3.7b:
------------------
revoke ALL PRIVILEGES, GRANT OPTION FROM test_noprivs@localhost;
grant TRIGGER on *.* to test_noprivs;
grant ALL  on priv_db.* to test_noprivs@localhost;
revoke UPDATE  on priv_db.* from test_noprivs@localhost;
show grants for test_noprivs;
Grants for test_noprivs@%
GRANT TRIGGER ON *.* TO 'test_noprivs'@'%'
revoke ALL PRIVILEGES, GRANT OPTION FROM test_yesprivs@localhost;
grant TRIGGER on *.* to test_yesprivs@localhost;
grant UPDATE on priv_db.* to test_yesprivs@localhost;
show grants for test_yesprivs@localhost;
Grants for test_yesprivs@localhost
GRANT TRIGGER ON *.* TO 'test_yesprivs'@'localhost' IDENTIFIED BY PASSWORD '*C49735D016A099C0CF104EF9183F374A54CA2576'
GRANT UPDATE ON `priv_db`.* TO 'test_yesprivs'@'localhost'
show grants;
Grants for test_noprivs@localhost
<<<<<<< HEAD
GRANT USAGE ON *.* TO 'test_noprivs'@'localhost' IDENTIFIED BY PASSWORD
=======
GRANT USAGE ON *.* TO 'test_noprivs'@'localhost' IDENTIFIED BY PASSWORD <secret>
>>>>>>> 7797ef4d
GRANT SELECT, INSERT, DELETE, CREATE, DROP, REFERENCES, INDEX, ALTER, CREATE TEMPORARY TABLES, LOCK TABLES, EXECUTE, CREATE VIEW, SHOW VIEW, CREATE ROUTINE, ALTER ROUTINE, EVENT, TRIGGER ON `priv_db`.* TO 'test_noprivs'@'localhost'
use priv_db;
create trigger trg4b_1 before UPDATE on t1 for each row
set new.f1 = 'trig 3.5.3.7-1b';
insert into t1 (f1) values ('insert 3.5.3.7-1b');
select f1 from t1 order by f1;
f1
insert 3.5.3.2-no
insert 3.5.3.6-no
insert 3.5.3.7-1b
trig 3.5.3.2_2-yes
trig 3.5.3.2_2-yes
trig 3.5.3.7-2a
update t1 set  f1 = 'update 3.5.3.7-1b' where f1 = 'insert 3.5.3.7-1b';
ERROR 42000: UPDATE command denied to user 'test_noprivs'@'localhost' for column 'f1' in table 't1'
select f1 from t1 order by f1;
f1
insert 3.5.3.2-no
insert 3.5.3.6-no
insert 3.5.3.7-1b
trig 3.5.3.2_2-yes
trig 3.5.3.2_2-yes
trig 3.5.3.7-2a
drop trigger trg4b_1;
show grants;
Grants for test_yesprivs@localhost
<<<<<<< HEAD
GRANT TRIGGER ON *.* TO 'test_yesprivs'@'localhost' IDENTIFIED BY PASSWORD
=======
GRANT TRIGGER ON *.* TO 'test_yesprivs'@'localhost' IDENTIFIED BY PASSWORD <secret>
>>>>>>> 7797ef4d
GRANT UPDATE ON `priv_db`.* TO 'test_yesprivs'@'localhost'
use priv_db;
create trigger trg4b_2 before UPDATE  on t1 for each row
set new.f1 = 'trig 3.5.3.7-2b';
insert into t1 (f1) values ('insert 3.5.3.7-2b');
select f1 from t1 order by f1;
f1
insert 3.5.3.2-no
insert 3.5.3.6-no
insert 3.5.3.7-1b
insert 3.5.3.7-2b
trig 3.5.3.2_2-yes
trig 3.5.3.2_2-yes
trig 3.5.3.7-2a
update t1 set  f1 = 'update 3.5.3.7-2b' where f1 = 'insert 3.5.3.7-2b';
select f1 from t1 order by f1;
f1
insert 3.5.3.2-no
insert 3.5.3.6-no
insert 3.5.3.7-1b
trig 3.5.3.2_2-yes
trig 3.5.3.2_2-yes
trig 3.5.3.7-2a
trig 3.5.3.7-2b
drop trigger trg4b_2;

Testcase 3.5.3.7c
-----------------
revoke ALL PRIVILEGES, GRANT OPTION FROM test_noprivs@localhost;
grant TRIGGER on *.* to test_noprivs@localhost;
grant ALL  on priv_db.t1 to test_noprivs@localhost;
revoke UPDATE  on priv_db.t1 from test_noprivs@localhost;
show grants for test_noprivs;
Grants for test_noprivs@%
GRANT TRIGGER ON *.* TO 'test_noprivs'@'%'
revoke ALL PRIVILEGES, GRANT OPTION FROM test_yesprivs@localhost;
grant TRIGGER on *.* to test_yesprivs@localhost;
grant UPDATE on priv_db.t1 to test_yesprivs@localhost;
show grants for test_yesprivs@localhost;
Grants for test_yesprivs@localhost
GRANT TRIGGER ON *.* TO 'test_yesprivs'@'localhost' IDENTIFIED BY PASSWORD '*C49735D016A099C0CF104EF9183F374A54CA2576'
GRANT UPDATE ON `priv_db`.`t1` TO 'test_yesprivs'@'localhost'
show grants;
Grants for test_noprivs@localhost
<<<<<<< HEAD
GRANT TRIGGER ON *.* TO 'test_noprivs'@'localhost' IDENTIFIED BY PASSWORD
=======
GRANT TRIGGER ON *.* TO 'test_noprivs'@'localhost' IDENTIFIED BY PASSWORD <secret>
>>>>>>> 7797ef4d
GRANT SELECT, INSERT, DELETE, CREATE, DROP, REFERENCES, INDEX, ALTER, CREATE VIEW, SHOW VIEW, TRIGGER ON `priv_db`.`t1` TO 'test_noprivs'@'localhost'
use priv_db;
create trigger trg4c_1 before INSERT on t1 for each row
set new.f1 = 'trig 3.5.3.7-1c';
insert into t1 (f1) values ('insert 3.5.3.7-1c');
ERROR 42000: UPDATE command denied to user 'test_noprivs'@'localhost' for column 'f1' in table 't1'
select f1 from t1 order by f1;
f1
insert 3.5.3.2-no
insert 3.5.3.6-no
insert 3.5.3.7-1b
trig 3.5.3.2_2-yes
trig 3.5.3.2_2-yes
trig 3.5.3.7-2a
trig 3.5.3.7-2b
drop trigger trg4c_1;
show grants;
Grants for test_yesprivs@localhost
<<<<<<< HEAD
GRANT TRIGGER ON *.* TO 'test_yesprivs'@'localhost' IDENTIFIED BY PASSWORD
=======
GRANT TRIGGER ON *.* TO 'test_yesprivs'@'localhost' IDENTIFIED BY PASSWORD <secret>
>>>>>>> 7797ef4d
GRANT UPDATE ON `priv_db`.`t1` TO 'test_yesprivs'@'localhost'
use priv_db;
create trigger trg4c_2 before INSERT  on t1 for each row
set new.f1 = 'trig 3.5.3.7-2c';
insert into t1 (f1) values ('insert 3.5.3.7-2c');
select f1 from t1 order by f1;
f1
insert 3.5.3.2-no
insert 3.5.3.6-no
insert 3.5.3.7-1b
trig 3.5.3.2_2-yes
trig 3.5.3.2_2-yes
trig 3.5.3.7-2a
trig 3.5.3.7-2b
trig 3.5.3.7-2c
drop trigger trg4c_2;

Testcase 3.5.3.7d:
------------------
revoke ALL PRIVILEGES, GRANT OPTION FROM test_noprivs@localhost;
grant TRIGGER on *.* to test_noprivs@localhost;
grant SELECT (f1), INSERT (f1) on priv_db.t1 to test_noprivs@localhost;
show grants for test_noprivs;
Grants for test_noprivs@%
GRANT TRIGGER ON *.* TO 'test_noprivs'@'%'
revoke ALL PRIVILEGES, GRANT OPTION FROM test_yesprivs@localhost;
grant TRIGGER on *.* to test_yesprivs@localhost;
grant UPDATE (f1) on priv_db.t1 to test_yesprivs@localhost;
show grants for test_noprivs;
Grants for test_noprivs@%
GRANT TRIGGER ON *.* TO 'test_noprivs'@'%'
show grants;
Grants for test_noprivs@localhost
<<<<<<< HEAD
GRANT TRIGGER ON *.* TO 'test_noprivs'@'localhost' IDENTIFIED BY PASSWORD
=======
GRANT TRIGGER ON *.* TO 'test_noprivs'@'localhost' IDENTIFIED BY PASSWORD <secret>
>>>>>>> 7797ef4d
GRANT SELECT (f1), INSERT (f1) ON `priv_db`.`t1` TO 'test_noprivs'@'localhost'
use priv_db;
create trigger trg4d_1 before INSERT on t1 for each row
set new.f1 = 'trig 3.5.3.7-1d';
insert into t1 (f1) values ('insert 3.5.3.7-1d');
ERROR 42000: UPDATE command denied to user 'test_noprivs'@'localhost' for column 'f1' in table 't1'
select f1 from t1 order by f1;
f1
insert 3.5.3.2-no
insert 3.5.3.6-no
insert 3.5.3.7-1b
trig 3.5.3.2_2-yes
trig 3.5.3.2_2-yes
trig 3.5.3.7-2a
trig 3.5.3.7-2b
trig 3.5.3.7-2c
drop trigger trg4d_1;
show grants;
Grants for test_yesprivs@localhost
<<<<<<< HEAD
GRANT TRIGGER ON *.* TO 'test_yesprivs'@'localhost' IDENTIFIED BY PASSWORD
=======
GRANT TRIGGER ON *.* TO 'test_yesprivs'@'localhost' IDENTIFIED BY PASSWORD <secret>
>>>>>>> 7797ef4d
GRANT UPDATE (f1) ON `priv_db`.`t1` TO 'test_yesprivs'@'localhost'
use priv_db;
create trigger trg4d_2 before INSERT  on t1 for each row
set new.f1 = 'trig 3.5.3.7-2d';
insert into t1 (f1) values ('insert 3.5.3.7-2d');
select f1 from t1 order by f1;
f1
insert 3.5.3.2-no
insert 3.5.3.6-no
insert 3.5.3.7-1b
trig 3.5.3.2_2-yes
trig 3.5.3.2_2-yes
trig 3.5.3.7-2a
trig 3.5.3.7-2b
trig 3.5.3.7-2c
trig 3.5.3.7-2d
drop trigger trg4d_2;

Testcase 3.5.3.8a:
------------------
revoke ALL PRIVILEGES, GRANT OPTION FROM test_noprivs@localhost;
grant ALL  on *.* to test_noprivs@localhost;
revoke SELECT  on *.* from test_noprivs@localhost;
show grants for test_noprivs@localhost;
Grants for test_noprivs@localhost
GRANT INSERT, UPDATE, DELETE, CREATE, DROP, RELOAD, SHUTDOWN, PROCESS, FILE, REFERENCES, INDEX, ALTER, SHOW DATABASES, SUPER, CREATE TEMPORARY TABLES, LOCK TABLES, EXECUTE, REPLICATION SLAVE, REPLICATION CLIENT, CREATE VIEW, SHOW VIEW, CREATE ROUTINE, ALTER ROUTINE, CREATE USER, EVENT, TRIGGER, CREATE TABLESPACE ON *.* TO 'test_noprivs'@'localhost' IDENTIFIED BY PASSWORD '*C49735D016A099C0CF104EF9183F374A54CA2576'
revoke ALL PRIVILEGES, GRANT OPTION FROM test_yesprivs@localhost;
grant TRIGGER, SELECT on *.* to test_yesprivs@localhost;
show grants for test_yesprivs@localhost;
Grants for test_yesprivs@localhost
GRANT SELECT, TRIGGER ON *.* TO 'test_yesprivs'@'localhost' IDENTIFIED BY PASSWORD '*C49735D016A099C0CF104EF9183F374A54CA2576'
select current_user;
current_user
test_noprivs@localhost
use priv_db;
show grants;
Grants for test_noprivs@localhost
GRANT INSERT, UPDATE, DELETE, CREATE, DROP, RELOAD, SHUTDOWN, PROCESS, FILE, REFERENCES, INDEX, ALTER, SHOW DATABASES, SUPER, CREATE TEMPORARY TABLES, LOCK TABLES, EXECUTE, REPLICATION SLAVE, REPLICATION CLIENT, CREATE VIEW, SHOW VIEW, CREATE ROUTINE, ALTER ROUTINE, CREATE USER, EVENT, TRIGGER, CREATE TABLESPACE ON *.* TO 'test_noprivs'@'localhost' IDENTIFIED BY PASSWORD '*C49735D016A099C0CF104EF9183F374A54CA2576'
create trigger trg5a_1 before INSERT on t1 for each row
set @test_var = new.f1;
set @test_var = 'before trig 3.5.3.8-1a';
select @test_var;
@test_var
before trig 3.5.3.8-1a
insert into t1 (f1) values ('insert 3.5.3.8-1a');
ERROR 42000: SELECT command denied to user 'test_noprivs'@'localhost' for column 'f1' in table 't1'
select @test_var;
@test_var
before trig 3.5.3.8-1a
drop trigger trg5a_1;
use priv_db;
select current_user;
current_user
test_yesprivs@localhost
show grants;
Grants for test_yesprivs@localhost
<<<<<<< HEAD
GRANT SELECT, TRIGGER ON *.* TO 'test_yesprivs'@'localhost' IDENTIFIED BY PASSWORD
=======
GRANT SELECT, TRIGGER ON *.* TO 'test_yesprivs'@'localhost' IDENTIFIED BY PASSWORD <secret>
>>>>>>> 7797ef4d
create trigger trg5a_2 before INSERT  on t1 for each row
set @test_var= new.f1;
set @test_var= 'before trig 3.5.3.8-2a';
select @test_var;
@test_var
before trig 3.5.3.8-2a
insert into t1 (f1) values ('insert 3.5.3.8-2a');
select @test_var;
@test_var
insert 3.5.3.8-2a
drop trigger trg5a_2;

Testcase: 3.5.3.8b
------------------
revoke ALL PRIVILEGES, GRANT OPTION FROM test_noprivs@localhost;
grant TRIGGER on *.* to test_noprivs@localhost;
grant ALL  on priv_db.* to test_noprivs@localhost;
revoke SELECT  on priv_db.* from test_noprivs@localhost;
show grants for test_noprivs@localhost;
Grants for test_noprivs@localhost
GRANT TRIGGER ON *.* TO 'test_noprivs'@'localhost' IDENTIFIED BY PASSWORD '*C49735D016A099C0CF104EF9183F374A54CA2576'
GRANT INSERT, UPDATE, DELETE, CREATE, DROP, REFERENCES, INDEX, ALTER, CREATE TEMPORARY TABLES, LOCK TABLES, EXECUTE, CREATE VIEW, SHOW VIEW, CREATE ROUTINE, ALTER ROUTINE, EVENT, TRIGGER ON `priv_db`.* TO 'test_noprivs'@'localhost'
revoke ALL PRIVILEGES, GRANT OPTION FROM test_yesprivs@localhost;
grant TRIGGER on *.* to test_yesprivs@localhost;
grant SELECT on priv_db.* to test_yesprivs@localhost;
show grants for test_yesprivs@localhost;
Grants for test_yesprivs@localhost
GRANT TRIGGER ON *.* TO 'test_yesprivs'@'localhost' IDENTIFIED BY PASSWORD '*C49735D016A099C0CF104EF9183F374A54CA2576'
GRANT SELECT ON `priv_db`.* TO 'test_yesprivs'@'localhost'
show grants;
Grants for test_noprivs@localhost
<<<<<<< HEAD
GRANT TRIGGER ON *.* TO 'test_noprivs'@'localhost' IDENTIFIED BY PASSWORD
=======
GRANT TRIGGER ON *.* TO 'test_noprivs'@'localhost' IDENTIFIED BY PASSWORD <secret>
>>>>>>> 7797ef4d
GRANT INSERT, UPDATE, DELETE, CREATE, DROP, REFERENCES, INDEX, ALTER, CREATE TEMPORARY TABLES, LOCK TABLES, EXECUTE, CREATE VIEW, SHOW VIEW, CREATE ROUTINE, ALTER ROUTINE, EVENT, TRIGGER ON `priv_db`.* TO 'test_noprivs'@'localhost'
use priv_db;
create trigger trg5b_1 before UPDATE on t1 for each row
set @test_var= new.f1;
set @test_var= 'before trig 3.5.3.8-1b';
insert into t1 (f1) values ('insert 3.5.3.8-1b');
select @test_var;
@test_var
before trig 3.5.3.8-1b
update t1 set  f1= 'update 3.5.3.8-1b' where f1 = 'insert 3.5.3.8-1b';
ERROR 42000: SELECT command denied to user 'test_noprivs'@'localhost' for column 'f1' in table 't1'
select @test_var;
@test_var
before trig 3.5.3.8-1b
drop trigger trg5b_1;
show grants;
Grants for test_yesprivs@localhost
<<<<<<< HEAD
GRANT TRIGGER ON *.* TO 'test_yesprivs'@'localhost' IDENTIFIED BY PASSWORD
=======
GRANT TRIGGER ON *.* TO 'test_yesprivs'@'localhost' IDENTIFIED BY PASSWORD <secret>
>>>>>>> 7797ef4d
GRANT SELECT ON `priv_db`.* TO 'test_yesprivs'@'localhost'
use priv_db;
create trigger trg5b_2 before UPDATE  on t1 for each row
set @test_var= new.f1;
set @test_var= 'before trig 3.5.3.8-2b';
insert into t1 (f1) values ('insert 3.5.3.8-2b');
select @test_var;
@test_var
before trig 3.5.3.8-2b
update t1 set  f1= 'update 3.5.3.8-2b' where f1 = 'insert 3.5.3.8-2b';
select @test_var;
@test_var
update 3.5.3.8-2b
drop trigger trg5b_2;

Testcase 3.5.3.8c:
------------------
revoke ALL PRIVILEGES, GRANT OPTION FROM test_noprivs@localhost;
grant TRIGGER on *.* to test_noprivs@localhost;
grant ALL  on priv_db.t1 to test_noprivs@localhost;
revoke SELECT  on priv_db.t1 from test_noprivs@localhost;
show grants for test_noprivs@localhost;
Grants for test_noprivs@localhost
GRANT TRIGGER ON *.* TO 'test_noprivs'@'localhost' IDENTIFIED BY PASSWORD '*C49735D016A099C0CF104EF9183F374A54CA2576'
GRANT INSERT, UPDATE, DELETE, CREATE, DROP, REFERENCES, INDEX, ALTER, CREATE VIEW, SHOW VIEW, TRIGGER ON `priv_db`.`t1` TO 'test_noprivs'@'localhost'
revoke ALL PRIVILEGES, GRANT OPTION FROM test_yesprivs@localhost;
grant TRIGGER on *.* to test_yesprivs@localhost;
grant SELECT on priv_db.t1 to test_yesprivs@localhost;
show grants for test_yesprivs@localhost;
Grants for test_yesprivs@localhost
GRANT TRIGGER ON *.* TO 'test_yesprivs'@'localhost' IDENTIFIED BY PASSWORD '*C49735D016A099C0CF104EF9183F374A54CA2576'
GRANT SELECT ON `priv_db`.`t1` TO 'test_yesprivs'@'localhost'
show grants;
Grants for test_noprivs@localhost
<<<<<<< HEAD
GRANT TRIGGER ON *.* TO 'test_noprivs'@'localhost' IDENTIFIED BY PASSWORD
=======
GRANT TRIGGER ON *.* TO 'test_noprivs'@'localhost' IDENTIFIED BY PASSWORD <secret>
>>>>>>> 7797ef4d
GRANT INSERT, UPDATE, DELETE, CREATE, DROP, REFERENCES, INDEX, ALTER, CREATE VIEW, SHOW VIEW, TRIGGER ON `priv_db`.`t1` TO 'test_noprivs'@'localhost'
use priv_db;
create trigger trg5c_1 before INSERT on t1 for each row
set @test_var= new.f1;
set @test_var= 'before trig 3.5.3.8-1c';
insert into t1 (f1) values ('insert 3.5.3.8-1c');
ERROR 42000: SELECT command denied to user 'test_noprivs'@'localhost' for column 'f1' in table 't1'
select @test_var;
@test_var
before trig 3.5.3.8-1c
drop trigger trg5c_1;
show grants;
Grants for test_yesprivs@localhost
<<<<<<< HEAD
GRANT TRIGGER ON *.* TO 'test_yesprivs'@'localhost' IDENTIFIED BY PASSWORD
=======
GRANT TRIGGER ON *.* TO 'test_yesprivs'@'localhost' IDENTIFIED BY PASSWORD <secret>
>>>>>>> 7797ef4d
GRANT SELECT ON `priv_db`.`t1` TO 'test_yesprivs'@'localhost'
use priv_db;
create trigger trg5c_2 before INSERT  on t1 for each row
set @test_var= new.f1;
set @test_var='before trig 3.5.3.8-2c';
insert into t1 (f1) values ('insert 3.5.3.8-2c');
select @test_var;
@test_var
insert 3.5.3.8-2c
drop trigger trg5c_2;

Testcase: 3.5.3.8d:
-------------------
revoke ALL PRIVILEGES, GRANT OPTION FROM test_noprivs@localhost;
grant TRIGGER on *.* to test_noprivs@localhost;
grant UPDATE (f1), INSERT (f1) on priv_db.t1 to test_noprivs@localhost;
show grants for test_noprivs@localhost;
Grants for test_noprivs@localhost
GRANT TRIGGER ON *.* TO 'test_noprivs'@'localhost' IDENTIFIED BY PASSWORD '*C49735D016A099C0CF104EF9183F374A54CA2576'
GRANT INSERT (f1), UPDATE (f1) ON `priv_db`.`t1` TO 'test_noprivs'@'localhost'
revoke ALL PRIVILEGES, GRANT OPTION FROM test_yesprivs@localhost;
grant TRIGGER on *.* to test_yesprivs@localhost;
grant SELECT (f1) on priv_db.t1 to test_yesprivs@localhost;
show grants for test_noprivs@localhost;
Grants for test_noprivs@localhost
GRANT TRIGGER ON *.* TO 'test_noprivs'@'localhost' IDENTIFIED BY PASSWORD '*C49735D016A099C0CF104EF9183F374A54CA2576'
GRANT INSERT (f1), UPDATE (f1) ON `priv_db`.`t1` TO 'test_noprivs'@'localhost'
show grants;
Grants for test_noprivs@localhost
<<<<<<< HEAD
GRANT TRIGGER ON *.* TO 'test_noprivs'@'localhost' IDENTIFIED BY PASSWORD
=======
GRANT TRIGGER ON *.* TO 'test_noprivs'@'localhost' IDENTIFIED BY PASSWORD <secret>
>>>>>>> 7797ef4d
GRANT INSERT (f1), UPDATE (f1) ON `priv_db`.`t1` TO 'test_noprivs'@'localhost'
use priv_db;
create trigger trg5d_1 before INSERT on t1 for each row
set @test_var= new.f1;
set @test_var='before trig 3.5.3.8-1d';
insert into t1 (f1) values ('insert 3.5.3.8-1d');
ERROR 42000: SELECT command denied to user 'test_noprivs'@'localhost' for column 'f1' in table 't1'
select @test_var;
@test_var
before trig 3.5.3.8-1d
drop trigger trg5d_1;
show grants;
Grants for test_yesprivs@localhost
<<<<<<< HEAD
GRANT TRIGGER ON *.* TO 'test_yesprivs'@'localhost' IDENTIFIED BY PASSWORD
=======
GRANT TRIGGER ON *.* TO 'test_yesprivs'@'localhost' IDENTIFIED BY PASSWORD <secret>
>>>>>>> 7797ef4d
GRANT SELECT (f1) ON `priv_db`.`t1` TO 'test_yesprivs'@'localhost'
use priv_db;
create trigger trg5d_2 before INSERT  on t1 for each row
set @test_var= new.f1;
set @test_var='before trig 3.5.3.8-2d';
insert into t1 (f1) values ('insert 3.5.3.8-2d');
select @test_var;
@test_var
insert 3.5.3.8-2d
drop trigger trg5d_2;

Testcase: 3.5.3.x:
------------------
use priv_db;
drop table if exists t1;
drop table if exists t2;
create table t1 (f1 int) engine= <engine_to_be_used>;
create table t2 (f2 int) engine= <engine_to_be_used>;
revoke ALL PRIVILEGES, GRANT OPTION FROM test_yesprivs@localhost;
grant TRIGGER on *.* to test_yesprivs@localhost;
grant SELECT, UPDATE on priv_db.t1 to test_yesprivs@localhost;
grant SELECT on priv_db.t2 to test_yesprivs@localhost;
show grants for test_yesprivs@localhost;
Grants for test_yesprivs@localhost
GRANT TRIGGER ON *.* TO 'test_yesprivs'@'localhost' IDENTIFIED BY PASSWORD '*C49735D016A099C0CF104EF9183F374A54CA2576'
GRANT SELECT ON `priv_db`.`t2` TO 'test_yesprivs'@'localhost'
GRANT SELECT, UPDATE ON `priv_db`.`t1` TO 'test_yesprivs'@'localhost'
select current_user;
current_user
test_yesprivs@localhost
use priv_db;
create trigger trg1 before insert  on t1 for each row
insert into t2 values (new.f1);
use priv_db;
insert into t1 (f1) values (4);
ERROR 42000: INSERT command denied to user 'test_yesprivs'@'localhost' for table 't2'
revoke SELECT on priv_db.t2 from test_yesprivs@localhost;
grant INSERT on priv_db.t2 to test_yesprivs@localhost;
insert into t1 (f1) values (4);
select f1 from t1 order by f1;
f1
4
select f2 from t2 order by f2;
f2
4
use priv_db;
drop trigger trg1;
create trigger trg2 before insert  on t1 for each row
update t2 set f2=new.f1-1;
use priv_db;
insert into t1 (f1) values (2);
ERROR 42000: UPDATE command denied to user 'test_yesprivs'@'localhost' for table 't2'
revoke INSERT on priv_db.t2 from test_yesprivs@localhost;
grant UPDATE on priv_db.t2 to test_yesprivs@localhost;
insert into t1 (f1) values (2);
select f1 from t1 order by f1;
f1
2
4
select f2 from t2 order by f2;
f2
1
use priv_db;
drop trigger trg2;
create trigger trg3 before insert  on t1 for each row
select f2 into @aaa from t2 where f2=new.f1;
use priv_db;
insert into t1 (f1) values (1);
ERROR 42000: SELECT command denied to user 'test_yesprivs'@'localhost' for table 't2'
revoke UPDATE on priv_db.t2 from test_yesprivs@localhost;
grant SELECT on priv_db.t2 to test_yesprivs@localhost;
insert into t1 (f1) values (1);
select f1 from t1 order by f1;
f1
1
2
4
select f2 from t2 order by f2;
f2
1
select @aaa;
@aaa
1
use priv_db;
drop trigger trg3;
create trigger trg4 before insert  on t1 for each row
delete from t2;
use priv_db;
insert into t1 (f1) values (1);
ERROR 42000: DELETE command denied to user 'test_yesprivs'@'localhost' for table 't2'
revoke SELECT on priv_db.t2 from test_yesprivs@localhost;
grant DELETE on priv_db.t2 to test_yesprivs@localhost;
insert into t1 (f1) values (1);
select f1 from t1 order by f1;
f1
1
1
2
4
select f2 from t2 order by f2;
f2
drop database if exists priv_db;
drop user test_yesprivs@localhost;
drop user test_noprivs@localhost;
drop user test_noprivs;
use test;
drop table tb3;<|MERGE_RESOLUTION|>--- conflicted
+++ resolved
@@ -189,11 +189,7 @@
 test_yesprivs@localhost
 show grants;
 Grants for test_yesprivs@localhost
-<<<<<<< HEAD
-GRANT UPDATE, TRIGGER ON *.* TO 'test_yesprivs'@'localhost' IDENTIFIED BY PASSWORD
-=======
 GRANT UPDATE, TRIGGER ON *.* TO 'test_yesprivs'@'localhost' IDENTIFIED BY PASSWORD <secret>
->>>>>>> 7797ef4d
 create trigger trg4a_2 before INSERT  on t1 for each row
 set new.f1 = 'trig 3.5.3.7-2a';
 insert into t1 (f1) values ('insert 3.5.3.7-2b');
@@ -224,11 +220,7 @@
 GRANT UPDATE ON `priv_db`.* TO 'test_yesprivs'@'localhost'
 show grants;
 Grants for test_noprivs@localhost
-<<<<<<< HEAD
-GRANT USAGE ON *.* TO 'test_noprivs'@'localhost' IDENTIFIED BY PASSWORD
-=======
 GRANT USAGE ON *.* TO 'test_noprivs'@'localhost' IDENTIFIED BY PASSWORD <secret>
->>>>>>> 7797ef4d
 GRANT SELECT, INSERT, DELETE, CREATE, DROP, REFERENCES, INDEX, ALTER, CREATE TEMPORARY TABLES, LOCK TABLES, EXECUTE, CREATE VIEW, SHOW VIEW, CREATE ROUTINE, ALTER ROUTINE, EVENT, TRIGGER ON `priv_db`.* TO 'test_noprivs'@'localhost'
 use priv_db;
 create trigger trg4b_1 before UPDATE on t1 for each row
@@ -255,11 +247,7 @@
 drop trigger trg4b_1;
 show grants;
 Grants for test_yesprivs@localhost
-<<<<<<< HEAD
-GRANT TRIGGER ON *.* TO 'test_yesprivs'@'localhost' IDENTIFIED BY PASSWORD
-=======
 GRANT TRIGGER ON *.* TO 'test_yesprivs'@'localhost' IDENTIFIED BY PASSWORD <secret>
->>>>>>> 7797ef4d
 GRANT UPDATE ON `priv_db`.* TO 'test_yesprivs'@'localhost'
 use priv_db;
 create trigger trg4b_2 before UPDATE  on t1 for each row
@@ -304,11 +292,7 @@
 GRANT UPDATE ON `priv_db`.`t1` TO 'test_yesprivs'@'localhost'
 show grants;
 Grants for test_noprivs@localhost
-<<<<<<< HEAD
-GRANT TRIGGER ON *.* TO 'test_noprivs'@'localhost' IDENTIFIED BY PASSWORD
-=======
 GRANT TRIGGER ON *.* TO 'test_noprivs'@'localhost' IDENTIFIED BY PASSWORD <secret>
->>>>>>> 7797ef4d
 GRANT SELECT, INSERT, DELETE, CREATE, DROP, REFERENCES, INDEX, ALTER, CREATE VIEW, SHOW VIEW, TRIGGER ON `priv_db`.`t1` TO 'test_noprivs'@'localhost'
 use priv_db;
 create trigger trg4c_1 before INSERT on t1 for each row
@@ -327,11 +311,7 @@
 drop trigger trg4c_1;
 show grants;
 Grants for test_yesprivs@localhost
-<<<<<<< HEAD
-GRANT TRIGGER ON *.* TO 'test_yesprivs'@'localhost' IDENTIFIED BY PASSWORD
-=======
 GRANT TRIGGER ON *.* TO 'test_yesprivs'@'localhost' IDENTIFIED BY PASSWORD <secret>
->>>>>>> 7797ef4d
 GRANT UPDATE ON `priv_db`.`t1` TO 'test_yesprivs'@'localhost'
 use priv_db;
 create trigger trg4c_2 before INSERT  on t1 for each row
@@ -365,11 +345,7 @@
 GRANT TRIGGER ON *.* TO 'test_noprivs'@'%'
 show grants;
 Grants for test_noprivs@localhost
-<<<<<<< HEAD
-GRANT TRIGGER ON *.* TO 'test_noprivs'@'localhost' IDENTIFIED BY PASSWORD
-=======
 GRANT TRIGGER ON *.* TO 'test_noprivs'@'localhost' IDENTIFIED BY PASSWORD <secret>
->>>>>>> 7797ef4d
 GRANT SELECT (f1), INSERT (f1) ON `priv_db`.`t1` TO 'test_noprivs'@'localhost'
 use priv_db;
 create trigger trg4d_1 before INSERT on t1 for each row
@@ -389,11 +365,7 @@
 drop trigger trg4d_1;
 show grants;
 Grants for test_yesprivs@localhost
-<<<<<<< HEAD
-GRANT TRIGGER ON *.* TO 'test_yesprivs'@'localhost' IDENTIFIED BY PASSWORD
-=======
 GRANT TRIGGER ON *.* TO 'test_yesprivs'@'localhost' IDENTIFIED BY PASSWORD <secret>
->>>>>>> 7797ef4d
 GRANT UPDATE (f1) ON `priv_db`.`t1` TO 'test_yesprivs'@'localhost'
 use priv_db;
 create trigger trg4d_2 before INSERT  on t1 for each row
@@ -450,11 +422,7 @@
 test_yesprivs@localhost
 show grants;
 Grants for test_yesprivs@localhost
-<<<<<<< HEAD
-GRANT SELECT, TRIGGER ON *.* TO 'test_yesprivs'@'localhost' IDENTIFIED BY PASSWORD
-=======
 GRANT SELECT, TRIGGER ON *.* TO 'test_yesprivs'@'localhost' IDENTIFIED BY PASSWORD <secret>
->>>>>>> 7797ef4d
 create trigger trg5a_2 before INSERT  on t1 for each row
 set @test_var= new.f1;
 set @test_var= 'before trig 3.5.3.8-2a';
@@ -486,11 +454,7 @@
 GRANT SELECT ON `priv_db`.* TO 'test_yesprivs'@'localhost'
 show grants;
 Grants for test_noprivs@localhost
-<<<<<<< HEAD
-GRANT TRIGGER ON *.* TO 'test_noprivs'@'localhost' IDENTIFIED BY PASSWORD
-=======
 GRANT TRIGGER ON *.* TO 'test_noprivs'@'localhost' IDENTIFIED BY PASSWORD <secret>
->>>>>>> 7797ef4d
 GRANT INSERT, UPDATE, DELETE, CREATE, DROP, REFERENCES, INDEX, ALTER, CREATE TEMPORARY TABLES, LOCK TABLES, EXECUTE, CREATE VIEW, SHOW VIEW, CREATE ROUTINE, ALTER ROUTINE, EVENT, TRIGGER ON `priv_db`.* TO 'test_noprivs'@'localhost'
 use priv_db;
 create trigger trg5b_1 before UPDATE on t1 for each row
@@ -508,11 +472,7 @@
 drop trigger trg5b_1;
 show grants;
 Grants for test_yesprivs@localhost
-<<<<<<< HEAD
-GRANT TRIGGER ON *.* TO 'test_yesprivs'@'localhost' IDENTIFIED BY PASSWORD
-=======
 GRANT TRIGGER ON *.* TO 'test_yesprivs'@'localhost' IDENTIFIED BY PASSWORD <secret>
->>>>>>> 7797ef4d
 GRANT SELECT ON `priv_db`.* TO 'test_yesprivs'@'localhost'
 use priv_db;
 create trigger trg5b_2 before UPDATE  on t1 for each row
@@ -547,11 +507,7 @@
 GRANT SELECT ON `priv_db`.`t1` TO 'test_yesprivs'@'localhost'
 show grants;
 Grants for test_noprivs@localhost
-<<<<<<< HEAD
-GRANT TRIGGER ON *.* TO 'test_noprivs'@'localhost' IDENTIFIED BY PASSWORD
-=======
 GRANT TRIGGER ON *.* TO 'test_noprivs'@'localhost' IDENTIFIED BY PASSWORD <secret>
->>>>>>> 7797ef4d
 GRANT INSERT, UPDATE, DELETE, CREATE, DROP, REFERENCES, INDEX, ALTER, CREATE VIEW, SHOW VIEW, TRIGGER ON `priv_db`.`t1` TO 'test_noprivs'@'localhost'
 use priv_db;
 create trigger trg5c_1 before INSERT on t1 for each row
@@ -565,11 +521,7 @@
 drop trigger trg5c_1;
 show grants;
 Grants for test_yesprivs@localhost
-<<<<<<< HEAD
-GRANT TRIGGER ON *.* TO 'test_yesprivs'@'localhost' IDENTIFIED BY PASSWORD
-=======
 GRANT TRIGGER ON *.* TO 'test_yesprivs'@'localhost' IDENTIFIED BY PASSWORD <secret>
->>>>>>> 7797ef4d
 GRANT SELECT ON `priv_db`.`t1` TO 'test_yesprivs'@'localhost'
 use priv_db;
 create trigger trg5c_2 before INSERT  on t1 for each row
@@ -599,11 +551,7 @@
 GRANT INSERT (f1), UPDATE (f1) ON `priv_db`.`t1` TO 'test_noprivs'@'localhost'
 show grants;
 Grants for test_noprivs@localhost
-<<<<<<< HEAD
-GRANT TRIGGER ON *.* TO 'test_noprivs'@'localhost' IDENTIFIED BY PASSWORD
-=======
 GRANT TRIGGER ON *.* TO 'test_noprivs'@'localhost' IDENTIFIED BY PASSWORD <secret>
->>>>>>> 7797ef4d
 GRANT INSERT (f1), UPDATE (f1) ON `priv_db`.`t1` TO 'test_noprivs'@'localhost'
 use priv_db;
 create trigger trg5d_1 before INSERT on t1 for each row
@@ -617,11 +565,7 @@
 drop trigger trg5d_1;
 show grants;
 Grants for test_yesprivs@localhost
-<<<<<<< HEAD
-GRANT TRIGGER ON *.* TO 'test_yesprivs'@'localhost' IDENTIFIED BY PASSWORD
-=======
 GRANT TRIGGER ON *.* TO 'test_yesprivs'@'localhost' IDENTIFIED BY PASSWORD <secret>
->>>>>>> 7797ef4d
 GRANT SELECT (f1) ON `priv_db`.`t1` TO 'test_yesprivs'@'localhost'
 use priv_db;
 create trigger trg5d_2 before INSERT  on t1 for each row
