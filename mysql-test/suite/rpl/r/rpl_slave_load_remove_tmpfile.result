--- conflicted
+++ resolved
@@ -17,9 +17,6 @@
 call mtr.add_suppression("Slave SQL: Error .Can.t get stat of.* Error_code: 13");
 call mtr.add_suppression("Slave: File.* not found.*");
 call mtr.add_suppression("Slave SQL: Error .File.* not found.* Error_code: 29");
-<<<<<<< HEAD
-=======
 call mtr.add_suppression("The slave coordinator and worker threads are stopped, possibly leaving data in inconsistent state");
->>>>>>> fb5f6ee8
 SET @@GLOBAL.DEBUG = '';
 include/rpl_end.inc