--- conflicted
+++ resolved
@@ -77,18 +77,9 @@
 INSERT INTO t1 (col1) VALUES (1);
 
 --source include/rpl_connection_master.inc
-<<<<<<< HEAD
-<<<<<<< HEAD
 call mtr.add_suppression("Replica SQL for channel '': .*Could not execute Write_rows event on table test.t1");
 call mtr.add_suppression("Replica SQL for channel '': .*Error 'Duplicate entry '2'");
 call mtr.add_suppression("The replica coordinator and worker threads are stopped, possibly leaving data in inconsistent state");
-=======
-=======
->>>>>>> 72251b47
-call mtr.add_suppression("Slave SQL for channel '': .*Could not execute Write_rows event on table test.t1");
-call mtr.add_suppression("Slave SQL for channel '': .*Error 'Duplicate entry '2'");
-call mtr.add_suppression("The slave coordinator and worker threads are stopped, possibly leaving data in inconsistent state");
->>>>>>> 54f61626002... BUG#34198907 Invalid JSON value for CAST for functional index 'xx'., Error_code: 3903
 INSERT INTO t1 (col1) VALUES (1), (2);
 
 --source include/rpl_connection_slave.inc
