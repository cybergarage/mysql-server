# Requires binlog_format=statement format since query involving
# get_lock() is logged in row format if binlog_format=mixed or row.
-- source include/have_binlog_format_statement.inc
-- source include/master-slave.inc

CALL mtr.add_suppression("Unsafe statement written to the binary log using statement format since BINLOG_FORMAT = STATEMENT");
call mtr.add_suppression("The slave coordinator and worker threads are stopped, possibly leaving data in inconsistent state");

--let $engine_type= myisam

# Load some data into t1
create table t1 (word char(20) not null);
load data infile '../../std_data/words.dat' into table t1;
--replace_result $MYSQL_TEST_DIR MYSQL_TEST_DIR
eval load data local infile '$MYSQL_TEST_DIR/std_data/words.dat' into table t1;
select * from t1 limit 10;

#
# Test slave with wrong password
#
sync_slave_with_master;
stop slave;
connection master;
set password for root@"localhost" = password('foo');
connection slave;
start slave;
connection master;
#
# Give slave time to do at last one failed connect retry
# This one must be short so that the slave will not stop retrying
real_sleep 2;
set password for root@"localhost" = password('');
# Give slave time to connect (will retry every second)
sleep 2;

create table t3(n int);
insert into t3 values(1),(2);
sync_slave_with_master;
select * from t3;
select sum(length(word)) from t1;
connection master;
drop table t1,t3;
sync_slave_with_master;

# Test if the slave SQL thread can be more than 16K behind the slave
# I/O thread (> IO_SIZE)

connection master;
# we'll use table-level locking to delay slave SQL thread
eval create table t1 (n int) engine=$engine_type;
sync_slave_with_master;
connection master;
reset master;
connection slave;
stop slave;
reset slave;

connection master;
let $1=100;
# Generate 16K of relay log
--let $pos= query_get_value(SHOW MASTER STATUS, Position, 1)
disable_query_log;
while ($1)
{
 eval insert into t1 values($1);
 dec $1;
}
enable_query_log;

--let $assert_text= We should have generated greater than 16 KB relay log
--let $assert_cond= [SHOW MASTER STATUS, Position, 1] - $pos > 16384
--source include/rpl_assert.inc

# Try to cause a large relay log lag on the slave by locking t1
connection slave;
lock tables t1 read;
start slave;
connection master;
--source include/sync_slave_io_with_master.inc
unlock tables;

#test handling of aborted connection in the middle of update

connection master;
create table t2(id int);
insert into t2 values(connection_id());

connection master1;
# Avoid generating result
create temporary table t3(n int);
--disable_warnings
insert into t3 select get_lock('crash_lock%20C', 1) from t2;
--enable_warnings

connection master;
send update t1 set n = n + get_lock('crash_lock%20C', 2);
connection master1;
sleep 3;
select (@id := id) - id from t2;
kill @id;
# We don't drop t3 as this is a temporary table
drop table t2;
connection master;
# The get_lock function causes warning for unsafe statement.
--disable_warnings
--error 1317,2013
reap;
--enable_warnings
connection slave;
# The SQL slave thread should now have stopped because the query was killed on
# the master (so it has a non-zero error code in the binlog).
<<<<<<< HEAD
# 1053 = ER_SERVER_SHUTDOWN
--let $slave_sql_errno= 1053
=======
# The slave should report ER_ERROR_ON_MASTER and the error message should 
# contain the actual error code received from master 1053 = ER_SERVER_SHUTDOWN
--let $slave_sql_errno= 1837
>>>>>>> b7fc4388
###--source include/wait_for_slave_sql_error_and_skip.inc
--source include/wait_for_slave_sql_error.inc
SET GLOBAL SQL_SLAVE_SKIP_COUNTER=1;
source include/start_slave.inc;

select count(*) from t1;
connection master1;
drop table t1;
create table t1 (n int);
insert into t1 values(3456);
insert into mysql.user (Host, User, Password)
 VALUES ("10.10.10.%", "blafasel2", password("blafasel2"));
select select_priv,user from mysql.user where user = _binary'blafasel2';
update mysql.user set Select_priv = "Y" where User= _binary"blafasel2";
select select_priv,user from mysql.user where user = _binary'blafasel2';
sync_slave_with_master;
select n from t1;
select select_priv,user from mysql.user where user = _binary'blafasel2';
connection master1;
drop table t1;
delete from mysql.user where user="blafasel2";
sync_slave_with_master;

# End of 4.1 tests
--source include/rpl_end.inc<|MERGE_RESOLUTION|>--- conflicted
+++ resolved
@@ -109,14 +109,9 @@
 connection slave;
 # The SQL slave thread should now have stopped because the query was killed on
 # the master (so it has a non-zero error code in the binlog).
-<<<<<<< HEAD
-# 1053 = ER_SERVER_SHUTDOWN
---let $slave_sql_errno= 1053
-=======
 # The slave should report ER_ERROR_ON_MASTER and the error message should 
 # contain the actual error code received from master 1053 = ER_SERVER_SHUTDOWN
 --let $slave_sql_errno= 1837
->>>>>>> b7fc4388
 ###--source include/wait_for_slave_sql_error_and_skip.inc
 --source include/wait_for_slave_sql_error.inc
 SET GLOBAL SQL_SLAVE_SKIP_COUNTER=1;
