drop table if exists t1;
create table t1 SELECT 1,"table 1";
repair table t1 use_frm;
Table	Op	Msg_type	Msg_text
test.t1	repair	warning	Number of rows changed from 0 to 1
test.t1	repair	status	OK
alter table t1 ENGINE=HEAP;
repair table t1 use_frm;
Table	Op	Msg_type	Msg_text
test.t1	repair	note	The storage engine for the table doesn't support repair
drop table t1;
create table t1(id int PRIMARY KEY, st varchar(10), KEY st_key(st));
insert into t1 values(1, "One");
alter table t1 disable keys;
show keys from t1;
Table	Non_unique	Key_name	Seq_in_index	Column_name	Collation	Cardinality	Sub_part	Packed	Null	Index_type	Comment
t1	0	PRIMARY	1	id	A	1	NULL	NULL		BTREE	
t1	1	st_key	1	st	A	NULL	NULL	NULL	YES	BTREE	disabled
repair table t1 extended;
Table	Op	Msg_type	Msg_text
test.t1	repair	status	OK
show keys from t1;
Table	Non_unique	Key_name	Seq_in_index	Column_name	Collation	Cardinality	Sub_part	Packed	Null	Index_type	Comment
t1	0	PRIMARY	1	id	A	1	NULL	NULL		BTREE	
t1	1	st_key	1	st	A	NULL	NULL	NULL	YES	BTREE	disabled
drop table t1;
repair table t1 use_frm;
Table	Op	Msg_type	Msg_text
test.t1	repair	Error	Table 'test.t1' doesn't exist
test.t1	repair	error	Corrupt
create table t1 engine=myisam SELECT 1,"table 1";
flush tables;
repair table t1;
Table	Op	Msg_type	Msg_text
test.t1	repair	Error	Incorrect file format 't1'
test.t1	repair	error	Corrupt
repair table t1 use_frm;
Table	Op	Msg_type	Msg_text
test.t1	repair	warning	Number of rows changed from 0 to 1
test.t1	repair	status	OK
drop table t1;
CREATE TABLE t1(a INT, KEY(a));
INSERT INTO t1 VALUES(1),(2),(3),(4),(5);
SET myisam_repair_threads=2;
REPAIR TABLE t1;
Table	Op	Msg_type	Msg_text
test.t1	repair	status	OK
SHOW INDEX FROM t1;
Table	Non_unique	Key_name	Seq_in_index	Column_name	Collation	Cardinality	Sub_part	Packed	Null	Index_type	Comment
t1	1	a	1	a	A	5	NULL	NULL	YES	BTREE	
SET myisam_repair_threads=@@global.myisam_repair_threads;
DROP TABLE t1;
CREATE TABLE t1(a INT);
USE mysql;
REPAIR TABLE test.t1 USE_FRM;
Table	Op	Msg_type	Msg_text
test.t1	repair	status	OK
USE test;
DROP TABLE t1;
CREATE TABLE t1(a CHAR(255), KEY(a));
SET myisam_sort_buffer_size=4096;
INSERT INTO t1 VALUES
('0'),('0'),('0'),('0'),('0'),('0'),('0'),('0'),('0'),('0'),
('0'),('0'),('0'),('0'),('0'),('0'),('0'),('0'),('0'),('0'),
('0'),('0'),('0'),('0'),('0'),('0'),('0'),('0'),('0'),('0'),
('0'),('0'),('0'),('0'),('0'),('0'),('0'),('0'),('0'),('0'),
('0'),('0'),('0'),('0'),('0'),('0'),('0'),('0'),('0'),('0'),
('0'),('0'),('0'),('0'),('0'),('0'),('0'),('0'),('0'),('0'),
('0'),('0'),('0'),('0'),('0'),('0'),('0'),('0'),('0'),('0'),
('0'),('0'),('0'),('0'),('0'),('0'),('0'),('0'),('0'),('0'),
('0'),('0'),('0'),('0'),('0'),('0'),('0'),('0'),('0'),('0'),
('0'),('0'),('0'),('0'),('0'),('0'),('0'),('0'),('0'),('0'),
('0'),('0'),('0'),('0'),('0'),('0'),('0'),('0'),('0'),('0'),
('0'),('0'),('0'),('0'),('0'),('0'),('0'),('0'),('0'),('0'),
('0'),('0'),('0'),('0'),('0'),('0'),('0'),('0'),('0'),('0'),
('0'),('0'),('0'),('0'),('0'),('0'),('0'),('0'),('0'),('0'),
('0'),('0'),('0'),('0'),('0'),('0'),('0'),('0'),('0'),('0'),
('0'),('0'),('0'),('0'),('0'),('0'),('0');
Warnings:
Error	1034	myisam_sort_buffer_size is too small
Error	1034	Number of rows changed from 0 to 157
SET myisam_repair_threads=2;
REPAIR TABLE t1;
Table	Op	Msg_type	Msg_text
test.t1	repair	error	myisam_sort_buffer_size is too small
test.t1	repair	warning	Number of rows changed from 0 to 157
test.t1	repair	status	OK
SET myisam_repair_threads=@@global.myisam_repair_threads;
SET myisam_sort_buffer_size=@@global.myisam_sort_buffer_size;
DROP TABLE t1;
<<<<<<< HEAD
DROP TABLE IF EXISTS tt1;
CREATE TEMPORARY TABLE tt1 (c1 INT);
REPAIR TABLE tt1 USE_FRM;
Table	Op	Msg_type	Msg_text
tt1	repair	error	Cannot repair temporary table from .frm file
DROP TABLE tt1;
=======
CREATE TABLE t1(a CHAR(255), KEY(a));
SET myisam_sort_buffer_size=4196;
INSERT INTO t1 VALUES
('0'),('0'),('0'),('0'),('0'),('0'),('0'),('0'),('0'),('0'),
('0'),('0'),('0'),('0'),('0'),('0'),('0'),('0'),('0'),('0'),
('0'),('0'),('0'),('0'),('0'),('0'),('0'),('0'),('0'),('0'),
('0'),('0'),('0'),('0'),('0'),('0'),('0'),('0'),('0'),('0'),
('0'),('0'),('0'),('0'),('0'),('0'),('0'),('0'),('0'),('0'),
('0'),('0'),('0'),('0'),('0'),('0'),('0'),('0'),('0'),('0'),
('0'),('0'),('0'),('0'),('0'),('0'),('0'),('0'),('0'),('0'),
('0'),('0'),('0'),('0'),('0'),('0'),('0'),('0'),('0'),('0'),
('0'),('0'),('0'),('0'),('0'),('0'),('0'),('0'),('0'),('0'),
('0'),('0'),('0'),('0'),('0'),('0'),('0'),('0'),('0'),('0'),
('0'),('0'),('0'),('0'),('0'),('0'),('0'),('0'),('0'),('0'),
('0'),('0'),('0'),('0'),('0'),('0'),('0'),('0'),('0'),('0'),
('0'),('0'),('0'),('0'),('0'),('0'),('0'),('0'),('0'),('0'),
('0'),('0'),('0'),('0'),('0'),('0'),('0'),('0'),('0'),('0'),
('0'),('0'),('0'),('0'),('0'),('0'),('0'),('0'),('0'),('0'),
('0'),('0'),('0'),('0'),('0'),('0'),('0');
SET myisam_repair_threads=2;
REPAIR TABLE t1;
Table	Op	Msg_type	Msg_text
test.t1	repair	status	OK
SET myisam_repair_threads=@@global.myisam_repair_threads;
SET myisam_sort_buffer_size=@@global.myisam_sort_buffer_size;
DROP TABLE t1;
End of 4.1 tests
>>>>>>> 5cb0d706
<|MERGE_RESOLUTION|>--- conflicted
+++ resolved
@@ -88,14 +88,6 @@
 SET myisam_repair_threads=@@global.myisam_repair_threads;
 SET myisam_sort_buffer_size=@@global.myisam_sort_buffer_size;
 DROP TABLE t1;
-<<<<<<< HEAD
-DROP TABLE IF EXISTS tt1;
-CREATE TEMPORARY TABLE tt1 (c1 INT);
-REPAIR TABLE tt1 USE_FRM;
-Table	Op	Msg_type	Msg_text
-tt1	repair	error	Cannot repair temporary table from .frm file
-DROP TABLE tt1;
-=======
 CREATE TABLE t1(a CHAR(255), KEY(a));
 SET myisam_sort_buffer_size=4196;
 INSERT INTO t1 VALUES
@@ -123,4 +115,9 @@
 SET myisam_sort_buffer_size=@@global.myisam_sort_buffer_size;
 DROP TABLE t1;
 End of 4.1 tests
->>>>>>> 5cb0d706
+DROP TABLE IF EXISTS tt1;
+CREATE TEMPORARY TABLE tt1 (c1 INT);
+REPAIR TABLE tt1 USE_FRM;
+Table	Op	Msg_type	Msg_text
+tt1	repair	error	Cannot repair temporary table from .frm file
+DROP TABLE tt1;