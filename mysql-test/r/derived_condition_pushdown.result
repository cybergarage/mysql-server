--- conflicted
+++ resolved
@@ -2326,7 +2326,6 @@
 SET optimizer_switch=default;
 DROP TABLE t1;
 #
-<<<<<<< HEAD
 # Bug#35671595: Prepared statement with CTE assertion error
 #
 PREPARE stmt FROM
@@ -2389,17 +2388,6 @@
 FROM t1, t1 AS t2
 GROUP BY f3;
 f3
-=======
-CREATE TABLE t1 (f1 INTEGER, f2 INTEGER);
-INSERT INTO t1 VALUES(1,2);
-INSERT INTO t1 VALUES (2,2);
-SELECT f1, f2 FROM (SELECT f1, f2 FROM t1 GROUP BY f1, f2 WITH ROLLUP) as dt
-WHERE f2 IS NULL;
-f1	f2
-1	NULL
-2	NULL
-NULL	NULL
->>>>>>> 1e6ef4cc
 DROP TABLE t1;
 #
 # Bug#36246859: Collation issue: ERROR 1253 (42000):
@@ -2441,8 +2429,6 @@
 WHERE field1 IN ('A');
 field1
 A
-<<<<<<< HEAD
-=======
 EXPLAIN FORMAT=tree SELECT * FROM v1
 WHERE field1 IN ('C') OR
 COALESCE('A' COLLATE utf8mb4_spanish_ci IN ('B'), field1);
@@ -2453,7 +2439,6 @@
 WHERE field1 IN ('C') OR
 COALESCE('A' COLLATE utf8mb4_spanish_ci IN ('B'), field1);
 field1
->>>>>>> 1e6ef4cc
 DROP VIEW v1;
 SET character_set_client = latin1;
 SET character_set_connection = latin1;
