DROP TABLE IF EXISTS t1,t2;
CREATE TABLE t1 (
pk MEDIUMINT NOT NULL AUTO_INCREMENT,
a INT NOT NULL,
b INT NOT NULL,
c INT NOT NULL,
d INT NOT NULL,
PRIMARY KEY pk (pk),
KEY idx_a (a),
KEY idx_b (b),
KEY idx_c (c),
KEY idx_d (d)
);
ANALYZE TABLE t1;
Table	Op	Msg_type	Msg_text
test.t1	analyze	status	OK
EXPLAIN UPDATE t1 SET a=2 WHERE b=6 AND c=6 ;
id	select_type	table	type	possible_keys	key	key_len	ref	rows	Extra
1	SIMPLE	t1	index_merge	idx_b,idx_c	idx_b,idx_c	4,4	NULL	#	Using intersect(idx_b,idx_c); Using where
SELECT COUNT(*), SUM(a) FROM t1 WHERE b=6 AND c=6  ;
COUNT(*)	SUM(a)
15	90
UPDATE t1 SET a=2 WHERE b=6 AND c=6 ;
SELECT COUNT(*), SUM(a) FROM t1 WHERE b=6 AND c=6 ;
COUNT(*)	SUM(a)
15	30
EXPLAIN UPDATE t1 SET a=2 WHERE b=6 AND c=6 AND d=6;
id	select_type	table	type	possible_keys	key	key_len	ref	rows	Extra
1	SIMPLE	t1	index_merge	idx_x,idx_x,idx_x	idx_x,idx_x	4,4	NULL	#	Using intersect(idx_x,idx_x); Using where
SELECT COUNT(*), SUM(a) FROM t1 WHERE b=6 AND c=6 AND d=6;
COUNT(*)	SUM(a)
15	30
UPDATE t1 SET a=2 WHERE b=6 AND c=6 AND d=6;
SELECT COUNT(*), SUM(a) FROM t1 WHERE b=6 AND c=6 AND d=6;
COUNT(*)	SUM(a)
15	30
EXPLAIN UPDATE t1 SET c=6 WHERE d=6 AND a IS NOT NULL AND b=6;
id	select_type	table	type	possible_keys	key	key_len	ref	rows	Extra
1	SIMPLE	t1	index_merge	idx_b,idx_d	idx_b,idx_d	4,4	NULL	#	Using intersect(idx_b,idx_d); Using where
SELECT COUNT(*), SUM(c) FROM t1 WHERE d=6 AND a IS NOT NULL AND b=6;
COUNT(*)	SUM(c)
15	90
UPDATE t1 SET c=6 WHERE d=6 AND a IS NOT NULL AND b=6;
SELECT COUNT(*), SUM(c) FROM t1 WHERE d=6 AND a IS NOT NULL AND b=6;
COUNT(*)	SUM(c)
15	90
EXPLAIN UPDATE t1 SET b=0 WHERE d=6 AND a=6  AND c <> 6;
id	select_type	table	type	possible_keys	key	key_len	ref	rows	Extra
1	SIMPLE	t1	index_merge	idx_a,idx_c,idx_d	idx_a,idx_d	4,4	NULL	#	Using intersect(idx_a,idx_d); Using where
SELECT COUNT(*), SUM(b) FROM t1 WHERE d=6 AND a=6  AND c <> 6;
COUNT(*)	SUM(b)
0	NULL
UPDATE t1 SET b=0 WHERE d=6 AND a=6  AND c <> 6;
SELECT COUNT(*), SUM(b) FROM t1 WHERE d=6 AND a=6  AND c <> 6;
COUNT(*)	SUM(b)
0	NULL
EXPLAIN UPDATE t1 SET a=100 WHERE d=6 AND a=6 AND c IN (1,2,3,4,5);
id	select_type	table	type	possible_keys	key	key_len	ref	rows	Extra
1	SIMPLE	t1	index_merge	idx_a,idx_c,idx_d	idx_a,idx_d	4,4	NULL	#	Using intersect(idx_a,idx_d); Using where; Using temporary
SELECT COUNT(*), SUM(a) FROM t1 WHERE d=6 AND a=6 AND c IN (1,2,3,4,5);
COUNT(*)	SUM(a)
0	NULL
UPDATE t1 SET a=100 WHERE d=6 AND a=6 AND c IN (1,2,3,4,5);
SELECT COUNT(*), SUM(a) FROM t1 WHERE d=6 AND a=6 AND c IN (1,2,3,4,5);
COUNT(*)	SUM(a)
0	NULL
EXPLAIN UPDATE t1 SET a=2 WHERE a=5 AND b=4 AND d<3;
id	select_type	table	type	possible_keys	key	key_len	ref	rows	Extra
<<<<<<< HEAD
1	SIMPLE	t1	index_merge	idx_a,idx_b,idx_d	idx_a,idx_b	4,4	NULL	#	Using intersect(idx_a,idx_b); Using where; Using temporary
=======
1	SIMPLE	t1	range	idx_a,idx_b,idx_d	idx_a	4	const	#	Using where; Using temporary
>>>>>>> b90bc9b1
UPDATE t1 SET a=2 WHERE a=5 AND b=4 AND d<3;
create table t2 (
pk MEDIUMINT NOT NULL AUTO_INCREMENT,
a INT NOT NULL,
b INT NOT NULL,
c INT NOT NULL,
d INT NOT NULL,
PRIMARY KEY pk (pk),
KEY idx_a (a),
KEY idx_b (b),
KEY idx_c (c),
KEY idx_d (d)
)engine=InnoDB;
INSERT INTO t2 SELECT * FROM t1;
ANALYZE TABLE t2;
Table	Op	Msg_type	Msg_text
test.t2	analyze	status	OK
EXPLAIN UPDATE t2 SET a=2 WHERE pk<2492 AND d=1;
id	select_type	table	type	possible_keys	key	key_len	ref	rows	Extra
1	SIMPLE	t2	range	PRIMARY,idx_d	PRIMARY	3	const	#	Using where
UPDATE t2 SET a=2 WHERE pk<2492 AND d=1;
CREATE TABLE t3(
a INT NOT NULL,
b INT NOT NULL,
c INT NOT NULL,
d INT NOT NULL,
e INT
);
INSERT INTO t3(a,b,c,d,e) VALUES (3890,3890,3890,3890,3890);
INSERT INTO t3(a,b,c,d,e) VALUES (4000,4000,4000,4000,4000);
EXPLAIN REPLACE INTO t3 SELECT * FROM t1 WHERE b=6 AND c=6;
id	select_type	table	type	possible_keys	key	key_len	ref	rows	Extra
1	SIMPLE	t1	index_merge	idx_b,idx_c	idx_b,idx_c	4,4	NULL	#	Using intersect(idx_b,idx_c); Using where
SELECT COUNT(*) FROM t3;
COUNT(*)
2
REPLACE INTO t3 SELECT * FROM t1 WHERE b=6 AND c=6;
SELECT COUNT(*) FROM t3;
COUNT(*)
17
EXPLAIN INSERT INTO t3 SELECT * FROM t1 WHERE d=6 AND a IS NOT NULL AND b=6;
id	select_type	table	type	possible_keys	key	key_len	ref	rows	Extra
1	SIMPLE	t1	index_merge	idx_a,idx_b,idx_d	idx_b,idx_d	4,4	NULL	#	Using intersect(idx_b,idx_d); Using where
SELECT COUNT(*) FROM t3;
COUNT(*)
17
INSERT INTO t3 SELECT * FROM t1 WHERE d=6 AND a IS NOT NULL AND b=6;
SELECT COUNT(*) FROM t3;
COUNT(*)
32
CREATE TABLE t4 (
pk MEDIUMINT NOT NULL AUTO_INCREMENT,
a INT NOT NULL,
b INT NOT NULL,
c INT NOT NULL,
d INT NOT NULL,
PRIMARY KEY pk (pk),
KEY idx_cd (c,d),
KEY idx_bd (b,d)
);
INSERT INTO t4 SELECT * FROM t1;
ANALYZE TABLE t4;
Table	Op	Msg_type	Msg_text
test.t4	analyze	status	OK
EXPLAIN UPDATE t4 SET a=2 WHERE b=6 AND c=6 AND d=6;
id	select_type	table	type	possible_keys	key	key_len	ref	rows	Extra
1	SIMPLE	t4	index_merge	idx_xd,idx_xd	idx_xd,idx_xd	8,8	NULL	#	Using intersect(idx_xd,idx_xd); Using where
SELECT COUNT(*), SUM(a) FROM t4 WHERE b=6 AND c=6 AND d=6;
COUNT(*)	SUM(a)
15	30
UPDATE t4 SET a=2 WHERE b=6 AND c=6 AND d=6;
SELECT COUNT(*), SUM(a)  FROM t4 WHERE b=6 AND c=6 AND d=6;
COUNT(*)	SUM(a)
15	30
DROP TABLE t1,t2,t3,t4;<|MERGE_RESOLUTION|>--- conflicted
+++ resolved
@@ -66,11 +66,7 @@
 0	NULL
 EXPLAIN UPDATE t1 SET a=2 WHERE a=5 AND b=4 AND d<3;
 id	select_type	table	type	possible_keys	key	key_len	ref	rows	Extra
-<<<<<<< HEAD
 1	SIMPLE	t1	index_merge	idx_a,idx_b,idx_d	idx_a,idx_b	4,4	NULL	#	Using intersect(idx_a,idx_b); Using where; Using temporary
-=======
-1	SIMPLE	t1	range	idx_a,idx_b,idx_d	idx_a	4	const	#	Using where; Using temporary
->>>>>>> b90bc9b1
 UPDATE t1 SET a=2 WHERE a=5 AND b=4 AND d<3;
 create table t2 (
 pk MEDIUMINT NOT NULL AUTO_INCREMENT,
