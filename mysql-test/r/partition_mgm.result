DROP TABLE IF EXISTS t1;
CREATE TABLE t1 (f_date DATE, f_varchar VARCHAR(30))
PARTITION BY HASH(CAST(YEAR(f_date) AS SIGNED INTEGER)) PARTITIONS 2;
SHOW CREATE TABLE t1;
Table	Create Table
t1	CREATE TABLE `t1` (
  `f_date` date DEFAULT NULL,
  `f_varchar` varchar(30) DEFAULT NULL
<<<<<<< HEAD
) ENGINE=MyISAM DEFAULT CHARSET=latin1 /*!50100 PARTITION BY HASH (CAST(YEAR(f_date) AS SIGNED INTEGER)) PARTITIONS 2  */
=======
) ENGINE=MyISAM DEFAULT CHARSET=latin1 PARTITION BY HASH (CAST(YEAR(f_date) AS SIGNED INTEGER)) PARTITIONS 2 
hello/master-data/test/t1#P#p0.MYD
hello/master-data/test/t1#P#p0.MYI
hello/master-data/test/t1#P#p1.MYD
hello/master-data/test/t1#P#p1.MYI
hello/master-data/test/t1.frm
hello/master-data/test/t1.par
>>>>>>> 9543cae6
ALTER TABLE t1 COALESCE PARTITION 1;
SHOW CREATE TABLE t1;
Table	Create Table
t1	CREATE TABLE `t1` (
  `f_date` date DEFAULT NULL,
  `f_varchar` varchar(30) DEFAULT NULL
<<<<<<< HEAD
) ENGINE=MyISAM DEFAULT CHARSET=latin1 /*!50100 PARTITION BY HASH (CAST(YEAR(f_date) AS SIGNED INTEGER)) PARTITIONS 1  */
=======
) ENGINE=MyISAM DEFAULT CHARSET=latin1 PARTITION BY HASH (CAST(YEAR(f_date) AS SIGNED INTEGER)) PARTITIONS 1 
hello/master-data/test/t1#P#p0.MYD
hello/master-data/test/t1#P#p0.MYI
hello/master-data/test/t1.frm
hello/master-data/test/t1.par
>>>>>>> 9543cae6
<|MERGE_RESOLUTION|>--- conflicted
+++ resolved
@@ -6,29 +6,21 @@
 t1	CREATE TABLE `t1` (
   `f_date` date DEFAULT NULL,
   `f_varchar` varchar(30) DEFAULT NULL
-<<<<<<< HEAD
 ) ENGINE=MyISAM DEFAULT CHARSET=latin1 /*!50100 PARTITION BY HASH (CAST(YEAR(f_date) AS SIGNED INTEGER)) PARTITIONS 2  */
-=======
-) ENGINE=MyISAM DEFAULT CHARSET=latin1 PARTITION BY HASH (CAST(YEAR(f_date) AS SIGNED INTEGER)) PARTITIONS 2 
 hello/master-data/test/t1#P#p0.MYD
 hello/master-data/test/t1#P#p0.MYI
 hello/master-data/test/t1#P#p1.MYD
 hello/master-data/test/t1#P#p1.MYI
 hello/master-data/test/t1.frm
 hello/master-data/test/t1.par
->>>>>>> 9543cae6
 ALTER TABLE t1 COALESCE PARTITION 1;
 SHOW CREATE TABLE t1;
 Table	Create Table
 t1	CREATE TABLE `t1` (
   `f_date` date DEFAULT NULL,
   `f_varchar` varchar(30) DEFAULT NULL
-<<<<<<< HEAD
 ) ENGINE=MyISAM DEFAULT CHARSET=latin1 /*!50100 PARTITION BY HASH (CAST(YEAR(f_date) AS SIGNED INTEGER)) PARTITIONS 1  */
-=======
-) ENGINE=MyISAM DEFAULT CHARSET=latin1 PARTITION BY HASH (CAST(YEAR(f_date) AS SIGNED INTEGER)) PARTITIONS 1 
 hello/master-data/test/t1#P#p0.MYD
 hello/master-data/test/t1#P#p0.MYI
 hello/master-data/test/t1.frm
-hello/master-data/test/t1.par
->>>>>>> 9543cae6
+hello/master-data/test/t1.par