--- conflicted
+++ resolved
@@ -1,4 +1,4 @@
-drop table if exists t1,t2,t3,t4;
+drop table if exists t1,t2,t3,t4,t11;
 drop table if exists t1_1,t1_2,t9_1,t9_2,t1aa,t2aa;
 drop view if exists v1;
 CREATE TABLE t1 (
@@ -2656,7 +2656,51 @@
 select 123 as a from t1 where f1 is null;
 a
 drop table t1,t11;
-<<<<<<< HEAD
+CREATE TABLE t1 (a INT, b INT);
+(SELECT a, b AS c FROM t1) ORDER BY c+1;
+a	c
+(SELECT a, b AS c FROM t1) ORDER BY b+1;
+a	c
+SELECT a, b AS c FROM t1 ORDER BY c+1;
+a	c
+SELECT a, b AS c FROM t1 ORDER BY b+1;
+a	c
+drop table t1;
+CREATE TABLE t1 ( a INT NOT NULL, b INT NOT NULL, UNIQUE idx (a,b) );
+INSERT INTO t1 VALUES (1,1),(1,2),(1,3),(1,4);
+CREATE TABLE t2 ( a INT NOT NULL, b INT NOT NULL, c INT );
+INSERT INTO t2 VALUES ( 1,10,1), (1,10,2), (1,11,1), (1,11,2), (1,2,1), (1,2,2),
+(1,2,3);
+SELECT t2.a, t2.b, IF(t1.b IS NULL,'',c) AS c, COUNT(*) AS d FROM t2 LEFT JOIN
+t1 ON t2.a = t1.a AND t2.b = t1.b GROUP BY a, b, c;
+a	b	c	d
+1	2	1	1
+1	2	2	1
+1	2	3	1
+1	10		2
+1	11		2
+SELECT t2.a, t2.b, IF(t1.b IS NULL,'',c) AS c, COUNT(*) AS d FROM t2 LEFT JOIN
+t1 ON t2.a = t1.a AND t2.b = t1.b GROUP BY t1.a, t1.b, c;
+a	b	c	d
+1	10		4
+1	2	1	1
+1	2	2	1
+1	2	3	1
+SELECT t2.a, t2.b, IF(t1.b IS NULL,'',c) AS c, COUNT(*) AS d FROM t2 LEFT JOIN
+t1 ON t2.a = t1.a AND t2.b = t1.b GROUP BY t2.a, t2.b, c;
+a	b	c	d
+1	2	1	1
+1	2	2	1
+1	2	3	1
+1	10		2
+1	11		2
+SELECT t2.a, t2.b, IF(t1.b IS NULL,'',c) AS c, COUNT(*) AS d FROM t2,t1
+WHERE t2.a = t1.a AND t2.b = t1.b GROUP BY a, b, c;
+a	b	c	d
+1	2	1	1
+1	2	2	1
+1	2	3	1
+DROP TABLE IF EXISTS t1, t2;
 CREATE TABLE t1 ( city char(30) );
 INSERT INTO t1 VALUES ('London');
 INSERT INTO t1 VALUES ('Paris');
@@ -3066,73 +3110,18 @@
 102
 drop table t1, t2;
 drop view v1, v2, v3;
-create table a (
-id int(11) not null default '0'
-) engine=myisam default charset=latin1;
-insert into a values (123),(191),(192);
-create table b (
-id char(16) character set utf8 not null default ''
-) engine=myisam default charset=latin1;
-insert into b values ('58013'),('58014'),('58015'),('58016');
-create table c (
-a_id int(11) not null default '0',
-b_id char(16) character set utf8 default null
-) engine=myisam default charset=latin1;
-insert into c values
-(123,null),(123,null),(123,null),(123,null),(123,null),(123,'58013');
+create table t1 (id int(11) not null default '0');
+insert into t1 values (123),(191),(192);
+create table t2 (id char(16) character set utf8 not null);
+insert into t2 values ('58013'),('58014'),('58015'),('58016');
+create table t3 (a_id int(11) not null, b_id char(16) character set utf8);
+insert into t3 values (123,null),(123,null),(123,null),(123,null),(123,null),(123,'58013');
 select count(*)
-from a inner join (c left join b on b.id = c.b_id) on a.id = c.a_id;
+from t1 inner join (t3 left join t2 on t2.id = t3.b_id) on t1.id = t3.a_id;
 count(*)
 6
 select count(*)
-from a inner join (b right join c on b.id = c.b_id) on a.id = c.a_id;
+from t1 inner join (t2 right join t3 on t2.id = t3.b_id) on t1.id = t3.a_id;
 count(*)
 6
-drop table a, b, c;
-=======
-CREATE TABLE t1 (a INT, b INT);
-(SELECT a, b AS c FROM t1) ORDER BY c+1;
-a	c
-(SELECT a, b AS c FROM t1) ORDER BY b+1;
-a	c
-SELECT a, b AS c FROM t1 ORDER BY c+1;
-a	c
-SELECT a, b AS c FROM t1 ORDER BY b+1;
-a	c
-drop table t1;
-CREATE TABLE t1 ( a INT NOT NULL, b INT NOT NULL, UNIQUE idx (a,b) );
-INSERT INTO t1 VALUES (1,1),(1,2),(1,3),(1,4);
-CREATE TABLE t2 ( a INT NOT NULL, b INT NOT NULL, c INT );
-INSERT INTO t2 VALUES ( 1,10,1), (1,10,2), (1,11,1), (1,11,2), (1,2,1), (1,2,2),
-(1,2,3);
-SELECT t2.a, t2.b, IF(t1.b IS NULL,'',c) AS c, COUNT(*) AS d FROM t2 LEFT JOIN
-t1 ON t2.a = t1.a AND t2.b = t1.b GROUP BY a, b, c;
-a	b	c	d
-1	2	1	1
-1	2	2	1
-1	2	3	1
-1	10		2
-1	11		2
-SELECT t2.a, t2.b, IF(t1.b IS NULL,'',c) AS c, COUNT(*) AS d FROM t2 LEFT JOIN
-t1 ON t2.a = t1.a AND t2.b = t1.b GROUP BY t1.a, t1.b, c;
-a	b	c	d
-1	10		4
-1	2	1	1
-1	2	2	1
-1	2	3	1
-SELECT t2.a, t2.b, IF(t1.b IS NULL,'',c) AS c, COUNT(*) AS d FROM t2 LEFT JOIN
-t1 ON t2.a = t1.a AND t2.b = t1.b GROUP BY t2.a, t2.b, c;
-a	b	c	d
-1	2	1	1
-1	2	2	1
-1	2	3	1
-1	10		2
-1	11		2
-SELECT t2.a, t2.b, IF(t1.b IS NULL,'',c) AS c, COUNT(*) AS d FROM t2,t1
-WHERE t2.a = t1.a AND t2.b = t1.b GROUP BY a, b, c;
-a	b	c	d
-1	2	1	1
-1	2	2	1
-1	2	3	1
-DROP TABLE IF EXISTS t1, t2;
->>>>>>> 829a4831
+drop table t1,t2,t3;