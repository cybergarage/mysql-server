# Copyright (c) 2017, 2023, Oracle and/or its affiliates.
#
# This program is free software; you can redistribute it and/or modify
# it under the terms of the GNU General Public License, version 2.0,
# as published by the Free Software Foundation.
#
# This program is also distributed with certain software (including
# but not limited to OpenSSL) that is licensed under separate terms,
# as designated in a particular file or component or in included license
# documentation.  The authors of MySQL hereby grant you an additional
# permission to link the program and your derivative works with the
# separately licensed software that they have included with MySQL.
#
# Without limiting anything contained in the foregoing, this file,
# which is part of C Driver for MySQL (Connector/C), is also subject to the
# Universal FOSS Exception, version 1.0, a copy of which can be found at
# http://oss.oracle.com/licenses/universal-foss-exception.
#
# This program is distributed in the hope that it will be useful,
# but WITHOUT ANY WARRANTY; without even the implied warranty of
# MERCHANTABILITY or FITNESS FOR A PARTICULAR PURPOSE.  See the
# GNU General Public License, version 2.0, for more details.
#
# You should have received a copy of the GNU General Public License
# along with this program; if not, write to the Free Software
# Foundation, Inc., 51 Franklin St, Fifth Floor, Boston, MA 02110-1301  USA

################################################################################
# DO NOT add server-to-client messages here;
# they go in messages_to_clients.txt
# in the same directory as this file.
#
# This file is for messages intended for the error log only.
#
# See the FAQ in errmsg_readme.txt in the
# same directory as this file for more
# information.
################################################################################


# "languages" and "default-language" directives should not be set in this
# file; their values are carried over from messages_to_clients.txt.


################################################################################
#
# Start of 8.0 error messages (error log).
#
# The build process automatically starts with this offset
# for messages intended for the error-log. Setting it again
# here would be harmless; changing it would not as this
# offset is mentioned in the documentation and #defined in
# the source:
# start-error-number 10000

ER_PARSER_TRACE XX999
  eng "Parser saw: %s"

ER_BOOTSTRAP_CANT_THREAD
  eng "Can't create thread to handle bootstrap (errno: %d)"

ER_TRIGGER_INVALID_VALUE
  eng "Trigger for table '%s'.'%s': invalid %s value (%s)."

ER_OPT_WRONG_TREE
  eng "Wrong tree: %s"

ER_DD_FAILSAFE
  eng "Error: Invalid %s"

ER_DD_NO_WRITES_NO_REPOPULATION
  eng "Skip re-populating collations and character sets tables in %s%sread-only mode."

ER_DD_VERSION_FOUND
  eng "Using data dictionary with version '%d'."

ER_DD_VERSION_INSTALLED
  eng "Installed data dictionary with version %d"

ER_DD_VERSION_UNSUPPORTED
  eng "Data Dictionary version '%d' not supported."

OBSOLETE_ER_LOG_SYSLOG_FACILITY_FAIL
  eng "Failed to set syslog facility to \"%s\", setting to \"%s\" (%d) instead."

ER_LOG_SYSLOG_CANNOT_OPEN
  eng "Cannot open %s; check privileges, or remove syseventlog from --log-error-services!"

ER_LOG_SLOW_CANNOT_OPEN
  eng " either restart the query logging by using \"SET GLOBAL SLOW_QUERY_LOG=ON\" or"

ER_LOG_GENERAL_CANNOT_OPEN
  eng " either restart the query logging by using \"SET GLOBAL GENERAL_LOG=ON\" or"

ER_LOG_CANNOT_WRITE
  eng "Failed to write to %s: %s"

ER_RPL_ZOMBIE_ENCOUNTERED
  eng "While initializing dump thread for replica with %s <%s>, found a zombie dump thread with the same %s. Source is killing the zombie dump thread(%u)."

ER_RPL_GTID_TABLE_CANNOT_OPEN
  eng "Gtid table is not ready to be used. Table '%s.%s' cannot be opened."

ER_SYSTEM_SCHEMA_NOT_FOUND
  eng "System schema directory does not exist."

ER_DD_INIT_UPGRADE_FAILED
  eng "Error in initializing dictionary, upgrade will do a cleanup and exit"

ER_VIEW_UNKNOWN_CHARSET_OR_COLLATION
  eng "View '%s'.'%s': unknown charset name and/or collation name (client: '%s'; connection: '%s')."

ER_DD_VIEW_CANT_ALLOC_CHARSET
  eng "Error in allocating memory for character set name for view %s.%s."

ER_DD_INIT_FAILED
  eng "Data Dictionary initialization failed."

ER_DD_UPDATING_PLUGIN_MD_FAILED
  eng "Failed to update plugin metadata in dictionary tables."

ER_DD_POPULATING_TABLES_FAILED
  eng "Failed to Populate DD tables."

ER_DD_VIEW_CANT_CREATE
  eng "Error in Creating View %s.%s"

ER_DD_METADATA_NOT_FOUND
  eng "Unable to start server. Cannot find the meta data for data dictionary table '%s'."

ER_DD_CACHE_NOT_EMPTY_AT_SHUTDOWN
  eng "Dictionary cache not empty at shutdown."

ER_DD_OBJECT_REMAINS
  eng "Dictionary objects used but not released."

ER_DD_OBJECT_REMAINS_IN_RELEASER
  eng "Dictionary objects left in default releaser."

ER_DD_OBJECT_RELEASER_REMAINS
  eng "Dictionary object auto releaser not deleted"

ER_DD_CANT_GET_OBJECT_KEY
  eng "Error: Unable to create primary object key"

ER_DD_CANT_CREATE_OBJECT_KEY
  eng "Error: Unable to create object key"

ER_CANT_CREATE_HANDLE_MGR_THREAD
  eng "Can't create handle_manager thread (errno= %d)"

ER_RPL_REPO_HAS_GAPS
  eng "It is not possible to change the type of the relay log's repository because there are workers' repositories with gaps. Please, fix the gaps first before doing such change."

ER_INVALID_VALUE_FOR_ENFORCE_GTID_CONSISTENCY
  eng "option 'enforce-gtid-consistency': value '%s' was not recognized. Setting enforce-gtid-consistency to OFF."

ER_CHANGED_ENFORCE_GTID_CONSISTENCY
  eng "Changed ENFORCE_GTID_CONSISTENCY from %s to %s."

ER_CHANGED_GTID_MODE
 eng "Changed GTID_MODE from %s to %s."

ER_DISABLED_STORAGE_ENGINE_AS_DEFAULT
  eng "%s is set to a disabled storage engine %s."

ER_DEBUG_SYNC_HIT
  eng "Debug sync points hit:                   %22s"

ER_DEBUG_SYNC_EXECUTED
  eng "Debug sync points executed:              %22s"

ER_DEBUG_SYNC_THREAD_MAX
  eng "Debug sync points max active per thread: %22s"

ER_DEBUG_SYNC_OOM
  eng "Debug Sync Facility disabled due to lack of memory."

ER_CANT_INIT_TC_LOG
  eng "Can't init tc log"

ER_EVENT_CANT_INIT_QUEUE
  eng "Event Scheduler: Can't initialize the execution queue"

ER_EVENT_PURGING_QUEUE
  eng "Event Scheduler: Purging the queue. %u events"

ER_EVENT_LAST_EXECUTION
  eng "Event Scheduler: Last execution of %s.%s. %s"

ER_EVENT_MESSAGE_STACK
  eng "%*s"

ER_EVENT_EXECUTION_FAILED
  eng "Event Scheduler: [%s].[%s.%s] event execution failed."

ER_CANT_INIT_SCHEDULER_THREAD
  eng "Event Scheduler: Cannot initialize the scheduler thread"

ER_SCHEDULER_STOPPED
  eng "Event Scheduler: Stopped"

ER_CANT_CREATE_SCHEDULER_THREAD
  eng "Event scheduler: Failed to start scheduler, Can not create thread for event scheduler (errno=%d)"

ER_SCHEDULER_WAITING
  eng "Event Scheduler: Waiting for the scheduler thread to reply"

ER_SCHEDULER_STARTED
  eng "Event Scheduler: scheduler thread started with id %u"

ER_SCHEDULER_STOPPING_FAILED_TO_GET_EVENT
  eng "Event Scheduler: Serious error during getting next event to execute. Stopping"

ER_SCHEDULER_STOPPING_FAILED_TO_CREATE_WORKER
  eng "Event_scheduler::execute_top: Can not create event worker thread (errno=%d). Stopping event scheduler"

ER_SCHEDULER_KILLING
  eng "Event Scheduler: Killing the scheduler thread, thread id %u"

ER_UNABLE_TO_RESOLVE_IP
  eng "IP address '%s' could not be resolved: %s"

ER_UNABLE_TO_RESOLVE_HOSTNAME
  eng "Host name '%s' could not be resolved: %s"

ER_HOSTNAME_RESEMBLES_IPV4
  eng "IP address '%s' has been resolved to the host name '%s', which resembles IPv4-address itself."

ER_HOSTNAME_DOESNT_RESOLVE_TO
  eng "Hostname '%s' does not resolve to '%s'."

ER_ADDRESSES_FOR_HOSTNAME_HEADER
  eng "Hostname '%s' has the following IP addresses:"

ER_ADDRESSES_FOR_HOSTNAME_LIST_ITEM
  eng " - %s"

ER_TRG_WITHOUT_DEFINER
  eng "Definer clause is missing in Trigger of Table %s. Rebuild Trigger to fix definer."

ER_TRG_NO_CLIENT_CHARSET
  eng "Client character set is missing for trigger of table %s. Using default character set."

ER_PARSING_VIEW
  eng "Error in parsing view %s.%s"

ER_COMPONENTS_INFRASTRUCTURE_BOOTSTRAP
  eng "Failed to bootstrap components infrastructure."

ER_COMPONENTS_INFRASTRUCTURE_SHUTDOWN
  eng "Failed to shutdown components infrastructure."

ER_COMPONENTS_PERSIST_LOADER_BOOTSTRAP
  eng "Failed to bootstrap persistent components loader."

ER_DEPART_WITH_GRACE
  eng "Giving %d client threads a chance to die gracefully"

ER_CA_SELF_SIGNED
  eng "CA certificate %s is self signed."

ER_SSL_LIBRARY_ERROR
   eng "Failed to set up SSL because of the following SSL library error: %s"

ER_NO_THD_NO_UUID
  eng "Failed to generate a server UUID because it is failed to allocate the THD."

ER_UUID_SALT
  eng "Salting uuid generator variables, current_pid: %lu, server_start_time: %lu, bytes_sent: %llu, "

ER_UUID_IS
  eng "Generated uuid: '%s', server_start_time: %lu, bytes_sent: %llu"

ER_UUID_INVALID
  eng "The server_uuid stored in auto.cnf file is not a valid UUID."

ER_UUID_SCRUB
  eng "Garbage characters found at the end of the server_uuid value in auto.cnf file. It should be of length '%d' (UUID_LENGTH). Clear it and restart the server. "

ER_CREATING_NEW_UUID
  eng "No existing UUID has been found, so we assume that this is the first time that this server has been started. Generating a new UUID: %s."

ER_CANT_CREATE_UUID
  eng "Initialization of the server's UUID failed because it could not be read from the auto.cnf file. If this is a new server, the initialization failed because it was not possible to generate a new UUID."

ER_UNKNOWN_UNSUPPORTED_STORAGE_ENGINE
  eng "Unknown/unsupported storage engine: %s"

ER_SECURE_AUTH_VALUE_UNSUPPORTED
  eng "Unsupported value 0 for secure-auth"

ER_INVALID_INSTRUMENT
  eng "Invalid instrument name or value for performance_schema_instrument '%s'",

ER_INNODB_MANDATORY
  eng "The use of InnoDB is mandatory since MySQL 5.7. The former options like '--innodb=0/1/OFF/ON' or '--skip-innodb' are ignored."

OBSOLETE_ER_INNODB_CANNOT_BE_IGNORED
  eng "ignore-builtin-innodb is ignored and will be removed in future releases."

OBSOLETE_ER_OLD_PASSWORDS_NO_MIDDLE_GROUND
  eng "Invalid old_passwords mode: 1. Valid values are 2 and 0"

ER_VERBOSE_REQUIRES_HELP
  eng "--verbose is for use with --help; did you mean --log-error-verbosity?"

ER_POINTLESS_WITHOUT_SLOWLOG
  eng "options --log-slow-admin-statements, --log-queries-not-using-indexes and --log-slow-replica-statements have no effect if --slow-query-log is not set"

ER_WASTEFUL_NET_BUFFER_SIZE
  eng "net_buffer_length (%lu) is set to be larger than max_allowed_packet (%lu). Please rectify."

ER_DEPRECATED_TIMESTAMP_IMPLICIT_DEFAULTS
  eng "TIMESTAMP with implicit DEFAULT value is deprecated. Please use --explicit_defaults_for_timestamp server option (see documentation for more details)."

ER_FT_BOOL_SYNTAX_INVALID
  eng "Invalid ft-boolean-syntax string: %s"

ER_CREDENTIALLESS_AUTO_USER_BAD
  eng "'NO_AUTO_CREATE_USER' sql mode was not set."

ER_CONNECTION_HANDLING_OOM
  eng "Could not allocate memory for connection handling"

ER_THREAD_HANDLING_OOM
  eng "Could not allocate memory for thread handling"

ER_CANT_CREATE_TEST_FILE
  eng "Can't create test file %s"

ER_CANT_CREATE_PID_FILE
  eng "Can't start server: can't create PID file: %s"

ER_CANT_REMOVE_PID_FILE
  eng "Unable to delete pid file: %s"

ER_CANT_CREATE_SHUTDOWN_THREAD
  eng "Can't create thread to handle shutdown requests (errno= %d)"

ER_SEC_FILE_PRIV_CANT_ACCESS_DIR
  eng "Failed to access directory for --secure-file-priv. Please make sure that directory exists and is accessible by MySQL Server. Supplied value : %s"

ER_SEC_FILE_PRIV_IGNORED
  eng "Ignoring --secure-file-priv value as server is running with --initialize(-insecure)."

ER_SEC_FILE_PRIV_EMPTY
  eng "Insecure configuration for --secure-file-priv: Current value does not restrict location of generated files. Consider setting it to a valid, non-empty path."

ER_SEC_FILE_PRIV_NULL
  eng "--secure-file-priv is set to NULL. Operations related to importing and exporting data are disabled"

ER_SEC_FILE_PRIV_DIRECTORY_INSECURE
  eng "Insecure configuration for --secure-file-priv: %s is accessible through --secure-file-priv. Consider choosing a different directory."

ER_SEC_FILE_PRIV_CANT_STAT
  eng "Failed to get stat for directory pointed out by --secure-file-priv"

ER_SEC_FILE_PRIV_DIRECTORY_PERMISSIONS
  eng "Insecure configuration for --secure-file-priv: Location is accessible to all OS users. Consider choosing a different directory."

ER_SEC_FILE_PRIV_ARGUMENT_TOO_LONG
  eng "Value for --secure-file-priv is longer than maximum limit of %d"

ER_CANT_CREATE_NAMED_PIPES_THREAD
  eng "Can't create thread to handle named pipes (errno= %d)"

ER_CANT_CREATE_TCPIP_THREAD
  eng "Can't create thread to handle TCP/IP (errno= %d)"

ER_CANT_CREATE_SHM_THREAD
  eng "Can't create thread to handle shared memory (errno= %d)"

ER_CANT_CREATE_INTERRUPT_THREAD
  eng "Can't create interrupt-thread (error %d, errno: %d)"

ER_WRITABLE_CONFIG_REMOVED
  eng "World-writable config file '%s' has been removed."

ER_CORE_VALUES
  eng "setrlimit could not change the size of core files to 'infinity';  We may not be able to generate a core file on signals"

ER_WRONG_DATETIME_SPEC
  eng "Wrong date/time format specifier: %s"

ER_RPL_BINLOG_FILTERS_OOM
  eng "Could not allocate replication and binlog filters: %s"

ER_KEYCACHE_OOM
  eng "Cannot allocate the keycache"

ER_CONFIRMING_THE_FUTURE
  eng "Current time has got past year 2038. Validating current time with %d iterations before initiating the normal server shutdown process."

ER_BACK_IN_TIME
  eng "Iteration %d: Obtained valid current time from system"

ER_FUTURE_DATE
  eng "Iteration %d: Current time obtained from system is greater than 2038"

ER_UNSUPPORTED_DATE
  eng "This MySQL server doesn't support dates later then 2038"

ER_STARTING_AS
  eng "%s (mysqld %s) starting as process %lu"

ER_SHUTTING_DOWN_REPLICA_THREADS
  eng "Shutting down replica threads"

ER_DISCONNECTING_REMAINING_CLIENTS
  eng "Forcefully disconnecting %d remaining clients"

ER_ABORTING
  eng "Aborting"

ER_BINLOG_END
  eng "Binlog end"

ER_CALL_ME_LOCALHOST
  eng "gethostname failed, using '%s' as hostname"

ER_USER_REQUIRES_ROOT
  eng "One can only use the --user switch if running as root"

ER_REALLY_RUN_AS_ROOT
  eng "Fatal error: Please read \"Security\" section of the manual to find out how to run mysqld as root!"

ER_USER_WHAT_USER
  eng "Fatal error: Can't change to run as user '%s' ;  Please check that the user exists!"

ER_TRANSPORTS_WHAT_TRANSPORTS
  eng "Server is started with --require-secure-transport=ON but no secure transports (SSL or Shared Memory) are configured."

ER_FAIL_SETGID
  eng "setgid: %s"

ER_FAIL_SETUID
  eng "setuid: %s"

ER_FAIL_SETREGID
  eng "setregid: %s"

ER_FAIL_SETREUID
  eng "setreuid: %s"

ER_FAIL_CHROOT
  eng "chroot: %s"

ER_WIN_LISTEN_BUT_HOW
  eng "TCP/IP, --shared-memory, or --named-pipe should be configured on NT OS"

ER_NOT_RIGHT_NOW
  eng "CTRL-C ignored during startup"

ER_FIXING_CLIENT_CHARSET
  eng "'%s' can not be used as client character set. '%s' will be used as default client character set."

ER_OOM
  eng "Out of memory"

ER_FAILED_TO_LOCK_MEM
  eng "Failed to lock memory. Errno: %d"

ER_MYINIT_FAILED
  eng "my_init() failed."

ER_BEG_INITFILE
  eng "Execution of init_file \'%s\' started."

ER_END_INITFILE
  eng "Execution of init_file \'%s\' ended."

ER_CHANGED_MAX_OPEN_FILES
  eng "Changed limits: max_open_files: %lu (requested %lu)"

ER_CANT_INCREASE_MAX_OPEN_FILES
  eng "Could not increase number of max_open_files to more than %lu (request: %lu)"

ER_CHANGED_MAX_CONNECTIONS
  eng "Changed limits: max_connections: %lu (requested %lu)"

ER_CHANGED_TABLE_OPEN_CACHE
  eng "Changed limits: table_open_cache: %lu (requested %lu)"

ER_THE_USER_ABIDES
  eng "Ignoring user change to '%s' because the user was set to '%s' earlier on the command line"

ER_RPL_CANT_ADD_DO_TABLE
  eng "Could not add do table rule '%s'!"

ER_RPL_CANT_ADD_IGNORE_TABLE
  eng "Could not add ignore table rule '%s'!"

ER_TRACK_VARIABLES_BOGUS
  eng "The variable session_track_system_variables either has duplicate values or invalid values."

ER_EXCESS_ARGUMENTS
  eng "Too many arguments (first extra is '%s')."

ER_VERBOSE_HINT
  eng "Use --verbose --help to get a list of available options!"

ER_CANT_READ_ERRMSGS
  eng "Unable to read errmsg.sys file"

ER_CANT_INIT_DBS
  eng "Can't init databases"

ER_LOG_OUTPUT_CONTRADICTORY
  eng "There were other values specified to log-output besides NONE. Disabling slow and general logs anyway."

ER_NO_CSV_NO_LOG_TABLES
  eng "CSV engine is not present, falling back to the log files"

ER_RPL_REWRITEDB_MISSING_ARROW
  eng "Bad syntax in replicate-rewrite-db - missing '->'!"

ER_RPL_REWRITEDB_EMPTY_FROM
  eng "Bad syntax in replicate-rewrite-db - empty FROM db!"

ER_RPL_REWRITEDB_EMPTY_TO
  eng "Bad syntax in replicate-rewrite-db - empty TO db!"

ER_LOG_FILES_GIVEN_LOG_OUTPUT_IS_TABLE
  eng "Although a path was specified for the %s, log tables are used. To enable logging to files use the --log-output=file option."

ER_LOG_FILE_INVALID
  eng "Invalid value for %s: %s"

ER_LOWER_CASE_TABLE_NAMES_CS_DD_ON_CI_FS_UNSUPPORTED
  eng "The server option 'lower_case_table_names' is configured to use case sensitive table names but the data directory is on a case-insensitive file system which is an unsupported combination. Please consider either using a case sensitive file system for your data directory or switching to a case-insensitive table name mode."

ER_LOWER_CASE_TABLE_NAMES_USING_2
  eng "Setting lower_case_table_names=2 because file system for %s is case insensitive"

ER_LOWER_CASE_TABLE_NAMES_USING_0
  eng "lower_case_table_names was set to 2, even though your the file system '%s' is case sensitive.  Now setting lower_case_table_names to 0 to avoid future problems."

ER_NEED_LOG_BIN
  eng "You need to use --log-bin to make %s work."

ER_NEED_FILE_INSTEAD_OF_DIR
  eng "Path '%s' is a directory name, please specify a file name for %s option"

# Unused since MySQL 8.0.3
ER_LOG_BIN_BETTER_WITH_NAME
  eng "No argument was provided to --log-bin, and --log-bin-index was not used; so replication may break when this MySQL server acts as a source and has his hostname changed!! Please use '--log-bin=%s' to avoid this problem."

ER_BINLOG_NEEDS_SERVERID
  eng "You have enabled the binary log, but you haven't provided the mandatory server-id. Please refer to the proper server start-up parameters documentation"

ER_RPL_CANT_MAKE_PATHS
  eng "Unable to create replication path names: out of memory or path names too long (path name exceeds %d or file name exceeds %d)."

ER_CANT_INITIALIZE_GTID
  eng "Failed to initialize GTID structures."

ER_CANT_INITIALIZE_EARLY_PLUGINS
  eng "Failed to initialize early plugins."

ER_CANT_INITIALIZE_BUILTIN_PLUGINS
  eng "Failed to initialize builtin plugins."

ER_CANT_INITIALIZE_DYNAMIC_PLUGINS
  eng "Failed to initialize dynamic plugins."

ER_PERFSCHEMA_INIT_FAILED
  eng "Performance schema disabled (reason: init failed)."

ER_STACKSIZE_UNEXPECTED
  eng "Asked for %lu thread stack, but got %ld"

OBSOLETE_ER_CANT_SET_DATADIR
  eng "failed to set datadir to %s"

ER_CANT_STAT_DATADIR
  eng "Can't read data directory's stats (%d): %s. Assuming that it's not owned by the same user/group"

ER_CANT_CHOWN_DATADIR
  eng "Can't change data directory owner to %s"

ER_CANT_SET_UP_PERSISTED_VALUES
  eng "Setting persistent options failed."

ER_CANT_SAVE_GTIDS
  eng "Failed to save the set of Global Transaction Identifiers of the last binary log into the mysql.gtid_executed table while the server was shutting down. The next server restart will make another attempt to save Global Transaction Identifiers into the table."

ER_AUTH_CANT_SET_DEFAULT_PLUGIN
  eng "Can't start server: Invalid value for --default-authentication-plugin"

ER_CANT_JOIN_SHUTDOWN_THREAD
  eng "Could not join %sthread. error:%d"

ER_CANT_HASH_DO_AND_IGNORE_RULES
  eng "An error occurred while building do_table and ignore_table rules to hashes for global replication filter."

ER_CANT_OPEN_CA
  eng "Error opening CA certificate file"

ER_CANT_ACCESS_CAPATH
  eng "Error accessing directory pointed by --ssl-capath"

ER_SSL_TRYING_DATADIR_DEFAULTS
  eng "Found %s, %s and %s in data directory. Trying to enable SSL support using them."

ER_AUTO_OPTIONS_FAILED
  eng "Failed to create %s(file: '%s', errno %d)"

ER_CANT_INIT_TIMER
  eng "Failed to initialize timer component (errno %d)."

ER_SERVERID_TOO_LARGE
  eng "server-id configured is too large to represent with server-id-bits configured."

ER_DEFAULT_SE_UNAVAILABLE
  eng "Default%s storage engine (%s) is not available"

ER_CANT_OPEN_ERROR_LOG
  eng "Could not open file '%s' for error logging%s%s"

ER_INVALID_ERROR_LOG_NAME
  eng "Invalid log file name after expanding symlinks: '%s'"

ER_RPL_INFINITY_DENIED
  eng "using --replicate-same-server-id in conjunction with --log-replica-updates is impossible, it would lead to infinite loops in this server."

ER_RPL_INFINITY_IGNORED
  eng "using --replicate-same-server-id in conjunction with --log-replica-updates would lead to infinite loops in this server. However this will be ignored as the --log-bin option is not defined or your server is running with global transaction identiers enabled."

OBSOLETE_ER_NDB_TABLES_NOT_READY
  eng "NDB : Tables not available after %lu seconds. Consider increasing --ndb-wait-setup value"

# could use verbatim, but we want an error-code
ER_TABLE_CHECK_INTACT
  eng "%s"

ER_DD_TABLESPACE_NOT_FOUND
  eng "Unable to start server. The data dictionary tablespace '%s' does not exist."

ER_DD_TRG_CONNECTION_COLLATION_MISSING
  eng "Connection collation is missing for trigger of table %s. Using default connection collation."

ER_DD_TRG_DB_COLLATION_MISSING
  eng "Database collation is missing for trigger of table %s. Using Default character set."

ER_DD_TRG_DEFINER_OOM
  eng "Error in Memory allocation for Definer %s for Trigger."

# ER_TRG_CORRUPTED_FILE
ER_DD_TRG_FILE_UNREADABLE
  eng "Error in reading %s.TRG file."

ER_TRG_CANT_PARSE
  eng "Error in parsing Triggers from %s.TRG file."

ER_DD_TRG_CANT_ADD
  eng "Error in creating DD entry for Trigger %s.%s"

ER_DD_CANT_RESOLVE_VIEW
  eng "Resolving dependency for the view '%s.%s' failed. View is no more valid to use"

ER_DD_VIEW_WITHOUT_DEFINER
  eng "%s.%s has no definer (as per an old view format). Current user is used as definer. Please recreate the view."

ER_PLUGIN_INIT_FAILED
  eng "Plugin '%s' init function returned error."

ER_RPL_TRX_DELEGATES_INIT_FAILED
  eng "Initialization of transaction delegates failed. Please report a bug."

ER_RPL_BINLOG_STORAGE_DELEGATES_INIT_FAILED
  eng "Initialization binlog storage delegates failed. Please report a bug."

ER_RPL_BINLOG_TRANSMIT_DELEGATES_INIT_FAILED
  eng "Initialization of binlog transmit delegates failed. Please report a bug."

ER_RPL_BINLOG_RELAY_DELEGATES_INIT_FAILED
  eng "Initialization binlog relay IO delegates failed. Please report a bug."

ER_RPL_PLUGIN_FUNCTION_FAILED
  eng "Run function '...' in plugin '%s' failed"

ER_SQL_HA_READ_FAILED
  eng "mysql_ha_read: Got error %d when reading table '%s'"

ER_SR_BOGUS_VALUE
  eng "Stored routine '%s'.'%s': invalid value in column %s."

ER_SR_INVALID_CONTEXT
  eng "Invalid creation context '%s.%s'."

ER_READING_TABLE_FAILED
  eng "Got error %d when reading table '%s'"

ER_DES_FILE_WRONG_KEY
  eng "load_des_file:  Found wrong key_number: %c"

OBSOLETE_ER_CANT_SET_PERSISTED
  eng "Failed to set persisted options."

ER_JSON_PARSE_ERROR
  eng "Persisted config file is corrupt. Please ensure mysqld-auto.cnf file is valid JSON."

ER_CONFIG_OPTION_WITHOUT_GROUP
  eng "Found option without preceding group in config file"

ER_VALGRIND_DO_QUICK_LEAK_CHECK
  eng "VALGRIND_DO_QUICK_LEAK_CHECK"

ER_VALGRIND_COUNT_LEAKS
  eng "VALGRIND_COUNT_LEAKS reports %lu leaked bytes for query '%.*s'"

ER_LOAD_DATA_INFILE_FAILED_IN_UNEXPECTED_WAY
  eng "LOAD DATA INFILE in the replica SQL Thread can only read from --replica-load-tmpdir. Please, report a bug."

ER_UNKNOWN_ERROR_NUMBER
  eng "Got unknown error: %d"

ER_UDF_CANT_ALLOC_FOR_STRUCTURES
  eng "Can't allocate memory for udf structures"

ER_UDF_CANT_ALLOC_FOR_FUNCTION
  eng "Can't alloc memory for udf function: '%.64s'"

ER_UDF_INVALID_ROW_IN_FUNCTION_TABLE
  eng "Invalid row in mysql.func table for function '%.64s'"

ER_UDF_CANT_OPEN_FUNCTION_TABLE
  eng "Could not open the mysql.func table. Please perform the MySQL upgrade procedure."

ER_XA_RECOVER_FOUND_TRX_IN_SE
  eng "Found %d prepared transaction(s) in %s"

ER_XA_RECOVER_FOUND_XA_TRX
  eng "Found %d prepared XA transactions"

OBSOLETE_ER_XA_IGNORING_XID
  eng "ignore xid %s"

OBSOLETE_ER_XA_COMMITTING_XID
  eng "commit xid %s"

OBSOLETE_ER_XA_ROLLING_BACK_XID
  eng "rollback xid %s"

ER_XA_STARTING_RECOVERY
  eng "Starting XA crash recovery..."

ER_XA_NO_MULTI_2PC_HEURISTIC_RECOVER
  eng "--tc-heuristic-recover rollback strategy is not safe on systems with more than one 2-phase-commit-capable storage engine. Aborting crash recovery."

ER_XA_RECOVER_EXPLANATION
  eng "Found %d prepared transactions! It means that mysqld was not shut down properly last time and critical recovery information (last binlog or %s file) was manually deleted after a crash. You have to start mysqld with --tc-heuristic-recover switch to commit or rollback pending transactions."

ER_XA_RECOVERY_DONE
  eng "XA crash recovery finished."

ER_TRX_GTID_COLLECT_REJECT
  eng "Failed to collect GTID to send in the response packet!"

ER_SQL_AUTHOR_DEFAULT_ROLES_FAIL
  eng "MYSQL.DEFAULT_ROLES couldn't be updated for authorization identifier %s"

ER_SQL_USER_TABLE_CREATE_WARNING
  eng "Following users were specified in CREATE USER IF NOT EXISTS but they already exist. Corresponding entry in binary log used default authentication plugin '%s' to rewrite authentication information (if any) for them: %s"

ER_SQL_USER_TABLE_ALTER_WARNING
  eng "Following users were specified in ALTER USER IF EXISTS but they do not exist. Corresponding entry in binary log used default authentication plugin '%s' to rewrite authentication information (if any) for them: %s"

ER_ROW_IN_WRONG_PARTITION_PLEASE_REPAIR
  eng "Table '%-192s' corrupted: row in wrong partition: %s -- Please REPAIR the table!"

ER_MYISAM_CRASHED_ERROR_IN_THREAD
  eng "Got an error from thread_id=%u, %s:%d"

ER_MYISAM_CRASHED_ERROR_IN
  eng "Got an error from unknown thread, %s:%d"

ER_TOO_MANY_STORAGE_ENGINES
  eng "Too many storage engines!"

ER_SE_TYPECODE_CONFLICT
  eng "Storage engine '%s' has conflicting typecode. Assigning value %d."

ER_TRX_WRITE_SET_OOM
  eng "Out of memory on transaction write set extraction"

ER_HANDLERTON_OOM
  eng "Unable to allocate memory for plugin '%s' handlerton."

ER_CONN_SHM_LISTENER
  eng "Shared memory setting up listener"

ER_CONN_SHM_CANT_CREATE_SERVICE
  eng "Can't create shared memory service: %s. : %s"

ER_CONN_SHM_CANT_CREATE_CONNECTION
  eng "Can't create shared memory connection: %s. : %s"

ER_CONN_PIP_CANT_CREATE_EVENT
  eng "Can't create event, last error=%u"

ER_CONN_PIP_CANT_CREATE_PIPE
  eng "Can't create new named pipe!: %s"

ER_CONN_PER_THREAD_NO_THREAD
  eng "Can't create thread to handle new connection(errno= %d)"

ER_CONN_TCP_NO_SOCKET
  eng "Failed to create a socket for %s '%s': errno: %d."

ER_CONN_TCP_CREATED
  eng "Server socket created on IP: '%s'."

ER_CONN_TCP_ADDRESS
  eng "Server hostname (bind-address): '%s'; port: %d"

ER_CONN_TCP_IPV6_AVAILABLE
  eng "IPv6 is available."

ER_CONN_TCP_IPV6_UNAVAILABLE
  eng "IPv6 is not available."

ER_CONN_TCP_ERROR_WITH_STRERROR
  eng "Can't create IP socket: %s"

ER_CONN_TCP_CANT_RESOLVE_HOSTNAME
  eng "Can't start server: cannot resolve hostname!"

ER_CONN_TCP_IS_THERE_ANOTHER_USING_PORT
  eng "Do you already have another mysqld server running on port: %d ?"

ER_CONN_UNIX_IS_THERE_ANOTHER_USING_SOCKET
  eng "Do you already have another mysqld server running on socket: %s ?"

ER_CONN_UNIX_PID_CLAIMED_SOCKET_FILE
  eng "Another process with pid %d is using unix socket file."

ER_CONN_TCP_CANT_RESET_V6ONLY
  eng "Failed to reset IPV6_V6ONLY flag (error: %d). The server will listen to IPv6 addresses only."

ER_CONN_TCP_BIND_RETRY
  eng "Retrying bind on TCP/IP port %u"

ER_CONN_TCP_BIND_FAIL
  eng "Can't start server: Bind on TCP/IP port: %s"

ER_CONN_TCP_IP_NOT_LOGGED
  eng "Fails to print out IP-address."

ER_CONN_TCP_RESOLVE_INFO
  eng "  - '%s' resolves to '%s';"

ER_CONN_TCP_START_FAIL
  eng "Can't start server: listen() on TCP/IP port: %s"

ER_CONN_TCP_LISTEN_FAIL
  eng "listen() on TCP/IP failed with error %d"

ER_CONN_UNIX_PATH_TOO_LONG
  eng "The socket file path is too long (> %u): %s"

ER_CONN_UNIX_LOCK_FILE_FAIL
  eng "Unable to setup unix socket lock file."

ER_CONN_UNIX_NO_FD
  eng "Can't start server: UNIX Socket : %s"

ER_CONN_UNIX_NO_BIND_NO_START
  eng "Can't start server : Bind on unix socket: %s"

ER_CONN_UNIX_LISTEN_FAILED
  eng "listen() on Unix socket failed with error %d"

ER_CONN_UNIX_LOCK_FILE_GIVING_UP
  eng "Unable to create unix socket lock file %s after retries."

ER_CONN_UNIX_LOCK_FILE_CANT_CREATE
  eng "Could not create unix socket lock file %s."

ER_CONN_UNIX_LOCK_FILE_CANT_OPEN
  eng "Could not open unix socket lock file %s."

ER_CONN_UNIX_LOCK_FILE_CANT_READ
  eng "Could not read unix socket lock file %s."

ER_CONN_UNIX_LOCK_FILE_EMPTY
  eng "Unix socket lock file is empty %s."

ER_CONN_UNIX_LOCK_FILE_PIDLESS
  eng "Invalid pid in unix socket lock file %s."

ER_CONN_UNIX_LOCK_FILE_CANT_WRITE
  eng "Could not write unix socket lock file %s errno %d."

ER_CONN_UNIX_LOCK_FILE_CANT_DELETE
  eng "Could not remove unix socket lock file %s errno %d."

ER_CONN_UNIX_LOCK_FILE_CANT_SYNC
  eng "Could not sync unix socket lock file %s errno %d."

ER_CONN_UNIX_LOCK_FILE_CANT_CLOSE
  eng "Could not close unix socket lock file %s errno %d."

ER_CONN_SOCKET_SELECT_FAILED
  eng "mysqld: Got error %d from select"

ER_CONN_SOCKET_ACCEPT_FAILED
  eng "Error in accept: %s"

ER_AUTH_RSA_CANT_FIND
  eng "RSA %s key file not found: %s. Some authentication plugins will not work."

ER_AUTH_RSA_CANT_PARSE
  eng "Failure to parse RSA %s key (file exists): %s: %s"

ER_AUTH_RSA_CANT_READ
  eng "Failure to read key file: %s"

ER_AUTH_RSA_FILES_NOT_FOUND
  eng "RSA key files not found. Some authentication plugins will not work."

ER_CONN_ATTR_TRUNCATED
  eng "Connection attributes of length %lu were truncated (%d bytes lost) for connection %llu, user %s@%s (as %s), auth: %s"

ER_X509_CIPHERS_MISMATCH
  eng "X.509 ciphers mismatch: should be '%s' but is '%s'"

ER_X509_ISSUER_MISMATCH
  eng "X.509 issuer mismatch: should be '%s' but is '%s'"

ER_X509_SUBJECT_MISMATCH
  eng "X.509 subject mismatch: should be '%s' but is '%s'"

ER_AUTH_CANT_ACTIVATE_ROLE
  eng "Failed to activate default role %s for %s"

ER_X509_NEEDS_RSA_PRIVKEY
  eng "Could not generate RSA private key required for X.509 certificate."

ER_X509_CANT_WRITE_KEY
  eng "Could not write key file: %s"

ER_X509_CANT_CHMOD_KEY
  eng "Could not set file permission for %s"

ER_X509_CANT_READ_CA_KEY
  eng "Could not read CA key file: %s"

ER_X509_CANT_READ_CA_CERT
  eng "Could not read CA certificate file: %s"

ER_X509_CANT_CREATE_CERT
  eng "Could not generate X.509 certificate."

ER_X509_CANT_WRITE_CERT
  eng "Could not write certificate file: %s"

ER_AUTH_CANT_CREATE_RSA_PAIR
  eng "Could not generate RSA Private/Public key pair"

ER_AUTH_CANT_WRITE_PRIVKEY
  eng "Could not write private key file: %s"

ER_AUTH_CANT_WRITE_PUBKEY
  eng "Could not write public key file: %s"

ER_AUTH_SSL_CONF_PREVENTS_CERT_GENERATION
  eng "Skipping generation of SSL certificates as options related to SSL are specified."

ER_AUTH_USING_EXISTING_CERTS
  eng "Skipping generation of SSL certificates as certificate files are present in data directory."

ER_AUTH_CERTS_SAVED_TO_DATADIR
  eng "Auto generated SSL certificates are placed in data directory."

ER_AUTH_CERT_GENERATION_DISABLED
  eng "Skipping generation of SSL certificates as --auto_generate_certs is set to OFF."

ER_AUTH_RSA_CONF_PREVENTS_KEY_GENERATION
  eng "Skipping generation of RSA key pair through %s as options related to RSA keys are specified."

ER_AUTH_KEY_GENERATION_SKIPPED_PAIR_PRESENT
  eng "Skipping generation of RSA key pair through %s as key files are present in data directory."

ER_AUTH_KEYS_SAVED_TO_DATADIR
  eng "Auto generated RSA key files through %s are placed in data directory."

ER_AUTH_KEY_GENERATION_DISABLED
  eng "Skipping generation of RSA key pair as %s is set to OFF."

ER_AUTHCACHE_PROXIES_PRIV_SKIPPED_NEEDS_RESOLVE
  eng "'proxies_priv' entry '%s@%s %s@%s' ignored in --skip-name-resolve mode."

ER_AUTHCACHE_PLUGIN_MISSING
  eng "The plugin '%.*s' used to authenticate user '%s'@'%.*s' is not loaded. Nobody can currently login using this account."

ER_AUTHCACHE_PLUGIN_CONFIG
  eng "The plugin '%s' is used to authenticate user '%s'@'%.*s', %s configured. Nobody can currently login using this account."

OBSOLETE_ER_AUTHCACHE_ROLE_TABLES_DODGY
  eng "Could not load mysql.role_edges and mysql.default_roles tables. ACL DDLs will not work unless the MySQL upgrade procedure is performed."

ER_AUTHCACHE_USER_SKIPPED_NEEDS_RESOLVE
  eng "'user' entry '%s@%s' ignored in --skip-name-resolve mode."

ER_AUTHCACHE_USER_TABLE_DODGY
  eng "Fatal error: Could not read the column 'authentication_string' from table 'mysql.user'. Please perform the MySQL upgrade procedure."

ER_AUTHCACHE_USER_IGNORED_DEPRECATED_PASSWORD
  eng "User entry '%s'@'%s' has a deprecated pre-4.1 password. The user will be ignored and no one can login with this user anymore."

ER_AUTHCACHE_USER_IGNORED_NEEDS_PLUGIN
  eng "User entry '%s'@'%s' has an empty plugin value. The user will be ignored and no one can login with this user anymore."

ER_AUTHCACHE_USER_IGNORED_INVALID_PASSWORD
  eng "Found invalid password for user: '%s@%s'; Ignoring user"

ER_AUTHCACHE_EXPIRED_PASSWORD_UNSUPPORTED
  eng "'user' entry '%s@%s' has the password ignore flag raised, but its authentication plugin doesn't support password expiration. The user id will be ignored."

ER_NO_SUPER_WITHOUT_USER_PLUGIN
  eng "Some of the user accounts with SUPER privileges were disabled because of empty mysql.user.plugin value. If you are upgrading from MySQL 5.6 to MySQL 5.7 it means that substitution for the empty plugin column was not possible. Probably because of pre 4.1 password hash. If your account is disabled you will need to perform the MySQL upgrade procedure. For complete instructions on how to upgrade MySQL to a new version please see the 'Upgrading MySQL' section from the MySQL manual."

ER_AUTHCACHE_DB_IGNORED_EMPTY_NAME
  eng "Found an entry in the 'db' table with empty database name; Skipped"

ER_AUTHCACHE_DB_SKIPPED_NEEDS_RESOLVE
  eng "'db' entry '%s %s@%s' ignored in --skip-name-resolve mode."

ER_AUTHCACHE_DB_ENTRY_LOWERCASED_REVOKE_WILL_FAIL
  eng "'db' entry '%s %s@%s' had database in mixed case that has been forced to lowercase because lower_case_table_names is set. It will not be possible to remove this privilege using REVOKE."

ER_AUTHCACHE_TABLE_PROXIES_PRIV_MISSING
  eng "The system table mysql.proxies_priv is missing. Please perform the MySQL upgrade procedure."

ER_AUTHCACHE_CANT_OPEN_AND_LOCK_PRIVILEGE_TABLES
  eng "Fatal error: Can't open and lock privilege tables: %s"

ER_AUTHCACHE_CANT_INIT_GRANT_SUBSYSTEM
  eng "Fatal: can't initialize grant subsystem - '%s'"

ER_AUTHCACHE_PROCS_PRIV_SKIPPED_NEEDS_RESOLVE
  eng "'procs_priv' entry '%s %s@%s' ignored in --skip-name-resolve mode."

ER_AUTHCACHE_PROCS_PRIV_ENTRY_IGNORED_BAD_ROUTINE_TYPE
  eng "'procs_priv' entry '%s' ignored, bad routine type"

ER_AUTHCACHE_TABLES_PRIV_SKIPPED_NEEDS_RESOLVE
  eng "'tables_priv' entry '%s %s@%s' ignored in --skip-name-resolve mode."

ER_USER_NOT_IN_EXTRA_USERS_BINLOG_POSSIBLY_INCOMPLETE
  eng "Failed to add %s in extra_users. Binary log entry may miss some of the users."

ER_DD_SCHEMA_NOT_FOUND
  eng "Unable to start server. The data dictionary schema '%s' does not exist."

ER_DD_TABLE_NOT_FOUND
  eng "Unable to start server. The data dictionary table '%s' does not exist."

ER_DD_SE_INIT_FAILED
  eng "Failed to initialize DD Storage Engine"

ER_DD_ABORTING_PARTIAL_UPGRADE
  eng "Found partially upgraded DD. Aborting upgrade and deleting all DD tables. Start the upgrade process again."

ER_DD_FRM_EXISTS_FOR_TABLE
  eng "Found .frm file with same name as one of the Dictionary Tables."

ER_DD_CREATED_FOR_UPGRADE
  eng "Created Data Dictionary for upgrade"

ER_ERRMSG_CANT_FIND_FILE
  eng "Can't find error-message file '%s'. Check error-message file location and 'lc-messages-dir' configuration directive."

ER_ERRMSG_LOADING_55_STYLE
  eng "Using pre 5.5 semantics to load error messages from %s. If this is not intended, refer to the documentation for valid usage of --lc-messages-dir and --language parameters."

ER_ERRMSG_MISSING_IN_FILE
  eng "Error message file '%s' had only %d error messages, but it should contain at least %d error messages. Check that the above file is the right version for this program!"

ER_ERRMSG_OOM
  eng "Not enough memory for messagefile '%s'"

ER_ERRMSG_CANT_READ
  eng "Can't read from messagefile '%s'"

ER_TABLE_INCOMPATIBLE_DECIMAL_FIELD
  eng "Found incompatible DECIMAL field '%s' in %s; Please do \"ALTER TABLE `%s` FORCE\" to fix it!"

ER_TABLE_INCOMPATIBLE_YEAR_FIELD
  eng "Found incompatible YEAR(x) field '%s' in %s; Please do \"ALTER TABLE `%s` FORCE\" to fix it!"

ER_INVALID_CHARSET_AND_DEFAULT_IS_MB
  eng "'%s' had no or invalid character set, and default character set is multi-byte, so character column sizes may have changed"

ER_TABLE_WRONG_KEY_DEFINITION
  eng "Found wrong key definition in %s; Please do \"ALTER TABLE `%s` FORCE \" to fix it!"

ER_CANT_OPEN_FRM_FILE
  eng "Unable to open file %s"

ER_CANT_READ_FRM_FILE
  eng "Error in reading file %s"

ER_TABLE_CREATED_WITH_DIFFERENT_VERSION
  eng "Table '%s' was created with a different version of MySQL and cannot be read"

ER_VIEW_UNPARSABLE
  eng "Unable to read view %s"

ER_FILE_TYPE_UNKNOWN
  eng "File %s has unknown type in its header."

ER_INVALID_INFO_IN_FRM
  eng "Incorrect information in file %s"

ER_CANT_OPEN_AND_LOCK_PRIVILEGE_TABLES
  eng "Can't open and lock privilege tables: %s"

ER_AUDIT_PLUGIN_DOES_NOT_SUPPORT_AUDIT_AUTH_EVENTS
  eng "Plugin '%s' cannot subscribe to MYSQL_AUDIT_AUTHORIZATION events. Currently not supported."

ER_AUDIT_PLUGIN_HAS_INVALID_DATA
  eng "Plugin '%s' has invalid data."

ER_TZ_OOM_INITIALIZING_TIME_ZONES
  eng "Fatal error: OOM while initializing time zones"

ER_TZ_CANT_OPEN_AND_LOCK_TIME_ZONE_TABLE
  eng "Can't open and lock time zone table: %s trying to live without them"

ER_TZ_OOM_LOADING_LEAP_SECOND_TABLE
  eng "Fatal error: Out of memory while loading mysql.time_zone_leap_second table"

ER_TZ_TOO_MANY_LEAPS_IN_LEAP_SECOND_TABLE
  eng "Fatal error: While loading mysql.time_zone_leap_second table: too much leaps"

ER_TZ_ERROR_LOADING_LEAP_SECOND_TABLE
  eng "Fatal error: Error while loading mysql.time_zone_leap_second table"

ER_TZ_UNKNOWN_OR_ILLEGAL_DEFAULT_TIME_ZONE
  eng "Fatal error: Illegal or unknown default time zone '%s'"

ER_TZ_CANT_FIND_DESCRIPTION_FOR_TIME_ZONE
  eng "Can't find description of time zone '%.*s'"

ER_TZ_CANT_FIND_DESCRIPTION_FOR_TIME_ZONE_ID
  eng "Can't find description of time zone '%u'"

ER_TZ_TRANSITION_TYPE_TABLE_TYPE_TOO_LARGE
  eng "Error while loading time zone description from mysql.time_zone_transition_type table: too big transition type id"

ER_TZ_TRANSITION_TYPE_TABLE_ABBREVIATIONS_EXCEED_SPACE
  eng "Error while loading time zone description from mysql.time_zone_transition_type table: not enough room for abbreviations"

ER_TZ_TRANSITION_TYPE_TABLE_LOAD_ERROR
  eng "Error while loading time zone description from mysql.time_zone_transition_type table"

ER_TZ_TRANSITION_TABLE_TOO_MANY_TRANSITIONS
  eng "Error while loading time zone description from mysql.time_zone_transition table: too much transitions"

ER_TZ_TRANSITION_TABLE_BAD_TRANSITION_TYPE
  eng "Error while loading time zone description from mysql.time_zone_transition table: bad transition type id"

ER_TZ_TRANSITION_TABLE_LOAD_ERROR
  eng "Error while loading time zone description from mysql.time_zone_transition table"

ER_TZ_NO_TRANSITION_TYPES_IN_TIME_ZONE
  eng "loading time zone without transition types"

ER_TZ_OOM_LOADING_TIME_ZONE_DESCRIPTION
  eng "Out of memory while loading time zone description"

ER_TZ_CANT_BUILD_MKTIME_MAP
  eng "Unable to build mktime map for time zone"

ER_TZ_OOM_WHILE_LOADING_TIME_ZONE
  eng "Out of memory while loading time zone"

ER_TZ_OOM_WHILE_SETTING_TIME_ZONE
  eng "Fatal error: Out of memory while setting new time zone"

ER_REPLICA_SQL_THREAD_STOPPED_UNTIL_CONDITION_BAD
  eng "Replica SQL thread is stopped because UNTIL condition is bad(%s:%llu)."

ER_REPLICA_SQL_THREAD_STOPPED_UNTIL_POSITION_REACHED
  eng "Replica SQL thread stopped because it reached its UNTIL position %llu"

ER_REPLICA_SQL_THREAD_STOPPED_BEFORE_GTIDS_ALREADY_APPLIED
  eng "Replica SQL thread stopped because UNTIL SQL_BEFORE_GTIDS %s is already applied"

ER_REPLICA_SQL_THREAD_STOPPED_BEFORE_GTIDS_REACHED
  eng "Replica SQL thread stopped because it reached UNTIL SQL_BEFORE_GTIDS %s"

ER_REPLICA_SQL_THREAD_STOPPED_AFTER_GTIDS_REACHED
  eng "Replica SQL thread stopped because it reached UNTIL SQL_AFTER_GTIDS %s"

ER_REPLICA_SQL_THREAD_STOPPED_GAP_TRX_PROCESSED
  eng "Replica SQL thread stopped according to UNTIL SQL_AFTER_MTS_GAPS as it has processed all gap transactions left from the previous replica session."

ER_GROUP_REPLICATION_PLUGIN_NOT_INSTALLED
  eng "Group Replication plugin is not installed."

ER_GTID_ALREADY_ADDED_BY_USER
  eng "The transaction owned GTID is already in the %s table, which is caused by an explicit modifying from user client."

ER_FAILED_TO_DELETE_FROM_GTID_EXECUTED_TABLE
  eng "Failed to delete the row: '%s' from the gtid_executed table."

ER_FAILED_TO_COMPRESS_GTID_EXECUTED_TABLE
  eng "Failed to compress the gtid_executed table."

ER_FAILED_TO_COMPRESS_GTID_EXECUTED_TABLE_OOM
  eng "Failed to compress the gtid_executed table, because it is failed to allocate the THD."

ER_FAILED_TO_INIT_THREAD_ATTR_FOR_GTID_TABLE_COMPRESSION
  eng "Failed to initialize thread attribute when creating compression thread."

ER_FAILED_TO_CREATE_GTID_TABLE_COMPRESSION_THREAD
  eng "Can not create thread to compress gtid_executed table (errno= %d)"

ER_FAILED_TO_JOIN_GTID_TABLE_COMPRESSION_THREAD
  eng "Could not join gtid_executed table compression thread. error:%d"

ER_NPIPE_FAILED_TO_INIT_SECURITY_DESCRIPTOR
  eng "Can't start server : Initialize security descriptor: %s"

ER_NPIPE_FAILED_TO_SET_SECURITY_DESCRIPTOR
  eng "Can't start server : Set security descriptor: %s"

ER_NPIPE_PIPE_ALREADY_IN_USE
  eng "Can't start server : Named Pipe \"%s\" already in use."

OBSOLETE_ER_NDB_SLAVE_SAW_EPOCH_LOWER_THAN_PREVIOUS_ON_START
  eng "NDB Replica : At SQL thread start applying epoch %llu/%llu (%llu) from Source ServerId %u which is lower than previously applied epoch %llu/%llu (%llu).  Group Source Log : %s  Group Source Log Pos : %llu.  Check replica positioning."

OBSOLETE_ER_NDB_SLAVE_SAW_EPOCH_LOWER_THAN_PREVIOUS
  eng "NDB Replica : SQL thread stopped as applying epoch %llu/%llu (%llu) from Source ServerId %u which is lower than previously applied epoch %llu/%llu (%llu).  Group Source Log : %s  Group Source Log Pos : %llu"

OBSOLETE_ER_NDB_SLAVE_SAW_ALREADY_COMMITTED_EPOCH
  eng "NDB Replica : SQL thread stopped as attempted to reapply already committed epoch %llu/%llu (%llu) from server id %u.  Group Source Log : %s  Group Source Log Pos : %llu."

OBSOLETE_ER_NDB_SLAVE_PREVIOUS_EPOCH_NOT_COMMITTED
  eng "NDB Replica : SQL thread stopped as attempting to apply new epoch %llu/%llu (%llu) while lower received epoch %llu/%llu (%llu) has not been committed.  Source server id : %u.  Group Source Log : %s  Group Source Log Pos : %llu."

OBSOLETE_ER_NDB_SLAVE_MISSING_DATA_FOR_TIMESTAMP_COLUMN
  eng "NDB Replica: missing data for %s timestamp column %u."

OBSOLETE_ER_NDB_SLAVE_LOGGING_EXCEPTIONS_TO
  eng "NDB Replica: Table %s.%s logging exceptions to %s.%s"

OBSOLETE_ER_NDB_SLAVE_LOW_EPOCH_RESOLUTION
  eng "NDB Replica: Table %s.%s : %s, low epoch resolution"

OBSOLETE_ER_NDB_INFO_FOUND_UNEXPECTED_FIELD_TYPE
  eng "Found unexpected field type %u"

OBSOLETE_ER_NDB_INFO_FAILED_TO_CREATE_NDBINFO
  eng "Failed to create NdbInfo"

OBSOLETE_ER_NDB_INFO_FAILED_TO_INIT_NDBINFO
  eng "Failed to init NdbInfo"

OBSOLETE_ER_NDB_CLUSTER_WRONG_NUMBER_OF_FUNCTION_ARGUMENTS
  eng "ndb_serialize_cond: Unexpected mismatch of found and expected number of function arguments %u"

OBSOLETE_ER_NDB_CLUSTER_SCHEMA_INFO
  eng "%s - %s.%s"

OBSOLETE_ER_NDB_CLUSTER_GENERIC_MESSAGE
  eng "%s"

ER_RPL_CANT_OPEN_INFO_TABLE
  eng "Info table is not ready to be used. Table '%s.%s' cannot be opened."

ER_RPL_CANT_SCAN_INFO_TABLE
  eng "Info table is not ready to be used. Table '%s.%s' cannot be scanned."

ER_RPL_CORRUPTED_INFO_TABLE
  eng "Corrupted table %s.%s. Check out table definition."

ER_RPL_CORRUPTED_KEYS_IN_INFO_TABLE
  eng "Info table has a problem with its key field(s). Table '%s.%s' expected field #%u to be '%s' but found '%s' instead."

ER_RPL_WORKER_ID_IS
  eng "Choosing worker id %lu, the following is going to be %lu"

ER_RPL_INCONSISTENT_TIMESTAMPS_IN_TRX
  eng "Transaction is tagged with inconsistent logical timestamps: sequence_number (%lld) <= last_committed (%lld)"

ER_RPL_INCONSISTENT_SEQUENCE_NO_IN_TRX
  eng "Transaction's sequence number is inconsistent with that of a preceding one: sequence_number (%lld) <= previous sequence_number (%lld)"

ER_RPL_CHANNELS_REQUIRE_TABLES_AS_INFO_REPOSITORIES
  eng "For the creation of replication channels the connection metadata and applier metadata repositories must be set to TABLE"

ER_RPL_CHANNELS_REQUIRE_NON_ZERO_SERVER_ID
  eng "For the creation of replication channels the server id must be different from 0"

ER_RPL_REPO_SHOULD_BE_TABLE
  eng "Replica: Wrong repository. Repository should be TABLE"

ER_RPL_ERROR_CREATING_CONNECTION_METADATA
  eng "Error creating connection metadata: %s."

ER_RPL_ERROR_CHANGING_CONNECTION_METADATA_REPO_TYPE
  eng "Error changing the type of connection metadata's repository: %s."

ER_RPL_CHANGING_APPLIER_METADATA_REPO_TYPE_FAILED_DUE_TO_GAPS
  eng "It is not possible to change the type of the relay log repository because there are workers repositories with possible execution gaps. The value of --relay_log_info_repository is altered to one of the found Worker repositories. The gaps have to be sorted out before resuming with the type change."

ER_RPL_ERROR_CREATING_APPLIER_METADATA
  eng "Error creating applier metadata: %s."

ER_RPL_ERROR_CHANGING_APPLIER_METADATA_REPO_TYPE
  eng "Error changing the type of applier metadata's repository: %s."

ER_RPL_FAILED_TO_DELETE_FROM_REPLICA_WORKERS_INFO_REPOSITORY
  eng "Could not delete from Replica Workers info repository."

ER_RPL_FAILED_TO_RESET_STATE_IN_REPLICA_INFO_REPOSITORY
  eng "Could not store the reset Replica Worker state into the replica info repository."

ER_RPL_ERROR_CHECKING_REPOSITORY
  eng "Error in checking %s repository info type of %s."

ER_RPL_REPLICA_GENERIC_MESSAGE
  eng "Replica: %s"

ER_RPL_REPLICA_COULD_NOT_CREATE_CHANNEL_LIST
  eng "Replica: Could not create channel list"

ER_RPL_MULTISOURCE_REQUIRES_TABLE_TYPE_REPOSITORIES
  eng "Replica: This replica was a multisourced replica previously which is supported only by both TABLE based connection metadata and applier metadata repositories. Found one or both of the info repos to be type FILE. Set both repos to type TABLE."

ER_RPL_REPLICA_FAILED_TO_INIT_A_CONNECTION_METADATA_STRUCTURE
  eng "Replica: Failed to initialize the connection metadata structure for channel '%s'; its record may still be present in the applier metadata repository, consider deleting it."

ER_RPL_REPLICA_FAILED_TO_INIT_CONNECTION_METADATA_STRUCTURE
  eng "Failed to initialize the connection metadata structure%s"

ER_RPL_REPLICA_FAILED_TO_CREATE_CHANNEL_FROM_CONNECTION_METADATA
  eng "Replica: Failed to create a channel from connection metadata repository."

ER_RPL_FAILED_TO_CREATE_NEW_INFO_FILE
  eng "Failed to create a new info file (file '%s', errno %d)"

ER_RPL_FAILED_TO_CREATE_CACHE_FOR_INFO_FILE
  eng "Failed to create a cache on info file (file '%s')"

ER_RPL_FAILED_TO_OPEN_INFO_FILE
  eng "Failed to open the existing info file (file '%s', errno %d)"

ER_RPL_GTID_MEMORY_FINALLY_AVAILABLE
  eng "Server overcomes the temporary 'out of memory' in '%d' tries while allocating a new chunk of intervals for storing GTIDs."

ER_SERVER_COST_UNKNOWN_COST_CONSTANT
  eng "Unknown cost constant \"%s\" in mysql.server_cost table"

ER_SERVER_COST_INVALID_COST_CONSTANT
  eng "Invalid value for cost constant \"%s\" in mysql.server_cost table: %.1f"

ER_ENGINE_COST_UNKNOWN_COST_CONSTANT
  eng "Unknown cost constant \"%s\" in mysql.engine_cost table"

ER_ENGINE_COST_UNKNOWN_STORAGE_ENGINE
  eng "Unknown storage engine \"%s\" in mysql.engine_cost table"

ER_ENGINE_COST_INVALID_DEVICE_TYPE_FOR_SE
  eng "Invalid device type %d for \"%s\" storage engine for cost constant \"%s\" in mysql.engine_cost table"

ER_ENGINE_COST_INVALID_CONST_CONSTANT_FOR_SE_AND_DEVICE
  eng "Invalid value for cost constant \"%s\" for \"%s\" storage engine and device type %d in mysql.engine_cost table: %.1f"

ER_SERVER_COST_FAILED_TO_READ
  eng "Error while reading from mysql.server_cost table."

ER_ENGINE_COST_FAILED_TO_READ
  eng "Error while reading from mysql.engine_cost table."

ER_FAILED_TO_OPEN_COST_CONSTANT_TABLES
  eng "Failed to open optimizer cost constant tables"

ER_RPL_UNSUPPORTED_UNIGNORABLE_EVENT_IN_STREAM
  eng "Unsupported non-ignorable event fed into the event stream."

ER_RPL_GTID_LOG_EVENT_IN_STREAM
  eng "GTID_LOG_EVENT or ANONYMOUS_GTID_LOG_EVENT is not expected in an event stream %s."

ER_RPL_UNEXPECTED_BEGIN_IN_STREAM
  eng "QUERY(BEGIN) is not expected in an event stream in the middle of a %s."

ER_RPL_UNEXPECTED_COMMIT_ROLLBACK_OR_XID_LOG_EVENT_IN_STREAM
  eng "QUERY(COMMIT or ROLLBACK) or XID_LOG_EVENT is not expected in an event stream %s."

ER_RPL_UNEXPECTED_XA_ROLLBACK_IN_STREAM
  eng "QUERY(XA ROLLBACK) is not expected in an event stream %s."

ER_EVENT_EXECUTION_FAILED_CANT_AUTHENTICATE_USER
  eng "Event Scheduler: [%s].[%s.%s] execution failed, failed to authenticate the user."

ER_EVENT_EXECUTION_FAILED_USER_LOST_EVEN_PRIVILEGE
  eng "Event Scheduler: [%s].[%s.%s] execution failed, user no longer has EVENT privilege."

ER_EVENT_ERROR_DURING_COMPILATION
  eng "Event Scheduler: %serror during compilation of %s.%s"

ER_EVENT_DROPPING
  eng "Event Scheduler: Dropping %s.%s"

OBSOLETE_ER_NDB_SCHEMA_GENERIC_MESSAGE
  eng "Ndb schema[%s.%s]: %s"

ER_RPL_INCOMPATIBLE_DECIMAL_IN_RBR
  eng "In RBR mode, Replica received incompatible DECIMAL field (old-style decimal field) from Source while creating conversion table. Please consider changing datatype on Source to new style decimal by executing ALTER command for column Name: %s.%s.%s."

ER_INIT_ROOT_WITHOUT_PASSWORD
  eng "root@localhost is created with an empty password ! Please consider switching off the --initialize-insecure option."

ER_INIT_GENERATING_TEMP_PASSWORD_FOR_ROOT
  eng "A temporary password is generated for root@localhost: %s"

ER_INIT_CANT_OPEN_BOOTSTRAP_FILE
  eng "Failed to open the bootstrap file %s"

ER_INIT_BOOTSTRAP_COMPLETE
  eng "Bootstrapping complete"

ER_INIT_DATADIR_NOT_EMPTY_WONT_INITIALIZE
  eng "--initialize specified but the data directory has files in it. Aborting."

ER_INIT_DATADIR_EXISTS_WONT_INITIALIZE
  eng "--initialize specified on an existing data directory."

ER_INIT_DATADIR_EXISTS_AND_PATH_TOO_LONG_WONT_INITIALIZE
  eng "--initialize specified but the data directory exists and the path is too long. Aborting."

ER_INIT_DATADIR_EXISTS_AND_NOT_WRITABLE_WONT_INITIALIZE
  eng "--initialize specified but the data directory exists and is not writable. Aborting."

ER_INIT_CREATING_DD
  eng "Creating the data directory %s"

ER_RPL_BINLOG_STARTING_DUMP
  eng "Start binlog_dump to source_thread_id(%u) replica_server(%u), pos(%s, %llu)"

ER_RPL_BINLOG_SOURCE_SENDS_HEARTBEAT
  eng "source sends heartbeat message"

ER_RPL_BINLOG_SKIPPING_REMAINING_HEARTBEAT_INFO
  eng "the rest of heartbeat info skipped ..."

ER_RPL_BINLOG_SOURCE_USES_CHECKSUM_AND_REPLICA_CANT
  eng "Source is configured to log replication events with checksum, but will not send such events to replicas that cannot process them"

OBSOLETE_ER_NDB_QUERY_FAILED
  eng "NDB: Query '%s' failed, error: %d: %s"

ER_KILLING_THREAD
  eng "Killing thread %lu"

ER_DETACHING_SESSION_LEFT_BY_PLUGIN
  eng "Plugin %s is deinitializing a thread but left a session attached. Detaching it forcefully."

ER_CANT_DETACH_SESSION_LEFT_BY_PLUGIN
  eng "Failed to detach the session."

ER_DETACHED_SESSIONS_LEFT_BY_PLUGIN
  eng "Closed forcefully %u session%s left opened by plugin %s"

ER_FAILED_TO_DECREMENT_NUMBER_OF_THREADS
  eng "Failed to decrement the number of threads"

ER_PLUGIN_DID_NOT_DEINITIALIZE_THREADS
  eng "Plugin %s did not deinitialize %u threads"

ER_KILLED_THREADS_OF_PLUGIN
  eng "Killed %u threads of plugin %s"

OBSOLETE_ER_NDB_SLAVE_MAX_REPLICATED_EPOCH_UNKNOWN
  eng "NDB Replica : Could not determine maximum replicated epoch from %s.%s at Replica start, error %u %s"

OBSOLETE_ER_NDB_SLAVE_MAX_REPLICATED_EPOCH_SET_TO
  eng "NDB Replica : MaxReplicatedEpoch set to %llu (%u/%u) at Replica start"

OBSOLETE_ER_NDB_NODE_ID_AND_MANAGEMENT_SERVER_INFO
  eng "NDB: NodeID is %lu, management server '%s:%lu'"

OBSOLETE_ER_NDB_DISCONNECT_INFO
  eng "tid %u: node[%u] transaction_hint=%u, transaction_no_hint=%u"

OBSOLETE_ER_NDB_COLUMN_DEFAULTS_DIFFER
  eng "NDB Internal error: Default values differ for column %u, ndb_default: %d"

OBSOLETE_ER_NDB_COLUMN_SHOULD_NOT_HAVE_NATIVE_DEFAULT
  eng "NDB Internal error: Column %u has native default, but shouldn't. Flags=%u, type=%u"

OBSOLETE_ER_NDB_FIELD_INFO
  eng "field[ name: '%s', type: %u, real_type: %u, flags: 0x%x, is_null: %d]"

OBSOLETE_ER_NDB_COLUMN_INFO
  eng "ndbCol[name: '%s', type: %u, column_no: %d, nullable: %d]"

OBSOLETE_ER_NDB_OOM_IN_FIX_UNIQUE_INDEX_ATTR_ORDER
  eng "fix_unique_index_attr_order: my_malloc(%u) failure"

OBSOLETE_ER_NDB_SLAVE_MALFORMED_EVENT_RECEIVED_ON_TABLE
  eng "NDB Replica : Malformed event received on table %s cannot parse.  Stopping Replica."

OBSOLETE_ER_NDB_SLAVE_CONFLICT_FUNCTION_REQUIRES_ROLE
  eng "NDB Replica : Conflict function %s defined on table %s requires ndb_replica_conflict_role variable to be set.  Stopping replica."

OBSOLETE_ER_NDB_SLAVE_CONFLICT_TRANSACTION_IDS
  eng "NDB Replica : Transactional conflict detection defined on table %s, but events received without transaction ids.  Check --ndb-log-transaction-id setting on upstream Cluster."

OBSOLETE_ER_NDB_SLAVE_BINLOG_MISSING_INFO_FOR_CONFLICT_DETECTION
  eng "NDB Replica : Binlog event on table %s missing info necessary for conflict detection.  Check binlog format options on upstream cluster."

OBSOLETE_ER_NDB_ERROR_IN_READAUTOINCREMENTVALUE
  eng "Error %lu in readAutoIncrementValue(): %s"

OBSOLETE_ER_NDB_FOUND_UNCOMMITTED_AUTOCOMMIT
  eng "found uncommitted autocommit+rbwr transaction, commit status: %d"

OBSOLETE_ER_NDB_SLAVE_TOO_MANY_RETRIES
  eng "Ndb replica retried transaction %u time(s) in vain.  Giving up."

OBSOLETE_ER_NDB_SLAVE_ERROR_IN_UPDATE_CREATE_INFO
  eng "Error %lu in ::update_create_info(): %s"

OBSOLETE_ER_NDB_SLAVE_CANT_ALLOCATE_TABLE_SHARE
  eng "NDB: allocating table share for %s failed"

OBSOLETE_ER_NDB_BINLOG_ERROR_INFO_FROM_DA
  eng "NDB Binlog: (%d)%s"

OBSOLETE_ER_NDB_BINLOG_CREATE_TABLE_EVENT
  eng "NDB Binlog: CREATE TABLE Event: %s"

OBSOLETE_ER_NDB_BINLOG_FAILED_CREATE_TABLE_EVENT_OPERATIONS
  eng "NDB Binlog: FAILED CREATE TABLE event operations. Event: %s"

OBSOLETE_ER_NDB_BINLOG_RENAME_EVENT
  eng "NDB Binlog: RENAME Event: %s"

OBSOLETE_ER_NDB_BINLOG_FAILED_CREATE_DURING_RENAME
  eng "NDB Binlog: FAILED create event operations during RENAME. Event %s"

OBSOLETE_ER_NDB_UNEXPECTED_RENAME_TYPE
  eng "Unexpected rename case detected, sql_command: %d"

OBSOLETE_ER_NDB_ERROR_IN_GET_AUTO_INCREMENT
  eng "Error %lu in ::get_auto_increment(): %s"

OBSOLETE_ER_NDB_CREATING_SHARE_IN_OPEN
  eng "Calling ndbcluster_create_binlog_setup(%s) in ::open"

OBSOLETE_ER_NDB_TABLE_OPENED_READ_ONLY
  eng "table '%s' opened read only"

OBSOLETE_ER_NDB_INITIALIZE_GIVEN_CLUSTER_PLUGIN_DISABLED
  eng "NDB: '--initialize' -> ndbcluster plugin disabled"

OBSOLETE_ER_NDB_BINLOG_FORMAT_CHANGED_FROM_STMT_TO_MIXED
  eng "NDB: Changed global value of binlog_format from STATEMENT to MIXED"

OBSOLETE_ER_NDB_TRAILING_SHARE_RELEASED_BY_CLOSE_CACHED_TABLES
  eng "NDB_SHARE: trailing share %s, released by close_cached_tables"

OBSOLETE_ER_NDB_SHARE_ALREADY_EXISTS
  eng "NDB_SHARE: %s already exists use_count=%d. Moving away for safety, but possible memleak."

OBSOLETE_ER_NDB_HANDLE_TRAILING_SHARE_INFO
  eng "handle_trailing_share: %s use_count: %u"

OBSOLETE_ER_NDB_CLUSTER_GET_SHARE_INFO
  eng "ndbcluster_get_share: %s use_count: %u"

OBSOLETE_ER_NDB_CLUSTER_REAL_FREE_SHARE_INFO
  eng "ndbcluster_real_free_share: %s use_count: %u"

OBSOLETE_ER_NDB_CLUSTER_REAL_FREE_SHARE_DROP_FAILED
  eng "ndbcluster_real_free_share: %s, still open - ignored 'free' (leaked?)"

OBSOLETE_ER_NDB_CLUSTER_FREE_SHARE_INFO
  eng "ndbcluster_free_share: %s use_count: %u"

OBSOLETE_ER_NDB_CLUSTER_MARK_SHARE_DROPPED_INFO
  eng "ndbcluster_mark_share_dropped: %s use_count: %u"

OBSOLETE_ER_NDB_CLUSTER_MARK_SHARE_DROPPED_DESTROYING_SHARE
  eng "ndbcluster_mark_share_dropped: destroys share %s"

OBSOLETE_ER_NDB_CLUSTER_OOM_THD_NDB
  eng "Could not allocate Thd_ndb object"

OBSOLETE_ER_NDB_BINLOG_NDB_TABLES_INITIALLY_READ_ONLY
  eng "NDB Binlog: Ndb tables initially read only."

OBSOLETE_ER_NDB_UTIL_THREAD_OOM
  eng "ndb util thread: malloc failure, query cache not maintained properly"

OBSOLETE_ER_NDB_ILLEGAL_VALUE_FOR_NDB_RECV_THREAD_CPU_MASK
  eng "Trying to set ndb_recv_thread_cpu_mask to illegal value = %s, ignored"

OBSOLETE_ER_NDB_TOO_MANY_CPUS_IN_NDB_RECV_THREAD_CPU_MASK
  eng "Trying to set too many CPU's in ndb_recv_thread_cpu_mask, ignored this variable, erroneus value = %s"

ER_DBUG_CHECK_SHARES_OPEN
  eng "dbug_check_shares open:"

ER_DBUG_CHECK_SHARES_INFO
  eng "  %s.%s: state: %s(%u) use_count: %u"

ER_DBUG_CHECK_SHARES_DROPPED
  eng "dbug_check_shares dropped:"

ER_INVALID_OR_OLD_TABLE_OR_DB_NAME
  eng "Invalid (old?) table or database name '%s'"

ER_TC_RECOVERING_AFTER_CRASH_USING
  eng "Recovering after a crash using %s"

ER_TC_CANT_AUTO_RECOVER_WITH_TC_HEURISTIC_RECOVER
  eng "Cannot perform automatic crash recovery when --tc-heuristic-recover is used"

ER_TC_BAD_MAGIC_IN_TC_LOG
  eng "Bad magic header in tc log"

ER_TC_NEED_N_SE_SUPPORTING_2PC_FOR_RECOVERY
  eng "Recovery failed! You must enable exactly %d storage engines that support two-phase commit protocol"

ER_TC_RECOVERY_FAILED_THESE_ARE_YOUR_OPTIONS
  eng "Crash recovery failed. Either correct the problem (if it's, for example, out of memory error) and restart, or delete tc log and start mysqld with --tc-heuristic-recover={commit|rollback}"

ER_TC_HEURISTIC_RECOVERY_MODE
  eng "Heuristic crash recovery mode"

ER_TC_HEURISTIC_RECOVERY_FAILED
  eng "Heuristic crash recovery failed"

ER_TC_RESTART_WITHOUT_TC_HEURISTIC_RECOVER
  eng "Please restart mysqld without --tc-heuristic-recover"

ER_RPL_REPLICA_FAILED_TO_CREATE_OR_RECOVER_INFO_REPOSITORIES
  eng "Failed to create or recover replication info repositories."

ER_RPL_REPLICA_AUTO_POSITION_IS_1_AND_GTID_MODE_IS_OFF
  eng "Detected misconfiguration: replication channel '%.192s' was configured with AUTO_POSITION = 1, but the server was started with --gtid-mode=off. Either reconfigure replication using CHANGE REPLICATION SOURCE TO SOURCE_AUTO_POSITION = 0 FOR CHANNEL '%.192s', or change GTID_MODE to some value other than OFF, before starting the replica receiver thread."

ER_RPL_REPLICA_CANT_START_REPLICA_FOR_CHANNEL
  eng "Replica: Could not start replica for channel '%s'. operation discontinued"

ER_RPL_REPLICA_CANT_STOP_REPLICA_FOR_CHANNEL
  eng "Replica: Could not stop replica for channel '%s' operation discontinued"

ER_RPL_RECOVERY_NO_ROTATE_EVENT_FROM_SOURCE
  eng "Error during --relay-log-recovery: Could not locate rotate event from the source."

ER_RPL_RECOVERY_ERROR_READ_RELAY_LOG
  eng "Error during --relay-log-recovery: Error reading events from relay log: %d"

OBSOLETE_ER_RPL_RECOVERY_ERROR_FREEING_IO_CACHE
  eng "Error during --relay-log-recovery: Error while freeing IO_CACHE object"

ER_RPL_RECOVERY_SKIPPED_GROUP_REPLICATION_CHANNEL
  eng "Relay log recovery skipped for group replication channel."

ER_RPL_RECOVERY_ERROR
  eng "Error during --relay-log-recovery: %s"

ER_RPL_RECOVERY_IO_ERROR_READING_RELAY_LOG_INDEX
  eng "Error during --relay-log-recovery: Could not read relay log index file due to an IO error."

ER_RPL_RECOVERY_FILE_SOURCE_POS_INFO
  eng "Recovery from source pos %ld and file %s%s. Previous relay log pos and relay log file had been set to %lld, %s respectively."

ER_RPL_RECOVERY_REPLICATE_SAME_SERVER_ID_REQUIRES_POSITION
  eng "Error during --relay-log-recovery: replicate_same_server_id is in use and sql thread's positions are not initialized, hence relay log recovery cannot happen."

ER_RPL_MTA_RECOVERY_STARTING_COORDINATOR
  eng "MTA recovery: starting coordinator thread to fill MTA gaps."

ER_RPL_MTA_RECOVERY_FAILED_TO_START_COORDINATOR
  eng "MTA recovery: failed to start the coordinator thread. Check the error log for additional details."

ER_RPL_MTA_AUTOMATIC_RECOVERY_FAILED
  eng "MTA recovery: automatic recovery failed. Either the replica server had stopped due to an error during an earlier session or relay logs are corrupted.Fix the cause of the replica side error and restart the replica server or consider using RESET REPLICA."

ER_RPL_MTA_RECOVERY_CANT_OPEN_RELAY_LOG
  eng "Failed to open the relay log '%s' (relay_log_pos %s)."

ER_RPL_MTA_RECOVERY_SUCCESSFUL
  eng "MTA recovery: completed successfully."

ER_RPL_SERVER_ID_MISSING
  eng "Server id not set, will not start replica%s"

ER_RPL_CANT_CREATE_REPLICA_THREAD
  eng "Can't create replica thread%s."

ER_RPL_REPLICA_IO_THREAD_WAS_KILLED
  eng "The replica IO thread%s was killed while executing initialization query '%s'"

OBSOLETE_ER_RPL_REPLICA_SOURCE_UUID_HAS_CHANGED
  eng "The source's UUID has changed, although this should not happen unless you have changed it manually. The old UUID was %s."

ER_RPL_REPLICA_USES_CHECKSUM_AND_SOURCE_PRE_50
  eng "Found a source with MySQL server version older than 5.0. With checksums enabled on the replica, replication might not work correctly. To ensure correct replication, restart the replica server with --replica_sql_verify_checksum=0."

ER_RPL_REPLICA_SECONDS_BEHIND_SOURCE_DUBIOUS
  eng "\"SELECT UNIX_TIMESTAMP()\" failed on source, do not trust column Seconds_Behind_Source of SHOW REPLICA STATUS. Error: %s (%d)"

ER_RPL_REPLICA_CANT_FLUSH_CONNECTION_METADATA_REPOS
  eng "Failed to flush connection metadata repository."

ER_RPL_REPLICA_REPORT_HOST_TOO_LONG
  eng "The length of report_host is %zu. It is larger than the max length(%d), so this replica cannot be registered to the source%s."

ER_RPL_REPLICA_REPORT_USER_TOO_LONG
  eng "The length of report_user is %zu. It is larger than the max length(%d), so this replica cannot be registered to the source%s."

ER_RPL_REPLICA_REPORT_PASSWORD_TOO_LONG
  eng "The length of report_password is %zu. It is larger than the max length(%d), so this replica cannot be registered to the source%s."

ER_RPL_REPLICA_ERROR_RETRYING
  eng "Error on %s: %d  %s, will retry in %d secs"

ER_RPL_REPLICA_ERROR_READING_FROM_SERVER
  eng "Error reading packet from server%s: %s (server_errno=%d)"

ER_RPL_REPLICA_DUMP_THREAD_KILLED_BY_SOURCE
  eng "Replica%s: received end packet from server due to dump thread being killed on source. Dump threads are killed for example during source shutdown, explicitly by a user, or when the source receives a binlog send request from a duplicate server UUID <%s> : Error %s"

ER_RPL_MTA_STATISTICS
  eng "Multi-threaded replica statistics%s: seconds elapsed = %lu; events assigned = %llu; worker queues filled over overrun level = %lu; waited due a Worker queue full = %lu; waited due the total size = %lu; waited at clock conflicts = %llu waited (count) when Workers occupied = %lu waited when Workers occupied = %llu"

ER_RPL_MTA_RECOVERY_COMPLETE
  eng "Replica%s: MTA Recovery has completed at relay log %s, position %llu source log %s, position %llu."

ER_RPL_REPLICA_CANT_INIT_RELAY_LOG_POSITION
  eng "Error initializing relay log position%s: %s"

OBSOLETE_ER_RPL_REPLICA_CONNECTED_TO_SOURCE_REPLICATION_STARTED
  eng "Replica I/O thread%s: connected to source '%s@%s:%d',replication started in log '%s' at position %s"

ER_RPL_REPLICA_IO_THREAD_KILLED
  eng "Replica I/O thread%s killed while connecting to source"

ER_RPL_REPLICA_IO_THREAD_CANT_REGISTER_ON_SOURCE
  eng "Replica I/O thread couldn't register on source"

ER_RPL_REPLICA_FORCING_TO_RECONNECT_IO_THREAD
  eng "Forcing to reconnect replica I/O thread%s"

ER_RPL_REPLICA_ERROR_REQUESTING_BINLOG_DUMP
  eng "Failed on request_dump()%s"

ER_RPL_LOG_ENTRY_EXCEEDS_REPLICA_MAX_ALLOWED_PACKET
  eng "Log entry on source is longer than replica_max_allowed_packet (%lu) on replica. If the entry is correct, restart the server with a higher value of replica_max_allowed_packet"

ER_RPL_REPLICA_STOPPING_AS_SOURCE_OOM
  eng "Stopping replica I/O thread due to out-of-memory error from source"

ER_RPL_REPLICA_IO_THREAD_ABORTED_WAITING_FOR_RELAY_LOG_SPACE
  eng "Replica I/O thread aborted while waiting for relay log space"

ER_RPL_REPLICA_IO_THREAD_EXITING
  eng "Replica I/O thread exiting%s, read up to log '%s', position %s"

ER_RPL_REPLICA_CANT_INITIALIZE_REPLICA_WORKER
  eng "Failed during replica worker initialization%s"

ER_RPL_MTA_GROUP_RECOVERY_APPLIER_METADATA_FOR_WORKER
  eng "Replica: MTA group recovery applier metadata based on Worker-Id %lu, group_relay_log_name %s, group_relay_log_pos %llu group_source_log_name %s, group_source_log_pos %llu"

ER_RPL_ERROR_LOOKING_FOR_LOG
  eng "Error looking for %s."

ER_RPL_MTA_GROUP_RECOVERY_APPLIER_METADATA
  eng "Replica: MTA group recovery applier metadata group_source_log_name %s, event_source_log_pos %llu."

ER_RPL_CANT_FIND_FOLLOWUP_FILE
  eng "Error looking for file after %s."

ER_RPL_MTA_CHECKPOINT_PERIOD_DIFFERS_FROM_CNT
  eng "This an error cnt != mta_checkpoint_period"

ER_RPL_REPLICA_WORKER_THREAD_CREATION_FAILED
  eng "Failed during replica worker thread creation%s"

ER_RPL_REPLICA_WORKER_THREAD_CREATION_FAILED_WITH_ERRNO
  eng "Failed during replica worker thread creation%s (errno= %d)"

ER_RPL_REPLICA_FAILED_TO_INIT_PARTITIONS_HASH
  eng "Failed to init partitions hash"

OBSOLETE_ER_RPL_SLAVE_NDB_TABLES_NOT_AVAILABLE
  eng "Replica SQL thread : NDB : Tables not available after %lu seconds. Consider increasing --ndb-wait-setup value"

ER_RPL_REPLICA_SQL_THREAD_STARTING
  eng "Replica SQL thread%s initialized, starting replication in log '%s' at position %s, relay log '%s' position: %s"

ER_RPL_REPLICA_SKIP_COUNTER_EXECUTED
  eng "'SQL_REPLICA_SKIP_COUNTER=%ld' executed at relay_log_file='%s', relay_log_pos='%ld', source_log_name='%s', source_log_pos='%ld' and new position at relay_log_file='%s', relay_log_pos='%ld', source_log_name='%s', source_log_pos='%ld' "

ER_RPL_REPLICA_ADDITIONAL_ERROR_INFO_FROM_DA
  eng "Replica (additional info): %s Error_code: MY-%06d"

ER_RPL_REPLICA_ERROR_INFO_FROM_DA
  eng "Replica: %s Error_code: MY-%06d"

ER_RPL_REPLICA_ERROR_LOADING_USER_DEFINED_LIBRARY
  eng "Error loading user-defined library, replica SQL thread aborted. Install the missing library, and restart the replica SQL thread with \"START REPLICA\". We stopped at log '%s' position %s"

ER_RPL_REPLICA_ERROR_RUNNING_QUERY
  eng "Error running query, replica SQL thread aborted. Fix the problem, and restart the replica SQL thread with \"START REPLICA\". We stopped at log '%s' position %s"

ER_RPL_REPLICA_SQL_THREAD_EXITING
  eng "Replica SQL thread%s exiting, replication stopped in log '%s' at position %s"

ER_RPL_REPLICA_READ_INVALID_EVENT_FROM_SOURCE
  eng "Read invalid event from source: '%s', source could be corrupt but a more likely cause of this is a bug"

ER_RPL_REPLICA_QUEUE_EVENT_FAILED_INVALID_CONFIGURATION
  eng "The queue event failed for channel '%s' as its configuration is invalid."

ER_RPL_REPLICA_IO_THREAD_DETECTED_UNEXPECTED_EVENT_SEQUENCE
  eng "An unexpected event sequence was detected by the IO thread while queuing the event received from source '%s' binary log file, at position %llu."

ER_RPL_REPLICA_CANT_USE_CHARSET
  eng "'%s' can not be used as client character set. '%s' will be used as default client character set while connecting to source."

ER_RPL_REPLICA_CONNECTED_TO_SOURCE_REPLICATION_RESUMED
  eng "Replica%s: connected to source '%s@%s:%d',replication resumed in log '%s' at position %s"

ER_RPL_REPLICA_NEXT_LOG_IS_ACTIVE
  eng "next log '%s' is active"

ER_RPL_REPLICA_NEXT_LOG_IS_INACTIVE
  eng "next log '%s' is not active"

ER_RPL_REPLICA_SQL_THREAD_IO_ERROR_READING_EVENT
  eng "Replica SQL thread%s: I/O error reading event (errno: %d  cur_log->error: %d)"

ER_RPL_REPLICA_ERROR_READING_RELAY_LOG_EVENTS
  eng "Error reading relay log event%s: %s"

ER_REPLICA_CHANGE_SOURCE_TO_EXECUTED
  eng "'CHANGE REPLICATION SOURCE TO%s executed'. Previous state source_host='%s', source_port= %u, source_log_file='%s', source_log_pos= %ld, source_bind='%s'. New state source_host='%s', source_port= %u, source_log_file='%s', source_log_pos= %ld, source_bind='%s'."

ER_RPL_REPLICA_NEW_C_M_NEEDS_REPOS_TYPE_OTHER_THAN_FILE
  eng "Replica: Cannot create new connection metadata structure when repositories are of type FILE. Convert replica repositories to TABLE to replicate from multiple sources."

ER_RPL_FAILED_TO_STAT_LOG_IN_INDEX
  eng "log %s listed in the index, but failed to stat."

ER_RPL_LOG_NOT_FOUND_WHILE_COUNTING_RELAY_LOG_SPACE
  eng "Could not find first log while counting relay log space."

ER_REPLICA_CANT_USE_TEMPDIR
  eng "Unable to use replica's temporary directory '%s'."

ER_RPL_RELAY_LOG_NEEDS_FILE_NOT_DIRECTORY
  eng "Path '%s' is a directory name, please specify a file name for --relay-log option."

ER_RPL_RELAY_LOG_INDEX_NEEDS_FILE_NOT_DIRECTORY
  eng "Path '%s' is a directory name, please specify a file name for --relay-log-index option."

ER_RPL_PLEASE_USE_OPTION_RELAY_LOG
  eng "Neither --relay-log nor --relay-log-index were used; so replication may break when this MySQL server acts as a replica and has his hostname changed!! Please use '--relay-log=%s' to avoid this problem."

ER_RPL_OPEN_INDEX_FILE_FAILED
  eng "Failed in open_index_file() called from Relay_log_info::rli_init_info()."

ER_RPL_CANT_INITIALIZE_GTID_SETS_IN_AM_INIT_INFO
  eng "Failed in init_gtid_sets() called from Relay_log_info::rli_init_info()."

ER_RPL_CANT_OPEN_LOG_IN_AM_INIT_INFO
  eng "Failed in open_log() called from Relay_log_info::rli_init_info()."

ER_RPL_ERROR_WRITING_RELAY_LOG_CONFIGURATION
  eng "Error writing relay log configuration."

OBSOLETE_ER_NDB_OOM_GET_NDB_BLOBS_VALUE
  eng "get_ndb_blobs_value: my_malloc(%u) failed"

OBSOLETE_ER_NDB_THREAD_TIMED_OUT
  eng "NDB: Thread id %u timed out (30s) waiting for epoch %u/%u to be handled.  Progress : %u/%u -> %u/%u."

OBSOLETE_ER_NDB_TABLE_IS_NOT_DISTRIBUTED
  eng "NDB: Inconsistency detected in distributed privilege tables. Table '%s.%s' is not distributed"

OBSOLETE_ER_NDB_CREATING_TABLE
  eng "NDB: Creating %s.%s"

OBSOLETE_ER_NDB_FLUSHING_TABLE_INFO
  eng "NDB: Flushing %s.%s"

OBSOLETE_ER_NDB_CLEANING_STRAY_TABLES
  eng "NDB: Cleaning stray tables from database '%s'"

OBSOLETE_ER_NDB_DISCOVERED_MISSING_DB
  eng "NDB: Discovered missing database '%s'"

OBSOLETE_ER_NDB_DISCOVERED_REMAINING_DB
  eng "NDB: Discovered remaining database '%s'"

OBSOLETE_ER_NDB_CLUSTER_FIND_ALL_DBS_RETRY
  eng "NDB: ndbcluster_find_all_databases retry: %u - %s"

OBSOLETE_ER_NDB_CLUSTER_FIND_ALL_DBS_FAIL
  eng "NDB: ndbcluster_find_all_databases fail: %u - %s"

OBSOLETE_ER_NDB_SKIPPING_SETUP_TABLE
  eng "NDB: skipping setup table %s.%s, in state %d"

OBSOLETE_ER_NDB_FAILED_TO_SET_UP_TABLE
  eng "NDB: failed to setup table %s.%s, error: %d, %s"

OBSOLETE_ER_NDB_MISSING_FRM_DISCOVERING
  eng "NDB: missing frm for %s.%s, discovering..."

OBSOLETE_ER_NDB_MISMATCH_IN_FRM_DISCOVERING
  eng "NDB: mismatch in frm for %s.%s, discovering..."

OBSOLETE_ER_NDB_BINLOG_CLEANING_UP_SETUP_LEFTOVERS
  eng "ndb_binlog_setup: Clean up leftovers"

OBSOLETE_ER_NDB_WAITING_INFO
  eng "NDB %s: waiting max %u sec for %s %s.  epochs: (%u/%u,%u/%u,%u/%u)  injector proc_info: %s"

OBSOLETE_ER_NDB_WAITING_INFO_WITH_MAP
  eng "NDB %s: waiting max %u sec for %s %s.  epochs: (%u/%u,%u/%u,%u/%u)  injector proc_info: %s map: %x%08x"

OBSOLETE_ER_NDB_TIMEOUT_WHILE_DISTRIBUTING
  eng "NDB %s: distributing %s timed out. Ignoring..."

OBSOLETE_ER_NDB_NOT_WAITING_FOR_DISTRIBUTING
  eng "NDB %s: not waiting for distributing %s"

OBSOLETE_ER_NDB_DISTRIBUTED_INFO
  eng "NDB: distributed %s.%s(%u/%u) type: %s(%u) query: \'%s\' to %x%08x"

OBSOLETE_ER_NDB_DISTRIBUTION_COMPLETE
  eng "NDB: distribution of %s.%s(%u/%u) type: %s(%u) query: \'%s\' - complete!"

OBSOLETE_ER_NDB_SCHEMA_DISTRIBUTION_FAILED
  eng "NDB Schema dist: Data node: %d failed, subscriber bitmask %x%08x"

OBSOLETE_ER_NDB_SCHEMA_DISTRIBUTION_REPORTS_SUBSCRIBE
  eng "NDB Schema dist: Data node: %d reports subscribe from node %d, subscriber bitmask %x%08x"

OBSOLETE_ER_NDB_SCHEMA_DISTRIBUTION_REPORTS_UNSUBSCRIBE
  eng "NDB Schema dist: Data node: %d reports unsubscribe from node %d, subscriber bitmask %x%08x"

OBSOLETE_ER_NDB_BINLOG_CANT_DISCOVER_TABLE_FROM_SCHEMA_EVENT
  eng "NDB Binlog: Could not discover table '%s.%s' from binlog schema event '%s' from node %d. my_errno: %d"

OBSOLETE_ER_NDB_BINLOG_SIGNALLING_UNKNOWN_VALUE
  eng "NDB: unknown value for binlog signalling 0x%X, %s not logged"

OBSOLETE_ER_NDB_BINLOG_REPLY_TO
  eng "NDB: reply to %s.%s(%u/%u) from %s to %x%08x"

OBSOLETE_ER_NDB_BINLOG_CANT_RELEASE_SLOCK
  eng "NDB: Could not release slock on '%s.%s', Error code: %d Message: %s"

OBSOLETE_ER_NDB_CANT_FIND_TABLE
  eng "NDB schema: Could not find table '%s.%s' in NDB"

OBSOLETE_ER_NDB_DISCARDING_EVENT_NO_OBJ
  eng "NDB: Discarding event...no obj: %s (%u/%u)"

OBSOLETE_ER_NDB_DISCARDING_EVENT_ID_VERSION_MISMATCH
  eng "NDB: Discarding event...key: %s non matching id/version [%u/%u] != [%u/%u]"

OBSOLETE_ER_NDB_CLEAR_SLOCK_INFO
  eng "NDB: CLEAR_SLOCK key: %s(%u/%u) %x%08x, from %s to %x%08x"

OBSOLETE_ER_NDB_BINLOG_SKIPPING_LOCAL_TABLE
  eng "NDB Binlog: Skipping locally defined table '%s.%s' from binlog schema event '%s' from node %d."

OBSOLETE_ER_NDB_BINLOG_ONLINE_ALTER_RENAME
  eng "NDB Binlog: handling online alter/rename"

OBSOLETE_ER_NDB_BINLOG_CANT_REOPEN_SHADOW_TABLE
  eng "NDB Binlog: Failed to re-open shadow table %s.%s"

OBSOLETE_ER_NDB_BINLOG_ONLINE_ALTER_RENAME_COMPLETE
  eng "NDB Binlog: handling online alter/rename done"

OBSOLETE_ER_NDB_BINLOG_SKIPPING_DROP_OF_LOCAL_TABLE
  eng "NDB Binlog: Skipping drop of locally defined table '%s.%s' from binlog schema event '%s' from node %d. "

OBSOLETE_ER_NDB_BINLOG_SKIPPING_RENAME_OF_LOCAL_TABLE
  eng "NDB Binlog: Skipping renaming locally defined table '%s.%s' from binlog schema event '%s' from node %d. "

OBSOLETE_ER_NDB_BINLOG_SKIPPING_DROP_OF_TABLES
  eng "NDB Binlog: Skipping drop database '%s' since it contained local tables binlog schema event '%s' from node %d. "

OBSOLETE_ER_NDB_BINLOG_GOT_DIST_PRIV_EVENT_FLUSHING_PRIVILEGES
  eng "Got dist_priv event: %s, flushing privileges"

OBSOLETE_ER_NDB_BINLOG_GOT_SCHEMA_EVENT
  eng "NDB: got schema event on %s.%s(%u/%u) query: '%s' type: %s(%d) node: %u slock: %x%08x"

OBSOLETE_ER_NDB_BINLOG_SKIPPING_OLD_SCHEMA_OPERATION
  eng "NDB schema: Skipping old schema operation(RENAME_TABLE_NEW) on %s.%s"

OBSOLETE_ER_NDB_CLUSTER_FAILURE
  eng "NDB Schema dist: cluster failure at epoch %u/%u."

OBSOLETE_ER_NDB_TABLES_INITIALLY_READ_ONLY_ON_RECONNECT
  eng "NDB Binlog: ndb tables initially read only on reconnect."

OBSOLETE_ER_NDB_IGNORING_UNKNOWN_EVENT
  eng "NDB Schema dist: unknown event %u, ignoring..."

OBSOLETE_ER_NDB_BINLOG_OPENING_INDEX
  eng "NDB Binlog: Opening ndb_binlog_index: %d, '%s'"

OBSOLETE_ER_NDB_BINLOG_CANT_LOCK_NDB_BINLOG_INDEX
  eng "NDB Binlog: Unable to lock table ndb_binlog_index"

OBSOLETE_ER_NDB_BINLOG_INJECTING_RANDOM_WRITE_FAILURE
  eng "NDB Binlog: Injecting random write failure"

OBSOLETE_ER_NDB_BINLOG_CANT_WRITE_TO_NDB_BINLOG_INDEX
  eng "NDB Binlog: Failed writing to ndb_binlog_index for epoch %u/%u  orig_server_id %u orig_epoch %u/%u with error %d."

OBSOLETE_ER_NDB_BINLOG_WRITING_TO_NDB_BINLOG_INDEX
  eng "NDB Binlog: Writing row (%s) to ndb_binlog_index - %s"

OBSOLETE_ER_NDB_BINLOG_CANT_COMMIT_TO_NDB_BINLOG_INDEX
  eng "NDB Binlog: Failed committing transaction to ndb_binlog_index with error %d."

OBSOLETE_ER_NDB_BINLOG_WRITE_INDEX_FAILED_AFTER_KILL
  eng "NDB Binlog: Failed writing to ndb_binlog_index table while retrying after kill during shutdown"

OBSOLETE_ER_NDB_BINLOG_USING_SERVER_ID_0_SLAVES_WILL_NOT
  eng "NDB: server id set to zero - changes logged to bin log with server id zero will be logged with another server id by replica mysqlds"

OBSOLETE_ER_NDB_SERVER_ID_RESERVED_OR_TOO_LARGE
  eng "NDB: server id provided is too large to be represented in opt_server_id_bits or is reserved"

OBSOLETE_ER_NDB_BINLOG_REQUIRES_V2_ROW_EVENTS
  eng "NDB: --ndb-log-transaction-id requires v2 Binlog row events but server is using v1."

OBSOLETE_ER_NDB_BINLOG_STATUS_FORCING_FULL_USE_WRITE
  eng "NDB: ndb-log-apply-status forcing %s.%s to FULL USE_WRITE"

OBSOLETE_ER_NDB_BINLOG_GENERIC_MESSAGE
  eng "NDB Binlog: %s"

OBSOLETE_ER_NDB_CONFLICT_GENERIC_MESSAGE
  eng "%s"

OBSOLETE_ER_NDB_TRANS_DEPENDENCY_TRACKER_ERROR
  eng "%s"

OBSOLETE_ER_NDB_CONFLICT_FN_PARSE_ERROR
  eng "NDB Replica: Table %s.%s : Parse error on conflict fn : %s"

OBSOLETE_ER_NDB_CONFLICT_FN_SETUP_ERROR
  eng "NDB Replica: Table %s.%s : %s"

OBSOLETE_ER_NDB_BINLOG_FAILED_TO_GET_TABLE
  eng "NDB Binlog: Failed to get table %s from ndb: %s, %d"

OBSOLETE_ER_NDB_BINLOG_NOT_LOGGING
  eng "NDB Binlog: NOT logging %s"

OBSOLETE_ER_NDB_BINLOG_CREATE_TABLE_EVENT_FAILED
  eng "NDB Binlog: FAILED CREATE (DISCOVER) TABLE Event: %s"

OBSOLETE_ER_NDB_BINLOG_CREATE_TABLE_EVENT_INFO
  eng "NDB Binlog: CREATE (DISCOVER) TABLE Event: %s"

OBSOLETE_ER_NDB_BINLOG_DISCOVER_TABLE_EVENT_INFO
  eng "NDB Binlog: DISCOVER TABLE Event: %s"

OBSOLETE_ER_NDB_BINLOG_BLOB_REQUIRES_PK
  eng "NDB Binlog: logging of table %s with BLOB attribute and no PK is not supported"

OBSOLETE_ER_NDB_BINLOG_CANT_CREATE_EVENT_IN_DB
  eng "NDB Binlog: Unable to create event in database. Event: %s  Error Code: %d  Message: %s"

OBSOLETE_ER_NDB_BINLOG_CANT_CREATE_EVENT_IN_DB_AND_CANT_DROP
  eng "NDB Binlog: Unable to create event in database.  Attempt to correct with drop failed. Event: %s Error Code: %d Message: %s"

OBSOLETE_ER_NDB_BINLOG_CANT_CREATE_EVENT_IN_DB_DROPPED
  eng "NDB Binlog: Unable to create event in database.  Attempt to correct with drop ok, but create failed. Event: %s Error Code: %d Message: %s"

OBSOLETE_ER_NDB_BINLOG_DISCOVER_REUSING_OLD_EVENT_OPS
  eng "NDB Binlog: discover reusing old ev op"

OBSOLETE_ER_NDB_BINLOG_CREATING_NDBEVENTOPERATION_FAILED
  eng "NDB Binlog: Creating NdbEventOperation failed for %s"

OBSOLETE_ER_NDB_BINLOG_CANT_CREATE_BLOB
  eng "NDB Binlog: Creating NdbEventOperation blob field %u handles failed (code=%d) for %s"

OBSOLETE_ER_NDB_BINLOG_NDBEVENT_EXECUTE_FAILED
  eng "NDB Binlog: ndbevent->execute failed for %s; %d %s"

OBSOLETE_ER_NDB_CREATE_EVENT_OPS_LOGGING_INFO
  eng "NDB Binlog: logging %s (%s,%s)"

OBSOLETE_ER_NDB_BINLOG_CANT_DROP_EVENT_FROM_DB
  eng "NDB Binlog: Unable to drop event in database. Event: %s Error Code: %d Message: %s"

OBSOLETE_ER_NDB_TIMED_OUT_IN_DROP_TABLE
  eng "NDB %s: %s timed out. Ignoring..."

OBSOLETE_ER_NDB_BINLOG_UNHANDLED_ERROR_FOR_TABLE
  eng "NDB Binlog: unhandled error %d for table %s"

OBSOLETE_ER_NDB_BINLOG_CLUSTER_FAILURE
  eng "NDB Binlog: cluster failure for %s at epoch %u/%u."

OBSOLETE_ER_NDB_BINLOG_UNKNOWN_NON_DATA_EVENT
  eng "NDB Binlog: unknown non data event %d for %s. Ignoring..."

OBSOLETE_ER_NDB_BINLOG_INJECTOR_DISCARDING_ROW_EVENT_METADATA
  eng "NDB: Binlog Injector discarding row event meta data as server is using v1 row events. (%u %x)"

OBSOLETE_ER_NDB_REMAINING_OPEN_TABLES
  eng "remove_all_event_operations: Remaining open tables: "

OBSOLETE_ER_NDB_REMAINING_OPEN_TABLE_INFO
  eng "  %s.%s, use_count: %u"

OBSOLETE_ER_NDB_COULD_NOT_GET_APPLY_STATUS_SHARE
  eng "NDB: Could not get apply status share"

OBSOLETE_ER_NDB_BINLOG_SERVER_SHUTDOWN_DURING_NDB_CLUSTER_START
  eng "NDB Binlog: Server shutdown detected while waiting for ndbcluster to start..."

OBSOLETE_ER_NDB_BINLOG_CLUSTER_RESTARTED_RESET_MASTER_SUGGESTED
  eng "NDB Binlog: cluster has been restarted --initial or with older filesystem. ndb_latest_handled_binlog_epoch: %u/%u, while current epoch: %u/%u. RESET SOURCE should be issued. Resetting ndb_latest_handled_binlog_epoch."

OBSOLETE_ER_NDB_BINLOG_CLUSTER_HAS_RECONNECTED
  eng "NDB Binlog: cluster has reconnected. Changes to the database that occurred while disconnected will not be in the binlog"

OBSOLETE_ER_NDB_BINLOG_STARTING_LOG_AT_EPOCH
  eng "NDB Binlog: starting log at epoch %u/%u"

OBSOLETE_ER_NDB_BINLOG_NDB_TABLES_WRITABLE
  eng "NDB Binlog: ndb tables writable"

OBSOLETE_ER_NDB_BINLOG_SHUTDOWN_DETECTED
  eng "NDB Binlog: Server shutdown detected..."

OBSOLETE_ER_NDB_BINLOG_LOST_SCHEMA_CONNECTION_WAITING
  eng "NDB Binlog: Just lost schema connection, hanging around"

OBSOLETE_ER_NDB_BINLOG_LOST_SCHEMA_CONNECTION_CONTINUING
  eng "NDB Binlog: ...and on our way"

OBSOLETE_ER_NDB_BINLOG_ERROR_HANDLING_SCHEMA_EVENT
  eng "NDB: error %lu (%s) on handling binlog schema event"

OBSOLETE_ER_NDB_BINLOG_CANT_INJECT_APPLY_STATUS_WRITE_ROW
  eng "NDB Binlog: Failed to inject apply status write row"

OBSOLETE_ER_NDB_BINLOG_ERROR_DURING_GCI_ROLLBACK
  eng "NDB Binlog: Error during ROLLBACK of GCI %u/%u. Error: %d"

OBSOLETE_ER_NDB_BINLOG_ERROR_DURING_GCI_COMMIT
  eng "NDB Binlog: Error during COMMIT of GCI. Error: %d"

OBSOLETE_ER_NDB_BINLOG_LATEST_TRX_IN_EPOCH_NOT_IN_BINLOG
  eng "NDB Binlog: latest transaction in epoch %u/%u not in binlog as latest handled epoch is %u/%u"

OBSOLETE_ER_NDB_BINLOG_RELEASING_EXTRA_SHARE_REFERENCES
  eng "NDB Binlog: Release extra share references"

OBSOLETE_ER_NDB_BINLOG_REMAINING_OPEN_TABLES
  eng "NDB Binlog: remaining open tables: "

OBSOLETE_ER_NDB_BINLOG_REMAINING_OPEN_TABLE_INFO
  eng "  %s.%s state: %u use_count: %u"

ER_TREE_CORRUPT_PARENT_SHOULD_POINT_AT_PARENT
  eng "Wrong tree: Parent doesn't point at parent"

ER_TREE_CORRUPT_ROOT_SHOULD_BE_BLACK
  eng "Wrong tree: Root should be black"

ER_TREE_CORRUPT_2_CONSECUTIVE_REDS
  eng "Wrong tree: Found two red in a row"

ER_TREE_CORRUPT_RIGHT_IS_LEFT
  eng "Wrong tree: Found right == left"

ER_TREE_CORRUPT_INCORRECT_BLACK_COUNT
  eng "Wrong tree: Incorrect black-count: %d - %d"

ER_WRONG_COUNT_FOR_ORIGIN
  eng "Use_count: Wrong count %lu for origin %p"

ER_WRONG_COUNT_FOR_KEY
  eng "Use_count: Wrong count for key at %p, %lu should be %lu"

ER_WRONG_COUNT_OF_ELEMENTS
  eng "Wrong number of elements: %u (should be %u) for tree at %p"

ER_RPL_ERROR_READING_REPLICA_WORKER_CONFIGURATION
  eng "Error reading replica worker configuration"

OBSOLETE_ER_RPL_ERROR_WRITING_SLAVE_WORKER_CONFIGURATION
  eng "Error writing replica worker configuration"

ER_RPL_FAILED_TO_OPEN_RELAY_LOG
  eng "Failed to open relay log %s, error: %s"

ER_RPL_WORKER_CANT_READ_RELAY_LOG
  eng "Error when worker read relay log events,relay log name %s, position %llu"

ER_RPL_WORKER_CANT_FIND_NEXT_RELAY_LOG
  eng "Failed to find next relay log when retrying the transaction, current relay log is %s"

ER_RPL_MTA_REPLICA_COORDINATOR_HAS_WAITED
  eng "Multi-threaded replica: Coordinator has waited %lu times hitting replica_pending_jobs_size_max; current event size = %zu."

ER_BINLOG_FAILED_TO_WRITE_DROP_FOR_TEMP_TABLES
  eng "Failed to write the DROP statement for temporary tables to binary log"

ER_BINLOG_OOM_WRITING_DELETE_WHILE_OPENING_HEAP_TABLE
  eng "When opening HEAP table, could not allocate memory to write 'DELETE FROM `%s`.`%s`' to the binary log"

ER_FAILED_TO_REPAIR_TABLE
  eng "Couldn't repair table: %s.%s"

ER_FAILED_TO_REMOVE_TEMP_TABLE
  eng "Could not remove temporary table: '%s', error: %d"

ER_SYSTEM_TABLE_NOT_TRANSACTIONAL
  eng "System table '%.*s' is expected to be transactional."

ER_RPL_ERROR_WRITING_SOURCE_CONFIGURATION
  eng "Error writing source configuration."

ER_RPL_ERROR_READING_SOURCE_CONFIGURATION
  eng "Error reading source configuration."

ER_RPL_SSL_INFO_IN_CONNECTION_METADATA_IGNORED
  eng "SSL information in the connection metadata repository are ignored because this MySQL replica was compiled without SSL support."

ER_PLUGIN_FAILED_DEINITIALIZATION
  eng "Plugin '%s' of type %s failed deinitialization"

ER_PLUGIN_HAS_NONZERO_REFCOUNT_AFTER_DEINITIALIZATION
  eng "Plugin '%s' has ref_count=%d after deinitialization."

ER_PLUGIN_SHUTTING_DOWN_PLUGIN
  eng "Shutting down plugin '%s'"

ER_PLUGIN_REGISTRATION_FAILED
  eng "Plugin '%s' registration as a %s failed."

ER_PLUGIN_CANT_OPEN_PLUGIN_TABLE
  eng "Could not open the mysql.plugin table. Please perform the MySQL upgrade procedure."

ER_PLUGIN_CANT_LOAD
  eng "Couldn't load plugin named '%s' with soname '%s'."

ER_PLUGIN_LOAD_PARAMETER_TOO_LONG
  eng "plugin-load parameter too long"

ER_PLUGIN_FORCING_SHUTDOWN
  eng "Plugin '%s' will be forced to shutdown"

ER_PLUGIN_HAS_NONZERO_REFCOUNT_AFTER_SHUTDOWN
  eng "Plugin '%s' has ref_count=%d after shutdown."

ER_PLUGIN_UNKNOWN_VARIABLE_TYPE
  eng "Unknown variable type code 0x%x in plugin '%s'."

ER_PLUGIN_VARIABLE_SET_READ_ONLY
  eng "Server variable %s of plugin %s was forced to be read-only: string variable without update_func and PLUGIN_VAR_MEMALLOC flag"

ER_PLUGIN_VARIABLE_MISSING_NAME
  eng "Missing variable name in plugin '%s'."

ER_PLUGIN_VARIABLE_NOT_ALLOCATED_THREAD_LOCAL
  eng "Thread local variable '%s' not allocated in plugin '%s'."

ER_PLUGIN_OOM
  eng "Out of memory for plugin '%s'."

ER_PLUGIN_BAD_OPTIONS
  eng "Bad options for plugin '%s'."

ER_PLUGIN_PARSING_OPTIONS_FAILED
  eng "Parsing options for plugin '%s' failed."

ER_PLUGIN_DISABLED
  eng "Plugin '%s' is disabled."

ER_PLUGIN_HAS_CONFLICTING_SYSTEM_VARIABLES
  eng "Plugin '%s' has conflicting system variables"

ER_PLUGIN_CANT_SET_PERSISTENT_OPTIONS
  eng "Setting persistent options for plugin '%s' failed."

ER_MY_NET_WRITE_FAILED_FALLING_BACK_ON_STDERR
  eng "Failed on my_net_write, writing to stderr instead: %s"

ER_RETRYING_REPAIR_WITHOUT_QUICK
  eng "Retrying repair of: '%s' without quick"

ER_RETRYING_REPAIR_WITH_KEYCACHE
  eng "Retrying repair of: '%s' with keycache"

ER_FOUND_ROWS_WHILE_REPAIRING
  eng "Found %s of %s rows when repairing '%s'"

ER_ERROR_DURING_OPTIMIZE_TABLE
  eng "Warning: Optimize table got errno %d on %s.%s, retrying"

ER_ERROR_ENABLING_KEYS
  eng "Warning: Enabling keys got errno %d on %s.%s, retrying"

ER_CHECKING_TABLE
  eng "Checking table:   '%s'"

ER_RECOVERING_TABLE
  eng "Recovering table: '%s'"

ER_CANT_CREATE_TABLE_SHARE_FROM_FRM
  eng "Error in creating TABLE_SHARE from %s.frm file."

ER_CANT_LOCK_TABLE
  eng "Unable to acquire lock on %s.%s"

ER_CANT_ALLOC_TABLE_OBJECT
  eng "Error in allocation memory for TABLE object."

ER_CANT_CREATE_HANDLER_OBJECT_FOR_TABLE
  eng "Error in creating handler object for table %s.%s"

ER_CANT_SET_HANDLER_REFERENCE_FOR_TABLE
  eng "Error in setting handler reference for table %s.%s"

ER_CANT_LOCK_TABLESPACE
  eng "Unable to acquire lock on tablespace name %s"

ER_CANT_UPGRADE_GENERATED_COLUMNS_TO_DD
  eng "Error in processing generated columns for table %s.%s"

ER_DD_ERROR_CREATING_ENTRY
  eng "Error in Creating DD entry for %s.%s"

ER_DD_CANT_FETCH_TABLE_DATA
  eng "Error in fetching %s.%s table data from dictionary"

ER_DD_CANT_FIX_SE_DATA
  eng "Error in fixing SE data for %s.%s"

ER_DD_CANT_CREATE_SP
  eng "Error in creating stored program '%s.%s'"

ER_CANT_OPEN_DB_OPT_USING_DEFAULT_CHARSET
  eng "Unable to open db.opt file %s. Using default Character set."

ER_CANT_CREATE_CACHE_FOR_DB_OPT
  eng "Unable to intialize IO cache to open db.opt file %s. "

ER_CANT_IDENTIFY_CHARSET_USING_DEFAULT
  eng "Unable to identify the charset in %s. Using default character set."

ER_DB_OPT_NOT_FOUND_USING_DEFAULT_CHARSET
  eng "db.opt file not found for %s database. Using default Character set."

ER_EVENT_CANT_GET_TIMEZONE_FROM_FIELD
  eng "Event '%s'.'%s': invalid value in column mysql.event.time_zone."

ER_EVENT_CANT_FIND_TIMEZONE
  eng "Event '%s'.'%s': has invalid time zone value "

ER_EVENT_CANT_GET_CHARSET
  eng "Event '%s'.'%s': invalid value in column mysql.event.character_set_client."

ER_EVENT_CANT_GET_COLLATION
  eng "Event '%s'.'%s': invalid value in column mysql.event.collation_connection."

ER_EVENT_CANT_OPEN_TABLE_MYSQL_EVENT
  eng "Failed to open mysql.event Table."

ER_CANT_PARSE_STORED_ROUTINE_BODY
  eng "Parsing '%s.%s' routine body failed.%s"

ER_CANT_OPEN_TABLE_MYSQL_PROC
  eng "Failed to open mysql.proc Table."

ER_CANT_READ_TABLE_MYSQL_PROC
  eng "Failed to read mysql.proc table."

ER_FILE_EXISTS_DURING_UPGRADE
  eng "Found %s file in mysql schema. DD will create .ibd file with same name. Please rename table and start upgrade process again."

ER_CANT_OPEN_DATADIR_AFTER_UPGRADE_FAILURE
  eng "Unable to open the data directory %s during clean up after upgrade failed"

ER_CANT_SET_PATH_FOR
  eng "Failed to set path %s"

ER_CANT_OPEN_DIR
  eng "Failed to open dir %s"

OBSOLETE_ER_NDB_CLUSTER_CONNECTION_POOL_NODEIDS
  eng "NDB: Found empty nodeid specified in --ndb-cluster-connection-pool-nodeids='%s'."

OBSOLETE_ER_NDB_CANT_PARSE_NDB_CLUSTER_CONNECTION_POOL_NODEIDS
  eng "NDB: Could not parse '%s' in --ndb-cluster-connection-pool-nodeids='%s'."

OBSOLETE_ER_NDB_INVALID_CLUSTER_CONNECTION_POOL_NODEIDS
  eng "NDB: Invalid nodeid %d in --ndb-cluster-connection-pool-nodeids='%s'."

OBSOLETE_ER_NDB_DUPLICATE_CLUSTER_CONNECTION_POOL_NODEIDS
  eng "NDB: Found duplicate nodeid %d in --ndb-cluster-connection-pool-nodeids='%s'."

OBSOLETE_ER_NDB_POOL_SIZE_CLUSTER_CONNECTION_POOL_NODEIDS
  eng "NDB: The size of the cluster connection pool must be equal to the number of nodeids in --ndb-cluster-connection-pool-nodeids='%s'."

OBSOLETE_ER_NDB_NODEID_NOT_FIRST_CONNECTION_POOL_NODEIDS
  eng "NDB: The nodeid specified by --ndb-nodeid must be equal to the first nodeid in --ndb-cluster-connection-pool-nodeids='%s'."

OBSOLETE_ER_NDB_USING_NODEID
  eng "NDB: using nodeid %u"

OBSOLETE_ER_NDB_CANT_ALLOC_GLOBAL_NDB_CLUSTER_CONNECTION
  eng "NDB: failed to allocate global ndb cluster connection"

OBSOLETE_ER_NDB_CANT_ALLOC_GLOBAL_NDB_OBJECT
  eng "NDB: failed to allocate global ndb object"

OBSOLETE_ER_NDB_USING_NODEID_LIST
  eng "NDB[%u]: using nodeid %u"

OBSOLETE_ER_NDB_CANT_ALLOC_NDB_CLUSTER_CONNECTION
  eng "NDB[%u]: failed to allocate cluster connect object"

OBSOLETE_ER_NDB_STARTING_CONNECT_THREAD
  eng "NDB[%u]: starting connect thread"

OBSOLETE_ER_NDB_NODE_INFO
  eng "NDB[%u]: NodeID: %d, %s"

OBSOLETE_ER_NDB_CANT_START_CONNECT_THREAD
  eng "NDB[%u]: failed to start connect thread"

OBSOLETE_ER_NDB_GENERIC_ERROR
  eng "NDB: error (%u) %s"

OBSOLETE_ER_NDB_CPU_MASK_TOO_SHORT
  eng "Ignored receive thread CPU mask, mask too short, %u CPUs needed in mask, only %u CPUs provided"

ER_EVENT_ERROR_CREATING_QUERY_TO_WRITE_TO_BINLOG
  eng "Event Error: An error occurred while creating query string, before writing it into binary log."

ER_EVENT_SCHEDULER_ERROR_LOADING_FROM_DB
  eng "Event Scheduler: Error while loading from disk."

ER_EVENT_SCHEDULER_ERROR_GETTING_EVENT_OBJECT
  eng "Event Scheduler: Error getting event object."

ER_EVENT_SCHEDULER_GOT_BAD_DATA_FROM_TABLE
  eng "Event Scheduler: Error while loading events from mysql.events.The table probably contains bad data or is corrupted"

ER_EVENT_CANT_GET_LOCK_FOR_DROPPING_EVENT
  eng "Unable to obtain lock for dropping event %s from schema %s"

ER_EVENT_UNABLE_TO_DROP_EVENT
  eng "Unable to drop event %s from schema %s"

OBSOLETE_ER_BINLOG_ATTACHING_THREAD_MEMORY_FINALLY_AVAILABLE
  eng "Server overcomes the temporary 'out of memory' in '%d' tries while attaching to session thread during the group commit phase."

ER_BINLOG_CANT_RESIZE_CACHE
  eng "Unable to resize binlog IOCACHE auxiliary file"

ER_BINLOG_FILE_BEING_READ_NOT_PURGED
  eng "file %s was not purged because it was being read by thread number %u"

ER_BINLOG_IO_ERROR_READING_HEADER
  eng "I/O error reading the header from the binary log, errno=%d, io cache code=%d"

OBSOLETE_ER_BINLOG_CANT_OPEN_LOG
  eng "Failed to open log (file '%s', errno %d)"

OBSOLETE_ER_BINLOG_CANT_CREATE_CACHE_FOR_LOG
  eng "Failed to create a cache on log (file '%s')"

ER_BINLOG_FILE_EXTENSION_NUMBER_EXHAUSTED
  eng "Log filename extension number exhausted: %06lu. Please fix this by archiving old logs and updating the index files."

ER_BINLOG_FILE_NAME_TOO_LONG
  eng "Log filename too large: %s%s (%zu). Please fix this by archiving old logs and updating the index files."

ER_BINLOG_FILE_EXTENSION_NUMBER_RUNNING_LOW
  eng "Next log extension: %lu. Remaining log filename extensions: %lu. Please consider archiving some logs."

ER_BINLOG_CANT_OPEN_FOR_LOGGING
  eng "Could not open %s for logging (error %d). Turning logging off for the whole duration of the MySQL server process. To turn it on again: fix the cause, shutdown the MySQL server and restart it."

ER_BINLOG_FAILED_TO_SYNC_INDEX_FILE
  eng "MYSQL_BIN_LOG::open_index_file failed to sync the index file."

ER_BINLOG_ERROR_READING_GTIDS_FROM_RELAY_LOG
  eng "Error reading GTIDs from relaylog: %d"

ER_BINLOG_EVENTS_READ_FROM_APPLIER_METADATA
  eng "%lu events read in relaylog file '%s' for updating Retrieved_Gtid_Set and/or IO thread transaction parser state."

ER_BINLOG_ERROR_READING_GTIDS_FROM_BINARY_LOG
  eng "Error reading GTIDs from binary log: %d"

ER_BINLOG_EVENTS_READ_FROM_BINLOG_INFO
  eng "Read %lu events from binary log file '%s' to determine the GTIDs purged from binary logs."

ER_BINLOG_CANT_GENERATE_NEW_FILE_NAME
  eng "MYSQL_BIN_LOG::open failed to generate new file name."

ER_BINLOG_FAILED_TO_SYNC_INDEX_FILE_IN_OPEN
  eng "MYSQL_BIN_LOG::open failed to sync the index file."

ER_BINLOG_CANT_USE_FOR_LOGGING
  eng "Could not use %s for logging (error %d). Turning logging off for the whole duration of the MySQL server process. To turn it on again: fix the cause, shutdown the MySQL server and restart it."

ER_BINLOG_FAILED_TO_CLOSE_INDEX_FILE_WHILE_REBUILDING
  eng "While rebuilding index file %s: Failed to close the index file."

ER_BINLOG_FAILED_TO_DELETE_INDEX_FILE_WHILE_REBUILDING
  eng "While rebuilding index file %s: Failed to delete the existing index file. It could be that file is being used by some other process."

ER_BINLOG_FAILED_TO_RENAME_INDEX_FILE_WHILE_REBUILDING
  eng "While rebuilding index file %s: Failed to rename the new index file to the existing index file."

ER_BINLOG_FAILED_TO_OPEN_INDEX_FILE_AFTER_REBUILDING
  eng "After rebuilding the index file %s: Failed to open the index file."

ER_BINLOG_CANT_APPEND_LOG_TO_TMP_INDEX
  eng "MYSQL_BIN_LOG::add_log_to_index failed to append log file name: %s, to crash safe index file."

ER_BINLOG_CANT_LOCATE_OLD_BINLOG_OR_RELAY_LOG_FILES
  eng "Failed to locate old binlog or relay log files"

ER_BINLOG_CANT_DELETE_FILE
  eng "Failed to delete file '%s'"

ER_BINLOG_CANT_SET_TMP_INDEX_NAME
  eng "MYSQL_BIN_LOG::set_crash_safe_index_file_name failed to set file name."

ER_BINLOG_FAILED_TO_OPEN_TEMPORARY_INDEX_FILE
  eng "MYSQL_BIN_LOG::open_crash_safe_index_file failed to open temporary index file."

OBSOLETE_ER_BINLOG_ERROR_GETTING_NEXT_LOG_FROM_INDEX
  eng "next log error: %d  offset: %s  log: %s included: %d"

ER_BINLOG_CANT_OPEN_TMP_INDEX
  eng "%s failed to open the crash safe index file."

ER_BINLOG_CANT_COPY_INDEX_TO_TMP
  eng "%s failed to copy index file to crash safe index file."

ER_BINLOG_CANT_CLOSE_TMP_INDEX
  eng "%s failed to close the crash safe index file."

ER_BINLOG_CANT_MOVE_TMP_TO_INDEX
  eng "%s failed to move crash safe index file to index file."

ER_BINLOG_PURGE_LOGS_CALLED_WITH_FILE_NOT_IN_INDEX
  eng "MYSQL_BIN_LOG::purge_logs was called with file %s not listed in the index."

ER_BINLOG_PURGE_LOGS_CANT_SYNC_INDEX_FILE
  eng "MYSQL_BIN_LOG::purge_logs failed to sync the index file."

ER_BINLOG_PURGE_LOGS_CANT_COPY_TO_REGISTER_FILE
  eng "MYSQL_BIN_LOG::purge_logs failed to copy %s to register file."

ER_BINLOG_PURGE_LOGS_CANT_FLUSH_REGISTER_FILE
  eng "MYSQL_BIN_LOG::purge_logs failed to flush register file."

ER_BINLOG_PURGE_LOGS_CANT_UPDATE_INDEX_FILE
  eng "MYSQL_BIN_LOG::purge_logs failed to update the index file"

ER_BINLOG_PURGE_LOGS_FAILED_TO_PURGE_LOG
  eng "MYSQL_BIN_LOG::purge_logs failed to process registered files that would be purged."

ER_BINLOG_FAILED_TO_SET_PURGE_INDEX_FILE_NAME
  eng "MYSQL_BIN_LOG::set_purge_index_file_name failed to set file name."

ER_BINLOG_FAILED_TO_OPEN_REGISTER_FILE
  eng "MYSQL_BIN_LOG::open_purge_index_file failed to open register file."

ER_BINLOG_FAILED_TO_REINIT_REGISTER_FILE
  eng "MYSQL_BIN_LOG::purge_index_entry failed to reinit register file for read"

ER_BINLOG_FAILED_TO_READ_REGISTER_FILE
  eng "MYSQL_BIN_LOG::purge_index_entry error %d reading from register file."

ER_CANT_STAT_FILE
  eng "Failed to execute mysql_file_stat on file '%s'"

ER_BINLOG_CANT_DELETE_LOG_FILE_DOES_INDEX_MATCH_FILES
  eng "Failed to delete log file '%s'; consider examining correspondence of your binlog index file to the actual binlog files"

ER_BINLOG_CANT_DELETE_FILE_AND_READ_BINLOG_INDEX
  eng "Failed to delete file '%s' and read the binlog index file"

ER_BINLOG_FAILED_TO_DELETE_LOG_FILE
  eng "Failed to delete log file '%s'"

ER_BINLOG_LOGGING_INCIDENT_TO_STOP_REPLICAS
  eng "%s An incident event has been written to the binary log which will stop the replicas."

ER_BINLOG_CANT_FIND_LOG_IN_INDEX
  eng "find_log_pos() failed (error: %d)"

ER_BINLOG_RECOVERING_AFTER_CRASH_USING
  eng "Recovering after a crash using %s"

ER_BINLOG_CANT_OPEN_CRASHED_BINLOG
  eng "Failed to open the crashed binlog file when source server is recovering it."

ER_BINLOG_CANT_TRIM_CRASHED_BINLOG
  eng "Failed to trim the crashed binlog file when source server is recovering it."

ER_BINLOG_CRASHED_BINLOG_TRIMMED
  eng "Crashed binlog file %s size is %llu, but recovered up to %llu. Binlog trimmed to %llu bytes."

ER_BINLOG_CANT_CLEAR_IN_USE_FLAG_FOR_CRASHED_BINLOG
  eng "Failed to clear LOG_EVENT_BINLOG_IN_USE_F for the crashed binlog file when source server is recovering it."

ER_BINLOG_FAILED_TO_RUN_AFTER_SYNC_HOOK
  eng "Failed to run 'after_sync' hooks"

ER_TURNING_LOGGING_OFF_FOR_THE_DURATION
  eng "%s Hence turning logging off for the whole duration of the MySQL server process. To turn it on again: fix the cause, shutdown the MySQL server and restart it."

ER_BINLOG_FAILED_TO_RUN_AFTER_FLUSH_HOOK
  eng "Failed to run 'after_flush' hooks"

OBSOLETE_ER_BINLOG_CRASH_RECOVERY_FAILED
  eng "Crash recovery failed. Either correct the problem (if it's, for example, out of memory error) and restart, or delete (or rename) binary log and start mysqld with --tc-heuristic-recover={commit|rollback}"

ER_BINLOG_WARNING_SUPPRESSED
  eng "The following warning was suppressed %d times during the last %d seconds in the error log"

ER_NDB_LOG_ENTRY
  eng "NDB: %s"

ER_NDB_LOG_ENTRY_WITH_PREFIX
  eng "NDB %s: %s"

OBSOLETE_ER_NDB_BINLOG_CANT_CREATE_PURGE_THD
  eng "NDB: Unable to purge %s.%s File=%s (failed to setup thd)"

ER_INNODB_UNKNOWN_COLLATION
  eng "Unknown collation #%lu."

ER_INNODB_INVALID_LOG_GROUP_HOME_DIR
  eng "syntax error in innodb_log_group_home_dir"

ER_INNODB_INVALID_INNODB_UNDO_DIRECTORY
  eng "syntax error in innodb_undo_directory"

ER_INNODB_ILLEGAL_COLON_IN_POOL
  eng "InnoDB: innodb_buffer_pool_filename cannot have colon (:) in the file name."

ER_INNODB_INVALID_PAGE_SIZE
  eng "InnoDB: Invalid page size=%lu."

ER_INNODB_DIRTY_WATER_MARK_NOT_LOW
  eng "InnoDB: innodb_max_dirty_pages_pct_lwm cannot be set higher than innodb_max_dirty_pages_pct. Setting innodb_max_dirty_pages_pct_lwm to %lf"

ER_INNODB_IO_CAPACITY_EXCEEDS_MAX
  eng "InnoDB: innodb_io_capacity cannot be set higher than innodb_io_capacity_max. Setting innodb_io_capacity to %lu"

ER_INNODB_FILES_SAME
  eng "%s and %s file names seem to be the same."

ER_INNODB_UNREGISTERED_TRX_ACTIVE
  eng "Transaction not registered for MySQL 2PC, but transaction is active"

ER_INNODB_CLOSING_CONNECTION_ROLLS_BACK
  eng "MySQL is closing a connection that has an active InnoDB transaction. %llu row modifications will roll back."

ER_INNODB_TRX_XLATION_TABLE_OOM
  eng "InnoDB: fail to allocate memory for index translation table. Number of Index:%lu, array size:%lu"

ER_INNODB_CANT_FIND_INDEX_IN_INNODB_DD
  eng "Cannot find index %s in InnoDB index dictionary."

ER_INNODB_INDEX_COLUMN_INFO_UNLIKE_MYSQLS
  eng "Found index %s whose column info does not match that of MySQL."

OBSOLETE_ER_INNODB_CANT_OPEN_TABLE
  eng "Failed to open table %s."

ER_INNODB_CANT_BUILD_INDEX_XLATION_TABLE_FOR
  eng "Build InnoDB index translation table for Table %s failed"

ER_INNODB_PK_NOT_IN_MYSQL
  eng "Table %s has a primary key in InnoDB data dictionary, but not in MySQL!"

ER_INNODB_PK_ONLY_IN_MYSQL
  eng "Table %s has no primary key in InnoDB data dictionary, but has one in MySQL! If you created the table with a MySQL version < 3.23.54 and did not define a primary key, but defined a unique key with all non-NULL columns, then MySQL internally treats that key as the primary key. You can fix this error by dump + DROP + CREATE + reimport of the table."

ER_INNODB_CLUSTERED_INDEX_PRIVATE
  eng "Table %s key_used_on_scan is %lu even though there is no primary key inside InnoDB."

OBSOLETE_ER_INNODB_PARTITION_TABLE_LOWERCASED
  eng "Partition table %s opened after converting to lower case. The table may have been moved from a case-insensitive file system. Please recreate the table in the current file system."

ER_ERRMSG_REPLACEMENT_DODGY
  eng "Cannot replace error message (%s,%s,%s) \"%s\" with \"%s\"; wrong number or type of %% subsitutions."

ER_ERRMSG_REPLACEMENTS_FAILED
  eng "Table for error message replacements could not be found or read, or one or more replacements could not be applied."

ER_NPIPE_CANT_CREATE
  eng "%s: %s"

ER_PARTITION_MOVE_CREATED_DUPLICATE_ROW_PLEASE_FIX
  eng "Table '%-192s': Delete from part %d failed with error %d. But it was already inserted into part %d, when moving the misplaced row! Please manually fix the duplicate row: %s"

ER_AUDIT_CANT_ABORT_COMMAND
  eng "Command '%s' cannot be aborted. The trigger error was (%d) [%s]: %s"

ER_AUDIT_CANT_ABORT_EVENT
  eng "Event '%s' cannot be aborted. The trigger error was (%d) [%s]: %s"

ER_AUDIT_WARNING
  eng "%s. The trigger error was (%d) [%s]: %s"

OBSOLETE_ER_NDB_NUMBER_OF_CHANNELS
  eng "Replica SQL: Configuration with number of replication sources = %u' is not supported when applying to Ndb"

OBSOLETE_ER_NDB_REPLICA_PARALLEL_WORKERS
  eng "Replica SQL: Configuration 'replica_parallel_workers = %lu' is not supported when applying to Ndb"

OBSOLETE_ER_NDB_DISTRIBUTING_ERR
  eng "NDB %s: distributing %s err: %u"

ER_RPL_REPLICA_INSECURE_CHANGE_SOURCE
  eng "Storing MySQL user name or password information in the connection metadata repository is not secure and is therefore not recommended. Please consider using the USER and PASSWORD connection options for START REPLICA; see the 'START REPLICA Syntax' in the MySQL Manual for more information."

OBSOLETE_ER_RPL_SLAVE_FLUSH_RELAY_LOGS_NOT_ALLOWED
  eng "FLUSH RELAY LOGS cannot be performed on channel '%-.192s'."

ER_RPL_REPLICA_INCORRECT_CHANNEL
  eng "Replica channel '%s' does not exist."

ER_FAILED_TO_FIND_DL_ENTRY
  eng "Can't find symbol '%-.128s' in library."

ER_FAILED_TO_OPEN_SHARED_LIBRARY
  eng "Can't open shared library '%-.192s' (errno: %d %-.128s)."

ER_THREAD_PRIORITY_IGNORED
  eng "Thread priority attribute setting in Resource Group SQL shall be ignored due to unsupported platform or insufficient privilege."

ER_BINLOG_CACHE_SIZE_TOO_LARGE
  eng "Option binlog_cache_size (%lu) is greater than max_binlog_cache_size (%lu); setting binlog_cache_size equal to max_binlog_cache_size."

ER_BINLOG_STMT_CACHE_SIZE_TOO_LARGE
  eng "Option binlog_stmt_cache_size (%lu) is greater than max_binlog_stmt_cache_size (%lu); setting binlog_stmt_cache_size equal to max_binlog_stmt_cache_size."

ER_FAILED_TO_GENERATE_UNIQUE_LOGFILE
  eng "Can't generate a unique log-filename %-.200s.(1-999)."

ER_FAILED_TO_READ_FILE
  eng "Error reading file '%-.200s' (errno: %d - %s)"

ER_FAILED_TO_WRITE_TO_FILE
  eng "Error writing file '%-.200s' (errno: %d - %s)"

ER_BINLOG_UNSAFE_MESSAGE_AND_STATEMENT
  eng "%s Statement: %s"

ER_FORCE_CLOSE_THREAD
  eng "%s: Forcing close of thread %ld  user: '%-.48s'."

ER_SERVER_SHUTDOWN_COMPLETE
  eng "%s: Shutdown complete (mysqld %s)  %s."

ER_RPL_CANT_HAVE_SAME_BASENAME
  eng "Cannot have same base name '%s' for both binary and relay logs. Please check %s (default '%s' if --log-bin option is not used, default '%s' if --log-bin option is used without argument) and %s (default '%s') options to ensure they do not conflict."

ER_RPL_GTID_MODE_REQUIRES_ENFORCE_GTID_CONSISTENCY_ON
  eng "GTID_MODE = ON requires ENFORCE_GTID_CONSISTENCY = ON."

ER_WARN_NO_SERVERID_SPECIFIED
  eng "You have not provided a mandatory server-id. Servers in a replication topology must have unique server-ids. Please refer to the proper server start-up parameters documentation."

ER_ABORTING_USER_CONNECTION
  eng "Aborted connection %u to db: '%-.192s' user: '%-.48s' host: '%-.255s' (%-.64s)."

ER_SQL_MODE_MERGED_WITH_STRICT_MODE
  eng "'NO_ZERO_DATE', 'NO_ZERO_IN_DATE' and 'ERROR_FOR_DIVISION_BY_ZERO' sql modes should be used with strict mode. They will be merged with strict mode in a future release."

ER_GTID_PURGED_WAS_UPDATED
  eng "@@GLOBAL.GTID_PURGED was changed from '%s' to '%s'."

ER_GTID_EXECUTED_WAS_UPDATED
  eng "@@GLOBAL.GTID_EXECUTED was changed from '%s' to '%s'."

ER_DEPRECATE_MSG_WITH_REPLACEMENT
  eng "'%s' is deprecated and will be removed in a future release. Please use %s instead."

ER_TRG_CREATION_CTX_NOT_SET
  eng "Triggers for table `%-.64s`.`%-.64s` have no creation context"

ER_FILE_HAS_OLD_FORMAT
  eng "'%-.192s' has an old format, you should re-create the '%s' object(s)"

ER_VIEW_CREATION_CTX_NOT_SET
  eng "View `%-.64s`.`%-.64s` has no creation context"

OBSOLETE_ER_TABLE_NAME_CAUSES_TOO_LONG_PATH
  eng "Long database name and identifier for object resulted in a path length too long for table '%s'. Please check the path limit for your OS."

ER_TABLE_UPGRADE_REQUIRED
  eng "Table upgrade required. Please do \"REPAIR TABLE `%-.64s`\" or dump/reload to fix it!"

ER_GET_ERRNO_FROM_STORAGE_ENGINE
  eng "Got error %d - '%-.192s' from storage engine."

ER_ACCESS_DENIED_ERROR_WITHOUT_PASSWORD
  eng "Access denied for user '%-.48s'@'%-.64s'"

ER_ACCESS_DENIED_ERROR_WITH_PASSWORD
  eng "Access denied for user '%-.48s'@'%-.64s' (using password: %s)"

ER_ACCESS_DENIED_FOR_USER_ACCOUNT_LOCKED
  eng "Access denied for user '%-.48s'@'%-.64s'. Account is locked."

OBSOLETE_ER_MUST_CHANGE_EXPIRED_PASSWORD
  eng "Your password has expired. To log in you must change it using a client that supports expired passwords."

ER_SYSTEM_TABLES_NOT_SUPPORTED_BY_STORAGE_ENGINE
  eng "Storage engine '%s' does not support system tables. [%s.%s]."

OBSOLETE_ER_FILESORT_TERMINATED
  eng "Sort aborted"

ER_SERVER_STARTUP_MSG
  eng "%s: ready for connections. Version: '%s'  socket: '%s'  port: %d  %s."

ER_FAILED_TO_FIND_LOCALE_NAME
  eng "Unknown locale: '%-.64s'."

ER_FAILED_TO_FIND_COLLATION_NAME
  eng "Unknown collation: '%-.64s'."

ER_SERVER_OUT_OF_RESOURCES
  eng "Out of memory; check if mysqld or some other process uses all available memory; if not, you may have to use 'ulimit' to allow mysqld to use more memory or you can add more swap space"

ER_SERVER_OUTOFMEMORY
  eng "Out of memory; restart server and try again (needed %d bytes)"

ER_INVALID_COLLATION_FOR_CHARSET
  eng "COLLATION '%s' is not valid for CHARACTER SET '%s'"

ER_CANT_START_ERROR_LOG_SERVICE
  eng "Failed to set %s at or around \"%s\" -- service is valid, but can not be initialized; please check its configuration and make sure it can read its input(s) and write to its output(s)."

ER_CREATING_NEW_UUID_FIRST_START
  eng "Generating a new UUID: %s."

ER_FAILED_TO_GET_ABSOLUTE_PATH
  eng "Failed to get absolute path of program executable %s"

ER_PERFSCHEMA_COMPONENTS_INFRASTRUCTURE_BOOTSTRAP
  eng "Failed to bootstrap performance schema components infrastructure."

ER_PERFSCHEMA_COMPONENTS_INFRASTRUCTURE_SHUTDOWN
  eng "Failed to deinit performance schema components infrastructure."

ER_DUP_FD_OPEN_FAILED
  eng "Could not open duplicate fd for %s: %s."

ER_SYSTEM_VIEW_INIT_FAILED
  eng "System views initialization failed."

ER_RESOURCE_GROUP_POST_INIT_FAILED
  eng "Resource group post initialization failed."

ER_RESOURCE_GROUP_SUBSYSTEM_INIT_FAILED
  eng "Resource Group subsystem initialization failed."

ER_FAILED_START_MYSQLD_DAEMON
  eng "Failed to start mysqld daemon. Check mysqld error log."

ER_CANNOT_CHANGE_TO_ROOT_DIR
  eng "Cannot change to root directory: %s."

ER_PERSISTENT_PRIVILEGES_BOOTSTRAP
  eng "Failed to bootstrap persistent privileges."

ER_BASEDIR_SET_TO
  eng "Basedir set to %s."

ER_RPL_FILTER_ADD_WILD_DO_TABLE_FAILED
  eng "Could not add wild do table rule '%s'!"

ER_RPL_FILTER_ADD_WILD_IGNORE_TABLE_FAILED
  eng "Could not add wild ignore table rule '%s'!"

ER_PRIVILEGE_SYSTEM_INIT_FAILED
  eng "The privilege system failed to initialize correctly. For complete instructions on how to upgrade MySQL to a new version please see the 'Upgrading MySQL' section from the MySQL manual."

ER_CANNOT_SET_LOG_ERROR_SERVICES
  eng "Cannot set services \"%s\" requested in --log-error-services, using defaults."

ER_PERFSCHEMA_TABLES_INIT_FAILED
  eng "Performance schema tables initialization failed."

ER_TX_EXTRACTION_ALGORITHM_FOR_BINLOG_TX_DEPEDENCY_TRACKING
  eng "The transaction_write_set_extraction must be set to %s when binlog_transaction_dependency_tracking is %s."

OBSOLETE_ER_INVALID_REPLICATION_TIMESTAMPS
  eng "Invalid replication timestamps: original commit timestamp is more recent than the immediate commit timestamp. This may be an issue if delayed replication is active. Make sure that servers have their clocks set to the correct time. No further message will be emitted until after timestamps become valid again."

OBSOLETE_ER_RPL_TIMESTAMPS_RETURNED_TO_NORMAL
  eng "The replication timestamps have returned to normal values."

ER_BINLOG_FILE_OPEN_FAILED
  eng "%s."

ER_BINLOG_EVENT_WRITE_TO_STMT_CACHE_FAILED
  eng "Failed to write an incident event into stmt_cache."

ER_REPLICA_RELAY_LOG_TRUNCATE_INFO
  eng "Relaylog file %s size was %llu, but was truncated at %llu."

ER_REPLICA_RELAY_LOG_PURGE_FAILED
  eng "Unable to purge relay log files. %s:%s."

ER_RPL_REPLICA_FILTER_CREATE_FAILED
  eng "Replica: failed in creating filter for channel '%s'."

ER_RPL_REPLICA_GLOBAL_FILTERS_COPY_FAILED
  eng "Replica: failed in copying the global filters to its own per-channel filters on configuration for channel '%s'."

ER_RPL_REPLICA_RESET_FILTER_OPTIONS
  eng "There are per-channel replication filter(s) configured for channel '%.192s' which does not exist. The filter(s) have been discarded."

ER_MISSING_GRANT_SYSTEM_TABLE
  eng "The system table mysql.global_grants is missing. Please perform the MySQL upgrade procedure."

ER_MISSING_ACL_SYSTEM_TABLE
  eng "ACL table mysql.%.*s missing. Some operations may fail."

ER_ANONYMOUS_AUTH_ID_NOT_ALLOWED_IN_MANDATORY_ROLES
  eng "Can't set mandatory_role %s@%s: Anonymous authorization IDs are not allowed as roles."

ER_UNKNOWN_AUTH_ID_IN_MANDATORY_ROLE
  eng "Can't set mandatory_role: There's no such authorization ID %s@%s."

ER_WRITE_ROW_TO_PARTITION_FAILED
  eng "Table '%-192s' failed to move/insert a row from part %d into part %d: %s."

ER_RESOURCE_GROUP_METADATA_UPDATE_SKIPPED
  eng "Skipped updating resource group metadata in InnoDB read only mode."

ER_FAILED_TO_PERSIST_RESOURCE_GROUP_METADATA
  eng "Failed to persist resource group %s to Data Dictionary."

ER_FAILED_TO_DESERIALIZE_RESOURCE_GROUP
  eng "Failed to deserialize resource group %s."

ER_FAILED_TO_UPDATE_RESOURCE_GROUP
  eng "Update of resource group %s failed."

ER_RESOURCE_GROUP_VALIDATION_FAILED
  eng "Validation of resource group %s failed. Resource group is disabled."

ER_FAILED_TO_ALLOCATE_MEMORY_FOR_RESOURCE_GROUP
  eng "Unable to allocate memory for Resource Group %s."

ER_FAILED_TO_ALLOCATE_MEMORY_FOR_RESOURCE_GROUP_HASH
  eng "Failed to allocate memory for resource group hash."

ER_FAILED_TO_ADD_RESOURCE_GROUP_TO_MAP
  eng "Failed to add resource group %s to resource group map."

ER_RESOURCE_GROUP_IS_DISABLED
  eng "Resource group feature is disabled. (Server is compiled with DISABLE_PSI_THREAD)."

ER_FAILED_TO_APPLY_RESOURCE_GROUP_CONTROLLER
  eng "Unable to apply resource group controller %s."

ER_FAILED_TO_ACQUIRE_LOCK_ON_RESOURCE_GROUP
  eng "Unable to acquire lock on the resource group %s. Hint to switch resource group shall be ignored."

ER_PFS_NOTIFICATION_FUNCTION_REGISTER_FAILED
  eng "PFS %s notification function registration failed."

ER_RES_GRP_SET_THR_AFFINITY_FAILED
  eng "Unable to bind thread id %llu to cpu id %u (error code %d - %-.192s)."

ER_RES_GRP_SET_THR_AFFINITY_TO_CPUS_FAILED
  eng "Unable to bind thread id %llu to cpu ids (error code %d - %-.192s)."

ER_RES_GRP_THD_UNBIND_FROM_CPU_FAILED
  eng "Unbind thread id %llu failed. (error code %d - %-.192s)."

ER_RES_GRP_SET_THREAD_PRIORITY_FAILED
  eng "Setting thread priority %d to thread id %llu failed. (error code %d - %-.192s)."

ER_RES_GRP_FAILED_TO_DETERMINE_NICE_CAPABILITY
  eng "Unable to determine CAP_SYS_NICE capability."

ER_RES_GRP_FAILED_TO_GET_THREAD_HANDLE
  eng "%s failed: Failed to get handle for thread %llu."

ER_RES_GRP_GET_THREAD_PRIO_NOT_SUPPORTED
  eng "Retrieval of thread priority unsupported on %s."

ER_RES_GRP_FAILED_DETERMINE_CPU_COUNT
  eng "Unable to determine the number of CPUs."

ER_RES_GRP_FEATURE_NOT_AVAILABLE
  eng "Resource group feature shall not be available. Incompatible thread handling option."

ER_RES_GRP_INVALID_THREAD_PRIORITY
  eng "Invalid thread priority %d for a %s resource group. Allowed range is [%d, %d]."

ER_RES_GRP_SOLARIS_PROCESSOR_BIND_TO_CPUID_FAILED
  eng "bind_to_cpu failed: processor_bind for cpuid %u failed (error code %d - %-.192s)."

ER_RES_GRP_SOLARIS_PROCESSOR_BIND_TO_THREAD_FAILED
  eng "bind_to_cpu failed: processor_bind for thread %%llx with cpu id %u (error code %d - %-.192s)."

ER_RES_GRP_SOLARIS_PROCESSOR_AFFINITY_FAILED
  eng "%s failed: processor_affinity failed (error code %d - %-.192s)."

ER_DD_UPGRADE_RENAME_IDX_STATS_FILE_FAILED
  eng "Error in renaming mysql_index_stats.ibd."

ER_DD_UPGRADE_DD_OPEN_FAILED
  eng "Error in opening data directory %s."

ER_DD_UPGRADE_FAILED_TO_FETCH_TABLESPACES
  eng "Error in fetching list of tablespaces."

ER_DD_UPGRADE_FAILED_TO_ACQUIRE_TABLESPACE
  eng "Error in acquiring Tablespace for SDI insertion %s."

ER_DD_UPGRADE_FAILED_TO_RESOLVE_TABLESPACE_ENGINE
  eng "Error in resolving Engine name for tablespace %s with engine %s."

ER_FAILED_TO_CREATE_SDI_FOR_TABLESPACE
  eng "Error in creating SDI for %s tablespace."

ER_FAILED_TO_STORE_SDI_FOR_TABLESPACE
  eng "Error in storing SDI for %s tablespace."

ER_DD_UPGRADE_FAILED_TO_FETCH_TABLES
  eng "Error in fetching list of tables."

ER_DD_UPGRADE_DD_POPULATED
  eng "Finished populating Data Dictionary tables with data."

ER_DD_UPGRADE_INFO_FILE_OPEN_FAILED
  eng "Could not open the upgrade info file '%s' in the MySQL servers datadir, errno: %d."

ER_DD_UPGRADE_INFO_FILE_CLOSE_FAILED
  eng "Could not close the upgrade info file '%s' in the MySQL servers datadir, errno: %d."

ER_DD_UPGRADE_TABLESPACE_MIGRATION_FAILED
  eng "Got error %d from SE while migrating tablespaces."

ER_DD_UPGRADE_FAILED_TO_CREATE_TABLE_STATS
  eng "Error in creating TABLE statistics entry. Fix statistics data by using ANALYZE command."

ER_DD_UPGRADE_TABLE_STATS_MIGRATE_COMPLETED
  eng "Finished migrating TABLE statistics data."

ER_DD_UPGRADE_FAILED_TO_CREATE_INDEX_STATS
  eng "Error in creating Index statistics entry. Fix statistics data by using ANALYZE command."

ER_DD_UPGRADE_INDEX_STATS_MIGRATE_COMPLETED
  eng "Finished migrating INDEX statistics data."

ER_DD_UPGRADE_FAILED_FIND_VALID_DATA_DIR
  eng "Failed to find valid data directory."

ER_DD_UPGRADE_START
  eng "Starting upgrade of data directory."

ER_DD_UPGRADE_FAILED_INIT_DD_SE
  eng "Failed to initialize DD Storage Engine."

ER_DD_UPGRADE_FOUND_PARTIALLY_UPGRADED_DD_ABORT
  eng "Found partially upgraded DD. Aborting upgrade and deleting all DD tables. Start the upgrade process again."

ER_DD_UPGRADE_FOUND_PARTIALLY_UPGRADED_DD_CONTINUE
  eng "Found partially upgraded DD. Upgrade will continue and start the server."

ER_DD_UPGRADE_SE_LOGS_FAILED
  eng "Error in upgrading engine logs."

ER_DD_UPGRADE_SDI_INFO_UPDATE_FAILED
  eng "Error in updating SDI information."

ER_SKIP_UPDATING_METADATA_IN_SE_RO_MODE
  eng "Skip updating %s metadata in InnoDB read-only mode."

ER_CREATED_SYSTEM_WITH_VERSION
  eng "Created system views with I_S version %d."

ER_UNKNOWN_ERROR_DETECTED_IN_SE
  eng "Unknown error detected %d in handler."

ER_READ_LOG_EVENT_FAILED
  eng "Error in Log_event::read_log_event(): '%s', data_len: %lu, event_type: %d."

ER_ROW_DATA_TOO_BIG_TO_WRITE_IN_BINLOG
  eng "The row data is greater than 4GB, which is too big to write to the binary log."

ER_FAILED_TO_CONSTRUCT_DROP_EVENT_QUERY
  eng "Unable to construct DROP EVENT SQL query string."

ER_FAILED_TO_BINLOG_DROP_EVENT
  eng "Unable to binlog drop event %s.%s."

ER_FAILED_TO_START_REPLICA_THREAD
  eng "Failed to start replica threads for channel '%s'."

ER_RPL_IO_THREAD_KILLED
  eng "%s%s."

ER_REPLICA_RECONNECT_FAILED
  eng "Failed registering on source, reconnecting to try again, log '%s' at position %s. %s."

ER_REPLICA_KILLED_AFTER_RECONNECT
  eng "Replica I/O thread killed during or after reconnect."

ER_REPLICA_NOT_STARTED_ON_SOME_CHANNELS
  eng "Some of the channels are not created/initialized properly. Check for additional messages above. You will not be able to start replication on those channels until the issue is resolved and the server restarted."

ER_FAILED_TO_ADD_RPL_FILTER
  eng "Failed to add a replication filter into filter map for channel '%.192s'."

ER_PER_CHANNEL_RPL_FILTER_CONF_FOR_GRP_RPL
  eng "There are per-channel replication filter(s) configured for group replication channel '%.192s' which is disallowed. The filter(s) have been discarded."

ER_RPL_FILTERS_NOT_ATTACHED_TO_CHANNEL
  eng "There are per-channel replication filter(s) configured for channel '%.192s' which does not exist. The filter(s) have been discarded."

ER_FAILED_TO_BUILD_DO_AND_IGNORE_TABLE_HASHES
  eng "An error occurred while building do_table and ignore_table rules to hashes for per-channel filter."

ER_CLONE_PLUGIN_NOT_LOADED_TRACE
  eng "Clone plugin cannot be loaded."

ER_CLONE_HANDLER_EXIST_TRACE
  eng "Clone Handler exists."

ER_CLONE_CREATE_HANDLER_FAIL_TRACE
  eng "Could not create Clone Handler."

ER_CYCLE_TIMER_IS_NOT_AVAILABLE
  eng "The CYCLE timer is not available. WAIT events in the performance_schema will not be timed."

ER_NANOSECOND_TIMER_IS_NOT_AVAILABLE
  eng "The NANOSECOND timer is not available. IDLE/STAGE/STATEMENT/TRANSACTION events in the performance_schema will not be timed."

ER_MICROSECOND_TIMER_IS_NOT_AVAILABLE
  eng "The MICROSECOND timer is not available. IDLE/STAGE/STATEMENT/TRANSACTION events in the performance_schema will not be timed."

ER_PFS_MALLOC_ARRAY_OVERFLOW
  eng "Failed to allocate memory for %zu chunks each of size %zu for buffer '%s' due to overflow."

ER_PFS_MALLOC_ARRAY_OOM
  eng "Failed to allocate %zu bytes for buffer '%s' due to out-of-memory."

ER_INNODB_FAILED_TO_FIND_IDX_WITH_KEY_NO
  eng "InnoDB could not find index %s key no %u for table %s through its index translation table."

ER_INNODB_FAILED_TO_FIND_IDX
  eng "Cannot find index %s in InnoDB index translation table."

ER_INNODB_FAILED_TO_FIND_IDX_FROM_DICT_CACHE
  eng "InnoDB could not find key no %u with name %s from dict cache for table %s."

ER_INNODB_ACTIVE_INDEX_CHANGE_FAILED
  eng "InnoDB: change_active_index(%u) failed."

ER_INNODB_DIFF_IN_REF_LEN
  eng "Stored ref len is %lu, but table ref len is %lu."

ER_WRONG_TYPE_FOR_COLUMN_PREFIX_IDX_FLD
  eng "MySQL is trying to create a column prefix index field, on an inappropriate data type. Table name %s, column name %s."

ER_INNODB_CANNOT_CREATE_TABLE
  eng "Cannot create table %s."

ER_INNODB_INTERNAL_INDEX
  eng "Found index %s in InnoDB index list but not its MySQL index number. It could be an InnoDB internal index."

ER_INNODB_IDX_CNT_MORE_THAN_DEFINED_IN_MYSQL
  eng "InnoDB: Table %s contains %lu indexes inside InnoDB, which is different from the number of indexes %u defined in MySQL."

ER_INNODB_IDX_CNT_FEWER_THAN_DEFINED_IN_MYSQL
  eng "Table %s contains fewer indexes inside InnoDB than are defined in the MySQL. Have you mixed up with data dictionary from different installation?"

ER_INNODB_IDX_COLUMN_CNT_DIFF
  eng "Index %s of %s has %lu columns unique inside InnoDB, but MySQL is asking statistics for %lu columns. Have you mixed data dictionary from different installation?"

ER_INNODB_USE_MONITOR_GROUP_NAME
  eng "Monitor counter '%s' cannot be turned on/off individually. Please use its module name to turn on/off the counters in the module as a group."

ER_INNODB_MONITOR_DEFAULT_VALUE_NOT_DEFINED
  eng "Default value is not defined for this set option. Please specify correct counter or module name."

ER_INNODB_MONITOR_IS_ENABLED
  eng "InnoDB: Monitor %s is already enabled."

ER_INNODB_INVALID_MONITOR_COUNTER_NAME
  eng "Invalid monitor counter : %s."

ER_WIN_LOAD_LIBRARY_FAILED
  eng "LoadLibrary(\"%s\") failed: GetLastError returns %lu."

ER_PARTITION_HANDLER_ADMIN_MSG
  eng "%s."

ER_RPL_AM_INIT_INFO_MSG
  eng "%s."

ER_DD_UPGRADE_TABLE_INTACT_ERROR
  eng "%s."

ER_SERVER_INIT_COMPILED_IN_COMMANDS
  eng "%s."

ER_MYISAM_CHECK_METHOD_ERROR
  eng "%s."

ER_MYISAM_CRASHED_ERROR
  eng "%s."

ER_WAITPID_FAILED
  eng "Unable to wait for process %lld."

ER_FAILED_TO_FIND_MYSQLD_STATUS
  eng "Unable to determine if daemon is running: %s (rc=%d)."

ER_INNODB_ERROR_LOGGER_MSG
  eng "%s"

ER_INNODB_ERROR_LOGGER_FATAL_MSG
  eng "[FATAL] InnoDB: %s"

ER_DEPRECATED_SYNTAX_WITH_REPLACEMENT
  eng "The syntax '%s' is deprecated and will be removed in a future release. Please use %s instead."

ER_DEPRECATED_SYNTAX_NO_REPLACEMENT
  eng "The syntax '%s' is deprecated and will be removed in a future release."

ER_DEPRECATE_MSG_NO_REPLACEMENT
  eng "'%s' is deprecated and will be removed in a future release."

ER_LOG_PRINTF_MSG
  eng "%s"

ER_BINLOG_LOGGING_NOT_POSSIBLE
  eng "Binary logging not possible. Message: %s."

ER_FAILED_TO_SET_PERSISTED_OPTIONS
  eng "Failed to set persisted options."

ER_COMPONENTS_FAILED_TO_ACQUIRE_SERVICE_IMPLEMENTATION
  eng "Cannot acquire specified service implementation: '%.192s'."

ER_RES_GRP_INVALID_VCPU_RANGE
  eng "Invalid VCPU range %u-%u."

ER_RES_GRP_INVALID_VCPU_ID
  eng "Invalid cpu id %u."

ER_ERROR_DURING_FLUSH_LOG_COMMIT_PHASE
  eng "Got error %d during FLUSH_LOGS."

ER_DROP_DATABASE_FAILED_RMDIR_MANUALLY
  eng "Problem while dropping database. Can't remove database directory (%s). Please remove it manually."

ER_EXPIRE_LOGS_DAYS_IGNORED
  eng "The option expire_logs_days cannot be used together with option binlog_expire_logs_seconds. Therefore, value of expire_logs_days is ignored."

ER_BINLOG_MALFORMED_OR_OLD_RELAY_LOG
  eng "malformed or very old relay log which does not have FormatDescriptor."

ER_DD_UPGRADE_VIEW_COLUMN_NAME_TOO_LONG
  eng "Upgrade of view '%s.%s' failed. Re-create the view with the explicit column name lesser than 64 characters."

ER_TABLE_NEEDS_DUMP_UPGRADE
  eng "Table upgrade required for `%-.64s`.`%-.64s`. Please dump/reload table to fix it!"

ER_DD_UPGRADE_FAILED_TO_UPDATE_VER_NO_IN_TABLESPACE
  eng "Error in updating version number in %s tablespace."

ER_KEYRING_MIGRATION_FAILED
  eng "Keyring migration failed."

ER_KEYRING_MIGRATION_SUCCESSFUL
  eng "Keyring migration successful."

ER_RESTART_RECEIVED_INFO
  eng "Received RESTART from user %s.  Restarting mysqld (Version: %s)."

ER_LCTN_CHANGED
  eng "Different lower_case_table_names settings for server ('%u') and data dictionary ('%u')."

ER_DD_INITIALIZE
  eng "Data dictionary initializing version '%u'."

ER_DD_RESTART
  eng "Data dictionary restarting version '%u'."

ER_DD_UPGRADE
  eng "Data dictionary upgrading from version '%u' to '%u'."

ER_DD_UPGRADE_OFF
  eng "Data dictionary upgrade prohibited by the command line option '--no_dd_upgrade'."

ER_DD_UPGRADE_VERSION_NOT_SUPPORTED
  eng "Upgrading the data dictionary from dictionary version '%u' is not supported."

ER_DD_UPGRADE_SCHEMA_UNAVAILABLE
  eng "Upgrading the data dictionary failed, temporary schema name '%-.192s' not available."

ER_DD_MINOR_DOWNGRADE
  eng "Data dictionary minor downgrade from version '%u' to '%u'."

ER_DD_MINOR_DOWNGRADE_VERSION_NOT_SUPPORTED
  eng "Minor downgrade of the Data dictionary from dictionary version '%u' is not supported."

ER_DD_NO_VERSION_FOUND
  eng "No data dictionary version number found."

ER_THREAD_POOL_NOT_SUPPORTED_ON_PLATFORM
  eng "Thread pool not supported, requires a minimum of %s."

ER_THREAD_POOL_SIZE_TOO_LOW
  eng "thread_pool_size=0 means thread pool disabled, Allowed range of thread_pool_size is %d-%d."

ER_THREAD_POOL_SIZE_TOO_HIGH
  eng "thread_pool_size=%lu is too high, %d is maximum, thread pool is disabled. Allowed range of thread_pool_size is %d-%d."

ER_THREAD_POOL_ALGORITHM_INVALID
  eng "thread_pool_algorithm can be set to 0 and 1, 0 indicates the default low concurrency algorithm, 1 means a high concurrency algorithm."

ER_THREAD_POOL_INVALID_STALL_LIMIT
  eng "thread_pool_stall_limit can be %d at minimum and %d at maximum, smaller values would render the thread pool fairly useless and higher values could make it possible to have undetected deadlock issues in the MySQL Server."

ER_THREAD_POOL_INVALID_PRIO_KICKUP_TIMER
  eng "Invalid value of thread_pool_prio_kickup_timer specified. Value of thread_pool_prio_kickup_timer should be in range 0-4294967294."

ER_THREAD_POOL_MAX_UNUSED_THREADS_INVALID
  eng "thread_pool_max_unused_threads cannot be set higher than %d."

ER_THREAD_POOL_CON_HANDLER_INIT_FAILED
  eng "Failed to instantiate the connection handler object."

ER_THREAD_POOL_INIT_FAILED
  eng "Failed to initialize thread pool plugin."

OBSOLETE_ER_THREAD_POOL_PLUGIN_STARTED
  eng "Thread pool plugin started successfully with parameters: thread_pool_size = %lu, thread_pool_algorithm = %s, thread_pool_stall_limit = %u, thread_pool_prio_kickup_timer = %u, thread_pool_max_unused_threads = %u, thread_pool_high_priority_connection = %d."

ER_THREAD_POOL_CANNOT_SET_THREAD_SPECIFIC_DATA
  eng "Can't setup connection teardown thread-specific data."

ER_THREAD_POOL_FAILED_TO_CREATE_CONNECT_HANDLER_THD
  eng "Creation of connect handler thread failed."

ER_THREAD_POOL_FAILED_TO_CREATE_THD_AND_AUTH_CONN
  eng "Failed to create thd and authenticate connection."

ER_THREAD_POOL_FAILED_PROCESS_CONNECT_EVENT
  eng "Failed to process connection event."

ER_THREAD_POOL_FAILED_TO_CREATE_POOL
  eng "Can't create pool thread (error %d, errno: %d)."

ER_THREAD_POOL_RATE_LIMITED_ERROR_MSGS
  eng "%.*s."

ER_TRHEAD_POOL_LOW_LEVEL_INIT_FAILED
  eng "tp_group_low_level_init() failed."

ER_THREAD_POOL_LOW_LEVEL_REARM_FAILED
  eng "Rearm failed even after 30 seconds, can't continue without notify socket."

ER_THREAD_POOL_BUFFER_TOO_SMALL
  eng "%s: %s buffer is too small"

ER_MECAB_NOT_SUPPORTED
  eng "Mecab v%s is not supported, the lowest version supported is v%s."

ER_MECAB_NOT_VERIFIED
  eng "Mecab v%s is not verified, the highest version supported is v%s."

ER_MECAB_CREATING_MODEL
  eng "Mecab: Trying createModel(%s)."

ER_MECAB_FAILED_TO_CREATE_MODEL
  eng "Mecab: createModel() failed: %s."

ER_MECAB_FAILED_TO_CREATE_TRIGGER
  eng "Mecab: createTagger() failed: %s."

ER_MECAB_UNSUPPORTED_CHARSET
  eng "Mecab: Unsupported dictionary charset %s."

ER_MECAB_CHARSET_LOADED
  eng "Mecab: Loaded dictionary charset is %s."

ER_MECAB_PARSE_FAILED
  eng "Mecab: parse() failed: %s."

ER_MECAB_OOM_WHILE_PARSING_TEXT
  eng "Mecab: parse() failed: out of memory."

ER_MECAB_CREATE_LATTICE_FAILED
  eng "Mecab: createLattice() failed: %s."

ER_SEMISYNC_TRACE_ENTER_FUNC
  eng "---> %s enter."

ER_SEMISYNC_TRACE_EXIT_WITH_INT_EXIT_CODE
  eng "<--- %s exit (%d)."

ER_SEMISYNC_TRACE_EXIT_WITH_BOOL_EXIT_CODE
  eng "<--- %s exit (%s)."

ER_SEMISYNC_TRACE_EXIT
  eng "<--- %s exit."

ER_SEMISYNC_RPL_INIT_FOR_TRX
  eng "Semi-sync replication initialized for transactions."

ER_SEMISYNC_FAILED_TO_ALLOCATE_TRX_NODE
  eng "%s: transaction node allocation failed for: (%s, %lu)."

ER_SEMISYNC_BINLOG_WRITE_OUT_OF_ORDER
  eng "%s: binlog write out-of-order, tail (%s, %lu), new node (%s, %lu)."

ER_SEMISYNC_INSERT_LOG_INFO_IN_ENTRY
  eng "%s: insert (%s, %lu) in entry(%u)."

ER_SEMISYNC_PROBE_LOG_INFO_IN_ENTRY
  eng "%s: probe (%s, %lu) in entry(%u)."

ER_SEMISYNC_CLEARED_ALL_ACTIVE_TRANSACTION_NODES
  eng "%s: cleared all nodes."

ER_SEMISYNC_CLEARED_ACTIVE_TRANSACTION_TILL_POS
  eng "%s: cleared %d nodes back until pos (%s, %lu)."

ER_SEMISYNC_REPLY_MAGIC_NO_ERROR
  eng "Read semi-sync reply magic number error."

ER_SEMISYNC_REPLY_PKT_LENGTH_TOO_SMALL
  eng "Read semi-sync reply length error: packet is too small."

ER_SEMISYNC_REPLY_BINLOG_FILE_TOO_LARGE
  eng "Read semi-sync reply binlog file length too large."

ER_SEMISYNC_SERVER_REPLY
  eng "%s: Got reply(%s, %lu) from server %u."

ER_SEMISYNC_FUNCTION_CALLED_TWICE
  eng "%s called twice."

ER_SEMISYNC_RPL_ENABLED_ON_SOURCE
  eng "Semi-sync replication enabled on the source."

ER_SEMISYNC_SOURCE_OOM
  eng "Cannot allocate memory to enable semi-sync on the source."

ER_SEMISYNC_DISABLED_ON_SOURCE
  eng "Semi-sync replication disabled on the source."

ER_SEMISYNC_FORCED_SHUTDOWN
  eng "SEMISYNC: Forced shutdown. Some updates might not be replicated."

ER_SEMISYNC_SOURCE_GOT_REPLY_AT_POS
  eng "%s: Got reply at (%s, %lu)."

ER_SEMISYNC_SOURCE_SIGNAL_ALL_WAITING_THREADS
  eng "%s: signal all waiting threads."

ER_SEMISYNC_SOURCE_TRX_WAIT_POS
  eng "%s: wait pos (%s, %lu), repl(%d)."

ER_SEMISYNC_BINLOG_REPLY_IS_AHEAD
  eng "%s: Binlog reply is ahead (%s, %lu)."

ER_SEMISYNC_MOVE_BACK_WAIT_POS
  eng "%s: move back wait position (%s, %lu)."

ER_SEMISYNC_INIT_WAIT_POS
  eng "%s: init wait position (%s, %lu)."

ER_SEMISYNC_WAIT_TIME_FOR_BINLOG_SENT
  eng "%s: wait %lu ms for binlog sent (%s, %lu)."

ER_SEMISYNC_WAIT_FOR_BINLOG_TIMEDOUT
  eng "Timeout waiting for reply of binlog (file: %s, pos: %lu), semi-sync up to file %s, position %lu."

ER_SEMISYNC_WAIT_TIME_ASSESSMENT_FOR_COMMIT_TRX_FAILED
  eng "Assessment of waiting time for commitTrx failed at wait position (%s, %lu)."

ER_SEMISYNC_RPL_SWITCHED_OFF
  eng "Semi-sync replication switched OFF."

ER_SEMISYNC_RPL_SWITCHED_ON
  eng "Semi-sync replication switched ON at (%s, %lu)."

ER_SEMISYNC_NO_SPACE_IN_THE_PKT
  eng "No enough space in the packet for semi-sync extra header, semi-sync replication disabled."

ER_SEMISYNC_SYNC_HEADER_UPDATE_INFO
  eng "%s: server(%d), (%s, %lu) sync(%d), repl(%d)."

ER_SEMISYNC_FAILED_TO_INSERT_TRX_NODE
  eng "Semi-sync failed to insert tranx_node for binlog file: %s, position: %lu."

ER_SEMISYNC_TRX_SKIPPED_AT_POS
  eng "%s: Transaction skipped at (%s, %lu)."

ER_SEMISYNC_SOURCE_FAILED_ON_NET_FLUSH
  eng "Semi-sync source failed on net_flush() before waiting for replica reply."

ER_SEMISYNC_RECEIVED_ACK_IS_SMALLER
  eng "The received ack is smaller than m_greatest_ack."

ER_SEMISYNC_ADD_ACK_TO_SLOT
  eng "Add the ack into slot %u."

ER_SEMISYNC_UPDATE_EXISTING_REPLICA_ACK
  eng "Update an exsiting ack in slot %u."

ER_SEMISYNC_FAILED_TO_START_ACK_RECEIVER_THD
  eng "Failed to start semi-sync ACK receiver thread,  could not create thread(errno:%d)."

ER_SEMISYNC_STARTING_ACK_RECEIVER_THD
  eng "Starting ack receiver thread."

ER_SEMISYNC_FAILED_TO_WAIT_ON_DUMP_SOCKET
  eng "Failed to wait on semi-sync dump sockets, error: errno=%d."

ER_SEMISYNC_STOPPING_ACK_RECEIVER_THREAD
  eng "Stopping ack receiver thread."

ER_SEMISYNC_FAILED_REGISTER_REPLICA_TO_RECEIVER
  eng "Failed to register replica to semi-sync ACK receiver thread."

ER_SEMISYNC_START_BINLOG_DUMP_TO_REPLICA
  eng "Start %s binlog_dump to replica (server_id: %d), pos(%s, %lu)."

ER_SEMISYNC_STOP_BINLOG_DUMP_TO_REPLICA
  eng "Stop %s binlog_dump to replica (server_id: %d)."

ER_SEMISYNC_UNREGISTER_TRX_OBSERVER_FAILED
  eng "unregister_trans_observer failed."

ER_SEMISYNC_UNREGISTER_BINLOG_STORAGE_OBSERVER_FAILED
  eng "unregister_binlog_storage_observer failed."

ER_SEMISYNC_UNREGISTER_BINLOG_TRANSMIT_OBSERVER_FAILED
  eng "unregister_binlog_transmit_observer failed."

ER_SEMISYNC_UNREGISTERED_REPLICATOR
  eng "unregister_replicator OK."

ER_SEMISYNC_SOCKET_FD_TOO_LARGE
  eng "Semisync replica socket fd is %u. select() cannot handle if the socket fd is bigger than %u (FD_SETSIZE)."

ER_SEMISYNC_REPLICA_REPLY
  eng "%s: reply - %d."

ER_SEMISYNC_MISSING_MAGIC_NO_FOR_SEMISYNC_PKT
  eng "Missing magic number for semi-sync packet, packet len: %lu."

ER_SEMISYNC_REPLICA_START
  eng "Replica I/O thread: Start %s replication to source '%s@%s:%d' in log '%s' at position %lu."

ER_SEMISYNC_REPLICA_REPLY_WITH_BINLOG_INFO
  eng "%s: reply (%s, %lu)."

ER_SEMISYNC_REPLICA_NET_FLUSH_REPLY_FAILED
  eng "Semi-sync replica net_flush() reply failed."

ER_SEMISYNC_REPLICA_SEND_REPLY_FAILED
  eng "Semi-sync replica send reply failed: %s (%d)."

ER_SEMISYNC_EXECUTION_FAILED_ON_SOURCE
  eng "Execution failed on source: %s; error %d"

ER_SEMISYNC_NOT_SUPPORTED_BY_SOURCE
  eng "Source server does not support semi-sync, fallback to asynchronous replication"

ER_SEMISYNC_REPLICA_SET_FAILED
  eng "Set 'rpl_semi_sync_replica=1' on source failed"

ER_SEMISYNC_FAILED_TO_STOP_ACK_RECEIVER_THD
  eng "Failed to stop ack receiver thread on my_thread_join, errno(%d)."

ER_FIREWALL_FAILED_TO_READ_FIREWALL_TABLES
  eng "Failed to read the firewall tables"

ER_FIREWALL_FAILED_TO_REG_DYNAMIC_PRIVILEGES
  eng "Failed to register dynamic privileges"

ER_FIREWALL_RECORDING_STMT_WAS_TRUNCATED
  eng "Statement was truncated and not recorded: %s"

ER_FIREWALL_RECORDING_STMT_WITHOUT_TEXT
  eng "Statement with no text was not recorded"

ER_FIREWALL_SUSPICIOUS_STMT
  eng "SUSPICIOUS STATEMENT from '%s'. Reason: %s Statement: %s"

ER_FIREWALL_ACCESS_DENIED
  eng "ACCESS DENIED for '%s'. Reason: %s Statement: %s"

ER_FIREWALL_SKIPPED_UNKNOWN_USER_MODE
  eng "Skipped unknown user mode '%s'"

ER_FIREWALL_RELOADING_CACHE
  eng "Reloading cache from disk"

ER_FIREWALL_RESET_FOR_USER
  eng "FIREWALL RESET for '%s'"

ER_FIREWALL_STATUS_FLUSHED
  eng "Counters are reset to zero"

ER_KEYRING_LOGGER_ERROR_MSG
  eng "%s"

ER_AUDIT_LOG_FILTER_IS_NOT_INSTALLED
  eng "Audit Log plugin supports a filtering, which has not been installed yet. Audit Log plugin will run in the legacy mode, which will be disabled in the next release."

ER_AUDIT_LOG_SWITCHING_TO_INCLUDE_LIST
  eng "Previously exclude list is used, now we start using include list, exclude list is set to NULL."

ER_AUDIT_LOG_CANNOT_SET_LOG_POLICY_WITH_OTHER_POLICIES
  eng "Cannot set audit_log_policy simultaneously with either audit_log_connection_policy or  audit_log_statement_policy, setting audit_log_connection_policy and audit_log_statement_policy based on audit_log_policy."

ER_AUDIT_LOG_ONLY_INCLUDE_LIST_USED
  eng "Both include and exclude lists provided, include list is preferred, exclude list is set to NULL."

ER_AUDIT_LOG_INDEX_MAP_CANNOT_ACCESS_DIR
  eng "Could not access '%s' directory."

ER_AUDIT_LOG_WRITER_RENAME_FILE_FAILED
  eng "Could not rename file from '%s' to '%s'."

ER_AUDIT_LOG_WRITER_DEST_FILE_ALREADY_EXISTS
  eng "File '%s' should not exist. It may be incomplete. The server crashed."

ER_AUDIT_LOG_WRITER_RENAME_FILE_FAILED_REMOVE_FILE_MANUALLY
  eng "Could not rename file from '%s' to '%s'. Remove the file manually."

ER_AUDIT_LOG_WRITER_INCOMPLETE_FILE_RENAMED
  eng "Incomplete file renamed from '%s' to '%s'."

ER_AUDIT_LOG_WRITER_FAILED_TO_WRITE_TO_FILE
  eng "Error writing file \'%-.200s\' (errno: %d - %s)."

ER_AUDIT_LOG_EC_WRITER_FAILED_TO_INIT_ENCRYPTION
  eng "Could not initialize audit log file encryption."

ER_AUDIT_LOG_EC_WRITER_FAILED_TO_INIT_COMPRESSION
  eng "Could not initialize audit log file compression."

ER_AUDIT_LOG_EC_WRITER_FAILED_TO_CREATE_FILE
  eng "Could not create '%s' file for audit logging."

ER_AUDIT_LOG_RENAME_LOG_FILE_BEFORE_FLUSH
  eng "Audit log file (%s) must be manually renamed before audit_log_flush is set to true."

ER_AUDIT_LOG_FILTER_RESULT_MSG
  eng "%s"

ER_AUDIT_LOG_JSON_READER_FAILED_TO_PARSE
  eng "Error parsing JSON event. Event not accessible."

ER_AUDIT_LOG_JSON_READER_BUF_TOO_SMALL
  eng "Buffer is too small to hold JSON event. Number of events skipped: %zu."

ER_AUDIT_LOG_JSON_READER_FAILED_TO_OPEN_FILE
  eng "Could not open JSON file for reading. Reading next file if exists."

ER_AUDIT_LOG_JSON_READER_FILE_PARSING_ERROR
  eng "JSON file parsing error. Reading next file if exists"

OBSOLETE_ER_AUDIT_LOG_FILTER_INVALID_COLUMN_COUNT
  eng "Invalid column count in the '%s.%s' table."

OBSOLETE_ER_AUDIT_LOG_FILTER_INVALID_COLUMN_DEFINITION
  eng "Invalid column definition of the '%s.%s' table."

ER_AUDIT_LOG_FILTER_FAILED_TO_STORE_TABLE_FLDS
  eng "Could not store field of the %s table."

ER_AUDIT_LOG_FILTER_FAILED_TO_UPDATE_TABLE
  eng "Could not update %s table."

ER_AUDIT_LOG_FILTER_FAILED_TO_INSERT_INTO_TABLE
  eng "Could not insert into %s table."

ER_AUDIT_LOG_FILTER_FAILED_TO_DELETE_FROM_TABLE
  eng "Could not delete from %s table."

ER_AUDIT_LOG_FILTER_FAILED_TO_INIT_TABLE_FOR_READ
  eng "Could not initialize %s table for reading."

ER_AUDIT_LOG_FILTER_FAILED_TO_READ_TABLE
  eng "Could not read %s table."

ER_AUDIT_LOG_FILTER_FAILED_TO_CLOSE_TABLE_AFTER_READING
  eng "Could not close %s table reading."

ER_AUDIT_LOG_FILTER_USER_AND_HOST_CANNOT_BE_EMPTY
  eng "Both user and host columns of %s table cannot be empty."

ER_AUDIT_LOG_FILTER_FLD_FILTERNAME_CANNOT_BE_EMPTY
  eng "Filtername column of %s table cannot be empty."

ER_VALIDATE_PWD_DICT_FILE_NOT_SPECIFIED
  eng "Dictionary file not specified"

ER_VALIDATE_PWD_DICT_FILE_NOT_LOADED
  eng "Dictionary file not loaded"

ER_VALIDATE_PWD_DICT_FILE_TOO_BIG
  eng "Dictionary file size exceeded MAX_DICTIONARY_FILE_LENGTH, not loaded"

ER_VALIDATE_PWD_FAILED_TO_READ_DICT_FILE
  eng "Exception while reading the dictionary file"

ER_VALIDATE_PWD_FAILED_TO_GET_FLD_FROM_SECURITY_CTX
  eng "Can't retrieve the %s from the security context"

ER_VALIDATE_PWD_FAILED_TO_GET_SECURITY_CTX
  eng "Can't retrieve the security context"

ER_VALIDATE_PWD_LENGTH_CHANGED
  eng "Effective value of validate_password_length is changed. New value is %d"

ER_REWRITER_QUERY_ERROR_MSG
  eng "%s"

ER_REWRITER_QUERY_FAILED
  eng "Rewritten query failed to parse:%s"

ER_XPLUGIN_STARTUP_FAILED
  eng "Startup failed with error \"%s\""

OBSOLETE_ER_XPLUGIN_SERVER_EXITING
  eng "Exiting"

OBSOLETE_ER_XPLUGIN_SERVER_EXITED
  eng "Exit done"

ER_XPLUGIN_USING_SSL_CONF_FROM_SERVER
  eng "Using SSL configuration from MySQL Server"

ER_XPLUGIN_USING_SSL_CONF_FROM_MYSQLX
  eng "Using SSL configuration from Mysqlx Plugin"

ER_XPLUGIN_FAILED_TO_USE_SSL_CONF
  eng "Neither MySQL Server nor Mysqlx Plugin has valid SSL configuration"

ER_XPLUGIN_USING_SSL_FOR_TLS_CONNECTION
  eng "Using %s for TLS connections"

ER_XPLUGIN_REFERENCE_TO_SECURE_CONN_WITH_XPLUGIN
  eng "For more information, please see the Using Secure Connections with X Plugin section in the MySQL documentation"

ER_XPLUGIN_ERROR_MSG
  eng "%s"

ER_SHA_PWD_FAILED_TO_PARSE_AUTH_STRING
  eng "Failed to parse stored authentication string for %s. Please check if mysql.user table not corrupted"

ER_SHA_PWD_FAILED_TO_GENERATE_MULTI_ROUND_HASH
  eng "Error in generating multi-round hash for %s. Plugin can not perform authentication without it. This may be a transient problem"

ER_SHA_PWD_AUTH_REQUIRES_RSA_OR_SSL
  eng "Authentication requires either RSA keys or SSL encryption"

ER_SHA_PWD_RSA_KEY_TOO_LONG
  eng "RSA key cipher length of %u is too long. Max value is %u"

ER_PLUGIN_COMMON_FAILED_TO_OPEN_FILTER_TABLES
  eng "Failed to open the %s filter tables"

ER_PLUGIN_COMMON_FAILED_TO_OPEN_TABLE
  eng "Failed to open '%s.%s' %s table"

ER_AUTH_LDAP_ERROR_LOGGER_ERROR_MSG
  eng "%s"

ER_CONN_CONTROL_ERROR_MSG
  eng "%s"

ER_GRP_RPL_ERROR_MSG
  eng "%s"

ER_SHA_PWD_SALT_FOR_USER_CORRUPT
  eng "Password salt for user '%s' is corrupt"

ER_SYS_VAR_COMPONENT_OOM
  eng "Out of memory for component system variable '%s'."

ER_SYS_VAR_COMPONENT_VARIABLE_SET_READ_ONLY
  eng "variable %s of component %s was forced to be read-only: string variable without update_func and PLUGIN_VAR_MEMALLOC flag."

ER_SYS_VAR_COMPONENT_UNKNOWN_VARIABLE_TYPE
  eng "Unknown variable type code 0x%x in component '%s'."

ER_SYS_VAR_COMPONENT_FAILED_TO_PARSE_VARIABLE_OPTIONS
  eng "Parsing options for variable '%s' failed."

ER_SYS_VAR_COMPONENT_FAILED_TO_MAKE_VARIABLE_PERSISTENT
  eng "Setting persistent options for component variable '%s' failed."

ER_COMPONENT_FILTER_CONFUSED
  eng "The log-filter component \"%s\" got confused at \"%s\" (state: %s) ..."

ER_STOP_REPLICA_IO_THREAD_DISK_SPACE
  eng "Waiting until I/O thread for channel '%s' finish writing to disk before stopping. Free some disk space or use 'KILL' to abort I/O thread operation. Notice that aborting the I/O thread while rotating the relay log might corrupt the relay logs, requiring a server restart to fix it."

ER_LOG_FILE_CANNOT_OPEN
  eng "Could not use %s for logging (error %d - %s). Turning logging off for the server process. To turn it on again: fix the cause, then%s restart the MySQL server."

OBSOLETE_ER_UNABLE_TO_COLLECT_LOG_STATUS
  eng "Unable to collect information for column '%-.192s': %-.192s."

OBSOLETE_ER_DEPRECATED_UTF8_ALIAS
  eng "'utf8' is currently an alias for the character set UTF8MB3, which will be replaced by UTF8MB4 in a future release. Please consider using UTF8MB4 in order to be unambiguous."

OBSOLETE_ER_DEPRECATED_NATIONAL
  eng "NATIONAL/NCHAR/NVARCHAR implies the character set UTF8MB3, which will be replaced by UTF8MB4 in a future release. Please consider using CHAR(x) CHARACTER SET UTF8MB4 in order to be unambiguous."

OBSOLETE_ER_SLAVE_POSSIBLY_DIVERGED_AFTER_DDL
  eng "A commit for an atomic DDL statement was unsuccessful on the source and the replica. The replica supports atomic DDL statements but the source does not, so the action taken by the replica and source might differ. Check that their states have not diverged before proceeding."

ER_PERSIST_OPTION_STATUS
  eng "Configuring persisted options failed: \"%s\"."

ER_NOT_IMPLEMENTED_GET_TABLESPACE_STATISTICS
  eng "The storage engine '%-.192s' does not provide dynamic table statistics"

OBSOLETE_ER_UNABLE_TO_SET_OPTION
  eng "This option cannot be set %s."

OBSOLETE_ER_RESERVED_TABLESPACE_NAME
  eng "The table '%-.192s' may not be created in the reserved tablespace '%-.192s'."

ER_SSL_FIPS_MODE_ERROR
   eng "SSL fips mode error: %s"

ER_CONN_INIT_CONNECT_IGNORED
  eng "init_connect variable is ignored for user: %s host: %s due to expired password."

OBSOLETE_ER_UNSUPPORTED_SQL_MODE
  eng "sql_mode=0x%08x is not supported"

ER_REWRITER_OOM
  eng "Out of memory."

ER_REWRITER_TABLE_MALFORMED_ERROR
  eng "Wrong column count or names when loading rules."

ER_REWRITER_LOAD_FAILED
  eng "Some rules failed to load."

ER_REWRITER_READ_FAILED
  eng "Got error from storage engine while refreshing rewrite rules."

ER_CONN_CONTROL_EVENT_COORDINATOR_INIT_FAILED
  eng "Failed to initialize Connection_event_coordinator"

ER_CONN_CONTROL_STAT_CONN_DELAY_TRIGGERED_UPDATE_FAILED
  eng "Failed to update connection delay triggered stats"

ER_CONN_CONTROL_STAT_CONN_DELAY_TRIGGERED_RESET_FAILED
  eng "Failed to reset connection delay triggered stats"

ER_CONN_CONTROL_INVALID_CONN_DELAY_TYPE
  eng "Unexpected option type for connection delay."

ER_CONN_CONTROL_DELAY_ACTION_INIT_FAILED
  eng "Failed to initialize Connection_delay_action"

ER_CONN_CONTROL_FAILED_TO_SET_CONN_DELAY
  eng "Could not set %s delay for connection delay."

ER_CONN_CONTROL_FAILED_TO_UPDATE_CONN_DELAY_HASH
  eng "Failed to update connection delay hash for account : %s"

ER_XPLUGIN_FORCE_STOP_CLIENT
  eng "%s: Force stopping client because exception occurred: %s"

ER_XPLUGIN_MAX_AUTH_ATTEMPTS_REACHED
  eng "%s.%u: Maximum number of authentication attempts reached, login failed."

ER_XPLUGIN_BUFFER_PAGE_ALLOC_FAILED
  eng "Error allocating Buffer_page: %s"

ER_XPLUGIN_DETECTED_HANGING_CLIENTS
  eng "Detected %u hanging client(s)"

ER_XPLUGIN_FAILED_TO_ACCEPT_CLIENT
  eng "Error accepting client"

ER_XPLUGIN_FAILED_TO_SCHEDULE_CLIENT
  eng "Internal error scheduling client for execution"

ER_XPLUGIN_FAILED_TO_PREPARE_IO_INTERFACES
  eng "Preparation of I/O interfaces failed, X Protocol won't be accessible"

ER_XPLUGIN_SRV_SESSION_INIT_THREAD_FAILED
  eng "srv_session_init_thread returned error"

ER_XPLUGIN_UNABLE_TO_USE_USER_SESSION_ACCOUNT
  eng "Unable to use user mysql.session account when connecting the server for internal plugin requests."

ER_XPLUGIN_REFERENCE_TO_USER_ACCOUNT_DOC_SECTION
  eng "For more information, please see the X Plugin User Account section in the MySQL documentation"

ER_XPLUGIN_UNEXPECTED_EXCEPTION_DISPATCHING_CMD
  eng "%s: Unexpected exception dispatching command: %s"

ER_XPLUGIN_EXCEPTION_IN_TASK_SCHEDULER
  eng "Exception in post: %s"

ER_XPLUGIN_TASK_SCHEDULING_FAILED
  eng "Internal error scheduling task"

ER_XPLUGIN_EXCEPTION_IN_EVENT_LOOP
  eng "Exception in event loop: \"%s\": %s"

ER_XPLUGIN_LISTENER_SETUP_FAILED
  eng "Setup of %s failed, %s"

ER_XPLUING_NET_STARTUP_FAILED
  eng "%s"

ER_XPLUGIN_FAILED_AT_SSL_CONF
  eng "Failed at SSL configuration: \"%s\""

OBSOLETE_ER_XPLUGIN_CLIENT_SSL_HANDSHAKE_FAILED
  eng "Error during SSL handshake for client connection (%i)"

OBSOLETE_ER_XPLUGIN_SSL_HANDSHAKE_WITH_SERVER_FAILED
  eng "%s: Error during SSL handshake"

ER_XPLUGIN_FAILED_TO_CREATE_SESSION_FOR_CONN
  eng "%s: Error creating session for connection from %s"

ER_XPLUGIN_FAILED_TO_INITIALIZE_SESSION
  eng "%s: Error initializing session for connection: %s"

ER_XPLUGIN_MESSAGE_TOO_LONG
  eng "%s: Message of size %u received, exceeding the limit of %i"

ER_XPLUGIN_UNINITIALIZED_MESSAGE
  eng "Message is not properly initialized: %s"

ER_XPLUGIN_FAILED_TO_SET_MIN_NUMBER_OF_WORKERS
  eng "Unable to set minimal number of workers to %u; actual value is %i"

ER_XPLUGIN_UNABLE_TO_ACCEPT_CONNECTION
  eng "Unable to accept connection, disconnecting client"

ER_XPLUGIN_ALL_IO_INTERFACES_DISABLED
  eng "All I/O interfaces are disabled, X Protocol won't be accessible"

OBSOLETE_ER_XPLUGIN_INVALID_MSG_DURING_CLIENT_INIT
  eng "%s: Invalid message %i received during client initialization"

OBSOLETE_ER_XPLUGIN_CLOSING_CLIENTS_ON_SHUTDOWN
  eng "%s: closing client because of shutdown (state: %i)"

ER_XPLUGIN_ERROR_READING_SOCKET
  eng "%s: Error reading from socket %s (%i)"

ER_XPLUGIN_PEER_DISCONNECTED_WHILE_READING_MSG_BODY
  eng "%s: peer disconnected while reading message body"

ER_XPLUGIN_READ_FAILED_CLOSING_CONNECTION
  eng "client_id:%s - %s while reading from socket, closing connection"

OBSOLETE_ER_XPLUGIN_INVALID_AUTH_METHOD
  eng "%s.%u: Invalid authentication method %s"

OBSOLETE_ER_XPLUGIN_UNEXPECTED_MSG_DURING_AUTHENTICATION
  eng "%s: Unexpected message of type %i received during authentication"

OBSOLETE_ER_XPLUGIN_ERROR_WRITING_TO_CLIENT
  eng "Error writing to client: %s (%i)"

OBSOLETE_ER_XPLUGIN_SCHEDULER_STARTED
  eng "Scheduler \"%s\" started."

OBSOLETE_ER_XPLUGIN_SCHEDULER_STOPPED
  eng "Scheduler \"%s\" stopped."

ER_XPLUGIN_LISTENER_SYS_VARIABLE_ERROR
  eng "Please see the MySQL documentation for '%s' system variables to fix the error"

ER_XPLUGIN_LISTENER_STATUS_MSG
  eng "X Plugin ready for connections. %s"

ER_XPLUGIN_RETRYING_BIND_ON_PORT
  eng "Retrying `bind()` on TCP/IP port %i"

OBSOLETE_ER_XPLUGIN_SHUTDOWN_TRIGGERED
  eng "Shutdown triggered by mysqld abort flag"

OBSOLETE_ER_XPLUGIN_USER_ACCOUNT_WITH_ALL_PERMISSIONS
  eng "Using %s account for authentication which has all required permissions"

ER_XPLUGIN_EXISTING_USER_ACCOUNT_WITH_INCOMPLETE_GRANTS
  eng "Using existing %s account for authentication. Incomplete grants will be fixed"

OBSOLETE_ER_XPLUGIN_SERVER_STARTS_HANDLING_CONNECTIONS
  eng "Server starts handling incoming connections"

OBSOLETE_ER_XPLUGIN_SERVER_STOPPED_HANDLING_CONNECTIONS
  eng "Stopped handling incoming connections"

OBSOLETE_ER_XPLUGIN_FAILED_TO_INTERRUPT_SESSION
  eng "%s: Could not interrupt client session"

OBSOLETE_ER_XPLUGIN_CLIENT_RELEASE_TRIGGERED
  eng "%s: release triggered by timeout in state:%i"

ER_XPLUGIN_IPv6_AVAILABLE
  eng "IPv6 is available"

OBSOLETE_ER_XPLUGIN_UNIX_SOCKET_NOT_CONFIGURED
  eng "UNIX socket not configured"

ER_XPLUGIN_CLIENT_KILL_MSG
  eng "Kill client: %i %s"

ER_XPLUGIN_FAILED_TO_GET_SECURITY_CTX
  eng "Could not get security context for session"

OBSOLETE_ER_XPLUGIN_FAILED_TO_SWITCH_SECURITY_CTX_TO_ROOT
  eng "Unable to switch security context to root"

ER_XPLUGIN_FAILED_TO_CLOSE_SQL_SESSION
  eng "Error closing SQL session"

ER_XPLUGIN_FAILED_TO_EXECUTE_ADMIN_CMD
  eng "Error executing admin command %s: %s"

ER_XPLUGIN_EMPTY_ADMIN_CMD
  eng "Error executing empty admin command"

ER_XPLUGIN_FAILED_TO_GET_SYS_VAR
  eng "Unable to retrieve system variable \'%s\'"

ER_XPLUGIN_FAILED_TO_GET_CREATION_STMT
  eng "Unable to get creation stmt for collection \'%s\'; query result size: %lu"

ER_XPLUGIN_FAILED_TO_GET_ENGINE_INFO
  eng "Unable to get engine info for collection \'%s\'; creation stmt: %s"

OBSOLETE_ER_XPLUGIN_FAIL_TO_GET_RESULT_DATA
  eng "Error getting result data: %s"

OBSOLETE_ER_XPLUGIN_CAPABILITY_EXPIRED_PASSWORD
  eng "Capability expired password failed with error: %s"

ER_XPLUGIN_FAILED_TO_SET_SO_REUSEADDR_FLAG
  eng "Failed to set SO_REUSEADDR flag (error: %d)."

ER_XPLUGIN_FAILED_TO_OPEN_INTERNAL_SESSION
  eng "Could not open internal MySQL session"

ER_XPLUGIN_FAILED_TO_SWITCH_CONTEXT
  eng "Unable to switch context to user %s"

ER_XPLUGIN_FAILED_TO_UNREGISTER_UDF
  eng "Can\'t unregister \'%s\' user defined function"

OBSOLETE_ER_XPLUGIN_GET_PEER_ADDRESS_FAILED
  eng "%s: get peer address failed, can't resolve IP to hostname"

OBSOLETE_ER_XPLUGIN_CAPABILITY_CLIENT_INTERACTIVE_FAILED
  eng "Capability client interactive failed with error: %s"

ER_XPLUGIN_FAILED_TO_RESET_IPV6_V6ONLY_FLAG
  eng "Failed to reset IPV6_V6ONLY flag (error: %d). The server will listen to IPv6 addresses only."

ER_KEYRING_INVALID_KEY_TYPE
  eng "Invalid key type"

ER_KEYRING_INVALID_KEY_LENGTH
  eng "Invalid key length for given block cipher"

ER_KEYRING_FAILED_TO_CREATE_KEYRING_DIR
  eng "Could not create keyring directory. The keyring_file will stay unusable until correct path to the keyring directory gets provided"

ER_KEYRING_FILE_INIT_FAILED
  eng "keyring_file initialization failure. Please check if the keyring_file_data points to readable keyring file or keyring file can be created in the specified location. The keyring_file will stay unusable until correct path to the keyring file gets provided"

ER_KEYRING_INTERNAL_EXCEPTION_FAILED_FILE_INIT
  eng "keyring_file initialization failure due to internal exception inside the plugin."

ER_KEYRING_FAILED_TO_GENERATE_KEY
  eng "Failed to generate a key due to internal exception inside keyring_file plugin"

ER_KEYRING_CHECK_KEY_FAILED_DUE_TO_INVALID_KEY
  eng "Error while %s key: invalid key_type"

ER_KEYRING_CHECK_KEY_FAILED_DUE_TO_EMPTY_KEY_ID
  eng "Error while %s key: key_id cannot be empty"

ER_KEYRING_OPERATION_FAILED_DUE_TO_INTERNAL_ERROR
  eng "Failed to %s due to internal exception inside %s plugin"

ER_KEYRING_INCORRECT_FILE
  eng "Incorrect Keyring file"

ER_KEYRING_FOUND_MALFORMED_BACKUP_FILE
  eng "Found malformed keyring backup file - removing it"

ER_KEYRING_FAILED_TO_RESTORE_FROM_BACKUP_FILE
  eng "Error while restoring keyring from backup file cannot overwrite keyring with backup"

ER_KEYRING_FAILED_TO_FLUSH_KEYRING_TO_FILE
  eng "Error while flushing in-memory keyring into keyring file"

ER_KEYRING_FAILED_TO_GET_FILE_STAT
  eng "Error while reading stat for %s.Please check if file %s was not removed. OS returned this error: %s"

ER_KEYRING_FAILED_TO_REMOVE_FILE
  eng "Could not remove file %s OS retuned this error: %s"

ER_KEYRING_FAILED_TO_TRUNCATE_FILE
  eng "Could not truncate file %s. OS retuned this error: %s"

ER_KEYRING_UNKNOWN_ERROR
  eng "Unknown error %d"

ER_KEYRING_FAILED_TO_SET_KEYRING_FILE_DATA
  eng "keyring_file_data cannot be set to new value as the keyring file cannot be created/accessed in the provided path"

ER_KEYRING_FILE_IO_ERROR
  eng "%s"

ER_KEYRING_FAILED_TO_LOAD_KEYRING_CONTENT
  eng "Error while loading keyring content. The keyring might be malformed"

ER_KEYRING_FAILED_TO_FLUSH_KEYS_TO_KEYRING
  eng "Could not flush keys to keyring"

ER_KEYRING_FAILED_TO_FLUSH_KEYS_TO_KEYRING_BACKUP
  eng "Could not flush keys to keyring's backup"

ER_KEYRING_KEY_FETCH_FAILED_DUE_TO_EMPTY_KEY_ID
  eng "Error while fetching key: key_id cannot be empty"

ER_KEYRING_FAILED_TO_REMOVE_KEY_DUE_TO_EMPTY_ID
  eng "Error while removing key: key_id cannot be empty"

ER_KEYRING_OKV_INCORRECT_KEY_VAULT_CONFIGURED
  eng "For keyring_okv to be initialized, please point keyring_okv_conf_dir variable to a directory with Oracle Key Vault configuration file and ssl materials"

ER_KEYRING_OKV_INIT_FAILED_DUE_TO_INCORRECT_CONF
  eng "keyring_okv initialization failure. Please check that the keyring_okv_conf_dir points to a readable directory and that the directory contains Oracle Key Vault configuration file and ssl materials. Please also check that Oracle Key Vault is up and running."

ER_KEYRING_OKV_INIT_FAILED_DUE_TO_INTERNAL_ERROR
  eng "keyring_okv initialization failure due to internal exception inside the plugin"

ER_KEYRING_OKV_INVALID_KEY_TYPE
  eng "Invalid key type"

ER_KEYRING_OKV_INVALID_KEY_LENGTH_FOR_CIPHER
  eng "Invalid key length for given block cipher"

ER_KEYRING_OKV_FAILED_TO_GENERATE_KEY_DUE_TO_INTERNAL_ERROR
  eng "Failed to generate a key due to internal exception inside keyring_okv plugin"

ER_KEYRING_OKV_FAILED_TO_FIND_SERVER_ENTRY
  eng "Could not find entry for server in configuration file %s"

ER_KEYRING_OKV_FAILED_TO_FIND_STANDBY_SERVER_ENTRY
  eng "Could not find entry for standby server in configuration file %s"

ER_KEYRING_OKV_FAILED_TO_PARSE_CONF_FILE
  eng "Could not parse the %s file provided"

ER_KEYRING_OKV_FAILED_TO_LOAD_KEY_UID
  eng "Could not load keys' uids from the OKV server"

ER_KEYRING_OKV_FAILED_TO_INIT_SSL_LAYER
  eng "Could not initialize ssl layer"

ER_KEYRING_OKV_FAILED_TO_INIT_CLIENT
  eng "Could not initialize OKV client"

ER_KEYRING_OKV_CONNECTION_TO_SERVER_FAILED
  eng "Could not connect to the OKV server"

ER_KEYRING_OKV_FAILED_TO_REMOVE_KEY
  eng "Could not remove the key"

ER_KEYRING_OKV_FAILED_TO_ADD_ATTRIBUTE
  eng "Could not add attribute, attribute_name=%s attribute value=%s"

ER_KEYRING_OKV_FAILED_TO_GENERATE_KEY
  eng "Could not generate the key."

ER_KEYRING_OKV_FAILED_TO_STORE_KEY
  eng "Could not store the key."

ER_KEYRING_OKV_FAILED_TO_ACTIVATE_KEYS
  eng "Could not activate the key."

ER_KEYRING_OKV_FAILED_TO_FETCH_KEY
  eng "Could not fetch generated key"

ER_KEYRING_OKV_FAILED_TO_STORE_OR_GENERATE_KEY
  eng "Could not store/generate the key - failed to set key attribute x-key-ready"

ER_KEYRING_OKV_FAILED_TO_RETRIEVE_KEY_SIGNATURE
  eng "Could not retrieve key signature from custom attributes"

ER_KEYRING_OKV_FAILED_TO_RETRIEVE_KEY
  eng "Could not retrieve key from OKV"

ER_KEYRING_OKV_FAILED_TO_LOAD_SSL_TRUST_STORE
  eng "Error loading trust store"

ER_KEYRING_OKV_FAILED_TO_SET_CERTIFICATE_FILE
  eng "Error setting the certificate file."

ER_KEYRING_OKV_FAILED_TO_SET_KEY_FILE
  eng "Error setting the key file."

ER_KEYRING_OKV_KEY_MISMATCH
  eng "Private key does not match the certificate public key"

ER_KEYRING_ENCRYPTED_FILE_INCORRECT_KEYRING_FILE
  eng "Incorrect Keyring file"

ER_KEYRING_ENCRYPTED_FILE_DECRYPTION_FAILED
  eng "Keyring_encrypted_file decryption failed. Please verify --keyring-encrypted-file-password option value."

ER_KEYRING_ENCRYPTED_FILE_FOUND_MALFORMED_BACKUP_FILE
  eng "Found malformed keyring backup file - removing it"

ER_KEYRING_ENCRYPTED_FILE_FAILED_TO_RESTORE_KEYRING
  eng "Error while restoring keyring from backup file cannot overwrite keyring with backup"

ER_KEYRING_ENCRYPTED_FILE_FAILED_TO_FLUSH_KEYRING
  eng "Error while flushing in-memory keyring into keyring file"

ER_KEYRING_ENCRYPTED_FILE_ENCRYPTION_FAILED
  eng "Keyring_encrypted_file encryption failed. Please verify --keyring-encrypted-file-password option value."

ER_KEYRING_ENCRYPTED_FILE_INVALID_KEYRING_DIR
  eng "keyring_encrypted_file_data cannot be set to new value as the keyring file cannot be created/accessed in the provided path"

ER_KEYRING_ENCRYPTED_FILE_FAILED_TO_CREATE_KEYRING_DIR
  eng "Could not create keyring directory The keyring_encrypted_file will stay unusable until correct path to the keyring directory gets provided"

ER_KEYRING_ENCRYPTED_FILE_PASSWORD_IS_INVALID
  eng "The keyring_encrypted_file_password must be set to a valid value."

ER_KEYRING_ENCRYPTED_FILE_PASSWORD_IS_TOO_LONG
  eng "Too long keyring_encrypted_file_password value."

ER_KEYRING_ENCRYPTED_FILE_INIT_FAILURE
  eng "keyring_encrypted_file initialization failure. Please check if the keyring_encrypted_file_data points to readable keyring file or keyring file can be created in the specified location or password to decrypt keyring file is correct."

ER_KEYRING_ENCRYPTED_FILE_INIT_FAILED_DUE_TO_INTERNAL_ERROR
  eng "keyring_encrypted_file initialization failure due to internal exception inside the plugin"

ER_KEYRING_ENCRYPTED_FILE_GEN_KEY_FAILED_DUE_TO_INTERNAL_ERROR
  eng "Failed to generate a key due to internal exception inside keyring_encrypted_file plugin"

ER_KEYRING_AWS_FAILED_TO_SET_CMK_ID
  eng "keyring_aws_cmk_id cannot be set to the new value as AWS KMS seems to not understand the id provided. Please check that CMK id provided is correct."

ER_KEYRING_AWS_FAILED_TO_SET_REGION
  eng "keyring_aws_region cannot be set to the new value as AWS KMS seems to not understand the region provided. Please check that region provided is correct."

ER_KEYRING_AWS_FAILED_TO_OPEN_CONF_FILE
  eng "Could not open keyring_aws configuration file: %s. OS returned this error: %s"

ER_KEYRING_AWS_FAILED_TO_ACCESS_KEY_ID_FROM_CONF_FILE
  eng "Could not read AWS access key id from keyring_aws configuration file: %s. OS returned this error: %s"

ER_KEYRING_AWS_FAILED_TO_ACCESS_KEY_FROM_CONF_FILE
  eng "Could not read AWS access key from keyring_aws configuration file: %s. OS returned this error: %s"

ER_KEYRING_AWS_INVALID_CONF_FILE_PATH
  eng "Path to keyring aws configuration file cannot be empty"

ER_KEYRING_AWS_INVALID_DATA_FILE_PATH
  eng "Path to keyring_aws storage file cannot be empty."

ER_KEYRING_AWS_FAILED_TO_ACCESS_OR_CREATE_KEYRING_DIR
  eng "Unable to create/access keyring directory."

ER_KEYRING_AWS_FAILED_TO_ACCESS_OR_CREATE_KEYRING_DATA_FILE
  eng "Unable to create/access keyring_aws storage file. Please check if keyring_aws_data_file points to location where keyring file can be created/accessed. Please also make sure that MySQL server's user has high enough privileges to access this location."

ER_KEYRING_AWS_FAILED_TO_INIT_DUE_TO_INTERNAL_ERROR
  eng "keyring_aws initialization failed due to internal error when initializing synchronization primitive - %s. OS returned this error: %s:"

ER_KEYRING_AWS_FAILED_TO_ACCESS_DATA_FILE
  eng "Could not access keyring_aws storage file in the path provided. Please check if the keyring_aws directory can be accessed by MySQL Server"

ER_KEYRING_AWS_CMK_ID_NOT_SET
  eng "keyring_aws_cmk_id has to be set"

ER_KEYRING_AWS_FAILED_TO_GET_KMS_CREDENTIAL_FROM_CONF_FILE
  eng "Could not get AWS KMS credentials from the configuration file"

ER_KEYRING_AWS_INIT_FAILURE
  eng "keyring_aws initialization failure."

ER_KEYRING_AWS_FAILED_TO_INIT_DUE_TO_PLUGIN_INTERNAL_ERROR
  eng "keyring_aws initialization failure due to internal exception inside the plugin"

ER_KEYRING_AWS_INVALID_KEY_LENGTH_FOR_CIPHER
  eng "Invalid key length for given block cipher"

ER_KEYRING_AWS_FAILED_TO_GENERATE_KEY_DUE_TO_INTERNAL_ERROR
  eng "Failed to generate a key due to internal exception inside keyring_file plugin"

ER_KEYRING_AWS_INCORRECT_FILE
  eng "Incorrect Keyring file"

ER_KEYRING_AWS_FOUND_MALFORMED_BACKUP_FILE
  eng "Found malformed keyring backup file - removing it"

ER_KEYRING_AWS_FAILED_TO_RESTORE_FROM_BACKUP_FILE
  eng "Error while restoring keyring from backup file cannot overwrite keyring with backup"

ER_KEYRING_AWS_FAILED_TO_FLUSH_KEYRING_TO_FILE
  eng "Error while flushing in-memory keyring into keyring file"

ER_KEYRING_AWS_INCORRECT_REGION
  eng "Wrong region"

ER_KEYRING_AWS_FAILED_TO_CONNECT_KMS
  eng "Could not connect to AWS KMS with the credentials provided. Please make sure they are correct. AWS KMS returned this error: %s"

ER_KEYRING_AWS_FAILED_TO_GENERATE_NEW_KEY
  eng "Could not generate a new key. AWS KMS returned this error: %s"

ER_KEYRING_AWS_FAILED_TO_ENCRYPT_KEY
  eng "Could not encrypt key. AWS KMS returned this error: %s"

ER_KEYRING_AWS_FAILED_TO_RE_ENCRYPT_KEY
  eng "Could not re-encrypt key. AWS KMS returned this error: %s"

ER_KEYRING_AWS_FAILED_TO_DECRYPT_KEY
  eng "Could not decrypt key. AWS KMS returned this error: %s"

ER_KEYRING_AWS_FAILED_TO_ROTATE_CMK
  eng "Could not rotate the CMK. AWS KMS returned this error: %s"

ER_GRP_RPL_GTID_ALREADY_USED
  eng "The requested GTID '%s:%lld' was already used, the transaction will rollback."

ER_GRP_RPL_APPLIER_THD_KILLED
  eng "The group replication applier thread was killed."

ER_GRP_RPL_EVENT_HANDLING_ERROR
  eng "Error at event handling! Got error: %d."

ER_GRP_RPL_ERROR_GTID_EXECUTION_INFO
  eng "Error when extracting group GTID execution information, some recovery operations may face future issues."

ER_GRP_RPL_CERTIFICATE_SIZE_ERROR
  eng "An error occurred when trying to reduce the Certification information size for transmission."

ER_GRP_RPL_CREATE_APPLIER_CACHE_ERROR
  eng "Failed to create group replication pipeline applier cache!"

ER_GRP_RPL_UNBLOCK_WAITING_THD
  eng "Unblocking the group replication thread waiting for applier to start, as the start group replication was killed."

ER_GRP_RPL_APPLIER_PIPELINE_NOT_DISPOSED
  eng "The group replication applier pipeline was not properly disposed. Check the error log for further info."

ER_GRP_RPL_APPLIER_THD_EXECUTION_ABORTED
  eng "The applier thread execution was aborted. Unable to process more transactions, this member will now leave the group."

ER_GRP_RPL_APPLIER_EXECUTION_FATAL_ERROR
  eng "Fatal error during execution on the Applier process of Group Replication. The server will now leave the group."

ER_GRP_RPL_ERROR_STOPPING_CHANNELS
  eng "Error stopping all replication channels while server was leaving the group. %s"

ER_GRP_RPL_ERROR_SENDING_SINGLE_PRIMARY_MSSG
  eng "Error sending single primary message informing that primary did apply relay logs."

ER_GRP_RPL_UPDATE_TRANS_SNAPSHOT_VER_ERROR
  eng "Error updating transaction snapshot version after transaction being positively certified."

ER_GRP_RPL_SIDNO_FETCH_ERROR
  eng "Error fetching transaction sidno after transaction being positively certified."

ER_GRP_RPL_BROADCAST_COMMIT_TRANS_MSSG_FAILED
  eng "Broadcast of committed transactions message failed."

ER_GRP_RPL_GROUP_NAME_PARSE_ERROR
  eng "Unable to parse the group_replication_group_name during the Certification module initialization."

ER_GRP_RPL_ADD_GRPSID_TO_GRPGTIDSID_MAP_ERROR
  eng "Unable to add the group_sid in the group_gtid_sid_map during the Certification module initialization."

ER_GRP_RPL_UPDATE_GRPGTID_EXECUTED_ERROR
  eng "Error updating group_gtid_executed GITD set during the Certification module initialization."

ER_GRP_RPL_DONOR_TRANS_INFO_ERROR
  eng "Unable to handle the donor's transaction information when initializing the conflict detection component. Possible out of memory error."

ER_GRP_RPL_SERVER_CONN_ERROR
  eng "Error when establishing a server connection during the Certification module initialization."

ER_GRP_RPL_ERROR_FETCHING_GTID_EXECUTED_SET
  eng "Error when extracting this member GTID executed set. Certification module can't be properly initialized."

ER_GRP_RPL_ADD_GTID_TO_GRPGTID_EXECUTED_ERROR
  eng "Error while adding the server GTID EXECUTED set to the group_gtid_execute during the Certification module initialization."

ER_GRP_RPL_ERROR_FETCHING_GTID_SET
  eng "Error when extracting this member retrieved set for its applier. Certification module can't be properly initialized."

ER_GRP_RPL_ADD_RETRIEVED_SET_TO_GRP_GTID_EXECUTED_ERROR
  eng "Error while adding the member retrieved set to the group_gtid_executed during the Certification module initialization."

ER_GRP_RPL_CERTIFICATION_INITIALIZATION_FAILURE
  eng "Error during Certification module initialization."

ER_GRP_RPL_UPDATE_LAST_CONFLICT_FREE_TRANS_ERROR
  eng "Unable to update last conflict free transaction, this transaction will not be tracked on performance_schema.replication_group_member_stats.last_conflict_free_transaction."

ER_GRP_RPL_UPDATE_TRANS_SNAPSHOT_REF_VER_ERROR
  eng "Error updating transaction snapshot version reference for internal storage."

ER_GRP_RPL_FETCH_TRANS_SIDNO_ERROR
  eng "Error fetching transaction sidno while adding to the group_gtid_executed set."

ER_GRP_RPL_ERROR_VERIFYING_SIDNO
  eng "Error while ensuring the sidno be present in the group_gtid_executed."

ER_GRP_RPL_CANT_GENERATE_GTID
  eng "Impossible to generate Global Transaction Identifier: the integer component reached the maximal value. Restart the group with a new group_replication_group_name."

ER_GRP_RPL_INVALID_GTID_SET
  eng "Invalid stable transactions set."

ER_GRP_RPL_UPDATE_GTID_SET_ERROR
  eng "Error updating stable transactions set."

ER_GRP_RPL_RECEIVED_SET_MISSING_GTIDS
  eng "There was an error when filling the missing GTIDs on the applier channel received set. Despite not critical, on the long run this may cause performance issues."

OBSOLETE_ER_GRP_RPL_SKIP_COMPUTATION_TRANS_COMMITTED
  eng "Skipping the computation of the Transactions_committed_all_members field as an older instance of this computation is still ongoing."

ER_GRP_RPL_NULL_PACKET
  eng "Null packet on certifier's queue."

ER_GRP_RPL_CANT_READ_GTID
  eng "Error reading GTIDs from the message."

ER_GRP_RPL_PROCESS_GTID_SET_ERROR
  eng "Error processing stable transactions set."

ER_GRP_RPL_PROCESS_INTERSECTION_GTID_SET_ERROR
  eng "Error processing intersection of stable transactions set."

ER_GRP_RPL_SET_STABLE_TRANS_ERROR
  eng "Error setting stable transactions set."

ER_GRP_RPL_CANT_READ_GRP_GTID_EXTRACTED
  eng "Error reading group_gtid_extracted from the View_change_log_event."

ER_GRP_RPL_CANT_READ_WRITE_SET_ITEM
  eng "Error reading the write set item '%s' from the View_change_log_event."

ER_GRP_RPL_INIT_CERTIFICATION_INFO_FAILURE
  eng "Error during certification_info initialization."

ER_GRP_RPL_CONFLICT_DETECTION_DISABLED
  eng "Primary had applied all relay logs, disabled conflict detection."

ER_GRP_RPL_MSG_DISCARDED
  eng "Message received while the plugin is not ready, message discarded."

ER_GRP_RPL_MISSING_GRP_RPL_APPLIER
  eng "Message received without a proper group replication applier."

ER_GRP_RPL_CERTIFIER_MSSG_PROCESS_ERROR
  eng "Error processing message in Certifier."

ER_GRP_RPL_SRV_NOT_ONLINE
  eng "This server was not declared online since it is on status %s."

ER_GRP_RPL_SRV_ONLINE
  eng "This server was declared online within the replication group."

ER_GRP_RPL_DISABLE_SRV_READ_MODE_RESTRICTED
  eng "When declaring the plugin online it was not possible to disable the server read mode settings. Try to disable it manually."

ER_GRP_RPL_MEM_ONLINE
  eng "The member with address %s:%u was declared online within the replication group."

ER_GRP_RPL_MEM_UNREACHABLE
  eng "Member with address %s:%u has become unreachable."

ER_GRP_RPL_MEM_REACHABLE
  eng "Member with address %s:%u is reachable again."

ER_GRP_RPL_SRV_BLOCKED
  eng "This server is not able to reach a majority of members in the group. This server will now block all updates. The server will remain blocked until contact with the majority is restored. It is possible to use group_replication_force_members to force a new group membership."

ER_GRP_RPL_SRV_BLOCKED_FOR_SECS
  eng "This server is not able to reach a majority of members in the group. This server will now block all updates. The server will remain blocked for the next %lu seconds. Unless contact with the majority is restored, after this time the member will error out and leave the group. It is possible to use group_replication_force_members to force a new group membership."

ER_GRP_RPL_CHANGE_GRP_MEM_NOT_PROCESSED
  eng "A group membership change was received but the plugin is already leaving due to the configured timeout on group_replication_unreachable_majority_timeout option."

ER_GRP_RPL_MEMBER_CONTACT_RESTORED
  eng "The member has resumed contact with a majority of the members in the group. Regular operation is restored and transactions are unblocked."

ER_GRP_RPL_MEMBER_REMOVED
  eng "Members removed from the group: %s"

ER_GRP_RPL_PRIMARY_MEMBER_LEFT_GRP
  eng "Primary server with address %s left the group. Electing new Primary."

ER_GRP_RPL_MEMBER_ADDED
  eng "Members joined the group: %s"

ER_GRP_RPL_MEMBER_EXIT_PLUGIN_ERROR
  eng "There was a previous plugin error while the member joined the group. The member will now exit the group."

ER_GRP_RPL_MEMBER_CHANGE
  eng "Group membership changed to %s on view %s."

ER_GRP_RPL_MEMBER_LEFT_GRP
  eng "Group membership changed: This member has left the group."

ER_GRP_RPL_MEMBER_EXPELLED
  eng "Member was expelled from the group due to network failures, changing member status to ERROR."

ER_GRP_RPL_SESSION_OPEN_FAILED
  eng "Unable to open session to (re)set read only mode. Skipping."

ER_GRP_RPL_NEW_PRIMARY_ELECTED
  eng "A new primary with address %s:%u was elected. %s"

ER_GRP_RPL_DISABLE_READ_ONLY_FAILED
  eng "Unable to disable super read only flag. Try to disable it manually"

ER_GRP_RPL_ENABLE_READ_ONLY_FAILED
  eng "Unable to set super read only flag. Try to set it manually."

ER_GRP_RPL_SRV_PRIMARY_MEM
  eng "This server is working as primary member."

ER_GRP_RPL_SRV_SECONDARY_MEM
  eng "This server is working as secondary member with primary member address %s:%u."

ER_GRP_RPL_NO_SUITABLE_PRIMARY_MEM
  eng "Unable to set any member as primary. No suitable candidate."

ER_GRP_RPL_SUPER_READ_ONLY_ACTIVATE_ERROR
  eng "Error when activating super_read_only mode on start. The member will now exit the group."

ER_GRP_RPL_EXCEEDS_AUTO_INC_VALUE
  eng "Group contains %lu members which is greater than group_replication_auto_increment_increment value of %lu. This can lead to a higher transactional abort rate."

ER_GRP_RPL_DATA_NOT_PROVIDED_BY_MEM
  eng "Member with address '%s:%u' didn't provide any data during the last group change. Group information can be outdated and lead to errors on recovery."

ER_GRP_RPL_MEMBER_ALREADY_EXISTS
  eng "There is already a member with server_uuid %s. The member will now exit the group."

OBSOLETE_ER_GRP_RPL_GRP_CHANGE_INFO_EXTRACT_ERROR
  eng "Error when extracting information for group change. Operations and checks made to group joiners may be incomplete."

ER_GRP_RPL_GTID_EXECUTED_EXTRACT_ERROR
  eng "Error when extracting this member GTID executed set. Operations and checks made to group joiners may be incomplete."

ER_GRP_RPL_GTID_SET_EXTRACT_ERROR
  eng "Error when extracting this member retrieved set for its applier. Operations and checks made to group joiners may be incomplete."

ER_GRP_RPL_START_FAILED
  eng "The START GROUP_REPLICATION command failed since the group already has 9 members."

ER_GRP_RPL_MEMBER_VER_INCOMPATIBLE
  eng "Member version is incompatible with the group."

ER_GRP_RPL_TRANS_NOT_PRESENT_IN_GRP
  eng "The member contains transactions not present in the group. The member will now exit the group."

ER_GRP_RPL_TRANS_GREATER_THAN_GRP
  eng "It was not possible to assess if the member has more transactions than the group. The member will now exit the group."

ER_GRP_RPL_MEMBER_VERSION_LOWER_THAN_GRP
  eng "Member version is lower than some group member, but since option 'group_replication_allow_local_lower_version_join is enabled, member will be allowed to join."

ER_GRP_RPL_LOCAL_GTID_SETS_PROCESS_ERROR
  eng "Error processing local GTID sets when comparing this member transactions against the group."

ER_GRP_RPL_MEMBER_TRANS_GREATER_THAN_GRP
  eng "This member has more executed transactions than those present in the group. Local transactions: %s > Group transactions: %s"

ER_GRP_RPL_BLOCK_SIZE_DIFF_FROM_GRP
  eng "The member is configured with a group_replication_gtid_assignment_block_size option value '%llu' different from the group '%llu'. The member will now exit the group."

ER_GRP_RPL_TRANS_WRITE_SET_EXTRACT_DIFF_FROM_GRP
  eng "The member is configured with a transaction-write-set-extraction option value '%s' different from the group '%s'. The member will now exit the group."

ER_GRP_RPL_MEMBER_CFG_INCOMPATIBLE_WITH_GRP_CFG
  eng "The member configuration is not compatible with the group configuration. Variables such as group_replication_single_primary_mode or group_replication_enforce_update_everywhere_checks must have the same value on every server in the group. (member configuration option: [%s], group configuration option: [%s])."

ER_GRP_RPL_MEMBER_STOP_RPL_CHANNELS_ERROR
  eng "Error stopping all replication channels while server was leaving the group. %s"

ER_GRP_RPL_PURGE_APPLIER_LOGS
  eng "Detected previous RESET SOURCE invocation or an issue exists in the group replication applier relay log. Purging existing applier logs."

ER_GRP_RPL_RESET_APPLIER_MODULE_LOGS_ERROR
  eng "Unknown error occurred while resetting applier's module logs."

ER_GRP_RPL_APPLIER_THD_SETUP_ERROR
  eng "Failed to setup the group replication applier thread."

ER_GRP_RPL_APPLIER_THD_START_ERROR
  eng "Error while starting the group replication applier thread"

ER_GRP_RPL_APPLIER_THD_STOP_ERROR
  eng "Failed to stop the group replication applier thread."

ER_GRP_RPL_FETCH_TRANS_DATA_FAILED
  eng "Failed to fetch transaction data containing required transaction info for applier"

ER_GRP_RPL_REPLICA_IO_THD_PRIMARY_UNKNOWN
  eng "Can't start replica IO THREAD of channel '%s' when group replication is running with single-primary mode and the primary member is not known."

ER_GRP_RPL_SALVE_IO_THD_ON_SECONDARY_MEMBER
  eng "Can't start replica IO THREAD of channel '%s' when group replication is running with single-primary mode on a secondary member."

ER_GRP_RPL_REPLICA_SQL_THD_PRIMARY_UNKNOWN
  eng "Can't start replica SQL THREAD of channel '%s' when group replication is running with single-primary mode and the primary member is not known."

ER_GRP_RPL_REPLICA_SQL_THD_ON_SECONDARY_MEMBER
  eng "Can't start replica SQL THREAD of channel '%s' when group replication is running with single-primary mode on a secondary member."

ER_GRP_RPL_NEEDS_INNODB_TABLE
  eng "Table %s does not use the InnoDB storage engine. This is not compatible with Group Replication."

ER_GRP_RPL_PRIMARY_KEY_NOT_DEFINED
  eng "Table %s does not have any PRIMARY KEY. This is not compatible with Group Replication."

ER_GRP_RPL_FK_WITH_CASCADE_UNSUPPORTED
  eng "Table %s has a foreign key with 'CASCADE', 'SET NULL' or 'SET DEFAULT' clause. This is not compatible with Group Replication."

ER_GRP_RPL_AUTO_INC_RESET
  eng "group_replication_auto_increment_increment is reset to %lu"

ER_GRP_RPL_AUTO_INC_OFFSET_RESET
  eng "auto_increment_offset is reset to %lu"

ER_GRP_RPL_AUTO_INC_SET
  eng "group_replication_auto_increment_increment is set to %lu"

ER_GRP_RPL_AUTO_INC_OFFSET_SET
  eng "auto_increment_offset is set to %lu"

ER_GRP_RPL_FETCH_TRANS_CONTEXT_FAILED
  eng "Failed to fetch transaction context containing required transaction info for certification"

ER_GRP_RPL_FETCH_FORMAT_DESC_LOG_EVENT_FAILED
  eng "Failed to fetch Format_description_log_event containing required server info for applier"

ER_GRP_RPL_FETCH_TRANS_CONTEXT_LOG_EVENT_FAILED
  eng "Failed to fetch Transaction_context_log_event containing required transaction info for certification"

ER_GRP_RPL_FETCH_SNAPSHOT_VERSION_FAILED
  eng "Failed to read snapshot version from transaction context event required for certification"

ER_GRP_RPL_FETCH_GTID_LOG_EVENT_FAILED
  eng "Failed to fetch Gtid_log_event containing required transaction info for certification"

ER_GRP_RPL_UPDATE_SERV_CERTIFICATE_FAILED
  eng "Unable to update certification result on server side, thread_id: %lu"

ER_GRP_RPL_ADD_GTID_INFO_WITH_LOCAL_GTID_FAILED
  eng "Unable to add gtid information to the group_gtid_executed set when gtid was provided for local transactions"

ER_GRP_RPL_ADD_GTID_INFO_WITHOUT_LOCAL_GTID_FAILED
  eng "Unable to add gtid information to the group_gtid_executed set when no gtid was provided for local transactions"

ER_GRP_RPL_NOTIFY_CERTIFICATION_OUTCOME_FAILED
  eng "Failed to notify certification outcome"

ER_GRP_RPL_ADD_GTID_INFO_WITH_REMOTE_GTID_FAILED
  eng "Unable to add gtid information to the group_gtid_executed set when gtid was provided for remote transactions"

ER_GRP_RPL_ADD_GTID_INFO_WITHOUT_REMOTE_GTID_FAILED
  eng "Unable to add gtid information to the group_gtid_executed set when gtid was not provided for remote transactions"

ER_GRP_RPL_FETCH_VIEW_CHANGE_LOG_EVENT_FAILED
  eng "Failed to fetch View_change_log_event containing required info for certification"

OBSOLETE_ER_GRP_RPL_CONTACT_WITH_SRV_FAILED
  eng "Error when contacting the server to ensure the proper logging of a group change in the binlog"

OBSOLETE_ER_GRP_RPL_SRV_WAIT_TIME_OUT
  eng "Timeout when waiting for the server to execute local transactions in order assure the group change proper logging"

ER_GRP_RPL_FETCH_LOG_EVENT_FAILED
  eng "Failed to fetch Log_event containing required server info for applier"

ER_GRP_RPL_START_GRP_RPL_FAILED
  eng "Unable to start Group Replication. Replication applier infrastructure is not initialized since the server was started with --initialize, --initialize-insecure or --upgrade=MINIMAL on a server upgrade."

ER_GRP_RPL_CONN_INTERNAL_PLUGIN_FAIL
  eng "Failed to establish an internal server connection to execute plugin operations"

ER_GRP_RPL_SUPER_READ_ON
  eng "Setting super_read_only=ON."

ER_GRP_RPL_SUPER_READ_OFF
  eng "Setting super_read_only=OFF."

ER_GRP_RPL_KILLED_SESSION_ID
  eng "killed session id: %d status: %d"

ER_GRP_RPL_KILLED_FAILED_ID
  eng "killed failed id: %d failed: %d"

ER_GRP_RPL_INTERNAL_QUERY
  eng "Internal query: %s result in error. Error number: %ld"

ER_GRP_RPL_COPY_FROM_EMPTY_STRING
  eng "Error copying from empty string "

ER_GRP_RPL_QUERY_FAIL
  eng "Query execution resulted in failure. errno: %d"

ER_GRP_RPL_CREATE_SESSION_UNABLE
  eng "Unable to create a session for executing the queries on the server"

ER_GRP_RPL_MEMBER_NOT_FOUND
  eng "The member with address %s:%u has unexpectedly disappeared, killing the current group replication recovery connection"

ER_GRP_RPL_MAXIMUM_CONNECTION_RETRIES_REACHED
  eng "Maximum number of retries when trying to connect to a donor reached. Aborting group replication incremental recovery."

ER_GRP_RPL_ALL_DONORS_LEFT_ABORT_RECOVERY
  eng "All donors left. Aborting group replication incremental recovery."

ER_GRP_RPL_ESTABLISH_RECOVERY_WITH_DONOR
  eng "Establishing group recovery connection with a possible donor. Attempt %d/%d"

ER_GRP_RPL_ESTABLISH_RECOVERY_WITH_ANOTHER_DONOR
  eng "Retrying group recovery connection with another donor. Attempt %d/%d"

ER_GRP_RPL_NO_VALID_DONOR
  eng "No valid donors exist in the group, retrying"

ER_GRP_RPL_CONFIG_RECOVERY
  eng "Error when configuring the asynchronous recovery channel connection to the donor."

ER_GRP_RPL_ESTABLISHING_CONN_GRP_REC_DONOR
  eng "Establishing connection to a group replication recovery donor %s at %s port: %d."

ER_GRP_RPL_CREATE_GRP_RPL_REC_CHANNEL
  eng "Error while creating the group replication recovery channel with donor %s at %s port: %d."

ER_GRP_RPL_DONOR_SERVER_CONN
  eng "There was an error when connecting to the donor server. Please check that group_replication_recovery channel credentials and all MEMBER_HOST column values of performance_schema.replication_group_members table are correct and DNS resolvable."

ER_GRP_RPL_CHECK_STATUS_TABLE
  eng "For details please check performance_schema.replication_connection_status table and error log messages of Replica I/O for channel group_replication_recovery."

ER_GRP_RPL_STARTING_GRP_REC
  eng "Error while starting the group replication incremental recovery receiver/applier threads"

ER_GRP_RPL_DONOR_CONN_TERMINATION
  eng "Terminating existing group replication donor connection and purging the corresponding logs."

ER_GRP_RPL_STOPPING_GRP_REC
  eng "Error when stopping the group replication incremental recovery's donor connection"

ER_GRP_RPL_PURGE_REC
  eng "Error when purging the group replication recovery's relay logs"

ER_GRP_RPL_UNABLE_TO_KILL_CONN_REC_DONOR_APPLIER
  eng "Unable to kill the current group replication recovery donor connection after an applier error. Incremental recovery will shutdown."

ER_GRP_RPL_UNABLE_TO_KILL_CONN_REC_DONOR_FAILOVER
  eng "Unable to kill the current group replication recovery donor connection during failover. Incremental recovery will shutdown."

ER_GRP_RPL_FAILED_TO_NOTIFY_GRP_MEMBERSHIP_EVENT
  eng "Unexpected error when notifying an internal component named %s regarding a group membership event."

ER_GRP_RPL_FAILED_TO_BROADCAST_GRP_MEMBERSHIP_NOTIFICATION
  eng "An undefined error was found while broadcasting an internal group membership notification! This is likely to happen if your components or plugins are not properly loaded or are malfunctioning!"

ER_GRP_RPL_FAILED_TO_BROADCAST_MEMBER_STATUS_NOTIFICATION
  eng "An undefined error was found while broadcasting an internal group member status notification! This is likely to happen if your components or plugins are not properly loaded or are malfunctioning!"

ER_GRP_RPL_OOM_FAILED_TO_GENERATE_IDENTIFICATION_HASH
  eng "No memory to generate write identification hash"

ER_GRP_RPL_WRITE_IDENT_HASH_BASE64_ENCODING_FAILED
  eng "Base 64 encoding of the write identification hash failed"

ER_GRP_RPL_INVALID_BINLOG_FORMAT
  eng "Binlog format should be ROW for Group Replication"

OBSOLETE_ER_GRP_RPL_BINLOG_CHECKSUM_SET
  eng "binlog_checksum should be NONE for Group Replication"

ER_GRP_RPL_TRANS_WRITE_SET_EXTRACTION_NOT_SET
  eng "A transaction_write_set_extraction algorithm should be selected when running Group Replication"

ER_GRP_RPL_UNSUPPORTED_TRANS_ISOLATION
  eng "Transaction isolation level (tx_isolation) is set to SERIALIZABLE, which is not compatible with Group Replication"

ER_GRP_RPL_CANNOT_EXECUTE_TRANS_WHILE_STOPPING
  eng "Transaction cannot be executed while Group Replication is stopping."

ER_GRP_RPL_CANNOT_EXECUTE_TRANS_WHILE_RECOVERING
  eng "Transaction cannot be executed while Group Replication is recovering. Try again when the server is ONLINE."

ER_GRP_RPL_CANNOT_EXECUTE_TRANS_IN_ERROR_STATE
  eng "Transaction cannot be executed while Group Replication is on ERROR state. Check for errors and restart the plugin"

ER_GRP_RPL_CANNOT_EXECUTE_TRANS_IN_OFFLINE_MODE
  eng "Transaction cannot be executed while Group Replication is OFFLINE. Check for errors and restart the plugin"

ER_GRP_RPL_MULTIPLE_CACHE_TYPE_NOT_SUPPORTED_FOR_SESSION
  eng "We can only use one cache type at a time on session %u"

ER_GRP_RPL_FAILED_TO_REINIT_BINLOG_CACHE_FOR_READ
  eng "Failed to reinit binlog cache log for read on session %u"

ER_GRP_RPL_FAILED_TO_CREATE_TRANS_CONTEXT
  eng "Failed to create the context of the current transaction on session %u"

ER_GRP_RPL_FAILED_TO_EXTRACT_TRANS_WRITE_SET
  eng "Failed to extract the set of items written during the execution of the current transaction on session %u"

ER_GRP_RPL_FAILED_TO_GATHER_TRANS_WRITE_SET
  eng "Failed to gather the set of items written during the execution of the current transaction on session %u"

ER_GRP_RPL_TRANS_SIZE_EXCEEDS_LIMIT
  eng "Error on session %u. Transaction of size %llu exceeds specified limit %lu. To increase the limit please adjust group_replication_transaction_size_limit option."

OBSOLETE_ER_GRP_RPL_REINIT_OF_INTERNAL_CACHE_FOR_READ_FAILED
  eng "Error while re-initializing an internal cache, for read operations, on session %u"

OBSOLETE_ER_GRP_RPL_APPENDING_DATA_TO_INTERNAL_CACHE_FAILED
  eng "Error while appending data to an internal cache on session %u"

ER_GRP_RPL_WRITE_TO_TRANSACTION_MESSAGE_FAILED
  eng "Error while writing to transaction message on session %u"

ER_GRP_RPL_FAILED_TO_REGISTER_TRANS_OUTCOME_NOTIFICTION
  eng "Unable to register for getting notifications regarding the outcome of the transaction on session %u"

ER_GRP_RPL_MSG_TOO_LONG_BROADCASTING_TRANS_FAILED
  eng "Error broadcasting transaction to the group on session %u. Message is too big."

ER_GRP_RPL_BROADCASTING_TRANS_TO_GRP_FAILED
  eng "Error while broadcasting the transaction to the group on session %u"

ER_GRP_RPL_ERROR_WHILE_WAITING_FOR_CONFLICT_DETECTION
  eng "Error while waiting for conflict detection procedure to finish on session %u"

OBSOLETE_ER_GRP_RPL_REINIT_OF_INTERNAL_CACHE_FOR_WRITE_FAILED
  eng "Error while re-initializing an internal cache, for write operations, on session %u"

OBSOLETE_ER_GRP_RPL_FAILED_TO_CREATE_COMMIT_CACHE
  eng "Failed to create group replication commit cache on session %u"

OBSOLETE_ER_GRP_RPL_REINIT_OF_COMMIT_CACHE_FOR_WRITE_FAILED
  eng "Failed to reinit group replication commit cache for write on session %u"

OBSOLETE_ER_GRP_RPL_PREV_REC_SESSION_RUNNING
  eng "A previous recovery session is still running. Please stop the group replication plugin and wait for it to stop"

ER_GRP_RPL_FATAL_REC_PROCESS
  eng "Fatal error during the incremental recovery process of Group Replication. The server will leave the group."

OBSOLETE_ER_GRP_RPL_WHILE_STOPPING_REP_CHANNEL
  eng "Error stopping all replication channels while server was leaving the group. %s"

ER_GRP_RPL_UNABLE_TO_EVALUATE_APPLIER_STATUS
  eng "Unable to evaluate the group replication applier execution status. Group replication recovery will shutdown to avoid data corruption."

ER_GRP_RPL_ONLY_ONE_SERVER_ALIVE
  eng "Only one server alive. Declaring this server as online within the replication group"

ER_GRP_RPL_CERTIFICATION_REC_PROCESS
  eng "Error when processing certification information in the incremental recovery process"

ER_GRP_RPL_UNABLE_TO_ENSURE_EXECUTION_REC
  eng "Unable to ensure the execution of group transactions received during recovery."

ER_GRP_RPL_WHILE_SENDING_MSG_REC
  eng "Error while sending message in the group replication incremental recovery process."

OBSOLETE_ER_GRP_RPL_READ_UNABLE_FOR_SUPER_READ_ONLY
  eng "Unable to read the server value for the super_read_only variable."

ER_GRP_RPL_READ_UNABLE_FOR_READ_ONLY_SUPER_READ_ONLY
  eng "Unable to read the server values for the read_only and super_read_only variables."

ER_GRP_RPL_UNABLE_TO_RESET_SERVER_READ_MODE
  eng "Unable to reset the server read mode settings. Try to reset them manually."

ER_GRP_RPL_UNABLE_TO_CERTIFY_PLUGIN_TRANS
  eng "Due to a plugin error, some transactions were unable to be certified and will now rollback."

ER_GRP_RPL_UNBLOCK_CERTIFIED_TRANS
  eng "Error when trying to unblock non certified or consistent transactions. Check for consistency errors when restarting the service"

OBSOLETE_ER_GRP_RPL_SERVER_WORKING_AS_SECONDARY
  eng "This server is working as secondary member with primary member address %s:%u."

ER_GRP_RPL_FAILED_TO_START_WITH_INVALID_SERVER_ID
  eng "Unable to start Group Replication. Replication applier infrastructure is not initialized since the server was started with server_id=0. Please, restart the server with server_id larger than 0."

ER_GRP_RPL_FORCE_MEMBERS_MUST_BE_EMPTY
  eng "group_replication_force_members must be empty on group start. Current value: '%s'"

ER_GRP_RPL_PLUGIN_STRUCT_INIT_NOT_POSSIBLE_ON_SERVER_START
  eng "It was not possible to guarantee the initialization of plugin structures on server start"

ER_GRP_RPL_FAILED_TO_ENABLE_SUPER_READ_ONLY_MODE
  eng "Could not enable the server read only mode and guarantee a safe recovery execution"

ER_GRP_RPL_FAILED_TO_INIT_COMMUNICATION_ENGINE
  eng "Error on group communication engine initialization"

ER_GRP_RPL_FAILED_TO_START_ON_SECONDARY_WITH_ASYNC_CHANNELS
  eng "Can't start group replication on secondary member with single-primary mode while asynchronous replication channels are running."

ER_GRP_RPL_FAILED_TO_START_COMMUNICATION_ENGINE
  eng "Error on group communication engine start"

ER_GRP_RPL_TIMEOUT_ON_VIEW_AFTER_JOINING_GRP
  eng "Timeout on wait for view after joining group"

ER_GRP_RPL_FAILED_TO_CALL_GRP_COMMUNICATION_INTERFACE
  eng "Error calling group communication interfaces"

ER_GRP_RPL_MEMBER_SERVER_UUID_IS_INCOMPATIBLE_WITH_GRP
  eng "Member server_uuid is incompatible with the group. Server_uuid %s matches group_replication_group_name %s."

ER_GRP_RPL_MEMBER_CONF_INFO
  eng "Member configuration: member_id: %lu; member_uuid: \"%s\"; single-primary mode: \"%s\"; group_replication_auto_increment_increment: %lu; group_replication_view_change_uuid: \"%s\";"

ER_GRP_RPL_FAILED_TO_CONFIRM_IF_SERVER_LEFT_GRP
  eng "Unable to confirm whether the server has left the group or not. Check performance_schema.replication_group_members to check group membership information."

ER_GRP_RPL_SERVER_IS_ALREADY_LEAVING
  eng "Skipping leave operation: concurrent attempt to leave the group is on-going."

ER_GRP_RPL_SERVER_ALREADY_LEFT
  eng "Skipping leave operation: member already left the group."

ER_GRP_RPL_WAITING_FOR_VIEW_UPDATE
  eng "Going to wait for view modification"

ER_GRP_RPL_TIMEOUT_RECEIVING_VIEW_CHANGE_ON_SHUTDOWN
  eng "While leaving the group due to a stop, shutdown or failure there was a timeout receiving a view change. This can lead to a possible inconsistent state. Check the log for more details"

ER_GRP_RPL_REQUESTING_NON_MEMBER_SERVER_TO_LEAVE
  eng "Requesting to leave the group despite of not being a member"

ER_GRP_RPL_IS_STOPPING
  eng "Plugin 'group_replication' is stopping."

ER_GRP_RPL_IS_STOPPED
  eng "Plugin 'group_replication' has been stopped."

ER_GRP_RPL_FAILED_TO_ENABLE_READ_ONLY_MODE_ON_SHUTDOWN
  eng "On plugin shutdown it was not possible to enable the server read only mode. Local transactions will be accepted and committed."

ER_GRP_RPL_RECOVERY_MODULE_TERMINATION_TIMED_OUT_ON_SHUTDOWN
  eng "On shutdown there was a timeout on the Group Replication recovery module termination. Check the log for more details"

ER_GRP_RPL_APPLIER_TERMINATION_TIMED_OUT_ON_SHUTDOWN
  eng "On shutdown there was a timeout on the Group Replication applier termination."

ER_GRP_RPL_FAILED_TO_SHUTDOWN_REGISTRY_MODULE
  eng "Unexpected failure while shutting down registry module!"

ER_GRP_RPL_FAILED_TO_INIT_HANDLER
  eng "Failure during Group Replication handler initialization"

ER_GRP_RPL_FAILED_TO_REGISTER_SERVER_STATE_OBSERVER
  eng "Failure when registering the server state observers"

ER_GRP_RPL_FAILED_TO_REGISTER_TRANS_STATE_OBSERVER
  eng "Failure when registering the transactions state observers"

ER_GRP_RPL_FAILED_TO_REGISTER_BINLOG_STATE_OBSERVER
  eng "Failure when registering the binlog state observers"

ER_GRP_RPL_FAILED_TO_START_ON_BOOT
  eng "Unable to start Group Replication on boot"

ER_GRP_RPL_FAILED_TO_STOP_ON_PLUGIN_UNINSTALL
  eng "Failure when stopping Group Replication on plugin uninstall"

ER_GRP_RPL_FAILED_TO_UNREGISTER_SERVER_STATE_OBSERVER
  eng "Failure when unregistering the server state observers"

ER_GRP_RPL_FAILED_TO_UNREGISTER_TRANS_STATE_OBSERVER
  eng "Failure when unregistering the transactions state observers"

ER_GRP_RPL_FAILED_TO_UNREGISTER_BINLOG_STATE_OBSERVER
  eng "Failure when unregistering the binlog state observers"

ER_GRP_RPL_ALL_OBSERVERS_UNREGISTERED
  eng "All Group Replication server observers have been successfully unregistered"

ER_GRP_RPL_FAILED_TO_PARSE_THE_GRP_NAME
  eng "Unable to parse the group_replication_group_name."

ER_GRP_RPL_FAILED_TO_GENERATE_SIDNO_FOR_GRP
  eng "Unable to parse the group_replication_group_name."

ER_GRP_RPL_APPLIER_NOT_STARTED_DUE_TO_RUNNING_PREV_SHUTDOWN
  eng "Cannot start the Group Replication applier as a previous shutdown is still running: The thread will stop once its task is complete."

ER_GRP_RPL_FAILED_TO_INIT_APPLIER_MODULE
  eng "Unable to initialize the Group Replication applier module."

ER_GRP_RPL_APPLIER_INITIALIZED
  eng "Group Replication applier module successfully initialized!"

ER_GRP_RPL_COMMUNICATION_SSL_CONF_INFO
  eng "Group communication SSL configuration: group_replication_ssl_mode: \"%s\"; server_key_file: \"%s\"; server_cert_file: \"%s\"; client_key_file: \"%s\"; client_cert_file: \"%s\"; ca_file: \"%s\"; ca_path: \"%s\"; cipher: \"%s\"; tls_version: \"%s\"; tls_ciphersuites: \"%s\"; crl_file: \"%s\"; crl_path: \"%s\"; ssl_fips_mode: \"%s\""

ER_GRP_RPL_ABORTS_AS_SSL_NOT_SUPPORTED_BY_MYSQLD
  eng "MySQL server does not have SSL support and group_replication_ssl_mode is \"%s\", START GROUP_REPLICATION will abort"

ER_GRP_RPL_SSL_DISABLED
  eng "Group communication SSL configuration: group_replication_ssl_mode: \"%s\""

ER_GRP_RPL_UNABLE_TO_INIT_COMMUNICATION_ENGINE
  eng "Unable to initialize the group communication engine"

ER_GRP_RPL_BINLOG_DISABLED
  eng "Binlog must be enabled for Group Replication"

ER_GRP_RPL_GTID_MODE_OFF
  eng "Gtid mode should be ON for Group Replication"

ER_GRP_RPL_LOG_REPLICA_UPDATES_NOT_SET
  eng "LOG_REPLICA_UPDATES should be ON for Group Replication"

ER_GRP_RPL_INVALID_TRANS_WRITE_SET_EXTRACTION_VALUE
  eng "Extraction of transaction write sets requires an hash algorithm configuration. Please, double check that the parameter transaction-write-set-extraction is set to a valid algorithm."

ER_GRP_RPL_APPLIER_METADATA_REPO_MUST_BE_TABLE
  eng "Applier metadata repository must be set to TABLE"

ER_GRP_RPL_CONNECTION_METADATA_REPO_MUST_BE_TABLE
  eng "Connection metadata repository must be set to TABLE."

ER_GRP_RPL_INCORRECT_TYPE_SET_FOR_PARALLEL_APPLIER
  eng "In order to use parallel applier on Group Replication, parameter replica-parallel-type must be set to 'LOGICAL_CLOCK'."

ER_GRP_RPL_REPLICA_PRESERVE_COMMIT_ORDER_NOT_SET
  eng "Group Replication requires replica-preserve-commit-order to be set to ON when using more than 1 applier threads."

ER_GRP_RPL_SINGLE_PRIM_MODE_NOT_ALLOWED_WITH_UPDATE_EVERYWHERE
  eng "It is not allowed to run single primary mode with 'group_replication_enforce_update_everywhere_checks' enabled."

ER_GRP_RPL_MODULE_TERMINATE_ERROR
  eng "error_message: %s"

ER_GRP_RPL_GRP_NAME_OPTION_MANDATORY
  eng "The group_replication_group_name option is mandatory"

ER_GRP_RPL_GRP_NAME_IS_TOO_LONG
  eng "The group_replication_group_name '%s' is not a valid UUID, its length is too big"

ER_GRP_RPL_GRP_NAME_IS_NOT_VALID_UUID
  eng "The group_replication_group_name '%s' is not a valid UUID"

ER_GRP_RPL_FLOW_CTRL_MIN_QUOTA_GREATER_THAN_MAX_QUOTA
  eng "group_replication_flow_control_min_quota cannot be larger than group_replication_flow_control_max_quota"

ER_GRP_RPL_FLOW_CTRL_MIN_RECOVERY_QUOTA_GREATER_THAN_MAX_QUOTA
  eng "group_replication_flow_control_min_recovery_quota cannot be larger than group_replication_flow_control_max_quota"

ER_GRP_RPL_FLOW_CTRL_MAX_QUOTA_SMALLER_THAN_MIN_QUOTAS
  eng "group_replication_flow_control_max_quota cannot be smaller than group_replication_flow_control_min_quota or group_replication_flow_control_min_recovery_quota"

ER_GRP_RPL_INVALID_SSL_RECOVERY_STRING
  eng "The given value for recovery ssl option 'group_replication_%s' is invalid as its length is beyond the limit"

OBSOLETE_ER_GRP_RPL_SUPPORTS_ONLY_ONE_FORCE_MEMBERS_SET
  eng "There is one group_replication_force_members operation already ongoing"

OBSOLETE_ER_GRP_RPL_FORCE_MEMBERS_SET_UPDATE_NOT_ALLOWED
  eng "group_replication_force_members can only be updated when Group Replication is running and a majority of the members are unreachable"

ER_GRP_RPL_GRP_COMMUNICATION_INIT_WITH_CONF
  eng "Initialized group communication with configuration: group_replication_group_name: '%s'; group_replication_local_address: '%s'; group_replication_group_seeds: '%s'; group_replication_bootstrap_group: '%s'; group_replication_poll_spin_loops: %lu; group_replication_compression_threshold: %lu; group_replication_ip_allowlist: '%s'; group_replication_communication_debug_options: '%s'; group_replication_member_expel_timeout: '%lu'; group_replication_communication_max_message_size: %lu; group_replication_message_cache_size: '%luu; group_replication_communication_stack: '%lu'"

ER_GRP_RPL_UNKNOWN_GRP_RPL_APPLIER_PIPELINE_REQUESTED
  eng "Unknown group replication applier pipeline requested"

ER_GRP_RPL_FAILED_TO_BOOTSTRAP_EVENT_HANDLING_INFRASTRUCTURE
  eng "Unable to bootstrap group replication event handling infrastructure. Unknown handler type: %d"

ER_GRP_RPL_APPLIER_HANDLER_NOT_INITIALIZED
  eng "One of the group replication applier handlers is null due to an initialization error"

ER_GRP_RPL_APPLIER_HANDLER_IS_IN_USE
  eng "A group replication applier handler, marked as unique, is already in use."

ER_GRP_RPL_APPLIER_HANDLER_ROLE_IS_IN_USE
  eng "A group replication applier handler role, that was marked as unique, is already in use."

ER_GRP_RPL_FAILED_TO_INIT_APPLIER_HANDLER
  eng "Error on group replication applier handler initialization"

ER_GRP_RPL_SQL_SERVICE_FAILED_TO_INIT_SESSION_THREAD
  eng "Error when initializing a session thread for internal server connection."

ER_GRP_RPL_SQL_SERVICE_COMM_SESSION_NOT_INITIALIZED
  eng "Error running internal SQL query: %s. The internal server communication session is not initialized"

ER_GRP_RPL_SQL_SERVICE_SERVER_SESSION_KILLED
  eng "Error running internal SQL query: %s. The internal server session was killed or server is shutting down."

ER_GRP_RPL_SQL_SERVICE_FAILED_TO_RUN_SQL_QUERY
  eng "Error running internal SQL query: %s. Got internal SQL error: %s(%d)"

ER_GRP_RPL_SQL_SERVICE_SERVER_INTERNAL_FAILURE
  eng "Error running internal SQL query: %s. Internal failure."

ER_GRP_RPL_SQL_SERVICE_RETRIES_EXCEEDED_ON_SESSION_STATE
  eng "Error, maximum number of retries exceeded when waiting for the internal server session state to be operating"

ER_GRP_RPL_SQL_SERVICE_FAILED_TO_FETCH_SECURITY_CTX
  eng "Error when trying to fetch security context when contacting the server for internal plugin requests."

ER_GRP_RPL_SQL_SERVICE_SERVER_ACCESS_DENIED_FOR_USER
  eng "There was an error when trying to access the server with user: %s. Make sure the user is present in the server and that the MySQL upgrade procedure was run correctly."

ER_GRP_RPL_SQL_SERVICE_MAX_CONN_ERROR_FROM_SERVER
  eng "Failed to establish an internal server connection to execute plugin operations since the server does not have available connections, please increase @@GLOBAL.MAX_CONNECTIONS. Server error: %i."

ER_GRP_RPL_SQL_SERVICE_SERVER_ERROR_ON_CONN
  eng "Failed to establish an internal server connection to execute plugin operations. Server error: %i. Server error message: %s"

ER_GRP_RPL_UNREACHABLE_MAJORITY_TIMEOUT_FOR_MEMBER
  eng "This member could not reach a majority of the members for more than %ld seconds. The member will now leave the group as instructed by the group_replication_unreachable_majority_timeout option."

ER_GRP_RPL_SERVER_SET_TO_READ_ONLY_DUE_TO_ERRORS
  eng "The server was automatically set into read only mode after an error was detected."

ER_GRP_RPL_GMS_LISTENER_FAILED_TO_LOG_NOTIFICATION
  eng "Unable to log notification to table (errno: %lu) (res: %d)! Message: %s"

ER_GRP_RPL_GRP_COMMUNICATION_ENG_INIT_FAILED
  eng "Failure in group communication engine '%s' initialization"

ER_GRP_RPL_SET_GRP_COMMUNICATION_ENG_LOGGER_FAILED
  eng "Unable to set the group communication engine logger"

ER_GRP_RPL_DEBUG_OPTIONS
  eng "Current debug options are: '%s'."

ER_GRP_RPL_INVALID_DEBUG_OPTIONS
  eng "Some debug options in '%s' are not valid."

ER_GRP_RPL_EXIT_GRP_GCS_ERROR
  eng "Error calling group communication interfaces while trying to leave the group"

ER_GRP_RPL_GRP_MEMBER_OFFLINE
  eng "Member is not ONLINE, it is not possible to force a new group membership"

ER_GRP_RPL_GCS_INTERFACE_ERROR
  eng "Error calling group communication interfaces"

ER_GRP_RPL_FORCE_MEMBER_VALUE_SET_ERROR
  eng "Error setting group_replication_force_members value '%s' on group communication interfaces"

ER_GRP_RPL_FORCE_MEMBER_VALUE_SET
  eng "The group_replication_force_members value '%s' was set in the group communication interfaces"

ER_GRP_RPL_FORCE_MEMBER_VALUE_TIME_OUT
  eng "Timeout on wait for view after setting group_replication_force_members value '%s' into group communication interfaces"

ER_GRP_RPL_BROADCAST_COMMIT_MSSG_TOO_BIG
  eng "Broadcast of committed transactions message failed. Message is too big."

ER_GRP_RPL_SEND_STATS_ERROR
  eng "Error while sending stats message"

ER_GRP_RPL_MEMBER_STATS_INFO
  eng "Flow control - update member stats: %s stats certifier_queue %d, applier_queue %d certified %ld (%ld), applied %ld (%ld), local %ld (%ld), quota %ld (%ld) mode=%d"

ER_GRP_RPL_FLOW_CONTROL_STATS
  eng "Flow control: throttling to %ld commits per %ld sec, with %d writing and %d non-recovering members, min capacity %lld, lim throttle %lld"

ER_GRP_RPL_UNABLE_TO_CONVERT_PACKET_TO_EVENT
  eng "Unable to convert a packet into an event on the applier. Error: %s"

ER_GRP_RPL_PIPELINE_CREATE_FAILED
  eng "Failed to create group replication pipeline cache."

ER_GRP_RPL_PIPELINE_REINIT_FAILED_WRITE
  eng "Failed to reinit group replication pipeline cache for write."

ER_GRP_RPL_UNABLE_TO_CONVERT_EVENT_TO_PACKET
  eng "Unable to convert the event into a packet on the applier. Error: %s"

ER_GRP_RPL_PIPELINE_FLUSH_FAIL
  eng "Failed to flush group replication pipeline cache."

ER_GRP_RPL_PIPELINE_REINIT_FAILED_READ
  eng "Failed to reinit group replication pipeline cache for read."

OBSOLETE_ER_GRP_RPL_STOP_REP_CHANNEL
  eng "Error stopping all replication channels while server was leaving the group. Got error: %d. Please check the error log for more details."

ER_GRP_RPL_GCS_GR_ERROR_MSG
  eng "%s"

ER_GRP_RPL_REPLICA_IO_THREAD_UNBLOCKED
  eng "The replica IO thread of channel '%s' is unblocked as the member is declared ONLINE now."

ER_GRP_RPL_REPLICA_IO_THREAD_ERROR_OUT
  eng "The replica IO thread of channel '%s' will error out as the member failed to come ONLINE."

ER_GRP_RPL_REPLICA_APPLIER_THREAD_UNBLOCKED
  eng "The replica applier thread of channel '%s' is unblocked as the member is declared ONLINE now."

ER_GRP_RPL_REPLICA_APPLIER_THREAD_ERROR_OUT
  eng "The replica applier thread of channel '%s' will error out as the member failed to come ONLINE."

ER_LDAP_AUTH_FAILED_TO_CREATE_OR_GET_CONNECTION
  eng "LDAP authentication initialize: failed to create/ get connection from the pool. "

ER_LDAP_AUTH_DEINIT_FAILED
  eng "LDAP authentication de_initialize Failed"

ER_LDAP_AUTH_SKIPPING_USER_GROUP_SEARCH
  eng "Skipping group search, No group attribute mentioned"

ER_LDAP_AUTH_POOL_DISABLE_MAX_SIZE_ZERO
  eng "Pool max size is 0, connection pool is disabled"

ER_LDAP_AUTH_FAILED_TO_CREATE_LDAP_OBJECT_CREATOR
  eng "Connection pool initialization, failed to create LDAP object creator"

ER_LDAP_AUTH_FAILED_TO_CREATE_LDAP_OBJECT
  eng "Connection pool initialization, failed to create LDAP object"

ER_LDAP_AUTH_TLS_CONF
  eng "LDAP TLS configuration"

ER_LDAP_AUTH_TLS_CONNECTION
  eng "LDAP TLS connection"

ER_LDAP_AUTH_CONN_POOL_NOT_CREATED
  eng "LDAP pool is not created."

ER_LDAP_AUTH_CONN_POOL_INITIALIZING
  eng "LDAP pool is initializing"

ER_LDAP_AUTH_CONN_POOL_DEINITIALIZING
  eng "LDAP pool is de-initializing"

ER_LDAP_AUTH_ZERO_MAX_POOL_SIZE_UNCHANGED
  eng "Pool max size old and new values are 0"

ER_LDAP_AUTH_POOL_REINITIALIZING
  eng "LDAP pool is re-initializing"

ER_LDAP_AUTH_FAILED_TO_WRITE_PACKET
  eng "Plug-in has failed to write the packet."

ER_LDAP_AUTH_SETTING_USERNAME
  eng "Setting LDAP user name as : %s"

ER_LDAP_AUTH_USER_AUTH_DATA
  eng "User authentication data: %s size: %lu"

ER_LDAP_AUTH_INFO_FOR_USER
  eng "User is authenticated as: %s external user: %s"

ER_LDAP_AUTH_USER_GROUP_SEARCH_INFO
  eng "Group search information base DN: %s scope: %d filter: %s attribute: %s"

ER_LDAP_AUTH_GRP_SEARCH_SPECIAL_HDL
  eng "Special handling for group search, {GA} found"

ER_LDAP_AUTH_GRP_IS_FULL_DN
  eng "Group search special handling, group full DN found. "

ER_LDAP_AUTH_USER_NOT_FOUND_IN_ANY_GRP
  eng "User %s is not member of any group."

ER_LDAP_AUTH_USER_FOUND_IN_MANY_GRPS
  eng "User %s is member of more than one group"

ER_LDAP_AUTH_USER_HAS_MULTIPLE_GRP_NAMES
  eng "For user %s has multiple user group names. Please check if group attribute name is correct"

ER_LDAP_AUTH_SEARCHED_USER_GRP_NAME
  eng "Searched group name: %s"

ER_LDAP_AUTH_OBJECT_CREATE_TIMESTAMP
  eng "LDAP authentication object creation time_stamp: %s dn: %s"

ER_LDAP_AUTH_CERTIFICATE_NAME
  eng "Certificate name: %s"

ER_LDAP_AUTH_FAILED_TO_POOL_DEINIT
  eng "Failed to pool de-initialized: pool is already reconstructing"

ER_LDAP_AUTH_FAILED_TO_INITIALIZE_POOL_IN_RECONSTRUCTING
  eng "Pool initialization failed: pool is already initialized"

ER_LDAP_AUTH_FAILED_TO_INITIALIZE_POOL_IN_INIT_STATE
  eng "Pool initialization failed: pool is initializing"

ER_LDAP_AUTH_FAILED_TO_INITIALIZE_POOL_IN_DEINIT_STATE
  eng "Pool initialization failed: pool is de-initializing"

ER_LDAP_AUTH_FAILED_TO_DEINITIALIZE_POOL_IN_RECONSTRUCT_STATE
  eng "Failed to pool deinitialized: pool is already reconstructing"

ER_LDAP_AUTH_FAILED_TO_DEINITIALIZE_NOT_READY_POOL
  eng "Failed to pool deinitialized : pool is not ready"

ER_LDAP_AUTH_FAILED_TO_GET_CONNECTION_AS_PLUGIN_NOT_READY
  eng "Ldap_connection_pool::get: Failed to return connection as plug-in is not ready/initializing/de-initializing"

ER_LDAP_AUTH_CONNECTION_POOL_INIT_FAILED
  eng "Connection pool has failed to initialized"

ER_LDAP_AUTH_MAX_ALLOWED_CONNECTION_LIMIT_HIT
  eng "Ldap_connetion_pool::get LDAP maximum connection allowed size is reached. Increase the maximum limit."

ER_LDAP_AUTH_MAX_POOL_SIZE_SET_FAILED
  eng "Set max pool size failed."

ER_LDAP_AUTH_PLUGIN_FAILED_TO_READ_PACKET
  eng "Plug-in has failed to read the packet from client"

ER_LDAP_AUTH_CREATING_LDAP_CONNECTION
  eng "Ldap_authentication::initialize: creating new LDAP connection. "

ER_LDAP_AUTH_GETTING_CONNECTION_FROM_POOL
  eng "Ldap_authentication::initialize: getting connection from pool. "

ER_LDAP_AUTH_RETURNING_CONNECTION_TO_POOL
  eng "Ldap_authentication::de_initialize putting back connection in the pool"

ER_LDAP_AUTH_SEARCH_USER_GROUP_ATTR_NOT_FOUND
  eng "Ldap_authentication::search_user_group no group attribute found"

ER_LDAP_AUTH_LDAP_INFO_NULL
  eng "Ldap_connetion_pool::put ldap info null"

ER_LDAP_AUTH_FREEING_CONNECTION
  eng "Ldap_connection_pool::put connection is freeing. "

ER_LDAP_AUTH_CONNECTION_PUSHED_TO_POOL
  eng "Ldap_connection_pool::put connection in pushed in the pool"

ER_LDAP_AUTH_CONNECTION_CREATOR_ENTER
  eng "Ldap_connection_creator::Ldap_connection_creator"

ER_LDAP_AUTH_STARTING_TLS
  eng "starting TLS"

ER_LDAP_AUTH_CONNECTION_GET_LDAP_INFO_NULL
  eng "Ldap_connection_pool::get: (ldap_info == NULL)|| (*ldap_info)"

ER_LDAP_AUTH_DELETING_CONNECTION_KEY
  eng "Ldap_connection_pool::deinit: deleting connection key %s"

ER_LDAP_AUTH_POOLED_CONNECTION_KEY
  eng " Ldap_connection_pool::get pooled connection key: %s"

ER_LDAP_AUTH_CREATE_CONNECTION_KEY
  eng "Ldap_connection_pool::get create connection key: %s"

ER_LDAP_AUTH_COMMUNICATION_HOST_INFO
  eng "LDAP communication host %s port %u"

ER_LDAP_AUTH_METHOD_TO_CLIENT
  eng "Sending authentication method to client : %s"

ER_LDAP_AUTH_SASL_REQUEST_FROM_CLIENT
  eng "SASL request received from mysql client: %s"

ER_LDAP_AUTH_SASL_PROCESS_SASL
  eng "Ldap_sasl_authentication::process_sasl rc: %s"

ER_LDAP_AUTH_SASL_BIND_SUCCESS_INFO
  eng "Ldap_sasl_authentication::process_sasl sasl bind succeed. dn: %s method: %s server credential: %s"

ER_LDAP_AUTH_STARTED_FOR_USER
  eng "LDAP authentication started for user name: %s"

ER_LDAP_AUTH_DISTINGUISHED_NAME
  eng "%s"

ER_LDAP_AUTH_INIT_FAILED
  eng "LDAP authentication initialize is failed with: %s"

ER_LDAP_AUTH_OR_GROUP_RETRIEVAL_FAILED
  eng "LDAP authentication failed or group retrieval failed: %s"

ER_LDAP_AUTH_USER_GROUP_SEARCH_FAILED
  eng "Search user group has failed: %s"

ER_LDAP_AUTH_USER_BIND_FAILED
  eng "LDAP user bind has failed: %s"

ER_LDAP_AUTH_POOL_GET_FAILED_TO_CREATE_CONNECTION
  eng "Connection pool get: Failed to create LDAP connection. %s"

ER_LDAP_AUTH_FAILED_TO_CREATE_LDAP_CONNECTION
  eng "Failed to create new LDAP connection:  %s"

ER_LDAP_AUTH_FAILED_TO_ESTABLISH_TLS_CONNECTION
  eng "Failed to establish TLS connection:  %s"

ER_LDAP_AUTH_FAILED_TO_SEARCH_DN
  eng "Failed to search user full dn: %s"

ER_LDAP_AUTH_CONNECTION_POOL_REINIT_ENTER
  eng "Ldap_connection_pool::reinit"

ER_SYSTEMD_NOTIFY_PATH_TOO_LONG
  eng "The path '%s', from the NOTIFY_SOCKET environment variable, is too long. At %u bytes it exceeds the limit of %u bytes for an AF_UNIX socket."

ER_SYSTEMD_NOTIFY_CONNECT_FAILED
  eng "Failed to connect to systemd notification socket named %s. Error: '%s'"

ER_SYSTEMD_NOTIFY_WRITE_FAILED
  eng "Failed to write '%s' to systemd notification. Error: '%s'"

ER_FOUND_MISSING_GTIDS
  eng "Cannot replicate to server with server_uuid='%.36s' because the present server has purged required binary logs. The connecting server needs to replicate the missing transactions from elsewhere, or be replaced by a new server created from a more recent backup. To prevent this error in the future, consider increasing the binary log expiration period on the present server. %s."

ER_PID_FILE_PRIV_DIRECTORY_INSECURE
  eng "Insecure configuration for --pid-file: Location '%s' in the path is accessible to all OS users. Consider choosing a different directory."

ER_CANT_CHECK_PID_PATH
  eng "Can't start server: can't check PID filepath: %s"

ER_VALIDATE_PWD_STATUS_VAR_REGISTRATION_FAILED
  eng "validate_password status variables registration failed."

ER_VALIDATE_PWD_STATUS_VAR_UNREGISTRATION_FAILED
  eng "validate_password status variables unregistration failed."

ER_VALIDATE_PWD_DICT_FILE_OPEN_FAILED
  eng "Dictionary file open failed"

ER_VALIDATE_PWD_COULD_BE_NULL
  eng "given password string could be null"

ER_VALIDATE_PWD_STRING_CONV_TO_LOWERCASE_FAILED
  eng "failed to convert the password string to lower case"

ER_VALIDATE_PWD_STRING_CONV_TO_BUFFER_FAILED
  eng "failed to convert the password string into a buffer"

ER_VALIDATE_PWD_STRING_HANDLER_MEM_ALLOCATION_FAILED
  eng "memory allocation failed for string handler"

ER_VALIDATE_PWD_STRONG_POLICY_DICT_FILE_UNSPECIFIED
  eng "Since the validate_password_policy is mentioned as Strong, dictionary file must be specified"

ER_VALIDATE_PWD_CONVERT_TO_BUFFER_FAILED
  eng "convert_to_buffer service failed"

ER_VALIDATE_PWD_VARIABLE_REGISTRATION_FAILED
  eng "%s variable registration failed."

ER_VALIDATE_PWD_VARIABLE_UNREGISTRATION_FAILED
  eng "%s variable unregistration failed."

ER_KEYRING_MIGRATION_EXTRA_OPTIONS
  eng "Please specify options specific to keyring migration. Any additional options can be ignored. NOTE: Although some options are valid, migration tool can still report error example: plugin variables for which plugin is not loaded yet."

OBSOLETE_ER_INVALID_DEFAULT_UTF8MB4_COLLATION
  eng "Invalid default collation %s: utf8mb4_0900_ai_ci or utf8mb4_general_ci expected"

ER_IB_MSG_0
  eng "%s"

ER_IB_MSG_1
  eng "%s"

ER_IB_MSG_2
  eng "%s"

ER_IB_MSG_3
  eng "%s"

ER_IB_MSG_4
  eng "%s"

ER_IB_MSG_5
  eng "%s"

ER_IB_MSG_6
  eng "%s"

ER_IB_MSG_7
  eng "%s"

ER_IB_MSG_8
  eng "%s"

ER_IB_MSG_9
  eng "%s"

ER_IB_MSG_10
  eng "%s"

ER_IB_MSG_11
  eng "%s"

ER_IB_MSG_12
  eng "%s"

ER_IB_MSG_13
  eng "%s"

ER_IB_MSG_14
  eng "%s"

ER_IB_MSG_15
  eng "%s"

ER_IB_MSG_16
  eng "%s"

ER_IB_MSG_17
  eng "%s"

ER_IB_MSG_18
  eng "%s"

ER_IB_MSG_19
  eng "%s"

ER_IB_MSG_20
  eng "%s"

ER_IB_MSG_21
  eng "%s"

ER_IB_MSG_22
  eng "%s"

ER_IB_MSG_23
  eng "%s"

ER_IB_MSG_24
  eng "%s"

ER_IB_MSG_25
  eng "%s"

ER_IB_MSG_26
  eng "%s"

ER_IB_MSG_27
  eng "%s"

ER_IB_MSG_28
  eng "%s"

ER_IB_MSG_29
  eng "%s"

ER_IB_MSG_30
  eng "%s"

ER_IB_MSG_31
  eng "%s"

ER_IB_MSG_32
  eng "%s"

ER_IB_MSG_33
  eng "%s"

ER_IB_MSG_34
  eng "%s"

ER_IB_MSG_35
  eng "%s"

ER_IB_MSG_36
  eng "%s"

ER_IB_MSG_37
  eng "%s"

ER_IB_MSG_38
  eng "%s"

ER_IB_MSG_39
  eng "%s"

ER_IB_MSG_40
  eng "%s"

ER_IB_MSG_41
  eng "%s"

ER_IB_MSG_42
  eng "%s"

ER_IB_MSG_43
  eng "%s"

ER_IB_MSG_44
  eng "%s"

ER_IB_MSG_45
  eng "%s"

ER_IB_MSG_46
  eng "%s"

ER_IB_MSG_47
  eng "%s"

ER_IB_MSG_48
  eng "%s"

ER_IB_MSG_49
  eng "%s"

ER_IB_MSG_50
  eng "%s"

ER_IB_MSG_51
  eng "%s"

ER_IB_MSG_52
  eng "%s"

ER_IB_MSG_53
  eng "%s"

ER_IB_MSG_54
  eng "Failed to set NUMA memory policy of buffer pool page frames with mbind(%p,%zu,%s,...,...,%s) failed with %s"

ER_IB_MSG_55
  eng "%s"

ER_IB_MSG_56
  eng "%s"

ER_IB_MSG_57
  eng "%s"

ER_IB_MSG_58
  eng "%s"

ER_IB_MSG_59
  eng "%s"

ER_IB_MSG_60
  eng "%s"

ER_IB_MSG_61
  eng "%s"

ER_IB_MSG_62
  eng "%s"

ER_IB_MSG_63
  eng "%s"

ER_IB_MSG_64
  eng "%s"

ER_IB_MSG_65
  eng "%s"

ER_IB_MSG_66
  eng "%s"

ER_IB_MSG_67
  eng "%s"

ER_IB_MSG_68
  eng "%s"

ER_IB_MSG_69
  eng "%s"

ER_IB_MSG_70
  eng "%s"

ER_IB_MSG_71
  eng "%s"

ER_IB_MSG_72
  eng "%s"

ER_IB_MSG_73
  eng "%s"

ER_IB_MSG_74
  eng "%s"

ER_IB_MSG_75
  eng "%s"

ER_IB_MSG_76
  eng "%s"

ER_IB_MSG_77
  eng "%s"

ER_IB_MSG_78
  eng "%s"

ER_IB_MSG_79
  eng "%s"

ER_IB_MSG_80
  eng "%s"

ER_IB_MSG_81
  eng "%s"

ER_IB_MSG_82
  eng "%s"

ER_IB_MSG_83
  eng "%s"

ER_IB_MSG_84
  eng "%s"

ER_IB_MSG_85
  eng "%s"

ER_IB_MSG_86
  eng "%s"

OBSOLETE_ER_IB_MSG_87
  eng "%s"

OBSOLETE_ER_IB_MSG_88
  eng "%s"

OBSOLETE_ER_IB_MSG_89
  eng "%s"

OBSOLETE_ER_IB_MSG_90
  eng "%s"

OBSOLETE_ER_IB_MSG_91
  eng "%s"

OBSOLETE_ER_IB_MSG_92
  eng "%s"

OBSOLETE_ER_IB_MSG_93
  eng "%s"

OBSOLETE_ER_IB_MSG_94
  eng "%s"

ER_IB_MSG_95
  eng "%s"

ER_IB_MSG_96
  eng "%s"

ER_IB_MSG_97
  eng "%s"

ER_IB_MSG_98
  eng "%s"

ER_IB_MSG_99
  eng "%s"

ER_IB_MSG_100
  eng "%s"

ER_IB_MSG_101
  eng "%s"

ER_IB_MSG_102
  eng "%s"

ER_IB_MSG_103
  eng "%s"

ER_IB_MSG_104
  eng "%s"

ER_IB_MSG_105
  eng "%s"

ER_IB_MSG_106
  eng "%s"

ER_IB_MSG_107
  eng "%s"

ER_IB_MSG_108
  eng "%s"

ER_IB_MSG_109
  eng "%s"

ER_IB_MSG_110
  eng "%s"

ER_IB_MSG_111
  eng "%s"

ER_IB_MSG_112
  eng "%s"

OBSOLETE_ER_IB_MSG_113
  eng "%s"

OBSOLETE_ER_IB_MSG_114
  eng "%s"

OBSOLETE_ER_IB_MSG_115
  eng "%s"

OBSOLETE_ER_IB_MSG_116
  eng "%s"

OBSOLETE_ER_IB_MSG_117
  eng "%s"

OBSOLETE_ER_IB_MSG_118
  eng "%s"

ER_IB_MSG_119
  eng "%s"

ER_IB_MSG_120
  eng "%s"

ER_IB_MSG_121
  eng "%s"

ER_IB_MSG_122
  eng "%s"

ER_IB_MSG_123
  eng "%s"

ER_IB_MSG_124
  eng "%s"

ER_IB_MSG_125
  eng "%s"

ER_IB_MSG_126
  eng "%s"

ER_IB_MSG_127
  eng "%s"

ER_IB_MSG_128
  eng "%s"

ER_IB_MSG_129
  eng "%s"

ER_IB_MSG_130
  eng "%s"

ER_IB_MSG_131
  eng "%s"

ER_IB_MSG_132
  eng "%s"

ER_IB_MSG_133
  eng "%s"

ER_IB_MSG_134
  eng "%s"

ER_IB_MSG_135
  eng "%s"

ER_IB_MSG_136
  eng "%s"

ER_IB_MSG_137
  eng "%s"

ER_IB_MSG_138
  eng "%s"

ER_IB_MSG_139
  eng "%s"

ER_IB_MSG_140
  eng "%s"

ER_IB_MSG_141
  eng "%s"

ER_IB_MSG_142
  eng "%s"

ER_IB_MSG_143
  eng "%s"

ER_IB_MSG_144
  eng "%s"

ER_IB_MSG_145
  eng "%s"

ER_IB_MSG_146
  eng "%s"

ER_IB_MSG_147
  eng "%s"

ER_IB_MSG_148
  eng "%s"

ER_IB_CLONE_INTERNAL
  eng "%s"

ER_IB_CLONE_TIMEOUT
  eng "%s"

ER_IB_CLONE_STATUS_FILE
  eng "%s"

ER_IB_CLONE_SQL
  eng "%s"

ER_IB_CLONE_VALIDATE
  eng "%s"

ER_IB_CLONE_PUNCH_HOLE
  eng "%s"

ER_IB_CLONE_GTID_PERSIST
  eng "%s"

ER_IB_MSG_156
  eng "%s"

ER_IB_MSG_157
  eng "%s"

ER_IB_MSG_158
  eng "%s"

ER_IB_MSG_159
  eng "%s"

ER_IB_MSG_160
  eng "%s"

ER_IB_MSG_161
  eng "%s"

ER_IB_MSG_162
  eng "%s"

ER_IB_MSG_163
  eng "%s"

ER_IB_MSG_164
  eng "%s"

ER_IB_MSG_165
  eng "%s"

ER_IB_MSG_166
  eng "%s"

ER_IB_MSG_167
  eng "%s"

ER_IB_MSG_168
  eng "%s"

ER_IB_MSG_169
  eng "%s"

ER_IB_MSG_170
  eng "%s"

ER_IB_MSG_171
  eng "%s"

ER_IB_MSG_172
  eng "%s"

ER_IB_MSG_173
  eng "%s"

ER_IB_MSG_174
  eng "%s"

ER_IB_MSG_175
  eng "%s"

ER_IB_MSG_176
  eng "%s"

ER_IB_MSG_177
  eng "%s"

ER_IB_MSG_178
  eng "%s"

ER_IB_MSG_179
  eng "%s"

ER_IB_MSG_180
  eng "%s"

ER_IB_LONG_AHI_DISABLE_WAIT
  eng "Waited for %u secs for hash index ref_count (%zu) to drop to 0. index: \"%s\" table: \"%s\""

ER_IB_MSG_182
  eng "%s"

ER_IB_MSG_183
  eng "%s"

ER_IB_MSG_184
  eng "%s"

ER_IB_MSG_185
  eng "%s"

ER_IB_MSG_186
  eng "%s"

ER_IB_MSG_187
  eng "%s"

ER_IB_MSG_188
  eng "%s"

ER_IB_MSG_189
  eng "%s"

ER_IB_MSG_190
  eng "%s"

ER_IB_MSG_191
  eng "%s"

ER_IB_MSG_192
  eng "%s"

ER_IB_MSG_193
  eng "%s"

ER_IB_MSG_194
  eng "%s"

ER_IB_MSG_195
  eng "%s"

ER_IB_MSG_196
  eng "%s"

ER_IB_MSG_197
  eng "%s"

ER_IB_MSG_198
  eng "%s"

ER_IB_MSG_199
  eng "%s"

ER_IB_MSG_200
  eng "%s"

ER_IB_MSG_201
  eng "%s"

ER_IB_MSG_202
  eng "%s"

ER_IB_MSG_203
  eng "%s"

ER_IB_MSG_204
  eng "%s"

ER_IB_MSG_205
  eng "%s"

ER_IB_MSG_206
  eng "%s"

ER_IB_MSG_207
  eng "%s"

ER_IB_MSG_208
  eng "%s"

ER_IB_MSG_209
  eng "%s"

ER_IB_MSG_210
  eng "%s"

ER_IB_MSG_211
  eng "%s"

ER_IB_MSG_212
  eng "%s"

ER_IB_MSG_213
  eng "%s"

ER_IB_MSG_214
  eng "%s"

ER_IB_MSG_215
  eng "%s"

ER_IB_MSG_216
  eng "%s"

ER_IB_MSG_217
  eng "%s"

ER_IB_MSG_218
  eng "%s"

ER_IB_MSG_219
  eng "%s"

ER_IB_MSG_220
  eng "%s"

ER_IB_MSG_221
  eng "%s"

ER_IB_MSG_222
  eng "%s"

ER_IB_MSG_223
  eng "%s"

ER_IB_MSG_224
  eng "%s"

ER_IB_MSG_225
  eng "%s"

ER_IB_MSG_226
  eng "%s"

ER_IB_MSG_227
  eng "%s"

ER_IB_MSG_228
  eng "%s"

ER_IB_MSG_229
  eng "%s"

ER_IB_MSG_230
  eng "%s"

ER_IB_MSG_231
  eng "%s"

ER_IB_MSG_232
  eng "%s"

ER_IB_MSG_233
  eng "%s"

ER_IB_MSG_234
  eng "%s"

ER_IB_MSG_235
  eng "%s"

ER_IB_MSG_236
  eng "%s"

ER_IB_MSG_237
  eng "%s"

ER_IB_MSG_238
  eng "%s"

ER_IB_MSG_239
  eng "%s"

ER_IB_MSG_240
  eng "%s"

ER_IB_MSG_241
  eng "%s"

ER_IB_MSG_242
  eng "%s"

ER_IB_MSG_243
  eng "%s"

ER_IB_MSG_244
  eng "%s"

ER_IB_MSG_245
  eng "%s"

ER_IB_MSG_246
  eng "%s"

ER_IB_MSG_247
  eng "%s"

ER_IB_MSG_248
  eng "%s"

ER_IB_MSG_249
  eng "%s"

ER_IB_MSG_250
  eng "%s"

ER_IB_MSG_251
  eng "%s"

ER_IB_MSG_252
  eng "%s"

ER_IB_MSG_253
  eng "%s"

ER_IB_MSG_254
  eng "%s"

ER_IB_MSG_255
  eng "%s"

ER_IB_MSG_256
  eng "%s"

ER_IB_MSG_257
  eng "%s"

ER_IB_MSG_258
  eng "%s"

ER_IB_MSG_259
  eng "%s"

ER_IB_MSG_260
  eng "%s"

ER_IB_MSG_261
  eng "%s"

ER_IB_MSG_262
  eng "%s"

ER_IB_MSG_263
  eng "%s"

ER_IB_MSG_264
  eng "%s"

ER_IB_MSG_265
  eng "%s"

ER_IB_MSG_266
  eng "%s"

ER_IB_MSG_267
  eng "%s"

ER_IB_MSG_268
  eng "%s"

ER_IB_MSG_269
  eng "%s"

ER_IB_MSG_270
  eng "%s"

ER_IB_MSG_271
  eng "%s"

ER_IB_MSG_272
  eng "Table flags are 0x%lx in the data dictionary but the flags in file %s  are 0x%llx!"

ER_IB_MSG_273
  eng "Can't read encryption key from file %s!"

OBSOLETE_ER_IB_MSG_274
  eng "Cannot close file %s, because n_pending_flushes %zu"

OBSOLETE_ER_IB_MSG_275
  eng "Cannot close file %s, because modification count %lld != flush count %lld"

OBSOLETE_ER_IB_MSG_276
  eng "Cannot close file %s, because it is in use"

OBSOLETE_ER_IB_MSG_277
  eng "Open file list len in shard %zu is %llu"

ER_IB_MSG_278
  eng "Tablespace %s, waiting for IO to stop for %lld seconds"

OBSOLETE_ER_IB_MSG_279
  eng "%s"

ER_IB_MSG_280
  eng "%s"

ER_IB_MSG_281
  eng "%s"

ER_IB_MSG_282
  eng "%s"

ER_IB_MSG_283
  eng "%s"

ER_IB_MSG_284
  eng "You must raise the value of innodb_open_files in my.cnf! Remember that InnoDB keeps all redo log files and all system tablespace files open for the whole time mysqld is running, and needs to open also some .ibd files if the file-per-table storage model is used. Current open files %zu, max allowed open files %zu."

ER_IB_MSG_285
  eng "Max tablespace id is too high, %lu"

ER_IB_WARN_ACCESSING_NONEXISTINC_SPACE
  eng "Trying to access missing tablespace %lu"

ER_IB_MSG_287
  eng "Trying to close/delete tablespace '%s' but there are %lu pending operations on it."

ER_IB_MSG_288
  eng "Trying to delete/close tablespace '%s' but there are %lu flushes and %zu pending I/O's on it."

ER_IB_MSG_289
  eng "%s"

OBSOLETE_ER_IB_MSG_290
  eng "Cannot delete tablespace %lu because it is not found in the tablespace memory cache."

ER_IB_MSG_291
  eng "While deleting tablespace %lu in DISCARD TABLESPACE. File rename/delete failed: %s"

ER_IB_MSG_292
  eng "Cannot delete tablespace %lu in DISCARD TABLESPACE: %s"

ER_IB_MSG_293
  eng "Cannot rename '%s' to '%s' for space ID %lu because the source file does not exist."

ER_IB_MSG_294
  eng "Cannot rename '%s' to '%s' for space ID %lu because the target file exists. Remove the target file and try again."

ER_IB_MSG_295
  eng "Cannot rename file '%s' (space id %lu) retried %llu times. There are either pending IOs or flushes or the file is being extended."

ER_IB_MSG_296
  eng "Cannot find space id %lu in the tablespace memory cache, though the file '%s' in a rename operation should have that ID."

ER_IB_MSG_297
  eng "Rename waiting for IO to resume"

ER_IB_MSG_298
  eng "Cannot find tablespace for '%s' in the tablespace memory cache"

ER_IB_MSG_299
  eng "Cannot find tablespace for '%s' in the tablespace memory cache"

ER_IB_MSG_300
  eng "Tablespace '%s' is already in the tablespace memory cache"

ER_IB_MSG_301
  eng "Cannot create file '%s'"

ER_IB_MSG_UNEXPECTED_FILE_EXISTS
  eng "The file '%s' already exists though the corresponding table did not exist. Have you moved InnoDB .ibd files around without using the SQL commands DISCARD TABLESPACE and IMPORT TABLESPACE, or did mysqld crash in the middle of CREATE TABLE? You can resolve the problem by removing the file '%s' under the 'datadir' of MySQL."

ER_IB_MSG_303
  eng "posix_fallocate(): Failed to preallocate data for file %s, desired size %llu Operating system error number %d - %s. Check that the disk is not full or a disk quota exceeded. Make sure the file system supports this function. Refer to your operating system documentation for operating system error code information."

ER_IB_MSG_304
  eng "Could not write the first page to tablespace '%s'"

ER_IB_MSG_305
  eng "File flush of tablespace '%s' failed"

ER_IB_MSG_306
  eng "Could not find a valid tablespace file for `%s`. %s"

ER_IB_MSG_307
  eng "Ignoring data file '%s' with space ID %lu. Another data file called '%s' exists with the same space ID"

ER_IB_MSG_308
  eng "%s"

ER_IB_MSG_309
  eng "%s"

ER_IB_MSG_310
  eng "%s"

ER_IB_MSG_311
  eng "%s"

ER_IB_MSG_312
  eng "Can't set encryption information for tablespace %s!"

ER_IB_MSG_313
  eng "%s"

ER_IB_MSG_314
  eng "%s"

ER_IB_MSG_315
  eng "%s"

ER_IB_MSG_316
  eng "%s"

ER_IB_MSG_317
  eng "%s"

ER_IB_MSG_318
  eng "%s"

ER_IB_MSG_319
  eng "%s"

ER_IB_MSG_320
  eng "%s"

ER_IB_MSG_321
  eng "%s"

ER_IB_MSG_322
  eng "%s"

ER_IB_MSG_323
  eng "%s"

ER_IB_MSG_324
  eng "%s"

ER_IB_MSG_325
  eng "%s"

ER_IB_MSG_326
  eng "%s"

OBSOLETE_ER_IB_MSG_327
  eng "%s"

ER_IB_MSG_328
  eng "%s"

ER_IB_MSG_329
  eng "%s"

ER_IB_MSG_330
  eng "%s"

ER_IB_MSG_331
  eng "%s"

ER_IB_MSG_332
  eng "%s"

ER_IB_MSG_333
  eng "%s"

ER_IB_MSG_334
  eng "%s"

ER_IB_MSG_335
  eng "%s"

ER_IB_MSG_336
  eng "%s"

ER_IB_MSG_337
  eng "%s"

ER_IB_MSG_338
  eng "%s"

ER_IB_MSG_339
  eng "%s"

ER_IB_MSG_340
  eng "%s"

ER_IB_MSG_341
  eng "%s"

ER_IB_MSG_342
  eng "%s"

ER_IB_MSG_343
  eng "%s"

ER_IB_MSG_344
  eng "%s"

ER_IB_MSG_345
  eng "%s"

ER_IB_MSG_346
  eng "%s"

ER_IB_MSG_347
  eng "%s"

ER_IB_MSG_348
  eng "%s"

ER_IB_MSG_349
  eng "%s"

ER_IB_MSG_350
  eng "%s"

OBSOLETE_ER_IB_MSG_351
  eng "%s"

ER_IB_MSG_UNPROTECTED_LOCATION_ALLOWED
  eng "The datafile '%s' for tablespace %s is in an unprotected location. This file cannot be recovered after a crash until this location is added to innodb_directories."

OBSOLETE_ER_IB_MSG_353
  eng "%s"

ER_IB_MSG_354
  eng "%s"

ER_IB_MSG_355
  eng "%s"

ER_IB_MSG_356
  eng "%s"

ER_IB_MSG_357
  eng "%s"

ER_IB_MSG_358
  eng "%s"

ER_IB_MSG_359
  eng "%s"

ER_IB_MSG_360
  eng "%s"

ER_IB_MSG_361
  eng "%s"

ER_IB_MSG_362
  eng "%s"

OBSOLETE_ER_IB_MSG_363
  eng "%s"

ER_IB_MSG_364
  eng "%s"

ER_IB_MSG_365
  eng "%s"

ER_IB_MSG_IGNORE_SCAN_PATH
  eng "Scan path '%s' is ignored because %s"

ER_IB_MSG_367
  eng "%s"

ER_IB_MSG_368
  eng "%s"

ER_IB_MSG_369
  eng "%s"

ER_IB_MSG_370
  eng "%s"

ER_IB_MSG_371
  eng "%s"

ER_IB_MSG_372
  eng "%s"

ER_IB_MSG_373
  eng "%s"

ER_IB_MSG_374
  eng "%s"

ER_IB_MSG_375
  eng "%s"

ER_IB_MSG_376
  eng "%s"

ER_IB_MSG_377
  eng "%s"

ER_IB_MSG_378
  eng "%s"

ER_IB_MSG_379
  eng "%s"

ER_IB_MSG_380
  eng "%s"

ER_IB_MSG_381
  eng "%s"

ER_IB_MSG_382
  eng "%s"

ER_IB_MSG_383
  eng "%s"

ER_IB_MSG_384
  eng "%s"

ER_IB_MSG_385
  eng "%s"

ER_IB_MSG_386
  eng "%s"

ER_IB_MSG_387
  eng "%s"

ER_IB_MSG_GENERAL_TABLESPACE_UNDER_DATADIR
  eng "A general tablespace cannot be located under the datadir. Cannot open file '%s'."

ER_IB_MSG_IMPLICIT_TABLESPACE_IN_DATADIR
  eng "A file-per-table tablespace cannot be located in the datadir. Cannot open file '%s'."

ER_IB_MSG_390
  eng "%s"

ER_IB_MSG_391
  eng "%s"

ER_IB_MSG_392
  eng "%s"

ER_IB_MSG_393
  eng "%s"

ER_IB_MSG_394
  eng "%s"

ER_IB_MSG_395
  eng "%s"

ER_IB_MSG_396
  eng "%s"

ER_IB_MSG_397
  eng "%s"

ER_IB_MSG_398
  eng "%s"

ER_IB_MSG_399
  eng "%s"

OBSOLETE_ER_IB_MSG_400
  eng "%s"

ER_IB_MSG_401
  eng "%s"

ER_IB_MSG_402
  eng "%s"

ER_IB_MSG_403
  eng "%s"

ER_IB_MSG_404
  eng "%s"

ER_IB_MSG_405
  eng "%s"

ER_IB_MSG_406
  eng "%s"

ER_IB_MSG_407
  eng "%s"

ER_IB_MSG_408
  eng "%s"

ER_IB_MSG_409
  eng "%s"

ER_IB_MSG_410
  eng "%s"

ER_IB_MSG_411
  eng "%s"

ER_IB_MSG_412
  eng "%s"

ER_IB_MSG_413
  eng "%s"

ER_IB_MSG_414
  eng "%s"

ER_IB_MSG_415
  eng "%s"

ER_IB_MSG_416
  eng "%s"

ER_IB_MSG_417
  eng "%s"

ER_IB_MSG_418
  eng "%s"

ER_IB_MSG_419
  eng "%s"

ER_IB_MSG_420
  eng "%s"

ER_IB_MSG_421
  eng "%s"

ER_IB_MSG_422
  eng "%s"

ER_IB_MSG_423
  eng "%s"

ER_IB_MSG_424
  eng "%s"

ER_IB_MSG_425
  eng "%s"

ER_IB_MSG_426
  eng "%s"

ER_IB_MSG_427
  eng "%s"

ER_IB_MSG_428
  eng "%s"

ER_IB_MSG_429
  eng "%s"

ER_IB_MSG_430
  eng "%s"

ER_IB_MSG_431
  eng "%s"

ER_IB_MSG_432
  eng "%s"

ER_IB_MSG_433
  eng "%s"

ER_IB_MSG_434
  eng "%s"

ER_IB_MSG_435
  eng "%s"

ER_IB_MSG_436
  eng "%s"

ER_IB_MSG_437
  eng "%s"

ER_IB_MSG_438
  eng "%s"

ER_IB_MSG_439
  eng "%s"

ER_IB_MSG_440
  eng "%s"

ER_IB_MSG_441
  eng "%s"

ER_IB_MSG_442
  eng "%s"

ER_IB_MSG_443
  eng "%s"

ER_IB_MSG_444
  eng "%s"

ER_IB_MSG_445
  eng "%s"

ER_IB_MSG_446
  eng "%s"

ER_IB_MSG_447
  eng "%s"

ER_IB_MSG_448
  eng "%s"

ER_IB_MSG_449
  eng "%s"

ER_IB_MSG_450
  eng "%s"

ER_IB_MSG_451
  eng "%s"

ER_IB_MSG_452
  eng "%s"

ER_IB_MSG_453
  eng "%s"

ER_IB_MSG_454
  eng "%s"

ER_IB_MSG_455
  eng "%s"

ER_IB_MSG_456
  eng "%s"

ER_IB_MSG_457
  eng "%s"

ER_IB_MSG_458
  eng "%s"

ER_IB_MSG_459
  eng "%s"

ER_IB_MSG_460
  eng "%s"

ER_IB_MSG_461
  eng "%s"

ER_IB_MSG_462
  eng "%s"

ER_IB_MSG_463
  eng "%s"

ER_IB_MSG_464
  eng "%s"

ER_IB_MSG_465
  eng "%s"

ER_IB_MSG_466
  eng "%s"

ER_IB_MSG_467
  eng "%s"

ER_IB_MSG_468
  eng "%s"

ER_IB_MSG_469
  eng "%s"

ER_IB_MSG_470
  eng "%s"

ER_IB_MSG_471
  eng "%s"

ER_IB_MSG_472
  eng "%s"

ER_IB_MSG_473
  eng "%s"

ER_IB_MSG_474
  eng "%s"

ER_IB_MSG_475
  eng "%s"

ER_IB_MSG_476
  eng "%s"

ER_IB_MSG_477
  eng "%s"

ER_IB_MSG_478
  eng "%s"

ER_IB_MSG_479
  eng "%s"

ER_IB_MSG_480
  eng "%s"

ER_IB_MSG_481
  eng "%s"

ER_IB_MSG_482
  eng "%s"

ER_IB_MSG_483
  eng "%s"

ER_IB_MSG_484
  eng "%s"

ER_IB_MSG_485
  eng "%s"

ER_IB_MSG_486
  eng "%s"

ER_IB_MSG_487
  eng "%s"

ER_IB_MSG_488
  eng "%s"

ER_IB_MSG_489
  eng "%s"

ER_IB_MSG_490
  eng "%s"

ER_IB_MSG_491
  eng "%s"

ER_IB_MSG_492
  eng "%s"

ER_IB_MSG_493
  eng "%s"

ER_IB_MSG_494
  eng "%s"

ER_IB_MSG_495
  eng "%s"

ER_IB_MSG_496
  eng "%s"

ER_IB_MSG_497
  eng "%s"

ER_IB_MSG_498
  eng "%s"

ER_IB_MSG_499
  eng "%s"

ER_IB_MSG_500
  eng "%s"

ER_IB_MSG_501
  eng "%s"

ER_IB_MSG_502
  eng "%s"

ER_IB_MSG_503
  eng "%s"

ER_IB_MSG_504
  eng "%s"

ER_IB_MSG_505
  eng "%s"

ER_IB_MSG_506
  eng "%s"

ER_IB_MSG_507
  eng "%s"

ER_IB_MSG_508
  eng "%s"

ER_IB_MSG_509
  eng "%s"

ER_IB_MSG_510
  eng "%s"

ER_IB_MSG_511
  eng "%s"

ER_IB_MSG_512
  eng "%s"

ER_IB_MSG_513
  eng "%s"

ER_IB_MSG_514
  eng "%s"

ER_IB_MSG_515
  eng "%s"

ER_IB_MSG_516
  eng "%s"

ER_IB_MSG_517
  eng "%s"

ER_IB_MSG_518
  eng "%s"

ER_IB_MSG_519
  eng "%s"

ER_IB_MSG_520
  eng "%s"

ER_IB_MSG_521
  eng "%s"

ER_IB_MSG_522
  eng "%s"

ER_IB_MSG_523
  eng "%s"

ER_IB_MSG_524
  eng "%s"

ER_IB_MSG_525
  eng "%s"

ER_IB_MSG_526
  eng "%s"

ER_IB_MSG_527
  eng "%s"

OBSOLETE_ER_IB_MSG_528
  eng "%s"

OBSOLETE_ER_IB_MSG_529
  eng "%s"

ER_IB_MSG_530
  eng "%s"

ER_IB_MSG_531
  eng "%s"

ER_IB_MSG_532
  eng "%s"

ER_IB_MSG_533
  eng "%s"

ER_IB_MSG_534
  eng "%s"

OBSOLETE_ER_IB_MSG_535
  eng "%s"

OBSOLETE_ER_IB_MSG_536
  eng "%s"

ER_IB_MSG_537
  eng "%s"

ER_IB_MSG_538
  eng "%s"

ER_IB_MSG_539
  eng "%s"

ER_IB_MSG_540
  eng "%s"

ER_IB_MSG_541
  eng "%s"

ER_IB_MSG_542
  eng "%s"

ER_IB_MSG_543
  eng "%s"

ER_IB_MSG_544
  eng "%s"

ER_IB_MSG_545
  eng "%s"

ER_IB_MSG_546
  eng "%s"

ER_IB_MSG_547
  eng "%s"

ER_IB_MSG_548
  eng "%s"

ER_IB_MSG_549
  eng "%s"

ER_IB_MSG_550
  eng "%s"

ER_IB_MSG_551
  eng "%s"

ER_IB_MSG_552
  eng "%s"

ER_IB_MSG_553
  eng "%s"

ER_IB_MSG_554
  eng "%s"

ER_IB_MSG_555
  eng "%s"

ER_IB_MSG_556
  eng "%s"

ER_IB_MSG_557
  eng "%s"

ER_IB_MSG_558
  eng "%s"

ER_IB_MSG_559
  eng "%s"

ER_IB_MSG_560
  eng "%s"

ER_IB_MSG_561
  eng "%s"

ER_IB_MSG_562
  eng "%s"

ER_IB_MSG_563
  eng "%s"

ER_IB_MSG_564
  eng "%s"

ER_IB_MSG_INVALID_LOCATION_FOR_TABLE
  eng "Cannot create a tablespace for table %s because the directory is not a valid location. %s"

ER_IB_MSG_566
  eng "%s"

ER_IB_MSG_567
  eng "%s"

ER_IB_MSG_568
  eng "%s"

ER_IB_MSG_569
  eng "%s"

ER_IB_MSG_570
  eng "%s"

ER_IB_MSG_571
  eng "%s"

OBSOLETE_ER_IB_MSG_572
  eng "%s"

ER_IB_MSG_573
  eng "%s"

ER_IB_MSG_574
  eng "%s"

OBSOLETE_ER_IB_MSG_575
  eng "%s"

OBSOLETE_ER_IB_MSG_576
  eng "%s"

OBSOLETE_ER_IB_MSG_577
  eng "%s"

ER_IB_MSG_578
  eng "%s"

ER_IB_MSG_579
  eng "%s"

ER_IB_MSG_580
  eng "%s"

ER_IB_MSG_581
  eng "%s"

ER_IB_MSG_582
  eng "%s"

ER_IB_MSG_583
  eng "%s"

ER_IB_MSG_584
  eng "%s"

ER_IB_MSG_585
  eng "%s"

ER_IB_MSG_586
  eng "%s"

ER_IB_MSG_587
  eng "%s"

ER_IB_MSG_588
  eng "%s"

ER_IB_MSG_589
  eng "%s"

ER_IB_MSG_590
  eng "%s"

ER_IB_MSG_591
  eng "%s"

ER_IB_MSG_592
  eng "%s"

ER_IB_MSG_593
  eng "%s"

ER_IB_MSG_594
  eng "%s"

ER_IB_MSG_595
  eng "%s"

ER_IB_MSG_596
  eng "%s"

ER_IB_MSG_597
  eng "%s"

ER_IB_MSG_598
  eng "%s"

ER_IB_MSG_599
  eng "%s"

ER_IB_MSG_600
  eng "%s"

ER_IB_MSG_601
  eng "%s"

ER_IB_MSG_602
  eng "%s"

ER_IB_MSG_603
  eng "%s"

ER_IB_MSG_604
  eng "%s"

ER_IB_MSG_605
  eng "%s"

ER_IB_MSG_606
  eng "%s"

ER_IB_MSG_607
  eng "%s"

ER_IB_MSG_608
  eng "%s"

ER_IB_MSG_609
  eng "%s"

ER_IB_MSG_610
  eng "%s"

ER_IB_MSG_611
  eng "%s"

ER_IB_MSG_612
  eng "%s"

ER_IB_MSG_613
  eng "%s"

ER_IB_MSG_614
  eng "%s"

ER_IB_MSG_615
  eng "%s"

ER_IB_MSG_616
  eng "%s"

ER_IB_MSG_617
  eng "%s"

ER_IB_MSG_618
  eng "%s"

ER_IB_MSG_619
  eng "%s"

ER_IB_MSG_620
  eng "%s"

ER_IB_MSG_621
  eng "%s"

ER_IB_MSG_622
  eng "%s"

ER_IB_MSG_623
  eng "%s"

ER_IB_MSG_624
  eng "%s"

ER_IB_MSG_625
  eng "%s"

ER_IB_MSG_626
  eng "%s"

ER_IB_MSG_627
  eng "%s"

ER_IB_MSG_628
  eng "%s"

ER_IB_MSG_629
  eng "%s"

ER_IB_MSG_630
  eng "%s"

ER_IB_MSG_631
  eng "%s"

ER_IB_MSG_632
  eng "%s"

ER_IB_MSG_633
  eng "%s"

ER_IB_MSG_634
  eng "%s"

ER_IB_MSG_635
  eng "%s"

ER_IB_MSG_636
  eng "Blocked High Priority Transaction (ID %llu, Thread ID %s) forces rollback of the blocking transaction (ID %llu - %s)."

ER_IB_MSG_637
  eng "%s"

ER_IB_MSG_638
  eng "%s"

ER_IB_MSG_639
  eng "Blocked High Priority Transaction (Thread ID %s) waking up the blocking transaction (ID %llu) by pretending it's a deadlock victim."

OBSOLETE_ER_IB_MSG_640
  eng "%s"

OBSOLETE_ER_IB_MSG_641
  eng "%s"

ER_IB_MSG_642
  eng "%s"

ER_IB_MSG_643
  eng "%s"

ER_IB_MSG_644
  eng "%s"

ER_IB_MSG_645
  eng "%s"

ER_IB_MSG_646
  eng "%s"

ER_IB_MSG_647
  eng "%s"

ER_IB_MSG_648
  eng "%s"

ER_IB_MSG_649
  eng "%s"

ER_IB_MSG_650
  eng "%s"

ER_IB_MSG_651
  eng "%s"

ER_IB_MSG_652
  eng "%s"

ER_IB_MSG_DDL_LOG_DELETE_BY_ID_OK
  eng "%s"

ER_IB_MSG_654
  eng "%s"

ER_IB_MSG_655
  eng "%s"

ER_IB_MSG_656
  eng "%s"

ER_IB_MSG_657
  eng "%s"

ER_IB_MSG_658
  eng "%s"

ER_IB_MSG_659
  eng "%s"

ER_IB_MSG_660
  eng "%s"

ER_IB_MSG_661
  eng "%s"

ER_IB_MSG_662
  eng "%s"

ER_IB_MSG_663
  eng "%s"

OBSOLETE_ER_IB_MSG_664
  eng "The transaction log size is too large for innodb_log_buffer_size (%lu >= %lu / 2). Trying to extend it."

OBSOLETE_ER_IB_MSG_665
  eng "innodb_log_buffer_size was extended to %lu bytes."

OBSOLETE_ER_IB_MSG_666
  eng "The transaction log files are too small for the single transaction log (size=%lu). So, the last checkpoint age might exceed the log group capacity %llu."

OBSOLETE_ER_IB_MSG_667
  eng "The age of the last checkpoint is %llu, which exceeds the log group capacity %llu."

OBSOLETE_ER_IB_MSG_668
  eng "Cannot continue operation. ib_logfiles are too small for innodb_thread_concurrency %lu. The combined size of ib_logfiles should be bigger than 200 kB * innodb_thread_concurrency. To get mysqld to start up, set innodb_thread_concurrency in my.cnf to a lower value, for example, to 8. After an ERROR-FREE shutdown of mysqld you can adjust the size of ib_logfiles. %s"

OBSOLETE_ER_IB_MSG_669
  eng "Redo log was encrypted, but keyring plugin is not loaded."

OBSOLETE_ER_IB_MSG_670
  eng "Read redo log encryption metadata successful."

OBSOLETE_ER_IB_MSG_671
  eng "Can't set redo log tablespace encryption metadata."

OBSOLETE_ER_IB_MSG_672
  eng "Cannot read the encryption information in log file header, please check if keyring plugin loaded and the key file exists."

OBSOLETE_ER_IB_MSG_673
  eng "Can't set redo log tablespace to be encrypted in read-only mode."

OBSOLETE_ER_IB_MSG_674
  eng "Can't set redo log tablespace to be encrypted."

OBSOLETE_ER_IB_MSG_675
  eng "Can't set redo log tablespace to be encrypted."

OBSOLETE_ER_IB_MSG_676
  eng "Redo log encryption is enabled."

OBSOLETE_ER_IB_MSG_677
  eng "Flush waiting for archiver to catch up lag LSN: %llu"

OBSOLETE_ER_IB_MSG_678
  eng "Flush overwriting data to archive - wait too long (1 minute) lag LSN: %llu"

OBSOLETE_ER_IB_MSG_679
  eng "%s"

OBSOLETE_ER_IB_MSG_680
  eng "Starting shutdown..."

OBSOLETE_ER_IB_MSG_681
  eng "Waiting for %s to exit"

OBSOLETE_ER_IB_MSG_682
  eng "Waiting for %lu active transactions to finish"

OBSOLETE_ER_IB_MSG_683
  eng "Waiting for master thread to be suspended"

OBSOLETE_ER_IB_MSG_684
  eng "Waiting for page_cleaner to finish flushing of buffer pool"

OBSOLETE_ER_IB_MSG_685
  eng "Pending checkpoint_writes: %lu. Pending log flush writes: %lu."

OBSOLETE_ER_IB_MSG_686
  eng "Waiting for %lu buffer page I/Os to complete"

OBSOLETE_ER_IB_MSG_687
  eng "MySQL has requested a very fast shutdown without flushing the InnoDB buffer pool to data files. At the next mysqld startup InnoDB will do a crash recovery!"

OBSOLETE_ER_IB_MSG_688
  eng "Background thread %s woke up during shutdown"

OBSOLETE_ER_IB_MSG_689
  eng "Waiting for archiver to finish archiving page and log"

OBSOLETE_ER_IB_MSG_690
  eng "Background thread %s woke up during shutdown"

OBSOLETE_ER_IB_MSG_691
  eng "Waiting for dirty buffer pages to be flushed"

OBSOLETE_ER_IB_MSG_692
  eng "Log sequence number at shutdown %llu is lower than at startup %llu!"

OBSOLETE_ER_IB_MSG_693
  eng "Waiting for archiver to finish archiving page and log"

ER_IB_MSG_694
  eng "############### CORRUPT LOG RECORD FOUND ###############"

ER_IB_MSG_695
  eng "Log record type %d, page %lu:%lu. Log parsing proceeded successfully up to %llu. Previous log record type %d, is multi %llu Recv offset %zd, prev %llu"

ER_IB_MSG_696
  eng "Hex dump starting %llu bytes before and ending %llu bytes after the corrupted record:"

ER_IB_MSG_697
  eng "Set innodb_force_recovery to ignore this error."

ER_IB_MSG_LOG_CORRUPT
  eng "The redo log file may have been corrupt and it is possible that the log scan did not proceed far enough in recovery! Please run CHECK TABLE on your InnoDB tables to check that they are ok! If mysqld crashes after this recovery; %s"

ER_IB_MSG_699
  eng "%llu pages with log records were left unprocessed!"

ER_IB_MSG_LOG_FORMAT_OLD_AND_LOG_CORRUPTED
  eng "Upgrade after a crash is not supported. This redo log was created with %s, and it appears corrupted. Please follow the instructions at %s"

ER_IB_MSG_LOG_FORMAT_OLD_AND_NO_CLEAN_SHUTDOWN
  eng "Upgrade is not supported after a crash or shutdown with innodb_fast_shutdown = 2. This redo log was created with %s, and it appears logically non empty. Please follow the instructions at %s"

OBSOLETE_ER_IB_MSG_702
  eng "%s"

OBSOLETE_ER_IB_MSG_703
  eng "%s"

ER_IB_MSG_LOG_FORMAT_BEFORE_8_0_30
  eng "Redo log format is v%lu. The redo log was created before MySQL 8.0.30."

ER_IB_MSG_LOG_FILE_FORMAT_UNKNOWN
  eng "Unknown redo log format (v%lu) in file %s. Please follow the instructions at %s"

ER_IB_MSG_RECOVERY_CHECKPOINT_NOT_FOUND
  eng "No valid checkpoint found (corrupted redo log). You can try --innodb-force-recovery=6 as a last resort."

ER_IB_MSG_707
  eng "Applying a batch of %llu redo log records ..."

ER_IB_MSG_708
  eng "%s"

ER_IB_MSG_709
  eng "%s"

ER_IB_MSG_710
  eng "Apply batch completed!"

ER_IB_MSG_711
  eng "%s"

ER_IB_MSG_712
  eng "%s"

ER_IB_MSG_713
  eng "%s"

ER_IB_MSG_714
  eng "%s"

ER_IB_MSG_715
  eng "%s"

ER_IB_MSG_716
  eng "%s"

ER_IB_MSG_717
  eng "An optimized(without redo logging) DDL operation has been performed. All modified pages may not have been flushed to the disk yet.\nThis offline backup may not be consistent"

ER_IB_MSG_718
  eng "Extending tablespace : %lu space name: %s to new size: %lu pages during recovery."

ER_IB_MSG_719
  eng "Could not extend tablespace: %lu space name: %s to new size: %lu pages during recovery."

ER_IB_MSG_720
  eng "Log block %lu at lsn %llu has valid header, but checksum field contains %lu, should be %lu."

ER_IB_MSG_RECOVERY_SKIPPED_IN_READ_ONLY_MODE
  eng "Recovery skipped, --innodb-read-only set!"

ER_IB_MSG_722
  eng "Log scan progressed past the checkpoint LSN %llu."

ER_IB_MSG_723
  eng "Log parsing buffer overflow. Recovery may have failed! Please set log_buffer_size to a value higher than %lu."

ER_IB_MSG_724
  eng "Set innodb_force_recovery to ignore this error.";

ER_IB_MSG_725
  eng "Doing recovery: scanned up to log sequence number %llu"

ER_IB_MSG_726
  eng "Database was not shutdown normally!"

ER_IB_MSG_727
  eng "Starting crash recovery."

ER_IB_MSG_728
  eng "The user has set SRV_FORCE_NO_LOG_REDO on, skipping log redo"

ER_IB_MSG_LOG_FILES_CREATED_BY_MEB_AND_READ_ONLY_MODE
  eng "Cannot restore from mysqlbackup, InnoDB running in read-only mode!"

ER_IB_MSG_LOG_FILES_CREATED_BY_MEB
  eng "The redo log file was created by mysqlbackup --apply-log at %s. The following crash recovery is part of a normal restore."

ER_IB_MSG_LOG_FILES_CREATED_BY_CLONE
  eng "Opening cloned database"

ER_IB_MSG_LOG_FORMAT_OLD
  eng "Redo log is from an earlier version, v%lu."

OBSOLETE_ER_IB_MSG_LOG_FORMAT_NOT_SUPPORTED
  eng "Redo log format v%lu not supported. Current supported format is v%lu."

ER_IB_MSG_RECOVERY_CHECKPOINT_FROM_BEFORE_CLEAN_SHUTDOWN
  eng "Are you sure you are using the right redo log files to start up the database? Log sequence number in the redo log files is %llu, less than the log sequence number in the first system tablespace file header, %llu."

ER_IB_MSG_RECOVERY_IS_NEEDED
  eng "The log sequence number %llu in the system tablespace does not match the log sequence number %llu in the redo log files!"

ER_IB_MSG_RECOVERY_IN_READ_ONLY
  eng "Can't initiate database recovery, running in read-only-mode."

ER_IB_MSG_737
  eng "We scanned the log up to %llu. A checkpoint was at %llu and the maximum LSN on a database page was %llu. It is possible that the database is now corrupt!"

ER_IB_MSG_738
  eng "Waiting for recv_writer to finish flushing of buffer pool"

ER_IB_MSG_739
  eng "Recovery parsing buffer extended to %zu."

ER_IB_MSG_740
  eng "Out of memory while resizing recovery parsing buffer."

ER_IB_MSG_741
  eng "%s"

ER_IB_MSG_742
  eng "%s"

ER_IB_MSG_743
  eng "%s"

ER_IB_MSG_744
  eng "%s"

ER_IB_MSG_745
  eng "%s"

ER_IB_MSG_746
  eng "%s"

ER_IB_MSG_747
  eng "%s"

ER_IB_MSG_748
  eng "%s"

ER_IB_MSG_749
  eng "%s"

ER_IB_MSG_750
  eng "%s"

ER_IB_MSG_751
  eng "%s"

ER_IB_MSG_752
  eng "%s"

ER_IB_MSG_753
  eng "%s"

ER_IB_MSG_754
  eng "%s"

ER_IB_MSG_755
  eng "%s"

ER_IB_MSG_756
  eng "%s"

ER_IB_MSG_757
  eng "%s"

ER_IB_MSG_758
  eng "%s"

ER_IB_MSG_759
  eng "%s"

ER_IB_MSG_760
  eng "%s"

ER_IB_MSG_761
  eng "%s"

ER_IB_MSG_762
  eng "%s"

ER_IB_MSG_763
  eng "%s"

ER_IB_MSG_764
  eng "%s"

ER_IB_MSG_765
  eng "%s"

ER_IB_MSG_766
  eng "%s"

ER_IB_MSG_767
  eng "%s"

ER_IB_MSG_768
  eng "%s"

ER_IB_MSG_769
  eng "%s"

ER_IB_MSG_770
  eng "%s"

ER_IB_MSG_771
  eng "%s"

ER_IB_MSG_772
  eng "%s"

ER_IB_MSG_773
  eng "%s"

ER_IB_MSG_774
  eng "%s"

ER_IB_MSG_775
  eng "%s"

ER_IB_MSG_776
  eng "%s"

ER_IB_MSG_777
  eng "%s"

ER_IB_MSG_778
  eng "%s"

ER_IB_MSG_779
  eng "%s"

ER_IB_MSG_780
  eng "%s"

ER_IB_MSG_781
  eng "%s"

ER_IB_MSG_782
  eng "%s"

ER_IB_MSG_783
  eng "%s"

ER_IB_MSG_784
  eng "%s"

ER_IB_MSG_785
  eng "%s"

ER_IB_MSG_786
  eng "%s"

ER_IB_MSG_787
  eng "%s"

ER_IB_MSG_788
  eng "%s"

ER_IB_MSG_789
  eng "%s"

ER_IB_MSG_790
  eng "%s"

ER_IB_MSG_791
  eng "%s"

ER_IB_MSG_792
  eng "%s"

ER_IB_MSG_793
  eng "%s"

ER_IB_MSG_794
  eng "%s"

ER_IB_MSG_795
  eng "%s"

ER_IB_MSG_796
  eng "%s"

ER_IB_MSG_797
  eng "%s"

ER_IB_MSG_798
  eng "%s"

ER_IB_MSG_799
  eng "%s"

ER_IB_MSG_800
  eng "%s"

ER_IB_MSG_801
  eng "%s"

ER_IB_MSG_802
  eng "%s"

ER_IB_MSG_803
  eng "%s"

ER_IB_MSG_804
  eng "%s"

ER_IB_MSG_805
  eng "%s"

ER_IB_MSG_806
  eng "%s"

ER_IB_MSG_807
  eng "%s"

ER_IB_MSG_808
  eng "%s"

ER_IB_MSG_809
  eng "%s"

ER_IB_MSG_810
  eng "%s"

ER_IB_MSG_811
  eng "%s"

ER_IB_MSG_812
  eng "%s"

ER_IB_MSG_813
  eng "%s"

ER_IB_MSG_814
  eng "%s"

ER_IB_MSG_815
  eng "%s"

ER_IB_MSG_816
  eng "%s"

ER_IB_MSG_817
  eng "%s"

ER_IB_MSG_818
  eng "%s"

ER_IB_MSG_819
  eng "%s"

ER_IB_MSG_820
  eng "%s"

ER_IB_MSG_821
  eng "%s"

ER_IB_MSG_822
  eng "%s"

ER_IB_MSG_823
  eng "%s"

ER_IB_MSG_824
  eng "%s"

ER_IB_MSG_825
  eng "%s"

ER_IB_MSG_826
  eng "%s"

ER_IB_MSG_827
  eng "%s"

ER_IB_MSG_828
  eng "%s"

ER_IB_MSG_829
  eng "%s"

ER_IB_MSG_830
  eng "%s"

ER_IB_MSG_831
  eng "%s"

ER_IB_MSG_832
  eng "%s"

ER_IB_MSG_833
  eng "%s"

ER_IB_MSG_834
  eng "%s"

ER_IB_MSG_835
  eng "%s"

ER_IB_MSG_836
  eng "%s"

ER_IB_MSG_837
  eng "%s"

ER_IB_MSG_838
  eng "%s"

ER_IB_MSG_839
  eng "%s"

ER_IB_MSG_840
  eng "%s"

ER_IB_MSG_841
  eng "%s"

ER_IB_MSG_842
  eng "%s"

ER_IB_MSG_CANT_ENCRYPT_REDO_LOG_DATA
  eng "Can't encrypt data of redo log"

ER_IB_MSG_844
  eng "%s"

ER_IB_MSG_845
  eng "%s"

ER_IB_MSG_846
  eng "%s"

ER_IB_MSG_847
  eng "%s"

ER_IB_MSG_848
  eng "%s"

ER_IB_MSG_849
  eng "%s"

ER_IB_MSG_850
  eng "%s"

ER_IB_MSG_851
  eng "%s"

ER_IB_MSG_852
  eng "%s"

ER_IB_MSG_853
  eng "%s"

ER_IB_MSG_854
  eng "%s"

ER_IB_MSG_855
  eng "%s"

ER_IB_MSG_856
  eng "%s"

ER_IB_MSG_857
  eng "%s"

ER_IB_MSG_858
  eng "%s"

ER_IB_MSG_859
  eng "%s"

ER_IB_MSG_860
  eng "%s"

ER_IB_MSG_861
  eng "%s"

ER_IB_MSG_862
  eng "%s"

ER_IB_MSG_863
  eng "%s"

ER_IB_MSG_864
  eng "%s"

ER_IB_MSG_865
  eng "%s"

ER_IB_MSG_866
  eng "%s"

ER_IB_MSG_867
  eng "%s"

ER_IB_MSG_868
  eng "%s"

ER_IB_MSG_869
  eng "%s"

ER_IB_MSG_870
  eng "%s"

ER_IB_MSG_871
  eng "%s"

ER_IB_MSG_872
  eng "%s"

ER_IB_MSG_873
  eng "%s"

ER_IB_MSG_874
  eng "%s"

ER_IB_MSG_875
  eng "%s"

ER_IB_MSG_876
  eng "%s"

ER_IB_MSG_877
  eng "%s"

ER_IB_MSG_878
  eng "%s"

ER_IB_MSG_879
  eng "%s"

ER_IB_MSG_880
  eng "%s"

ER_IB_MSG_881
  eng "%s"

ER_IB_MSG_882
  eng "%s"

ER_IB_MSG_883
  eng "%s"

ER_IB_MSG_884
  eng "%s"

ER_IB_MSG_885
  eng "%s"

ER_IB_MSG_886
  eng "%s"

ER_IB_MSG_887
  eng "%s"

ER_IB_MSG_888
  eng "%s"

ER_IB_MSG_889
  eng "%s"

ER_IB_MSG_890
  eng "%s"

ER_IB_MSG_891
  eng "%s"

ER_IB_MSG_892
  eng "%s"

ER_IB_MSG_893
  eng "%s"

ER_IB_MSG_894
  eng "%s"

ER_IB_MSG_895
  eng "%s"

ER_IB_MSG_896
  eng "%s"

ER_IB_MSG_897
  eng "%s"

ER_IB_MSG_898
  eng "%s"

ER_IB_MSG_899
  eng "%s"

ER_IB_MSG_900
  eng "%s"

ER_IB_MSG_901
  eng "%s"

ER_IB_MSG_902
  eng "%s"

ER_IB_MSG_903
  eng "%s"

ER_IB_MSG_904
  eng "%s"

ER_IB_MSG_905
  eng "%s"

ER_IB_MSG_906
  eng "%s"

ER_IB_MSG_907
  eng "%s"

ER_IB_MSG_908
  eng "%s"

ER_IB_MSG_909
  eng "%s"

ER_IB_MSG_910
  eng "%s"

ER_IB_MSG_911
  eng "%s"

ER_IB_MSG_912
  eng "%s"

ER_IB_MSG_913
  eng "%s"

ER_IB_MSG_914
  eng "%s"

ER_IB_MSG_915
  eng "%s"

ER_IB_MSG_916
  eng "%s"

ER_IB_MSG_917
  eng "%s"

ER_IB_MSG_918
  eng "%s"

ER_IB_MSG_919
  eng "%s"

ER_IB_MSG_920
  eng "%s"

ER_IB_MSG_921
  eng "%s"

ER_IB_MSG_922
  eng "%s"

ER_IB_MSG_923
  eng "%s"

ER_IB_MSG_924
  eng "%s"

ER_IB_MSG_925
  eng "%s"

ER_IB_MSG_926
  eng "%s"

ER_IB_MSG_927
  eng "%s"

ER_IB_MSG_928
  eng "%s"

ER_IB_MSG_929
  eng "%s"

ER_IB_MSG_930
  eng "%s"

ER_IB_MSG_931
  eng "%s"

ER_IB_MSG_932
  eng "%s"

ER_IB_MSG_933
  eng "%s"

ER_IB_MSG_934
  eng "%s"

ER_IB_MSG_935
  eng "%s"

ER_IB_MSG_936
  eng "%s"

ER_IB_MSG_937
  eng "%s"

ER_IB_MSG_938
  eng "%s"

ER_IB_MSG_939
  eng "%s"

ER_IB_MSG_940
  eng "%s"

ER_IB_MSG_941
  eng "%s"

ER_IB_MSG_942
  eng "%s"

ER_IB_MSG_943
  eng "%s"

ER_IB_MSG_944
  eng "%s"

ER_IB_MSG_945
  eng "%s"

ER_IB_MSG_946
  eng "%s"

ER_IB_MSG_947
  eng "%s"

ER_IB_MSG_948
  eng "%s"

ER_IB_MSG_949
  eng "%s"

ER_IB_MSG_950
  eng "%s"

ER_IB_MSG_951
  eng "%s"

ER_IB_MSG_952
  eng "%s"

ER_IB_MSG_953
  eng "%s"

ER_IB_MSG_954
  eng "%s"

ER_IB_MSG_955
  eng "%s"

ER_IB_MSG_956
  eng "%s"

ER_IB_MSG_957
  eng "%s"

ER_IB_MSG_958
  eng "%s"

ER_IB_MSG_959
  eng "%s"

ER_IB_MSG_960
  eng "%s"

ER_IB_MSG_961
  eng "%s"

ER_IB_MSG_962
  eng "%s"

ER_IB_MSG_963
  eng "%s"

ER_IB_MSG_964
  eng "%s"

ER_IB_MSG_965
  eng "%s"

ER_IB_MSG_966
  eng "%s"

ER_IB_MSG_967
  eng "%s"

ER_IB_MSG_968
  eng "%s"

ER_IB_MSG_969
  eng "%s"

ER_IB_MSG_970
  eng "%s"

ER_IB_MSG_971
  eng "%s"

ER_IB_MSG_972
  eng "%s"

ER_IB_MSG_973
  eng "%s"

ER_IB_MSG_974
  eng "%s"

ER_IB_MSG_975
  eng "%s"

ER_IB_MSG_976
  eng "%s"

ER_IB_MSG_977
  eng "%s"

ER_IB_MSG_978
  eng "%s"

ER_IB_MSG_979
  eng "%s"

ER_IB_MSG_980
  eng "%s"

ER_IB_MSG_981
  eng "%s"

ER_IB_MSG_982
  eng "%s"

ER_IB_MSG_983
  eng "%s"

ER_IB_MSG_984
  eng "%s"

ER_IB_MSG_985
  eng "%s"

ER_IB_MSG_986
  eng "%s"

ER_IB_MSG_987
  eng "%s"

ER_IB_MSG_988
  eng "%s"

ER_IB_MSG_989
  eng "%s"

ER_IB_MSG_990
  eng "%s"

ER_IB_MSG_991
  eng "%s"

ER_IB_MSG_992
  eng "%s"

ER_IB_MSG_993
  eng "%s"

ER_IB_MSG_994
  eng "%s"

ER_IB_MSG_995
  eng "%s"

ER_IB_MSG_996
  eng "%s"

ER_IB_MSG_997
  eng "%s"

ER_IB_MSG_998
  eng "%s"

ER_IB_MSG_999
  eng "%s"

ER_IB_MSG_1000
  eng "%s"

ER_IB_MSG_1001
  eng "%s"

ER_IB_MSG_1002
  eng "%s"

ER_IB_MSG_1003
  eng "%s"

ER_IB_MSG_1004
  eng "%s"

ER_IB_MSG_1005
  eng "%s"

ER_IB_MSG_1006
  eng "%s"

ER_IB_MSG_1007
  eng "%s"

ER_IB_MSG_1008
  eng "%s"

ER_IB_MSG_1009
  eng "%s"

ER_IB_MSG_1010
  eng "%s"

ER_IB_MSG_1011
  eng "%s"

ER_IB_MSG_1012
  eng "%s"

ER_IB_MSG_1013
  eng "%s"

ER_IB_MSG_1014
  eng "%s"

ER_IB_MSG_1015
  eng "%s"

ER_IB_MSG_1016
  eng "%s"

ER_IB_MSG_1017
  eng "%s"

ER_IB_MSG_1018
  eng "%s"

ER_IB_MSG_1019
  eng "%s"

ER_IB_MSG_1020
  eng "%s"

ER_IB_MSG_1021
  eng "%s"

ER_IB_MSG_1022
  eng "%s"

ER_IB_MSG_1023
  eng "%s"

ER_IB_MSG_1024
  eng "%s"

ER_IB_MSG_1025
  eng "%s"

ER_IB_MSG_1026
  eng "%s"

ER_IB_MSG_1027
  eng "%s"

ER_IB_MSG_1028
  eng "%s"

ER_IB_MSG_1029
  eng "%s"

ER_IB_MSG_1030
  eng "%s"

ER_IB_MSG_1031
  eng "%s"

ER_IB_MSG_1032
  eng "%s"

ER_IB_MSG_1033
  eng "%s"

ER_IB_MSG_1034
  eng "%s"

ER_IB_MSG_1035
  eng "%s"

ER_IB_MSG_1036
  eng "%s"

ER_IB_MSG_1037
  eng "%s"

ER_IB_MSG_1038
  eng "%s"

ER_IB_MSG_1039
  eng "%s"

ER_IB_MSG_1040
  eng "%s"

ER_IB_MSG_1041
  eng "%s"

ER_IB_MSG_1042
  eng "%s"

ER_IB_MSG_1043
  eng "%s"

ER_IB_MSG_1044
  eng "%s"

ER_IB_MSG_1045
  eng "%s"

ER_IB_MSG_1046
  eng "Old log sequence number %llu was greater than the new log sequence number %llu. Please submit a bug report to http://bugs.mysql.com"

ER_IB_MSG_1047
  eng "Semaphore wait has lasted > %llu seconds. We intentionally crash the server because it appears to be hung."

ER_IB_MSG_1048
  eng "Waiting for %llu table(s) to be dropped"

ER_IB_MSG_1049
  eng "Waiting for change buffer merge to complete number of bytes of change buffer just merged: %llu"

OBSOLETE_ER_IB_MSG_1050
  eng "Can't set undo tablespace(s) to be encrypted since --innodb_undo_tablespaces=0."

ER_IB_MSG_1051
  eng "Can't set undo tablespace(s) to be encrypted in read-only-mode."

ER_IB_MSG_1052
  eng "Can't set undo tablespace '%s' to be encrypted."

ER_IB_MSG_1053
  eng "Can't set undo tablespace '%s' to be encrypted. Failed to write header page."

ER_IB_MSG_1054
  eng "Can't set undo tablespace '%s' to be encrypted. Error %d - %s"

ER_IB_MSG_1055
  eng "Encryption is enabled for undo tablespace '%s'."

ER_IB_MSG_1056
  eng "Can't rotate encryption on undo tablespace '%s'."

ER_IB_MSG_1057
  eng "Encryption is enabled for undo tablespace '%s'."

ER_IB_MSG_1058
  eng "os_file_get_status() failed on '%s'. Can't determine file permissions."

ER_IB_MSG_1059
  eng "%s can't be opened in %s mode."

ER_IB_MSG_1060
  eng "'%s' not a regular file."

ER_IB_MSG_LOG_FILE_OS_CREATE_FAILED
  eng "Cannot create %s"

ER_IB_MSG_FILE_RESIZE
  eng "Setting file %s size to %llu MB. Progress : %u%%"

ER_IB_MSG_LOG_FILE_RESIZE_FAILED
  eng "Cannot resize redo log file %s to %llu MB (%s)"

ER_IB_MSG_LOG_FILES_CREATE_AND_READ_ONLY_MODE
  eng "Cannot create redo log files in read-only mode (--innodb-read-only)."

ER_IB_MSG_1065
  eng "Redo log encryption is enabled, but the keyring is not loaded."

ER_IB_MSG_LOG_FILE_PREPARE_ON_CREATE_FAILED
  eng "Failed to create redo log file %s (error: %d) for start LSN %llu"

OBSOLETE_ER_IB_MSG_1067
  eng "Renaming log file %s to %s"

ER_IB_MSG_LOG_FILES_INITIALIZED
  eng "New redo log files created, LSN=%llu"

ER_IB_MSG_LOG_FILE_OPEN_FAILED
  eng "Unable to open '%s' (error: %d)."

ER_IB_MSG_1070
  eng "Cannot create construction log file '%s' for undo tablespace '%s'."

ER_IB_MSG_1071
  eng "Creating UNDO Tablespace %s"

ER_IB_MSG_1072
  eng "Setting file %s size to %llu MB"

ER_IB_MSG_1073
  eng "Physically writing the file full"

ER_IB_MSG_1074
  eng "Error in creating %s: probably out of disk space"

ER_IB_MSG_1075
  eng "Can't set encryption metadata for space %s"

ER_IB_MSG_1076
  eng "Cannot read first page of '%s' - %s"

ER_IB_MSG_1077
  eng "Undo tablespace number %lu was being truncated when mysqld quit."

ER_IB_MSG_1078
  eng "Cannot recover a truncated undo tablespace in read-only mode"

ER_IB_MSG_1079
  eng "Reconstructing undo tablespace number %lu."

ER_IB_MSG_1080
  eng "Cannot create %s because %s already uses Space ID=%lu! Did you change innodb_undo_directory?"

ER_IB_MSG_1081
  eng "UNDO tablespace %s must be %s"

ER_IB_MSG_1082
  eng "Error creating file for %s"

ER_IB_MSG_1083
  eng "Error reading encryption for %s"

ER_IB_MSG_CANNOT_OPEN_57_UNDO
  eng "Unable to open undo tablespace number %lu"

ER_IB_MSG_1085
  eng "Opened %llu existing undo tablespaces."

ER_IB_MSG_1086
  eng "Cannot create undo tablespaces since innodb_%s has been set. Using %llu existing undo tablespaces."

ER_IB_MSG_1087
  eng "Cannot continue InnoDB startup in %s mode because there are no existing undo tablespaces found."

ER_IB_MSG_1088
  eng "Could not create undo tablespace '%s'."

ER_IB_MSG_1089
  eng "Error %d - %s - opening newly created undo tablespace '%s'."

ER_IB_MSG_1090
  eng "Created %llu undo tablespaces."

ER_IB_MSG_1091
  eng "Unable to create encrypted undo tablespace number %lu. please check if the keyring is initialized correctly"

ER_IB_MSG_1092
  eng "Encryption is enabled for undo tablespace number %lu."

ER_IB_MSG_1093
  eng "Unable to initialize the header page in undo tablespace number %lu."

ER_IB_MSG_1094
  eng "Cannot delete old undo tablespaces because they contain undo logs for XA PREPARED transactions."

ER_IB_MSG_1095
  eng "Upgrading %zu existing undo tablespaces that were tracked in the system tablespace to %lu new independent undo tablespaces."

ER_IB_MSG_1096
  eng "Deleting %llu new independent undo tablespaces that we just created."

ER_IB_MSG_1097
  eng "Waiting for purge to start"

ER_IB_MSG_1098
  eng "Creating shared tablespace for temporary tables"

ER_IB_MSG_1099
  eng "The %s data file must be writable!"

ER_IB_MSG_1100
  eng "Could not create the shared %s."

ER_IB_MSG_1101
  eng "Unable to create the shared %s."

ER_IB_MSG_1102
  eng "The %s data file cannot be re-opened after check_file_spec() succeeded!"

ER_IB_MSG_1103
  eng "%d threads created by InnoDB had not exited at shutdown!"

ER_IB_MSG_1104
  eng "InnoDB Database creation was aborted %swith error %s. You may need to delete the ibdata1 file before trying to start up again."

ER_IB_MSG_1105
  eng "Plugin initialization aborted %swith error %s."

ER_IB_MSG_BUF_PENDING_IO
  eng "Waiting for %zu buffer page I/Os to complete."

ER_IB_MSG_1107
  eng "PUNCH HOLE support available"

ER_IB_MSG_1108
  eng "PUNCH HOLE support not available"

ER_IB_MSG_1109
  eng "Size of InnoDB's ulint is %zu but size of void* is %zu. The sizes should be the same so that on a 64-bit platforms you can allocate more than 4 GB of memory."

ER_IB_MSG_1110
  eng "Database upgrade cannot be accomplished in read-only mode."

ER_IB_MSG_1111
  eng "Database upgrade cannot be accomplished with innodb_force_recovery > 0"

ER_IB_MSG_1112
  eng "%s"

ER_IB_MSG_1113
  eng "%s"

ER_IB_MSG_1114
  eng "%s"

ER_IB_MSG_1115
  eng "%s"

ER_IB_MSG_1116
  eng "%s"

ER_IB_MSG_1117
  eng "%s"

OBSOLETE_ER_IB_MSG_1118
  eng "%s"

ER_IB_MSG_1119
  eng "%s"

ER_IB_MSG_1120
  eng "%s"

ER_IB_MSG_1121
  eng "%s"

ER_IB_MSG_1122
  eng "MySQL was built without a memory barrier capability on this architecture, which might allow a mutex/rw_lock violation under high thread concurrency. This may cause a hang."

ER_IB_MSG_1123
  eng "Compressed tables use zlib %s"

ER_IB_MSG_1124
  eng "%s"

ER_IB_MSG_1125
  eng "Startup called second time during the process lifetime. In the MySQL Embedded Server Library you cannot call server_init() more than once during the process lifetime."

ER_IB_MSG_1126
  eng "%s"

ER_IB_MSG_1127
  eng "Unable to create monitor file %s: %s"

ER_IB_MSG_1128
  eng "Disabling background ibuf IO read threads."

ER_IB_MSG_1129
  eng "Cannot initialize AIO sub-system"

ER_IB_MSG_1130
  eng "Initializing buffer pool, total size = %lf%c, instances = %lu, chunk size =%lf%c "

ER_IB_MSG_1131
  eng "Cannot allocate memory for the buffer pool"

ER_IB_MSG_1132
  eng "Completed initialization of buffer pool"

ER_IB_MSG_1133
  eng "Small buffer pool size (%lluM), the flst_validate() debug function can cause a deadlock if the buffer pool fills up."

ER_IB_MSG_1134
  eng "Could not open or create the system tablespace. If you tried to add new data files to the system tablespace, and it failed here, you should now edit innodb_data_file_path in my.cnf back to what it was, and remove the new ibdata files InnoDB created in this failed attempt. InnoDB only wrote those files full of zeros, but did not yet use them in any way. But be careful: do not remove old data files which contain your precious data!"

ER_IB_MSG_DATA_DIRECTORY_NOT_INITIALIZED_OR_CORRUPTED
  eng "Cannot create redo log files because data files are corrupt or the database was not shut down cleanly after creating the data files."

ER_IB_MSG_LOG_FILES_INVALID_SET
  eng "Only one redo log file found"

ER_IB_MSG_LOG_FILE_SIZE_INVALID
  eng "The redo log file %s size %llu is not a multiple of innodb_page_size"

ER_IB_MSG_LOG_FILES_DIFFERENT_SIZES
  eng "The redo log file %s is of different size %llu bytes than other log files %llu bytes!"

ER_IB_MSG_1139
  eng "Use --innodb-directories to find the tablespace files. If that fails then use --innodb-force-recovery=1 to ignore this and to permanently lose all changes to the missing tablespace(s)"

ER_IB_MSG_RECOVERY_CORRUPT
  eng "The redo log file may have been corrupt and it is possible that the log scan or parsing did not proceed far enough in recovery. Please run CHECK TABLE on your InnoDB tables to check that they are ok! It may be safest to recover your InnoDB database from a backup!"

OBSOLETE_ER_IB_MSG_LOG_FILES_RESIZE_ON_START_IN_READ_ONLY_MODE
  eng "Cannot resize redo log files in read-only mode. Provide --innodb_redo_log_capacity >= %lluMB or start without --innodb-read-only."

ER_IB_MSG_1142
  eng "Cannot open DD tablespace."

ER_IB_MSG_LOG_FILES_REWRITING
  eng "Starting to delete and rewrite redo log files."

ER_IB_MSG_1144
  eng "Undo from 5.7 found. It will be purged"

ER_IB_MSG_1145
  eng "%s"

ER_IB_MSG_1146
  eng "%s"

ER_IB_MSG_1147
  eng "Tablespace size stored in header is %lu pages, but the sum of data file sizes is %lu pages"

ER_IB_MSG_1148
  eng "Cannot start InnoDB. The tail of the system tablespace is missing. Have you edited innodb_data_file_path in my.cnf in an inappropriate way, removing ibdata files from there? You can set innodb_force_recovery=1 in my.cnf to force a startup if you are trying to recover a badly corrupt database."

ER_IB_MSG_1149
  eng "Tablespace size stored in header is %lu pages, but the sum of data file sizes is only %lu pages"

ER_IB_MSG_1150
  eng "Cannot start InnoDB. The tail of the system tablespace is missing. Have you edited innodb_data_file_path in my.cnf in an InnoDB: inappropriate way, removing ibdata files from there? You can set innodb_force_recovery=1 in my.cnf to force InnoDB: a startup if you are trying to recover a badly corrupt database."

ER_IB_MSG_1151
  eng "%s started; log sequence number %llu"

ER_IB_MSG_1152
  eng "Waiting for purge to complete"

OBSOLETE_ER_IB_MSG_1153
  eng "Waiting for dict_stats_thread to exit"

ER_IB_MSG_1154
  eng "Query counter shows %lld queries still inside InnoDB at shutdown"

ER_IB_MSG_1155
  eng "Shutdown completed; log sequence number %llu"

ER_IB_MSG_1156
  eng "Cannot continue operation."

ER_IB_MSG_1157
  eng "%s"

ER_IB_MSG_1158
  eng "%s"

ER_IB_MSG_1159
  eng "%s"

ER_IB_MSG_1160
  eng "%s"

ER_IB_MSG_1161
  eng "%s"

ER_IB_MSG_1162
  eng "%s"

ER_IB_MSG_1163
  eng "%s"

ER_IB_MSG_1164
  eng "%s"

ER_IB_MSG_1165
  eng "%s"

ER_IB_MSG_UNDO_TRUNCATE_FAIL_TO_READ_LOG_FILE
  eng "Unable to read the existing undo truncate log file '%s'. The error is %s"

ER_IB_MSG_UNDO_MARKED_FOR_TRUNCATE
  eng "Undo tablespace %s is marked for truncate"

OBSOLETE_ER_IB_MSG_UNDO_INJECT_BEFORE_MDL
  eng "%s"

ER_IB_MSG_UNDO_TRUNCATE_START
  eng "Truncating UNDO tablespace %s"

OBSOLETE_ER_IB_MSG_UNDO_INJECT_BEFORE_DDL_LOG_START
  eng "%s"

ER_IB_MSG_UNDO_TRUNCATE_DELAY_BY_LOG_CREATE
  eng "Cannot create truncate log for undo tablespace '%s'."

OBSOLETE_ER_IB_MSG_UNDO_INJECT_BEFORE_TRUNCATE
  eng "%s"

ER_IB_MSG_UNDO_TRUNCATE_DELAY_BY_FAILURE
  eng "Failed to truncate undo tablespace '%s'."

OBSOLETE_ER_IB_MSG_UNDO_INJECT_BEFORE_STATE_UPDATE
  eng "%s"

ER_IB_MSG_UNDO_TRUNCATE_COMPLETE
  eng "Completed truncate of undo tablespace %s."

OBSOLETE_ER_IB_MSG_UNDO_INJECT_TRUNCATE_DONE
  eng "%s"

ER_IB_MSG_1177
  eng "%s"

ER_IB_MSG_1178
  eng "%s"

ER_IB_MSG_1179
  eng "%s"

ER_IB_MSG_1180
  eng "%s"

ER_IB_MSG_1181
  eng "%s"

ER_IB_MSG_1182
  eng "%s"

ER_IB_MSG_1183
  eng "%s"

ER_IB_MSG_1184
  eng "%s"

ER_IB_MSG_1185
  eng "%s"

ER_IB_MSG_1186
  eng "%s"

ER_IB_MSG_1187
  eng "%s"

ER_IB_MSG_1188
  eng "%s"

ER_IB_MSG_1189
  eng "%s"

ER_IB_MSG_TRX_RECOVERY_ROLLBACK_COMPLETED
  eng "Rollback of non-prepared transactions completed"

ER_IB_MSG_1191
  eng "%s"

ER_IB_MSG_1192
  eng "%s"

ER_IB_MSG_1193
  eng "%s"

ER_IB_MSG_1194
  eng "%s"

ER_IB_MSG_1195
  eng "%s"

ER_IB_MSG_1196
  eng "%s"

ER_IB_MSG_1197
  eng "%s"

ER_IB_MSG_1198
  eng "%s"

ER_IB_MSG_1199
  eng "%s"

ER_IB_MSG_1200
  eng "%s"

ER_IB_MSG_1201
  eng "%s"

ER_IB_MSG_1202
  eng "%s"

ER_IB_MSG_1203
  eng "%s"

ER_IB_MSG_1204
  eng "%s"

ER_IB_MSG_1205
  eng "%s"

ER_IB_MSG_1206
  eng "%s"

ER_IB_MSG_1207
  eng "%s"

ER_IB_MSG_1208
  eng "%s"

ER_IB_MSG_1209
  eng "%s"

ER_IB_MSG_1210
  eng "%s"

ER_IB_MSG_1211
  eng "Blocked High Priority Transaction (ID %llu, Thread ID %s) killed the blocking transaction (ID %llu - %s) by rolling it back."

ER_IB_MSG_1212
  eng "%s"

ER_IB_MSG_1213
  eng "gettimeofday() failed: %s"

ER_IB_MSG_1214
  eng "Can't create UNDO tablespace %s %s"

ER_IB_MSG_1215
  eng "%s"

ER_IB_MSG_LOG_FILES_RESIZE_ON_START
  eng "Resizing redo log from %lluM to %lluM (LSN=%llu) synchronously. If this takes too long, consider starting the server with large --innodb_redo_log_capacity, and resizing the redo log online using SET."

ER_IB_MSG_1217
  eng "%s"

ER_IB_MSG_1218
  eng "%s"

ER_IB_MSG_1219
  eng "%s"

ER_IB_MSG_1220
  eng "%s"

ER_IB_MSG_1221
  eng "%s"

ER_IB_MSG_1222
  eng "%s"

ER_IB_MSG_1223
  eng "%s"

ER_IB_MSG_1224
  eng "%s"

ER_IB_MSG_1225
  eng "%s"

ER_IB_MSG_1226
  eng "%s"

ER_IB_MSG_1227
  eng "%s"

ER_IB_MSG_1228
  eng "%s"

ER_IB_MSG_1229
  eng "%s"

OBSOLETE_ER_IB_MSG_1230
  eng "%s"

ER_IB_MSG_1231
  eng "%s"

OBSOLETE_ER_IB_MSG_1232
  eng "%s"

ER_IB_MSG_1233
  eng "%s"

ER_IB_MSG_LOG_WRITER_OUT_OF_SPACE
  eng "Out of space in the redo log. Checkpoint LSN: %llu. Consider increasing innodb_redo_log_capacity."

ER_IB_MSG_1235
  eng "%s"

ER_IB_MSG_LOG_WRITER_ABORTS_LOG_ARCHIVER
  eng "Log writer waited too long for redo-archiver to advance (1 second). There are unarchived: %llu bytes. Archiver LSN: %llu. Aborted the redo-archiver. Consider increasing innodb_redo_log_capacity."

ER_IB_MSG_LOG_WRITER_WAITING_FOR_ARCHIVER
  eng "Log writer is waiting for redo-archiver to catch up unarchived: %llu bytes. Archiver LSN: %llu. Consider increasing innodb_redo_log_capacity."

ER_IB_MSG_1238
  eng "%s"

ER_IB_MSG_1239
  eng "%s"

OBSOLETE_ER_IB_MSG_1240
  eng "%s"

ER_IB_MSG_1241
  eng "%s"

ER_IB_MSG_LOG_FILES_CANNOT_ENCRYPT_IN_READ_ONLY
  eng "Can't set redo log files to be encrypted in read-only mode."

ER_IB_MSG_LOG_FILES_ENCRYPTION_INIT_FAILED
  eng "Can't set redo log files to be encrypted."

OBSOLETE_ER_IB_MSG_1244
  eng "Can't set redo log tablespace to be encrypted."

ER_IB_MSG_1245
  eng "Redo log encryption is enabled."

ER_IB_MSG_1246
  eng "Waiting for archiver to finish archiving page and log"

ER_IB_MSG_1247
  eng "Starting shutdown..."

ER_IB_MSG_1248
  eng "Waiting for %s to exit."

ER_IB_MSG_1249
  eng "Waiting for rollback of %zu recovered transactions, before shutdown."

ER_IB_MSG_1250
  eng "Waiting for master thread to be suspended."

ER_IB_MSG_1251
  eng "Waiting for page_cleaner to finish flushing of buffer pool."

ER_IB_MSG_BUF_PENDING_IO_ON_SHUTDOWN
  eng "Shutdown is waiting for %zu buffer page I/Os to complete."

ER_IB_MSG_1253
  eng "MySQL has requested a very fast shutdown without flushing the InnoDB buffer pool to data files. At the next mysqld startup InnoDB will do a crash recovery!"

OBSOLETE_ER_IB_MSG_1254
  eng "%s"

ER_IB_MSG_1255
  eng "%s"

ER_IB_MSG_1256
  eng "%s"

ER_IB_MSG_1257
  eng "%s"

ER_IB_MSG_1258
  eng "%s"

ER_IB_MSG_1259
  eng "%s"

ER_IB_MSG_1260
  eng "%s"

ER_IB_MSG_1261
  eng "%s"

ER_IB_MSG_1262
  eng "%s"

ER_IB_MSG_1263
  eng "%s"

ER_IB_MSG_LOG_FILE_HEADER_INVALID_CHECKSUM
  eng "Invalid redo log header checksum."

ER_IB_MSG_LOG_FORMAT_BEFORE_5_7_9
  eng "Unsupported redo log format (v%lu). The redo log was created before MySQL 5.7.9"

ER_IB_MSG_1266
  eng "%s"

ER_IB_MSG_LOG_PARAMS_CONCURRENCY_MARGIN_UNSAFE
  eng "Cannot continue operation. The innodb_redo_log_capacity=%lluM is too small for the innodb_thread_concurrency=%lu. The capacity of redo should be >= %lluM. To get mysqld running, set innodb_thread_concurrency to a smaller value or increase innodb_redo_log_capacity. %s"

ER_IB_MSG_1268
  eng "%s"

ER_IB_MSG_1269
  eng "%s"

ER_IB_MSG_THREAD_CONCURRENCY_CHANGED
  eng "User has set innodb_thread_concurrency to %lu."

ER_RPL_REPLICA_SQL_THREAD_STOP_CMD_EXEC_TIMEOUT
  eng "STOP REPLICA command execution is incomplete: Replica SQL thread got the stop signal, thread is busy, SQL thread will stop once the current task is complete."

ER_RPL_REPLICA_IO_THREAD_STOP_CMD_EXEC_TIMEOUT
  eng "STOP REPLICA command execution is incomplete: Replica IO thread got the stop signal, thread is busy, IO thread will stop once the current task is complete."

ER_RPL_GTID_UNSAFE_STMT_ON_NON_TRANS_TABLE
  eng "Statement violates GTID consistency: Updates to non-transactional tables can only be done in either autocommitted statements or single-statement transactions, and never in the same statement as updates to transactional tables."

ER_RPL_GTID_UNSAFE_STMT_CREATE_SELECT
  eng "Statement violates GTID consistency: CREATE TABLE ... SELECT."

OBSOLETE_ER_RPL_GTID_UNSAFE_STMT_ON_TEMPORARY_TABLE
  eng "Statement violates GTID consistency: CREATE TEMPORARY TABLE and DROP TEMPORARY TABLE can only be executed outside transactional context.  These statements are also not allowed in a function or trigger because functions and triggers are also considered to be multi-statement transactions."

ER_BINLOG_ROW_VALUE_OPTION_IGNORED
  eng "When %.192s, the option binlog_row_value_options=%.192s will be ignored and updates will be written in full format to binary log."

ER_BINLOG_USE_V1_ROW_EVENTS_IGNORED
  eng "When %.192s, the option log_bin_use_v1_row_events=1 will be ignored and row events will be written in new format to binary log."

ER_BINLOG_ROW_VALUE_OPTION_USED_ONLY_FOR_AFTER_IMAGES
  eng "When %.192s, the option binlog_row_value_options=%.192s will be used only for the after-image. Full values will be written in the before-image, so the saving in disk space due to binlog_row_value_options is limited to less than 50%%."

ER_CONNECTION_ABORTED
  eng "Aborted connection %u to db: '%-.192s' user: '%-.48s' host: '%-.255s' (%-.64s)."

ER_NORMAL_SERVER_SHUTDOWN
  eng "%s: Normal shutdown."

ER_KEYRING_MIGRATE_FAILED
  eng "Can not perform keyring migration : %s."

ER_GRP_RPL_LOWER_CASE_TABLE_NAMES_DIFF_FROM_GRP
  eng "The member is configured with a lower_case_table_names option value '%u' different from the group '%u'. The member will now exit the group. If there is existing data on member, it may be incompatible with group if it was created with a lower_case_table_names value different from the group."

ER_OOM_SAVE_GTIDS
  eng "An out-of-memory error occurred while saving the set of GTIDs from the last binary log into the mysql.gtid_executed table"

ER_LCTN_NOT_FOUND
  eng "The lower_case_table_names setting for the data dictionary was not found. Starting the server using lower_case_table_names = '%u'."

OBSOLETE_ER_REGEXP_INVALID_CAPTURE_GROUP_NAME
  eng "A capture group has an invalid name."

ER_COMPONENT_FILTER_WRONG_VALUE
  eng "Variable '%-.64s' can't be set to the value of '%-.200s'"

ER_XPLUGIN_FAILED_TO_STOP_SERVICES
  eng "Stopping services failed with error \"%s\""

ER_INCONSISTENT_ERROR
  eng "Query caused different errors on source and replica. Error on source: message (format)='%s' error code=%d; Error on replica:actual message='%s', error code=%d. Default database:'%s'. Query:'%s'"

ER_SERVER_SOURCE_FATAL_ERROR_READING_BINLOG
  eng "Got fatal error %d from source when reading data from binary log: '%-.512s'"

ER_NETWORK_READ_EVENT_CHECKSUM_FAILURE
  eng "Replication event checksum verification failed while reading from network."

ER_REPLICA_CREATE_EVENT_FAILURE
  eng "Failed to create %s"

ER_REPLICA_FATAL_ERROR
  eng "Fatal error: %s"

ER_REPLICA_HEARTBEAT_FAILURE
  eng "Unexpected source's heartbeat data: %s"

ER_REPLICA_INCIDENT
  eng "The incident %s occurred on the source. Message: %s"

ER_REPLICA_SOURCE_COM_FAILURE
  eng "Source command %s failed: %s"

ER_REPLICA_RELAY_LOG_READ_FAILURE
  eng "Relay log read failure: %s"

ER_REPLICA_RELAY_LOG_WRITE_FAILURE
  eng "Relay log write failure: %s"

ER_SERVER_REPLICA_CM_INIT_REPOSITORY
  eng "Replica failed to initialize connection metadata structure from the repository"

ER_SERVER_REPLICA_AM_INIT_REPOSITORY
  eng "Replica failed to initialize applier metadata structure from the repository"

ER_SERVER_NET_PACKET_TOO_LARGE
  eng "Got a packet bigger than 'max_allowed_packet' bytes"

ER_SERVER_NO_SYSTEM_TABLE_ACCESS
  eng "Access to %.64s '%.64s.%.64s' is rejected."

OBSOLETE_ER_SERVER_UNKNOWN_ERROR
  eng "Unknown error"

ER_SERVER_UNKNOWN_SYSTEM_VARIABLE
  eng "Unknown system variable '%-.64s'"

ER_SERVER_NO_SESSION_TO_SEND_TO
  eng "A message intended for a client cannot be sent there as no client-session is attached. Therefore, we're sending the information to the error-log instead: MY-%06d - %s"

ER_SERVER_NEW_ABORTING_CONNECTION 08S01
  eng "Aborted connection %u to db: '%-.192s' user: '%-.48s' host: '%-.255s' (%-.64s; diagnostics area: MY-%06d - %-.64s)"

ER_SERVER_OUT_OF_SORTMEMORY
  eng "Out of sort memory, consider increasing server sort buffer size!"

ER_SERVER_RECORD_FILE_FULL
  eng "The table '%-.192s' is full!"

ER_SERVER_DISK_FULL_NOWAIT
  eng "Create table/tablespace '%-.192s' failed, as disk is full."

ER_SERVER_HANDLER_ERROR
  eng "Handler reported error %d - %s"

ER_SERVER_NOT_FORM_FILE
  eng "Incorrect information in file: '%-.200s'"

ER_SERVER_CANT_OPEN_FILE
  eng "Can't open file: '%-.200s' (OS errno: %d - %s)"

ER_SERVER_FILE_NOT_FOUND
  eng "Can't find file: '%-.200s' (OS errno: %d - %s)"

ER_SERVER_FILE_USED
  eng "'%-.192s' is locked against change (OS errno: %d - %s)"

ER_SERVER_CANNOT_LOAD_FROM_TABLE_V2
  eng "Cannot load from %s.%s. The table is probably corrupted!"

ER_ERROR_INFO_FROM_DA
  eng "Error in diagnostics area: MY-%06d - %s"

ER_SERVER_TABLE_CHECK_FAILED
  eng "Incorrect definition of table %s.%s: expected column '%s' at position %d, found '%s'."

ER_SERVER_COL_COUNT_DOESNT_MATCH_PLEASE_UPDATE_V2
  eng "The column count of %s.%s is wrong. Expected %d, found %d. Created with MySQL %d, now running %d. Please perform the MySQL upgrade procedure."

ER_SERVER_COL_COUNT_DOESNT_MATCH_CORRUPTED_V2
  eng "Column count of %s.%s is wrong. Expected %d, found %d. The table is probably corrupted"

ER_SERVER_ACL_TABLE_ERROR
  eng ""

ER_SERVER_REPLICA_INIT_QUERY_FAILED
  eng "Replica SQL thread aborted. Can't execute init_replica query, MY-%06d - '%s'"

ER_SERVER_REPLICA_CONVERSION_FAILED
  eng "Column %d of table '%-.192s.%-.192s' cannot be converted from type '%-.32s' to type '%-.32s'"

ER_SERVER_REPLICA_IGNORED_TABLE
  eng "Replica SQL thread ignored the query because of replicate-*-table rules"

ER_CANT_REPLICATE_ANONYMOUS_WITH_AUTO_POSITION
  eng "Cannot replicate anonymous transaction when AUTO_POSITION = 1, at file %.400s, position %lld."

ER_CANT_REPLICATE_ANONYMOUS_WITH_GTID_MODE_ON
  eng "Cannot replicate anonymous transaction when @@GLOBAL.GTID_MODE = ON, at file %.400s, position %lld."

ER_CANT_REPLICATE_GTID_WITH_GTID_MODE_OFF
  eng "Cannot replicate GTID-transaction when @@GLOBAL.GTID_MODE = OFF, at file %.400s, position %lld."

# This entry is intended for testing (for instance, the server-log test
# component throws this, and has the built-in filtering engine select these)
# as it is disjunct from all error-codes used in real operation. Message is
# kept intentionally short to despam resulting output files.
ER_SERVER_TEST_MESSAGE
  eng "Simulated error"

ER_AUDIT_LOG_JSON_FILTER_PARSING_ERROR
  eng "%s"

ER_AUDIT_LOG_JSON_FILTERING_NOT_ENABLED
  eng "Audit Log filtering has not been installed."

ER_PLUGIN_FAILED_TO_OPEN_TABLES
  eng "Failed to open the %s filter tables."

ER_PLUGIN_FAILED_TO_OPEN_TABLE
  eng "Failed to open '%s.%s' %s table."

ER_AUDIT_LOG_JSON_FILTER_NAME_CANNOT_BE_EMPTY
  eng "Filter name cannot be empty."

ER_AUDIT_LOG_USER_NAME_INVALID_CHARACTER
  eng "Invalid character in the user name."

ER_AUDIT_LOG_UDF_INSUFFICIENT_PRIVILEGE
  eng "Request ignored for '%s'@'%s'. SUPER or AUDIT_ADMIN needed to perform operation"

ER_AUDIT_LOG_NO_KEYRING_PLUGIN_INSTALLED
  eng "No keyring installed."

ER_AUDIT_LOG_HOST_NAME_INVALID_CHARACTER
  eng "Invalid character in the host name."

ER_AUDIT_LOG_ENCRYPTION_PASSWORD_HAS_NOT_BEEN_SET
  eng "Audit log encryption password has not been set; it will be generated automatically. Use audit_log_encryption_password_get to obtain the password or audit_log_encryption_password_set to set a new one."

ER_AUDIT_LOG_COULD_NOT_CREATE_AES_KEY
  eng "Could not create AES key. OpenSSL's EVP_BytesToKey function failed."

ER_AUDIT_LOG_ENCRYPTION_PASSWORD_CANNOT_BE_FETCHED
  eng "Audit log encryption password cannot be fetched from the keyring. Password used so far is used for encryption."

ER_COULD_NOT_REINITIALIZE_AUDIT_LOG_FILTERS
  eng "Could not reinitialize audit log filters."

ER_AUDIT_LOG_JSON_USER_NAME_CANNOT_BE_EMPTY
  eng "User cannot be empty."

ER_AUDIT_LOG_USER_FIRST_CHARACTER_MUST_BE_ALPHANUMERIC
  eng "First character of the user name must be alphanumeric."

ER_AUDIT_LOG_JSON_FILTER_DOES_NOT_EXIST
  eng "Specified filter has not been found."

ER_IB_MSG_1271
  eng "Cannot upgrade server earlier than 5.7 to 8.0"

ER_STARTING_INIT
  eng "%s (mysqld %s) initializing of server in progress as process %lu"

ER_ENDING_INIT
  eng "%s (mysqld %s) initializing of server has completed"

ER_IB_MSG_1272
  eng "Cannot boot server version %lu on data directory built by version %llu. Downgrade is not supported"

ER_SERVER_SHUTDOWN_INFO
  eng "Received SHUTDOWN from user %s. Shutting down mysqld (Version: %s)."

ER_GRP_RPL_PLUGIN_ABORT
  eng "The plugin encountered a critical error and will abort: %s"

OBSOLETE_ER_REGEXP_INVALID_FLAG
  eng "Invalid match mode flag in regular expression."

OBSOLETE_ER_XA_REPLICATION_FILTERS
  eng "The use of replication filters with XA transactions is not supported, and can lead to an undefined state in the replica."

OBSOLETE_ER_UPDATE_GTID_PURGED_WITH_GR
  eng "Cannot update GTID_PURGED with the Group Replication plugin running"

ER_AUDIT_LOG_TABLE_DEFINITION_NOT_UPDATED
  eng "'%s.%s' table definition has not been upgraded; Please perform the MySQL upgrade procedure."

ER_DD_INITIALIZE_SQL_ERROR
  eng "Execution of server-side SQL statement '%s' failed with error code = %d, error message = '%s'."

ER_NO_PATH_FOR_SHARED_LIBRARY
  eng "No paths allowed for shared library."

ER_UDF_ALREADY_EXISTS
  eng "Function '%-.192s' already exists."

ER_SET_EVENT_FAILED
  eng "Got Error: %ld from SetEvent."

ER_FAILED_TO_ALLOCATE_SSL_BIO
  eng "Error allocating SSL BIO."

ER_IB_MSG_1273
  eng "%s"

ER_PID_FILEPATH_LOCATIONS_INACCESSIBLE
  eng "One or several locations were inaccessible while checking PID filepath."

ER_UNKNOWN_VARIABLE_IN_PERSISTED_CONFIG_FILE
  eng "Currently unknown variable '%s' was read from the persisted config file."

ER_FAILED_TO_HANDLE_DEFAULTS_FILE
  eng "Fatal error in defaults handling. Program aborted!"

ER_DUPLICATE_SYS_VAR
  eng "Duplicate variable name '%s'."

ER_FAILED_TO_INIT_SYS_VAR
  eng "Failed to initialize system variables."

ER_SYS_VAR_NOT_FOUND
  eng "Variable name '%s' not found."

ER_IB_MSG_1274
  eng "Some (%d) threads are still active"

ER_IB_MSG_1275
  eng "%s"

# Unused since MySQL 8.0.15
OBSOLETE_ER_TARGET_TS_UNENCRYPTED
  eng "Source tablespace is encrypted but target tablespace is not."

ER_IB_MSG_WAIT_FOR_ENCRYPT_THREAD
  eng "Waiting for tablespace_alter_encrypt_thread to exit"

ER_IB_MSG_1277
  eng "%s"

ER_IB_MSG_NO_ENCRYPT_PROGRESS_FOUND
  eng "%s"

ER_IB_MSG_RESUME_OP_FOR_SPACE
  eng "%s"

ER_IB_MSG_1280
  eng "%s"

ER_IB_MSG_1281
  eng "%s"

ER_IB_MSG_1282
  eng "%s"

ER_IB_MSG_1283
  eng "%s"

ER_IB_MSG_1284
  eng "%s"

ER_CANT_SET_ERROR_SUPPRESSION_LIST_FROM_COMMAND_LINE
  eng "%s: Could not add suppression rule for code \"%s\". Rule-set may be full, or code may not correspond to an error-log message."

ER_INVALID_VALUE_OF_BIND_ADDRESSES
  eng "Invalid value for command line option bind-addresses: '%s'"

ER_RELAY_LOG_SPACE_LIMIT_DISABLED
  eng "Ignoring the @@global.relay_log_space_limit option because @@global.relay_log_purge is disabled."

ER_GRP_RPL_ERROR_GTID_SET_EXTRACTION
  eng "Error when extracting GTID execution information: %s"

ER_GRP_RPL_MISSING_GRP_RPL_ACTION_COORDINATOR
  eng "Message received without a proper group coordinator module."

ER_GRP_RPL_JOIN_WHEN_GROUP_ACTION_RUNNING
  eng "A member cannot join the group while a group configuration operation '%s' is running initiated by '%s'."

ER_GRP_RPL_JOINER_EXIT_WHEN_GROUP_ACTION_RUNNING
  eng "A member is joining the group while a group configuration operation '%s' is running initiated by '%s'. The member will now leave the group."

ER_GRP_RPL_CHANNEL_THREAD_WHEN_GROUP_ACTION_RUNNING
  eng "Can't start %s for channel '%s' when group replication is running a group configuration operation '%s' initiated by '%s'."

ER_GRP_RPL_APPOINTED_PRIMARY_NOT_PRESENT
  eng "A primary election was invoked but the requested primary member is not in the group. Request ignored."

ER_GRP_RPL_ERROR_ON_MESSAGE_SENDING
  eng "Error while sending message. Context: %s"

ER_GRP_RPL_CONFIGURATION_ACTION_ERROR
  eng "Error while executing a group configuration operation: %s"

ER_GRP_RPL_CONFIGURATION_ACTION_LOCAL_TERMINATION
  eng "Configuration operation '%s' terminated. %s"

ER_GRP_RPL_CONFIGURATION_ACTION_START
  eng "Starting group operation local execution: %s"

ER_GRP_RPL_CONFIGURATION_ACTION_END
  eng "Termination of group operation local execution: %s"

ER_GRP_RPL_CONFIGURATION_ACTION_KILLED_ERROR
  eng "A configuration change was killed in this member. The member will now leave the group as its configuration may have diverged."

ER_GRP_RPL_PRIMARY_ELECTION_PROCESS_ERROR
  eng "There was an issue on the primary election process: %s The member will now leave the group."

ER_GRP_RPL_PRIMARY_ELECTION_STOP_ERROR
  eng "There was an issue when stopping a previous election process: %s"

ER_GRP_RPL_NO_STAGE_SERVICE
  eng "It was not possible to initialize stage logging for this task. The operation will still run without stage tracking."

ER_GRP_RPL_UDF_REGISTER_ERROR
  eng "Could not execute the installation of Group Replication UDF function: %s. Check if the function is already present, if so, try to remove it"

ER_GRP_RPL_UDF_UNREGISTER_ERROR
  eng "Could not uninstall Group Replication UDF functions. Try to remove them manually if present."

ER_GRP_RPL_UDF_REGISTER_SERVICE_ERROR
  eng "Could not execute the installation of Group Replication UDF functions. Check for other errors in the log and try to reinstall the plugin"

ER_GRP_RPL_SERVER_UDF_ERROR
  eng "The function '%s' failed. %s"

OBSOLETE_ER_CURRENT_PASSWORD_NOT_REQUIRED
  eng "Do not specify the current password while changing it for other users."

OBSOLETE_ER_INCORRECT_CURRENT_PASSWORD
  eng "Incorrect current password. Specify the correct password which has to be replaced."

OBSOLETE_ER_MISSING_CURRENT_PASSWORD
  eng "Current password needs to be specified in the REPLACE clause in order to change it."

ER_SERVER_WRONG_VALUE_FOR_VAR
  eng "Variable '%-.64s' can't be set to the value of '%-.200s'"

ER_COULD_NOT_CREATE_WINDOWS_REGISTRY_KEY
  eng "%s was unable to create a new Windows registry key %s for %s; continuing to use the previous ident."

ER_SERVER_GTID_UNSAFE_CREATE_DROP_TEMP_TABLE_IN_TRX_IN_SBR
  eng "Statement violates GTID consistency: CREATE TEMPORARY TABLE and DROP TEMPORARY TABLE are not allowed inside a transaction or inside a procedure in a transactional context when @@session.binlog_format=STATEMENT."

OBSOLETE_ER_SECONDARY_ENGINE
  eng "Secondary engine operation failed. %s."

OBSOLETE_ER_SECONDARY_ENGINE_DDL
  eng "DDLs on a table with a secondary engine defined are not allowed."

OBSOLETE_ER_NO_SESSION_TEMP
  eng "Unable to allocate temporary tablespace for this session"

ER_XPLUGIN_FAILED_TO_SWITCH_SECURITY_CTX
  eng "Unable to switch security context to user: %s"

ER_RPL_GTID_UNSAFE_ALTER_ADD_COL_WITH_DEFAULT_EXPRESSION
  eng "Statement violates GTID consistency: ALTER TABLE ... ADD COLUMN .. with expression as DEFAULT."

ER_UPGRADE_PARSE_ERROR
  eng "Error in parsing %s '%s'.'%s' during upgrade. %s"

ER_DATA_DIRECTORY_UNUSABLE
  eng "The designated data directory %s is unusable. You can remove all files that the server added to it."
  bgn "Зададената папка за базата %s е неизползваема. Можете да изтриете файловете които сървъра добави в нея."

ER_LDAP_AUTH_USER_GROUP_SEARCH_ROOT_BIND
  eng "Group search rebinding via root DN: %s "

ER_PLUGIN_INSTALL_ERROR
  eng "Error installing plugin '%s': %s"

ER_PLUGIN_UNINSTALL_ERROR
  eng "Error uninstalling plugin '%s': %s"

ER_SHARED_TABLESPACE_USED_BY_PARTITIONED_TABLE
  eng "Partitioned table '%s' is not allowed to use shared tablespace '%s'. Please move all partitions to file-per-table tablespaces before upgrade."

ER_UNKNOWN_TABLESPACE_TYPE
  eng "Cannot determine the type of the tablespace named '%s'."

ER_WARN_DEPRECATED_UTF8_ALIAS_OPTION
  eng "%s: 'utf8' is currently an alias for the character set UTF8MB3, but will be an alias for UTF8MB4 in a future release. Please consider using UTF8MB4 in order to be unambiguous."

ER_WARN_DEPRECATED_UTF8MB3_CHARSET_OPTION
  eng "%s: The character set UTF8MB3 is deprecated and will be removed in a future release. Please consider using UTF8MB4 instead."

ER_WARN_DEPRECATED_UTF8MB3_COLLATION_OPTION
  eng "%s: '%-.64s' is a collation of the deprecated character set UTF8MB3. Please consider using UTF8MB4 with an appropriate collation instead."

ER_SSL_MEMORY_INSTRUMENTATION_INIT_FAILED
  eng "The SSL library function %s failed. This is typically caused by the SSL library already being used. As a result the SSL memory allocation will not be instrumented."
  bgn "Функцията от SSL библиотеката %s върна грешка. Това обикновено е защото SSL библиотеката вече е била използвана. Заради това SSL паметта няма да се инструментира."

ER_IB_MSG_MADV_DONTDUMP_UNSUPPORTED
  eng "Disabling @@core_file because @@innodb_buffer_pool_in_core_file is disabled, yet MADV_DONTDUMP is not supported on this platform"

ER_IB_MSG_MADVISE_FAILED
  eng "Disabling @@core_file because @@innodb_buffer_pool_in_core_file is disabled, yet madvise(%p,%zu,%s) failed with %s"

OBSOLETE_ER_COLUMN_CHANGE_SIZE
  eng "Could not change column '%s' of table '%s'. The resulting size of index '%s' would exceed the max key length of %d bytes."

ER_WARN_REMOVED_SQL_MODE
  eng "sql_mode=0x%08x has been removed and will be ignored"

ER_IB_MSG_FAILED_TO_ALLOCATE_WAIT
  eng "Failed to allocate memory for a pool of size %zu bytes. Will wait for %zu seconds for a thread to free a resource."

OBSOLETE_ER_IB_MSG_NUM_POOLS
 eng "Number of pools: %zu"

ER_IB_MSG_USING_UNDO_SPACE
  eng "Using undo tablespace '%s'."

ER_IB_MSG_FAIL_TO_SAVE_SPACE_STATE
  eng "%s Unable to save the current state of tablespace '%s' to the data dictionary"

ER_IB_MSG_MAX_UNDO_SPACES_REACHED
  eng "Cannot create undo tablespace %s at %s because %d undo tablespaces already exist."

ER_IB_MSG_ERROR_OPENING_NEW_UNDO_SPACE
  eng "Error %d opening newly created undo tablespace %s."

ER_IB_MSG_FAILED_SDI_Z_BUF_ERROR
  eng "SDI Compression failed, Z_BUF_ERROR"

ER_IB_MSG_FAILED_SDI_Z_MEM_ERROR
  eng "SDI Compression failed, Z_MEM_ERROR"

ER_IB_MSG_SDI_Z_STREAM_ERROR
  eng "SDI Compression failed, Z_STREAM_ERROR"

ER_IB_MSG_SDI_Z_UNKNOWN_ERROR
  eng "%s"

ER_IB_MSG_FOUND_WRONG_UNDO_SPACE
  eng "Expected to find undo tablespace '%s' for Space ID=%lu, but found '%s' instead!  Did you change innodb_undo_directory?"

ER_IB_MSG_NOT_END_WITH_IBU
  eng "Cannot use %s as an undo tablespace because it does not end with '.ibu'."

OBSOLETE_ER_IB_MSG_UNDO_TRUNCATE_EMPTY_FILE
  eng "ib_undo_trunc_empty_file"

OBSOLETE_ER_IB_MSG_UNDO_INJECT_BEFORE_DD_UPDATE
  eng "ib_undo_trunc_before_dd_update"

OBSOLETE_ER_IB_MSG_UNDO_INJECT_BEFORE_UNDO_LOGGING
  eng "ib_undo_trunc_before_done_logging"

OBSOLETE_ER_IB_MSG_UNDO_INJECT_BEFORE_RSEG
  eng "ib_undo_trunc_before_rsegs"

ER_IB_MSG_FAILED_TO_FINISH_TRUNCATE
  eng "%s Failed to finish truncating Undo Tablespace '%s'"

ER_IB_MSG_DEPRECATED_INNODB_UNDO_TABLESPACES
  eng "The setting INNODB_UNDO_TABLESPACES is deprecated and is no longer used.  InnoDB always creates 2 undo tablespaces to start with. If you need more, please use CREATE UNDO TABLESPACE."

ER_IB_MSG_WRONG_TABLESPACE_DIR
  eng "The directory for tablespace %s does not exist or is incorrect."

ER_IB_MSG_LOCK_FREE_HASH_USAGE_STATS
  eng "%s"

ER_CLONE_DONOR_TRACE
  eng "Clone donor reported : %.512s."

ER_CLONE_PROTOCOL_TRACE
  eng "Clone received unexpected response from donor : %.512s."

ER_CLONE_CLIENT_TRACE
  eng "Client: %.512s."

ER_CLONE_SERVER_TRACE
  eng "Server: %.512s."

ER_THREAD_POOL_PFS_TABLES_INIT_FAILED
  eng "Failed to initialize the performance schema tables service."

ER_THREAD_POOL_PFS_TABLES_ADD_FAILED
  eng "Failed to add thread pool performance schema tables."

ER_CANT_SET_DATA_DIR
  eng "Failed to set datadir to \'%-.200s\' (OS errno: %d - %s)"

ER_INNODB_INVALID_INNODB_UNDO_DIRECTORY_LOCATION
  eng "The innodb_undo_directory is not allowed to be an ancestor of the datadir."

ER_SERVER_RPL_ENCRYPTION_FAILED_TO_FETCH_KEY
  eng "Failed to fetch key from keyring, please check if keyring is loaded."

ER_SERVER_RPL_ENCRYPTION_KEY_NOT_FOUND
  eng "Can't find key from keyring, please check in the server log if a keyring is loaded and initialized successfully."

ER_SERVER_RPL_ENCRYPTION_KEYRING_INVALID_KEY
  eng "Fetched an invalid key from keyring."

ER_SERVER_RPL_ENCRYPTION_HEADER_ERROR
  eng "Error reading a replication log encryption header: %s."

ER_SERVER_RPL_ENCRYPTION_FAILED_TO_ROTATE_LOGS
  eng "Failed to rotate some logs after changing binlog encryption settings. Please fix the problem and rotate the logs manually."

ER_SERVER_RPL_ENCRYPTION_KEY_EXISTS_UNEXPECTED
  eng "Key %s exists unexpected."

ER_SERVER_RPL_ENCRYPTION_FAILED_TO_GENERATE_KEY
  eng "Failed to generate key, please check if keyring is loaded."

ER_SERVER_RPL_ENCRYPTION_FAILED_TO_STORE_KEY
  eng "Failed to store key, please check if keyring is loaded."

ER_SERVER_RPL_ENCRYPTION_FAILED_TO_REMOVE_KEY
  eng "Failed to remove key, please check if keyring is loaded."

ER_SERVER_RPL_ENCRYPTION_MASTER_KEY_RECOVERY_FAILED
  eng "Unable to recover binlog encryption master key, please check if keyring is loaded."

ER_SERVER_RPL_ENCRYPTION_UNABLE_TO_INITIALIZE
  eng "Failed to initialize binlog encryption, please check if keyring is loaded."

ER_SERVER_RPL_ENCRYPTION_UNABLE_TO_ROTATE_MASTER_KEY_AT_STARTUP
  eng "Failed to rotate binlog encryption master key at startup, please check if keyring is loaded."

ER_SERVER_RPL_ENCRYPTION_IGNORE_ROTATE_MASTER_KEY_AT_STARTUP
  eng "Ignoring binlog_rotate_encryption_master_key_at_startup because binlog_encryption option is disabled."

ER_INVALID_ADMIN_ADDRESS
  eng "Invalid value for command line option admin-address: '%s'"

ER_SERVER_STARTUP_ADMIN_INTERFACE
  eng "Admin interface ready for connections, address: '%s'  port: %d"

ER_CANT_CREATE_ADMIN_THREAD
  eng "Can't create thread to handle admin connections (errno= %d)"

ER_WARNING_RETAIN_CURRENT_PASSWORD_CLAUSE_VOID
  eng "RETAIN CURRENT PASSWORD ignored for user '%s'@'%s' as its authentication plugin %s does not support multiple passwords."

ER_WARNING_DISCARD_OLD_PASSWORD_CLAUSE_VOID
  eng "DISCARD OLD PASSWORD ignored for user '%s'@'%s' as its authentication plugin %s does not support multiple passwords."

OBSOLETE_ER_SECOND_PASSWORD_CANNOT_BE_EMPTY
  eng "Empty password can not be retained as second password for user '%s'@'%s'."

OBSOLETE_ER_PASSWORD_CANNOT_BE_RETAINED_ON_PLUGIN_CHANGE
  eng "Current password can not be retained for user '%s'@'%s' because authentication plugin is being changed."

OBSOLETE_ER_CURRENT_PASSWORD_CANNOT_BE_RETAINED
  eng "Current password can not be retained for user '%s'@'%s' because new password is empty."

ER_WARNING_AUTHCACHE_INVALID_USER_ATTRIBUTES
  eng "Can not read and process value of User_attributes column from mysql.user table for user: '%s@%s'; Ignoring user."

ER_MYSQL_NATIVE_PASSWORD_SECOND_PASSWORD_USED_INFORMATION
  eng "Second password was used for login by user: '%s'@'%s'."

ER_SHA256_PASSWORD_SECOND_PASSWORD_USED_INFORMATION
  eng "Second password was used for login by user: '%s'@'%s'."

ER_CACHING_SHA2_PASSWORD_SECOND_PASSWORD_USED_INFORMATION
  eng "Second password was used for login by user: '%s'@'%s'."

ER_GRP_RPL_SEND_TRX_PREPARED_MESSAGE_FAILED
  eng "Error sending transaction '%d:%lld' prepared message from session '%u'."

ER_GRP_RPL_RELEASE_COMMIT_AFTER_GROUP_PREPARE_FAILED
  eng "Error releasing transaction '%d:%lld' for commit on session '%u' after being prepared on all group members."

ER_GRP_RPL_TRX_ALREADY_EXISTS_ON_TCM_ON_AFTER_CERTIFICATION
  eng "Transaction '%d:%lld' already exists on Group Replication consistency manager while being registered after conflict detection."

ER_GRP_RPL_FAILED_TO_INSERT_TRX_ON_TCM_ON_AFTER_CERTIFICATION
  eng "Error registering transaction '%d:%lld' on Group Replication consistency manager after conflict detection."

ER_GRP_RPL_REGISTER_TRX_TO_WAIT_FOR_GROUP_PREPARE_FAILED
  eng "Error registering transaction '%d:%lld' from session '%u' to wait for being prepared on all group members."

ER_GRP_RPL_TRX_WAIT_FOR_GROUP_PREPARE_FAILED
  eng "Error on transaction '%d:%lld' from session '%u' while waiting for being prepared on all group members."

ER_GRP_RPL_TRX_DOES_NOT_EXIST_ON_TCM_ON_HANDLE_REMOTE_PREPARE
  eng "Transaction '%d:%lld' does not exist on Group Replication consistency manager while receiving remote transaction prepare."

ER_GRP_RPL_RELEASE_BEGIN_TRX_AFTER_DEPENDENCIES_COMMIT_FAILED
  eng "Error releasing transaction '%d:%lld' for execution on session '%u' after its dependencies did complete commit."

ER_GRP_RPL_REGISTER_TRX_TO_WAIT_FOR_DEPENDENCIES_FAILED
  eng "Error registering transaction from session '%u' to wait for its dependencies to complete commit."

ER_GRP_RPL_WAIT_FOR_DEPENDENCIES_FAILED
  eng "Error on session '%u' while waiting for its dependencies to complete commit."

ER_GRP_RPL_REGISTER_TRX_TO_WAIT_FOR_SYNC_BEFORE_EXECUTION_FAILED
  eng "Error registering transaction from session '%u' to wait for sync before execution."

ER_GRP_RPL_SEND_TRX_SYNC_BEFORE_EXECUTION_FAILED
  eng "Error sending sync before execution message from session '%u'."

ER_GRP_RPL_TRX_WAIT_FOR_SYNC_BEFORE_EXECUTION_FAILED
  eng "Error on transaction from session '%u' while waiting for sync before execution."

ER_GRP_RPL_RELEASE_BEGIN_TRX_AFTER_WAIT_FOR_SYNC_BEFORE_EXEC
  eng "Error releasing transaction for execution on session '%u' after wait for sync before execution."

ER_GRP_RPL_TRX_WAIT_FOR_GROUP_GTID_EXECUTED
  eng "Error waiting for group executed transactions commit on session '%u'."

OBSOLETE_ER_UNIT_NOT_FOUND SU001
  eng "There's no unit of measure named '%s'."

OBSOLETE_ER_GEOMETRY_IN_UNKNOWN_LENGTH_UNIT SU001
  eng "The function %s uses %s as a unit, but was passed geometry without units (\"SRID 0\"). Conversion is not possible."

ER_WARN_PROPERTY_STRING_PARSE_FAILED
  eng "Could not parse key-value pairs in property string '%s'"

ER_INVALID_PROPERTY_KEY
  eng "Property key '%s' is invalid."

ER_GRP_RPL_GTID_SET_EXTRACT_ERROR_DURING_RECOVERY
  eng "Error when extracting the group_replication_applier channel received transactions set. Unable to ensure the execution of group transactions received during recovery."

ER_SERVER_RPL_ENCRYPTION_FAILED_TO_ENCRYPT
  eng "Failed to encrypt content to write into binlog file: %s."

ER_CANNOT_GET_SERVER_VERSION_FROM_TABLESPACE_HEADER
  eng "Cannot get the server version number from the dictionary tablespace header."

ER_CANNOT_SET_SERVER_VERSION_IN_TABLESPACE_HEADER
  eng "Cannot set the server version number in the dictionary tablespace header."

ER_SERVER_UPGRADE_VERSION_NOT_SUPPORTED
  eng "Upgrading the server from server version '%u' is not supported."

ER_SERVER_UPGRADE_FROM_VERSION
  eng "MySQL server upgrading from version '%u' to '%u'."

ER_GRP_RPL_ERROR_ON_CERT_DB_INSTALL
  eng "The certification information could not be set in this server: '%s'"

ER_GRP_RPL_FORCE_MEMBERS_WHEN_LEAVING
  eng "A request to force a new group membership was issued when the member is leaving the group."

ER_TRG_WRONG_ORDER
  eng "Trigger %s.%s for table %s.%s is listed in wrong order. Please drop and recreate all triggers for the table."

OBSOLETE_ER_SECONDARY_ENGINE_PLUGIN
  eng "%s"

ER_LDAP_AUTH_GRP_SEARCH_NOT_SPECIAL_HDL
  eng "Special handling for group search, {GA} not found"

ER_LDAP_AUTH_GRP_USER_OBJECT_HAS_GROUP_INFO
  eng "User group retrieval: User object has group information"

ER_LDAP_AUTH_GRP_INFO_FOUND_IN_MANY_OBJECTS
  eng "Group information found in multiple user objects. Search filter configuration is incorrect."

ER_LDAP_AUTH_GRP_INCORRECT_ATTRIBUTE
  eng "User group retrieval: no group attribute found. Incorrect group search attribute. "

ER_LDAP_AUTH_GRP_NULL_ATTRIBUTE_VALUE
  eng "User group retrieval: Group attribute values is NULL. "

ER_LDAP_AUTH_GRP_DN_PARSING_FAILED
  eng "User group retrieval: parsing DN failed. "

ER_LDAP_AUTH_GRP_OBJECT_HAS_USER_INFO
  eng "User group retrieval: Group object has user information"

ER_LDAP_AUTH_LDAPS
  eng "Reserved port for ldaps using ldaps"

ER_LDAP_MAPPING_GET_USER_PROXY
  eng "Get user proxy"

ER_LDAP_MAPPING_USER_DONT_BELONG_GROUP
  eng "Get user proxy: User doesn't belongs to any group, user name will be treated as authenticated user."

ER_LDAP_MAPPING_INFO
  eng "Get user proxy: configured mapping info: %s"

ER_LDAP_MAPPING_EMPTY_MAPPING
  eng "Get user proxy: User doesn't have group mapping information, First LDAP group will be treated as authenticated user."

ER_LDAP_MAPPING_PROCESS_MAPPING
  eng "Process group proxy mapping"

ER_LDAP_MAPPING_CHECK_DELIMI_QUOTE
  eng "Check delimiter after quote"

ER_LDAP_MAPPING_PROCESS_DELIMITER
  eng "Processing delimiter"

ER_LDAP_MAPPING_PROCESS_DELIMITER_EQUAL_NOT_FOUND
  eng "Processing delimiter, separator = not found, resetting position"

ER_LDAP_MAPPING_PROCESS_DELIMITER_TRY_COMMA
  eng ""Processing delimiter, failed to get data for = separator try for separator ,.""

ER_LDAP_MAPPING_PROCESS_DELIMITER_COMMA_NOT_FOUND
  eng "Processing delimiter, separator , not found, resetting position"

ER_LDAP_MAPPING_NO_SEPEARATOR_END_OF_GROUP
  eng "Processing delimiter: No mapping separator is found, end of group information"

ER_LDAP_MAPPING_GETTING_NEXT_MAPPING
  eng "Getting next mapping information"

ER_LDAP_MAPPING_PARSING_CURRENT_STATE
  eng "Parsing mapping, current state: %d  delimiter char: %c "

ER_LDAP_MAPPING_PARSING_MAPPING_INFO
  eng "Parsing mapping info, LDAP group: %s MySQL proxy: %s"

ER_LDAP_MAPPING_PARSING_ERROR
  eng "Mapping parsing error"

ER_LDAP_MAPPING_TRIMMING_SPACES
  eng "Trimming left spaces"

ER_LDAP_MAPPING_IS_QUOTE
  eng "Checking if current characters is quote"

ER_LDAP_MAPPING_NON_DESIRED_STATE
  eng "Not desired state or un-defined states."

ER_INVALID_NAMED_PIPE_FULL_ACCESS_GROUP
  eng "Invalid value for named_pipe_full_access_group."

# This error is not supposed to be reported to the users. It is only
# meant for internal use to signal that a statement should be
# reprepared for a secondary storage engine. The error should be
# caught and handled by the server.
ER_PREPARE_FOR_SECONDARY_ENGINE
  eng "Retry the statement using a secondary storage engine."

ER_SERVER_WARN_DEPRECATED
  eng "'%s' is deprecated and will be removed in a future release. Please use %s instead"
ER_AUTH_ID_WITH_SYSTEM_USER_PRIV_IN_MANDATORY_ROLES
  eng "Cannot set mandatory_roles: AuthId `%.64s`@`%.64s` has '%s' privilege."

ER_SERVER_BINLOG_MASTER_KEY_RECOVERY_OUT_OF_COMBINATION
  eng "Unable to recover binary log master key, the combination of new_master_key_seqno=%u, master_key_seqno=%u and old_master_key_seqno=%u are wrong."

ER_SERVER_BINLOG_MASTER_KEY_ROTATION_FAIL_TO_CLEANUP_AUX_KEY
  eng "Failed to remove auxiliary binary log encryption key from keyring, please check if keyring is loaded. The cleanup of the binary log master key rotation process did not finish as expected and the cleanup will take place upon server restart or next 'ALTER INSTANCE ROTATE BINLOG MASTER KEY' execution."

OBSOLETE_ER_CANNOT_GRANT_SYSTEM_PRIV_TO_MANDATORY_ROLE
  eng "AuthId `%.64s`@`%.64s` is set as mandatory_roles. Cannot grant the '%s' privilege."

OBSOLETE_ER_PARTIAL_REVOKE_AND_DB_GRANT_BOTH_EXISTS
  eng "'%s' privilege for database '%s' exists both as partial revoke and mysql.db simultaneously. It could mean 'mysql' schema is corrupted."

OBSOLETE_ER_DB_ACCESS_DENIED
  eng "Access denied for AuthId `%.64s`@`%.64s` to database '%-.192s'."

OBSOLETE_ER_PARTIAL_REVOKES_EXIST
  eng "At least one partial revoke exists on a database. The system variable '@@partial_revokes' must be set to ON."

ER_TURNING_ON_PARTIAL_REVOKES
  eng "At least one partial revoke exists on a database. Turning ON the system variable '@@partial_revokes'."

ER_WARN_PARTIAL_REVOKE_AND_DB_GRANT
  eng "For user '%s'@'%s', one or more privileges granted through mysql.db for database '%s', conflict with partial revoke. It could mean 'mysql' schema is corrupted."

ER_WARN_INCORRECT_PRIVILEGE_FOR_DB_RESTRICTIONS
  eng "For user %s, ignored restrictions for privilege(s) '%s' for database '%s' as these are not valid database privileges."

ER_WARN_INVALID_DB_RESTRICTIONS
  eng "For user %s, ignored restrictions for privilege(s) '%s' for database '%s' as corresponding global privilege(s) are not granted."

ER_GRP_RPL_INVALID_COMMUNICATION_PROTOCOL
  eng "'%s' is an invalid value for group_replication_communication_protocol_join, please use a MySQL version between 5.7.14 and this server's version"

ER_GRP_RPL_STARTED_AUTO_REJOIN
  eng "Started auto-rejoin procedure attempt %lu of %lu"

ER_GRP_RPL_TIMEOUT_RECEIVED_VC_ON_REJOIN
  eng "Timeout while waiting for a view change event during the auto-rejoin procedure"

ER_GRP_RPL_FINISHED_AUTO_REJOIN
  eng "Auto-rejoin procedure attempt %lu of %lu finished. Member was%s able to join the group."

ER_GRP_RPL_DEFAULT_TABLE_ENCRYPTION_DIFF_FROM_GRP
  eng "The member is configured with a default_table_encryption option value '%d' different from the group '%d'. The member will now exit the group."

ER_SERVER_UPGRADE_OFF
  eng "Server shutting down because upgrade is required, yet prohibited by the command line option '--upgrade=NONE'."

ER_SERVER_UPGRADE_SKIP
  eng "Server upgrade is required, but skipped by command line option '--upgrade=MINIMAL'."

ER_SERVER_UPGRADE_PENDING
  eng "Server upgrade started with version %d, but server upgrade of version %d is still pending."

ER_SERVER_UPGRADE_FAILED
  eng "Failed to upgrade server."

ER_SERVER_UPGRADE_STATUS
  eng "Server upgrade from '%d' to '%d' %s."

ER_SERVER_UPGRADE_REPAIR_REQUIRED
  eng "Table '%s' requires repair."

ER_SERVER_UPGRADE_REPAIR_STATUS
  eng "Table '%s' repair %s."

ER_SERVER_UPGRADE_INFO_FILE
  eng "Could not open server upgrade info file '%s' for writing. Please make sure the file is writable."

ER_SERVER_UPGRADE_SYS_SCHEMA
  eng "Upgrading the sys schema."

ER_SERVER_UPGRADE_MYSQL_TABLES
  eng "Running queries to upgrade MySQL server."

ER_SERVER_UPGRADE_SYSTEM_TABLES
  eng "Upgrading system table data."

ER_SERVER_UPGRADE_EMPTY_SYS
  eng "Found empty sys database. Installing the sys schema."

ER_SERVER_UPGRADE_NO_SYS_VERSION
  eng "A sys schema exists with no sys.version view. If you have a user created sys schema, this must be renamed for the upgrade to succeed."

ER_SERVER_UPGRADE_SYS_VERSION_EMPTY
  eng "A sys schema exists with a sys.version view, but it returns no results."

ER_SERVER_UPGRADE_SYS_SCHEMA_OUTDATED
  eng "Found outdated sys schema version %s."

ER_SERVER_UPGRADE_SYS_SCHEMA_UP_TO_DATE
  eng "The sys schema is already up to date (version %s)."

ER_SERVER_UPGRADE_SYS_SCHEMA_OBJECT_COUNT
  eng "Found %d sys %s, but expected %d. Re-installing the sys schema."

ER_SERVER_UPGRADE_CHECKING_DB
  eng "Checking '%s' schema."

ER_IB_MSG_DDL_LOG_DELETE_BY_ID_TMCT
  eng "Too many concurrent transactions while clearing the DDL Log. Please increase the number of Rollback Segments."

ER_IB_MSG_POST_RECOVER_DDL_LOG_RECOVER
  eng "Error in DDL Log recovery during Post-Recovery processing."

ER_IB_MSG_POST_RECOVER_POST_TS_ENCRYPT
  eng "Error in Post-Tablespace-Encryption during Post-Recovery processing."

ER_IB_MSG_DDL_LOG_FAIL_POST_DDL
  eng "Error in DLL Log cleanup during Post-DDL processing."

ER_SERVER_BINLOG_UNSAFE_SYSTEM_FUNCTION
  eng "'%s' statement is unsafe because it uses a system function that may return a different value on the replica."

ER_SERVER_UPGRADE_HELP_TABLE_STATUS
  eng "Upgrade of help tables %s."

OBSOLETE_ER_GRP_RPL_SRV_GTID_WAIT_ERROR
  eng "Error when waiting for the server to execute local transactions in order assure the group change proper logging"

OBSOLETE_ER_GRP_DELAYED_VCLE_LOGGING
  eng "Unable to log the group change View log event in its exaction position in the log. This will not however affect the group replication recovery process or the overall plugin process."

OBSOLETE_ER_CANNOT_GRANT_ROLES_TO_ANONYMOUS_USER
  eng "Cannot grant roles to an anonymous user."

ER_BINLOG_UNABLE_TO_ROTATE_GTID_TABLE_READONLY
  eng "Unable to create a new binlog file: Table `mysql.gtid_executed` couldn't be opened. %s"

ER_NETWORK_NAMESPACES_NOT_SUPPORTED
  eng "Network Namespaces is not supported on this platform"

ER_UNKNOWN_NETWORK_NAMESPACE
  eng "Unknown network namespace '%s'"

ER_NETWORK_NAMESPACE_NOT_ALLOWED_FOR_WILDCARD_ADDRESS
  eng "Network namespace not allowed for wildcard interface address"

ER_SETNS_FAILED
  eng "setns() failed with error '%s'"

ER_WILDCARD_NOT_ALLOWED_FOR_MULTIADDRESS_BIND
  eng "Wildcard address value not allowed for multivalued bind address"

ER_NETWORK_NAMESPACE_FILE_PATH_TOO_LONG
  eng "The path to a special network namespace file is too long. (got %u > max %u)"

ER_IB_MSG_TOO_LONG_PATH
  eng "Cannot create tablespace '%s'. The filepath is too long for this OS."

ER_IB_RECV_FIRST_REC_GROUP_INVALID
  eng "The last block of redo had corrupted first_rec_group and became fixed (%u -> %u)."

ER_DD_UPGRADE_COMPLETED
  eng "Data dictionary upgrade from version '%u' to '%u' completed."

ER_SSL_SERVER_CERT_VERIFY_FAILED
  eng "Server SSL certificate doesn't verify: %s"

ER_PERSIST_OPTION_USER_TRUNCATED
  eng "Truncated a user name for %s that was too long while reading the persisted variables file"

ER_PERSIST_OPTION_HOST_TRUNCATED
  eng "Truncated a host name for %s that was too long while reading the persisted variables file"

ER_NET_WAIT_ERROR
  eng "The wait_timeout period was exceeded, the idle time since last command was too long."

ER_IB_MSG_1285
  eng "'%s' found not encrypted while '%s' is ON. Trying to encrypt it now."

ER_IB_MSG_CLOCK_MONOTONIC_UNSUPPORTED
  eng "CLOCK_MONOTONIC is unsupported, so do not change the system time when MySQL is running !"

ER_IB_MSG_CLOCK_GETTIME_FAILED
  eng "clock_gettime() failed: %s"

ER_PLUGIN_NOT_EARLY_DUP
  eng "Plugin '%s' is not to be used as an "early" plugin. Don't add it to --early-plugin-load, keyring migration etc."
  bgn "Приставката '%s' не може да се използва като ранна приставка. Не я добавайте в --early-plugin-load и т.н."

ER_PLUGIN_NO_INSTALL_DUP
  eng "Plugin '%s' is marked as not dynamically installable. You have to stop the server to install it."

# When using this error message, use the ER_WARN_DEPRECATED_SYNTAX error
# code.
OBSOLETE_ER_WARN_DEPRECATED_SQL_CALC_FOUND_ROWS
  eng "SQL_CALC_FOUND_ROWS is deprecated and will be removed in a future release. Consider using two separate queries instead."

# When using this error message, use the ER_WARN_DEPRECATED_SYNTAX error
# code.
OBSOLETE_ER_WARN_DEPRECATED_FOUND_ROWS
  eng "FOUND_ROWS() is deprecated and will be removed in a future release. Consider using COUNT(*) instead."

ER_BINLOG_UNSAFE_DEFAULT_EXPRESSION_IN_SUBSTATEMENT
  eng "The statement is unsafe because it invokes a trigger or a stored function that modifies a table that has a column with a DEFAULT expression that may return a different value on the replica."

ER_GRP_RPL_MEMBER_VER_READ_COMPATIBLE
  eng "Member version is read compatible with the group."

ER_LOCK_ORDER_INIT_FAILED
  eng "Lock order disabled (reason: init failed)."

ER_AUDIT_LOG_KEYRING_ID_TIMESTAMP_VALUE_IS_INVALID
  eng "Keyring ID timestamp value is invalid: '%s'"

ER_AUDIT_LOG_FILE_NAME_TIMESTAMP_VALUE_IS_MISSING_OR_INVALID
  eng "Cannot process audit log file. File name timestamp value is missing or invalid: '%s'"

ER_AUDIT_LOG_FILE_NAME_DOES_NOT_HAVE_REQUIRED_FORMAT
  eng "Cannot process audit log file. File name does not have required format: '%s'"

ER_AUDIT_LOG_FILE_NAME_KEYRING_ID_VALUE_IS_MISSING
  eng "Cannot process audit log file. File name keyring ID value is missing: '%s'"

ER_AUDIT_LOG_FILE_HAS_BEEN_SUCCESSFULLY_PROCESSED
  eng "Audit log file has been successfully processed: '%s'"

ER_AUDIT_LOG_COULD_NOT_OPEN_FILE_FOR_READING
  eng "Could not open audit log file for reading: '%s'"

ER_AUDIT_LOG_INVALID_FILE_CONTENT
  eng "Invalid audit log file content: '%s'"

ER_AUDIT_LOG_CANNOT_READ_PASSWORD
  eng "Cannot read password: '%.32s'."

ER_AUDIT_LOG_CANNOT_STORE_PASSWORD
  eng "Cannot store password: '%.32s'."

ER_AUDIT_LOG_CANNOT_REMOVE_PASSWORD
  eng "Cannot remove password: '%.32s'."

ER_AUDIT_LOG_PASSWORD_HAS_BEEN_COPIED
  eng "'audit_log' password has been copied into '%.32s' and will be removed with first purged password."

OBSOLETE_ER_AUDIT_LOG_INSUFFICIENT_PRIVILEGE
  eng "Request ignored for '%.64s'@'%.64s'. Role needed to perform operation: '%.32s'"

OBSOLETE_ER_WRONG_MVI_VALUE
  eng "Can't store an array or an object in a scalar key part of the index '%.192s'"

OBSOLETE_ER_WARN_FUNC_INDEX_NOT_APPLICABLE
  eng "Cannot use functional index '%-.64s' due to type or collation conversion"

OBSOLETE_ER_EXCEEDED_MV_KEYS_NUM
  eng "Exceeded max number of values per record for multi-valued index '%-.64s' by %u value(s)"

OBSOLETE_ER_EXCEEDED_MV_KEYS_SPACE
  eng "Exceeded max total length of values per record for multi-valued index '%-.64s' by %u bytes"

OBSOLETE_ER_FUNCTIONAL_INDEX_DATA_IS_TOO_LONG 22001
  eng "Data too long for functional index '%-.64s'"

OBSOLETE_ER_INVALID_JSON_VALUE_FOR_FUNC_INDEX 22018
  eng "Invalid JSON value for CAST for functional index '%-.64s'"

OBSOLETE_ER_JSON_VALUE_OUT_OF_RANGE_FOR_FUNC_INDEX 22003
  eng "Out of range JSON value for CAST for functional index '%-.64s'"

ER_LDAP_EMPTY_USERDN_PASSWORD
  eng "Empty user dn or password is not allowed, not attempting LDAP bind."

OBSOLETE_ER_GROUPING_ON_TIMESTAMP_IN_DST
  eng "Grouping on temporal is non-deterministic for timezones having DST. Please consider switching to UTC for this query."

ER_ACL_WRONG_OR_MISSING_ACL_TABLES_LOG
  eng "The current layout of the ACL tables does not conform to the server's expected layout. They're either altered, missing or not upgraded from a previous version. However a best effort attempt to read data from these tables will still be made."

ER_LOCK_ORDER_FAILED_WRITE_FILE
  eng "LOCK_ORDER: Failed to write to file <%s>."

ER_LOCK_ORDER_FAILED_READ_FILE
  eng "LOCK_ORDER: Failed to read from file <%s>."

ER_LOCK_ORDER_MESSAGE
  eng "LOCK_ORDER message: %s"

ER_LOCK_ORDER_DEPENDENCIES_SYNTAX
  eng "Lock order dependencies file <%s> (%d:%d) - (%d:%d) : %s"

ER_LOCK_ORDER_SCANNER_SYNTAX
  eng "Lock order scanner: (%d:%d) - (%d:%d) : %s"

ER_DATA_DIRECTORY_UNUSABLE_DELETABLE
  eng "The newly created data directory %s by --initialize is unusable. You can remove it."
  bgn "Новосъздадената от --initialize папка за базата %s е неизползваема. Можете да я изтриете."

ER_IB_MSG_BTREE_LEVEL_LIMIT_EXCEEDED
  eng "No. of B-tree level created for index %s has crossed the permissible limit. If debug option innodb_limit_optimistic_insert_debug is being used try tweaking it to include more records in a page."

ER_IB_CLONE_START_STOP
  eng "%s"

ER_IB_CLONE_OPERATION
  eng "%s"

ER_IB_CLONE_RESTART
  eng "%s"

ER_IB_CLONE_USER_DATA
  eng "Clone removing all user data for provisioning: %s"

ER_IB_CLONE_NON_INNODB_TABLE
  eng "Non innodb table: %s.%s is not cloned and is empty."

ER_CLONE_SHUTDOWN_TRACE
  eng "Clone shutting down server as RESTART failed. Please start server to complete clone operation."

ER_GRP_RPL_GTID_PURGED_EXTRACT_ERROR
  eng "Error when extracting this member GTID purged set. Operations and checks made to group joiners may be incomplete."

ER_GRP_RPL_CLONE_PROCESS_PREPARE_ERROR
  eng "There was an issue when configuring the remote cloning process: %s"

ER_GRP_RPL_CLONE_PROCESS_EXEC_ERROR
  eng "There was an issue when cloning from another server: %s"

ER_GRP_RPL_RECOVERY_EVAL_ERROR
  eng "There was an issue when trying to evaluate the best distributed recovery strategy while joining.%s"

ER_GRP_RPL_NO_POSSIBLE_RECOVERY
  eng "No valid or ONLINE members exist to get the missing data from the group. For cloning check if donors of the same version and with clone plugin installed exist. For incremental recovery check if you have donors where the required data was not purged from the binary logs."

ER_GRP_RPL_CANT_KILL_THREAD
  eng "The group replication plugin could not kill the plugin routine for %s. %s"

ER_GRP_RPL_RECOVERY_STRAT_CLONE_THRESHOLD
  eng "This member will start distributed recovery using clone. It is due to the number of missing transactions being higher than the configured threshold of %llu."

ER_GRP_RPL_RECOVERY_STRAT_CLONE_PURGED
  eng "This member will start distributed recovery using clone. It is due to no ONLINE member has the missing data for recovering in its binary logs."

ER_GRP_RPL_RECOVERY_STRAT_CHOICE
  eng "Distributed recovery will transfer data using: %s"

ER_GRP_RPL_RECOVERY_STRAT_FALLBACK
  eng "Due to some issue on the previous step distributed recovery is now executing: %s"

ER_GRP_RPL_RECOVERY_STRAT_NO_FALLBACK
  eng "Due to a critical cloning error or lack of donors, distributed recovery cannot be executed. The member will now leave the group."

ER_GRP_RPL_REPLICA_THREAD_ERROR_ON_CLONE
  eng "The '%s' thread of channel '%s' will error out as the server will attempt to clone another server"

ER_UNKNOWN_TABLE_IN_UPGRADE
  eng "Unknown table '%-.129s'"

ER_IDENT_CAUSES_TOO_LONG_PATH_IN_UPGRADE
  eng "Long database name and identifier for object resulted in path length exceeding %d characters. Path: '%s'."

ER_XA_CANT_CREATE_MDL_BACKUP
  eng "XA: Failed to take MDL Lock backup of PREPARED XA transaction during client disconnect."

ER_AUDIT_LOG_SUPER_PRIVILEGE_REQUIRED
  eng "SUPER privilege or AUDIT_ADMIN role required for '%s'@'%s' user."

ER_AUDIT_LOG_UDF_INVALID_ARGUMENT_TYPE
  eng "Invalid argument type"

ER_AUDIT_LOG_UDF_INVALID_ARGUMENT_COUNT
  eng "Invalid argument count"

ER_AUDIT_LOG_HAS_NOT_BEEN_INSTALLED
  eng "audit_log plugin has not been installed using INSTALL PLUGIN syntax."

ER_AUDIT_LOG_UDF_READ_INVALID_MAX_ARRAY_LENGTH_ARG_TYPE
  eng "Invalid \"max_array_length\" argument type."

ER_LOG_CANNOT_WRITE_EXTENDED
  eng "Failed to write to %s: %s (%s)"

OBSOLETE_ER_UPGRADE_WITH_PARTITIONED_TABLES_REJECTED
  eng "Upgrading from server version %d with partitioned tables and lower_case_table_names == 1 on a case sensitive file system may cause issues, and is therefore prohibited. To upgrade anyway, restart the new server version with the command line option 'upgrade=FORCE'. When upgrade is completed, please execute 'RENAME TABLE <part_table_name> TO <new_table_name>; RENAME TABLE <new_table_name> TO <part_table_name>;' for each of the partitioned tables. Please see the documentation for further information."

ER_KEYRING_AWS_INCORRECT_PROXY
  eng "Incorrect environment variable %s, invalid port: %s"

ER_GRP_RPL_SERVER_SET_TO_OFFLINE_MODE_DUE_TO_ERRORS
  eng "The server was automatically set into offline mode after an error was detected."

ER_GRP_RPL_MESSAGE_SERVICE_FATAL_ERROR
  eng "A message sent through the Group Replication message deliver service was not delivered successfully. The server will now leave the group. Try to add the server back to the group and check if the problem persists, or check previous messages in the log for hints of what could be the problem."

ER_WARN_WRONG_COMPRESSION_ALGORITHM_LOG
  eng "Invalid SOURCE_COMPRESSION_ALGORITHMS '%.192s' found in repository for channel '%.192s'. Resetting to 'uncompressed' (no compression)."

ER_WARN_WRONG_COMPRESSION_LEVEL_LOG
  eng "Invalid SOURCE_ZSTD_COMPRESSION_LEVEL found in repository for channel '%.192s'. Resetting to %u."

ER_PROTOCOL_COMPRESSION_RESET_LOG
  eng "Option --protocol-compression-algorithms is reset to default value."

ER_XPLUGIN_COMPRESSION_ERROR
  eng "Fatal error while compressing outgoing data - %s"

ER_MYSQLBACKUP_MSG
  eng "%s"

ER_WARN_UNKNOWN_KEYRING_AWS_REGION
  eng "Unknown keyring_aws_region '%.192s'. Connection to AWS KMS may fail."

ER_WARN_LOG_PRIVILEGE_CHECKS_USER_DOES_NOT_EXIST
  eng "PRIVILEGE_CHECKS_USER for replication channel '%.192s' was set to `%.64s`@`%.255s`, but this is not an existing user. Correct this before starting replication threads."

ER_WARN_LOG_PRIVILEGE_CHECKS_USER_CORRUPT
  eng "Invalid, corrupted PRIVILEGE_CHECKS_USER was found in the replication configuration repository for channel '%.192s'. Use CHANGE REPLICATION SOURCE TO PRIVILEGE_CHECKS_USER to correct the configuration."

ER_WARN_LOG_PRIVILEGE_CHECKS_USER_NEEDS_RPL_APPLIER_PRIV
  eng "PRIVILEGE_CHECKS_USER for replication channel '%.192s' was set to `%.64s`@`%.255s`, but this user does not have REPLICATION_APPLIER privilege. Correct this before starting the replication threads."

ER_OBSOLETE_FILE_PRIVILEGE_FOR_REPLICATION_CHECKS
  eng "The PRIVILEGE_CHECKS_USER for channel '%.192s' would need FILE privilege to execute a LOAD DATA INFILE statement replicated in statement format. Consider using binlog_format=ROW on source. If the replicated events are trusted, recover from the failure by temporarily granting FILE to the PRIVILEGE_CHECKS_USER."

ER_RPL_REPLICA_SQL_THREAD_STARTING_WITH_PRIVILEGE_CHECKS
  eng "Replica SQL thread%s initialized, starting replication in log '%s' at position %s, relay log '%s' position: %s, user: '%.64s'@'%.255s', roles: %.512s"

ER_AUDIT_LOG_CANNOT_GENERATE_PASSWORD
  eng "Cannot generate password: '%.32s'"

ER_INIT_FAILED_TO_GENERATE_ROOT_PASSWORD
  eng "Failed to generate a random password for root. Probabably not enough enthropy."

ER_PLUGIN_LOAD_OPTIONS_IGNORED
  eng "Ignoring --plugin-load[_add] list as the server is running with --initialize(-insecure)."

ER_WARN_AUTH_ID_WITH_SYSTEM_USER_PRIV_IN_MANDATORY_ROLES
  eng "Cannot set mandatory_roles: AuthId `%.64s`@`%.64s` has '%s' privilege. AuthId(s) set in the mandatory_roles are ignored."

ER_IB_MSG_SKIP_HIDDEN_DIR
  eng "Directory '%s' will not be scanned because it is a hidden directory."

ER_WARN_RPL_RECOVERY_NO_ROTATE_EVENT_FROM_SOURCE_EOF
  eng "Server was not able to find a rotate event from source server to initialize relay log recovery for channel '%s'. Skipping relay log recovery for the channel."

ER_IB_LOB_ROLLBACK_INDEX_LEN
  eng "Rolling back LOB for transaction %llu undo number %llu : current index length %llu. (iteration %llu)"

ER_CANT_PROCESS_EXPRESSION_FOR_GENERATED_COLUMN_TO_DD
  eng "Error in processing (possibly deprecated) expression or function '%.128s' for generated column %.64s.%.64s.%.64s"

ER_RPL_REPLICA_QUEUE_EVENT_FAILED_INVALID_NON_ROW_FORMAT
  eng "The queue event failed for channel '%s' as an invalid event according to REQUIRE_ROW_FORMAT was found."

ER_OBSOLETE_REQUIRE_ROW_FORMAT_VIOLATION
  eng "The application of relay events failed for channel '%s' as an invalid event according to REQUIRE_ROW_FORMAT was found."

ER_LOG_PRIV_CHECKS_REQUIRE_ROW_FORMAT_NOT_SET
  eng "PRIVILEGE_CHECKS_USER for replication channel '%.192s' can't be set to `%.64s`@`%.255s` unless REQUIRE_ROW_FORMAT is also set to %d."

ER_RPL_REPLICA_SQL_THREAD_DETECTED_UNEXPECTED_EVENT_SEQUENCE
  eng "An unexpected event sequence was detected by the SQL thread while applying an event."

ER_IB_MSG_UPGRADE_PARTITION_FILE
  eng "Updating partition file name '%s' to '%s' and all other partition files during upgrade"

ER_IB_MSG_DOWNGRADE_PARTITION_FILE
  eng "Updating partition file name '%s' to '%s' and all other partition files during downgrade"

ER_IB_MSG_UPGRADE_PARTITION_FILE_IMPORT
  eng "Updating partition file name '%s' to '%s' for import"

ER_IB_WARN_OPEN_PARTITION_FILE
  eng "Unable to open partition file with new name '%s'. Please check if innodb_directories is set to include all external file paths"

ER_IB_MSG_FIL_STATE_MOVED_CORRECTED
  eng "%s DD ID: %llu - Partition tablespace %u, name '%s' is corrected to '%s'"

ER_IB_MSG_FIL_STATE_MOVED_CHANGED_PATH
  eng "%s DD ID: %llu - Tablespace %u, name '%s', '%s' is moved to '%s'"

ER_IB_MSG_FIL_STATE_MOVED_CHANGED_NAME
  eng "%s DD ID: %llu - Partition tablespace %u, name '%s', '%s' is updated to '%s'"

ER_IB_MSG_FIL_STATE_MOVED_TOO_MANY
  eng "%s Too many files have been moved, disabling logging of detailed messages"

ER_GR_ELECTED_PRIMARY_GTID_INFORMATION
  eng "Elected primary member %s: %s"

ER_SCHEMA_NAME_IN_UPPER_CASE_NOT_ALLOWED
  eng "Schema name '%s' containing upper case characters is not allowed with lower_case_table_names = 1."

ER_TABLE_NAME_IN_UPPER_CASE_NOT_ALLOWED
  eng "Table name '%s.%s' containing upper case characters is not allowed with lower_case_table_names = 1."

ER_SCHEMA_NAME_IN_UPPER_CASE_NOT_ALLOWED_FOR_FK
  eng "Schema name '%s' containing upper case characters, used by foreign key '%s' in table '%s.%s', is not allowed with lower_case_table_names = 1."

ER_TABLE_NAME_IN_UPPER_CASE_NOT_ALLOWED_FOR_FK
  eng "Table name '%s.%s' containing upper case characters, used by foreign key '%s' in table '%s.%s', is not allowed with lower_case_table_names = 1."

ER_IB_MSG_DICT_PARTITION_NOT_FOUND
  eng "Table Partition: %s is not found in InnoDB dictionary"

ER_ACCESS_DENIED_FOR_USER_ACCOUNT_BLOCKED_BY_PASSWORD_LOCK
  eng "Access denied for user '%-.48s'@'%-.64s'. Account is blocked for %s day(s) (%s day(s) remaining) due to %u consecutive failed logins. Use FLUSH PRIVILEGES or ALTER USER to reset."

ER_INNODB_OUT_OF_RESOURCES
  eng "%s"

ER_DD_UPGRADE_FOUND_PREPARED_XA_TRANSACTION
  eng "Upgrade cannot proceed due to an existing prepared XA transaction."

ER_MIGRATE_TABLE_TO_DD_OOM
  eng "Could not allocate memory for key_info when migrating table %s.%s"

ER_RPL_RELAY_LOG_RECOVERY_INFO_AFTER_CLONE
  eng "Applier metadata information for channel '%s' was found after a clone operation. Relay log recovery will be executed to adjust positions and file information for this new server. Should that automatic procedure fail please adjust the positions through 'CHANGE REPLICATION SOURCE TO'"

ER_IB_MSG_57_UNDO_SPACE_DELETE_FAIL
  eng "Failed to delete 5.7 undo tablespace: %s during upgrade"

ER_IB_MSG_DBLWR_1285
  eng "Empty doublewrite file: %s"

ER_IB_MSG_DBLWR_1286
  eng "Using '%s' for doublewrite"

ER_IB_MSG_DBLWR_1287
  eng  "Error reading doublewrite buffer from the system tablespace"

ER_IB_MSG_DBLWR_1288
  eng "Cannot create doublewrite buffer: you must increase your buffer pool size. Cannot continue operation."

ER_IB_MSG_DBLWR_1290
  eng "The page in the doublewrite file is corrupt. Cannot continue operation. You can try to recover the database with innodb_force_recovery=6"

ER_IB_MSG_BAD_DBLWR_FILE_NAME
  eng "The doublewrite filename '%s' is incorrect."

OBSOLETE_ER_IB_MSG_DBLWR_1292
  eng "%s"

ER_IB_MSG_DBLWR_1293
  eng "Doublewrite file create failed: %s"

ER_IB_MSG_DBLWR_1294
  eng "DBLWRThread: pthread_setaffinity() failed!"

ER_IB_MSG_DBLWR_1295
  eng "%s"

ER_IB_MSG_DBLWR_1296
  eng "%s"

ER_IB_MSG_DBLWR_1297
  eng "Doublewrite file read failed: %s"

ER_IB_MSG_DBLWR_1298
  eng "Dump of the data file page:"

ER_IB_MSG_DBLWR_1300
  eng "%s"

ER_IB_MSG_DBLWR_1301
  eng "%s"

ER_IB_MSG_DBLWR_1304
  eng "%s"

ER_IB_MSG_DBLWR_1305
  eng "%s"

ER_IB_MSG_DBLWR_1306
  eng "%s"

ER_IB_MSG_DBLWR_1307
  eng "%s"

ER_IB_MSG_DBLWR_1308
  eng "%s"

ER_IB_MSG_DBLWR_1309
  eng "%s"

ER_IB_MSG_DBLWR_1310
  eng "%s"

ER_IB_MSG_DBLWR_1311
  eng "%s"

ER_IB_MSG_DBLWR_1312
  eng "%s"

ER_IB_MSG_DBLWR_1313
  eng "%s"

ER_IB_MSG_DBLWR_1314
  eng "%s"

ER_IB_MSG_DBLWR_1315
  eng "%s"

ER_IB_MSG_DBLWR_1316
  eng "%s"

ER_IB_MSG_DBLWR_1317
  eng "%s"

ER_IB_MSG_DBLWR_1318
  eng "%s"

ER_IB_MSG_DBLWR_1319
  eng "Doublewrite load file %s size %lu is not a multiple of the configured page size %lu""

ER_IB_MSG_DBLWR_1320
  eng "Doublewrite file %s truncate failed"

ER_IB_MSG_DBLWR_1321
  eng "Doublewrite file %s failed to writ zeros"

ER_IB_MSG_DBLWR_1322
  eng "Doublewrite create file %s size %lu is not a multiple of the configured page size %lu""

ER_IB_MSG_DBLWR_1323
  eng "%s"

ER_IB_MSG_DBLWR_1324
  eng "%s"

ER_IB_MSG_DBLWR_1325
  eng "%s"

ER_IB_MSG_DBLWR_1326
  eng "%s"

ER_IB_MSG_DBLWR_1327
  eng "%s"

ER_IB_MSG_GTID_FLUSH_AT_SHUTDOWN
  eng "Could not flush all GTIDs during slow shutdown. Will recover GTIDs when server restarts."

ER_IB_MSG_57_STAT_SPACE_DELETE_FAIL
  eng "Failed to delete 5.7 stat tablespace: %s during upgrade"

ER_NDBINFO_UPGRADING_SCHEMA
  eng "Installing ndbinfo schema version %s"

ER_NDBINFO_NOT_UPGRADING_SCHEMA
  eng "Installed ndbinfo schema is current. Not upgrading."

ER_NDBINFO_UPGRADING_SCHEMA_FAIL
  eng "Failed to upgrade ndbinfo schema."

OBSOLETE_ER_IB_MSG_CREATE_LOG_FILE
  eng "%s"

ER_IB_MSG_INNODB_START_INITIALIZE
  eng "InnoDB initialization has started."

ER_IB_MSG_INNODB_END_INITIALIZE
  eng "InnoDB initialization has ended."

ER_IB_MSG_PAGE_ARCH_NO_RESET_POINTS
  eng "Could not find appropriate reset points."

ER_IB_WRN_PAGE_ARCH_FLUSH_DATA
  eng "Unable to flush. Page archiving data may be corrupt in case of a crash."

ER_IB_ERR_PAGE_ARCH_INVALID_DOUBLE_WRITE_BUF
  eng "Page archiver's doublewrite buffer for %ld is not valid."

ER_IB_ERR_PAGE_ARCH_RECOVERY_FAILED
  eng "Page archiver system's recovery failed."

ER_IB_ERR_PAGE_ARCH_INVALID_FORMAT
  eng "Invalid archived file name format. The archived file is supposed to have the format %s + [0-9]*."

ER_INVALID_XPLUGIN_SOCKET_SAME_AS_SERVER
  eng "X Plugins UNIX socket must use different file than MySQL server. X Plugin won't be accessible through UNIX socket"

ER_INNODB_UNABLE_TO_ACQUIRE_DD_OBJECT
  eng "%s"

ER_WARN_LOG_DEPRECATED_PARTITION_PREFIX_KEY
  eng "Column '%.64s.%.64s.%.64s' having prefix key part '%.64s(%u)' is ignored by the partitioning function. Use of prefixed columns in the PARTITION BY KEY() clause is deprecated and will be removed in a future release."

ER_IB_MSG_UNDO_TRUNCATE_TOO_OFTEN
  eng "Undo Truncation is occurring too often. Consider increasing --innodb-max-undo-log-size."

ER_GRP_RPL_IS_STARTING
  eng "Plugin 'group_replication' is starting."

ER_IB_MSG_INVALID_LOCATION_FOR_TABLESPACE
  eng "Cannot create tablespace %s because the directory is not a valid location. %s";

ER_IB_MSG_INVALID_LOCATION_WRONG_DB
  eng "Scanned file '%s' for tablespace %s cannot be opened because it is not in a sub-directory named for the schema.");

ER_IB_MSG_CANNOT_FIND_DD_UNDO_SPACE
  eng "Cannot find undo tablespace %s with filename '%s' as indicated by the Data Dictionary. Did you move or delete this tablespace? Any undo logs in it cannot be used."

ER_GRP_RPL_RECOVERY_ENDPOINT_FORMAT
  eng "Invalid input value for recovery socket endpoints '%s'. Please, provide a valid, comma separated, list of endpoints (IP:port)".

ER_GRP_RPL_RECOVERY_ENDPOINT_INVALID
  eng "The server is not listening on endpoint '%s'. Only endpoints that the server is listening on are valid recovery endpoints."

ER_GRP_RPL_RECOVERY_ENDPOINT_INVALID_DONOR_ENDPOINT
  eng "Received invalid recovery endpoints configuration from donor. This member is not a valid donor for recovery, so it will be skipped."

ER_GRP_RPL_RECOVERY_ENDPOINT_INTERFACES_IPS
  eng "Failed to retrieve IP addresses from enabled host network interfaces."

ER_WARN_TLS_CHANNEL_INITIALIZATION_ERROR
  eng "Failed to initialize TLS for channel: %s. See below for the description of exact issue."

ER_XPLUGIN_FAILED_TO_VALIDATE_ADDRESS
  eng "Validation of value '%s' set to `Mysqlx_bind_address` failed: %s. Skipping this value."

ER_XPLUGIN_FAILED_TO_BIND_INTERFACE_ADDRESS
  eng "Value '%s' set to `Mysqlx_bind_address`, X Plugin can't bind to it. Skipping this value."

ER_IB_ERR_RECOVERY_REDO_DISABLED
  eng "Server was killed when InnoDB redo logging was disabled. Data files could be corrupt. You can try to restart the database with innodb_force_recovery=6"

ER_IB_WRN_FAST_SHUTDOWN_REDO_DISABLED
  eng "InnoDB cannot do cold shutdown 'innodb_fast_shutdown = 2' and is forcing 'innodb_fast_shutdown = 1' as redo logging is disabled. InnoDB would flush all dirty pages to ensure physical data consistency."

ER_IB_WRN_REDO_DISABLED
  eng "InnoDB redo logging is disabled. All data could be lost in case of a server crash."

ER_IB_WRN_REDO_ENABLED
  eng "InnoDB redo logging is enabled. Data is now safe and can be recovered in case of a server crash."

ER_TLS_CONFIGURED_FOR_CHANNEL
  eng "Channel %s configured to support TLS. Encrypted connections are now supported for this channel."

ER_TLS_CONFIGURATION_REUSED
  eng "No TLS configuration was given for channel %s; re-using TLS configuration of channel %s."

ER_IB_TABLESPACE_PATH_VALIDATION_SKIPPED
  eng "Skipping InnoDB tablespace path validation. Manually moved tablespace files will not be detected!"

ER_IB_CANNOT_UPGRADE_WITH_DISCARDED_TABLESPACES
  eng "Upgrade failed because database contains discarded tablespaces."

ER_USERNAME_TRUNKATED
  eng "The user name '%s' exceeds the maximum number of allowed characters %d and is trunkated."

ER_HOSTNAME_TRUNKATED
  eng "The host name '%s' exceeds the maximum number of allowed characters %d and is trunkated."

ER_IB_MSG_TRX_RECOVERY_ROLLBACK_NOT_COMPLETED
  eng "Rollback of non-prepared transactions not completed, due to fast shutdown"

ER_AUTHCACHE_ROLE_EDGES_IGNORED_EMPTY_NAME
  eng "Found an entry in the 'role_edges' table with empty authorization ID; Skipped"

ER_AUTHCACHE_ROLE_EDGES_UNKNOWN_AUTHORIZATION_ID
  eng "Found an entry in the 'role_edges' table with unknown authorization ID '%s'; Skipped"

ER_AUTHCACHE_DEFAULT_ROLES_IGNORED_EMPTY_NAME
  eng "Found an entry in the 'default_roles' table with empty authorization ID; Skipped"

ER_AUTHCACHE_DEFAULT_ROLES_UNKNOWN_AUTHORIZATION_ID
  eng "Found an entry in the 'default_roles' table with unknown authorization ID '%s'; Skipped"

ER_IB_ERR_DDL_LOG_INSERT_FAILURE
  eng "Couldn't insert entry in ddl log for ddl."

ER_IB_LOCK_VALIDATE_LATCH_ORDER_VIOLATION
  eng "%s"

ER_IB_RELOCK_LATCH_ORDER_VIOLATION
  eng "%s"

OBSOLETE_ER_IB_MSG_1352
  eng "%s"

OBSOLETE_ER_IB_MSG_1353
  eng "%s"

OBSOLETE_ER_IB_MSG_1354
  eng "%s"

OBSOLETE_ER_IB_MSG_1355
  eng "%s"

OBSOLETE_ER_IB_MSG_1356
  eng "%s"

ER_IB_MSG_1357
  eng "%s"

ER_IB_MSG_1358
  eng "%s"

ER_IB_MSG_1359
  eng "%s"

ER_IB_FAILED_TO_DELETE_TABLESPACE_FILE
  eng "%s"

ER_IB_UNABLE_TO_EXPAND_TEMPORARY_TABLESPACE_POOL
  eng "%s"

ER_IB_TMP_TABLESPACE_CANNOT_CREATE_DIRECTORY
  eng "%s"

ER_IB_MSG_SCANNING_TEMP_TABLESPACE_DIR
  eng "%s"

ER_IB_ERR_TEMP_TABLESPACE_DIR_DOESNT_EXIST
  eng "%s"

ER_IB_ERR_TEMP_TABLESPACE_DIR_EMPTY
  eng "%s"

ER_IB_ERR_TEMP_TABLESPACE_DIR_CONTAINS_SEMICOLON
  eng "%s"

ER_IB_ERR_TEMP_TABLESPACE_DIR_SUBDIR_OF_DATADIR
  eng "%s"

ER_IB_ERR_SCHED_SETAFFNINITY_FAILED
  eng "%s"

ER_IB_ERR_UNKNOWN_PAGE_FETCH_MODE
  eng "%s"

ER_IB_ERR_LOG_PARSING_BUFFER_OVERFLOW
  eng "%s"

ER_IB_ERR_NOT_ENOUGH_MEMORY_FOR_PARSE_BUFFER
  eng "%s"

ER_IB_MSG_1372
  eng "%s"

ER_IB_MSG_1373
  eng "%s"

ER_IB_MSG_1374
  eng "%s"

ER_IB_MSG_1375
  eng "%s"

ER_IB_ERR_ZLIB_UNCOMPRESS_FAILED
  eng "%s"

ER_IB_ERR_ZLIB_BUF_ERROR
  eng "%s"

ER_IB_ERR_ZLIB_MEM_ERROR
  eng "%s"

ER_IB_ERR_ZLIB_DATA_ERROR
  eng "%s"

ER_IB_ERR_ZLIB_UNKNOWN_ERROR
  eng "%s"

ER_IB_MSG_1381
  eng "%s"

ER_IB_ERR_INDEX_RECORDS_WRONG_ORDER
  eng "%s"

ER_IB_ERR_INDEX_DUPLICATE_KEY
  eng "%s"

ER_IB_ERR_FOUND_N_DUPLICATE_KEYS
  eng "%s"

ER_IB_ERR_FOUND_N_RECORDS_WRONG_ORDER
  eng "%s"

ER_IB_ERR_PARALLEL_READ_OOM
  eng "%s"

ER_IB_MSG_UNDO_MARKED_ACTIVE
  eng "The state of undo tablespace %s is set to active implicitly."

ER_IB_MSG_UNDO_ALTERED_ACTIVE
  eng "The state of undo tablespace %s is set to 'active' by ALTER TABLESPACE."

ER_IB_MSG_UNDO_ALTERED_INACTIVE
  eng "The state of undo tablespace %s is set to 'inactive' by ALTER TABLESPACE."

ER_IB_MSG_UNDO_MARKED_EMPTY
  eng "The state of undo tablespace %s is set to 'empty'."

ER_IB_MSG_UNDO_TRUNCATE_DELAY_BY_CLONE
  eng "Delaying truncate of undo tablespace %s due to clone activity."

ER_IB_MSG_UNDO_TRUNCATE_DELAY_BY_MDL
  eng "Delaying truncate of undo tablespace %s due to a metadata lock."

ER_IB_MSG_INJECT_CRASH
  eng "Injected debug crash point: %s"

ER_IB_MSG_INJECT_FAILURE
  eng "Injected debug failure point: %s"

ER_GRP_RPL_TIMEOUT_RECEIVED_VC_LEAVE_ON_REJOIN
  eng "Timeout while waiting for a view change event during the leave step before a auto-rejoin attempt."

ER_RPL_ASYNC_RECONNECT_FAIL_NO_SOURCE
  eng "Failed to automatically re-connect to a different source, for channel '%s', because %s. To fix this %s."

ER_UDF_REGISTER_SERVICE_ERROR
  eng "Could not execute the installation of UDF functions. Check for other errors in the log"

ER_UDF_REGISTER_ERROR
  eng "Could not execute the installation of UDF function: %s. Check if the function is already present, if so, try to remove it."

ER_UDF_UNREGISTER_ERROR
  eng "Could not uninstall UDF functions. Try to remove them manually if present."

ER_EMPTY_PRIVILEGE_NAME_IGNORED
  eng "An empty or illegal privilege identifier was ignored when global privileges were read from disk."

ER_IB_MSG_INCORRECT_SIZE
  eng "%s"

ER_TMPDIR_PATH_TOO_LONG
  eng "A tmpdir temporary path \"%s\" is too long (> %zu) for this OS. This would not leave enough space for a temporary filename of length %zu within it."

ER_ERROR_LOG_DESTINATION_NOT_A_FILE
  eng "Error-log destination \"%s\" is not a file. Can not restore error log messages from previous run."

ER_NO_ERROR_LOG_PARSER_CONFIGURED
  eng "None of the log-sinks selected with --log-error-services=... provides a log-parser. The server will not be able to make the previous runs' error-logs available in performance_schema.error_log."

ER_UPGRADE_NONEXISTENT_SCHEMA
  eng "The schema \"%.64s\" referenced by %.16s \"%.128s\" does not exist. Please clean up any orphan %.16s before upgrading."

ER_IB_MSG_CREATED_UNDO_SPACE
  eng "Created undo tablespace '%s'."

ER_IB_MSG_DROPPED_UNDO_SPACE
  eng "Dropped undo tablespace '%s'."

ER_IB_MSG_MASTER_KEY_ROTATED
  eng "The InnoDB Encryption Master Key has been rotated in %d tablespaces."

ER_IB_DBLWR_DECOMPRESS_FAILED
  eng "Failed to decompress a DBLWR page (err=%d).  The original size is %d. Reporting the dblwr page as corrupted."

ER_IB_DBLWR_DECRYPT_FAILED
  eng "Decrypting a page in doublewrite file failed: %s."

ER_IB_DBLWR_KEY_MISSING
  eng "Encryption key missing: %s."

ER_INNODB_IO_WRITE_ERROR_RETRYING
  eng "I/O error while writing to file: %s. Retrying ..."

ER_INNODB_IO_WRITE_FAILED
  eng "Failed to write data to file: %s"

ER_LOG_COMPONENT_CANNOT_INIT
  eng "Log component %s failed to initialize."

ER_RPL_ASYNC_CHANNEL_CANT_CONNECT
  eng "The Monitor IO thread failed to connect to the source (host:%s port:%u network_namespace:%s) for channel '%s', thence it will try to connect to another source."

ER_RPL_ASYNC_SENDER_ADDED
  eng  "The source (host:%s port:%u network_namespace:%s) for channel '%s' has joined the group (group_name: %s), and so added its entry into replication_asynchronous_connection_failover table."

ER_RPL_ASYNC_SENDER_REMOVED
  eng "The source (host:%s port:%u network_namespace:%s) for channel '%s' has left the group (group_name: %s), and so removed its entry from replication_asynchronous_connection_failover table."

ER_RPL_ASYNC_CHANNEL_STOPPED_QUORUM_LOST
  eng "The Monitor IO thread detected that the source (host:%s port:%u network_namespace:%s) does not belong to the group majority, thence the channel '%s' will try to connect to another source."

ER_RPL_ASYNC_CHANNEL_CANT_CONNECT_NO_QUORUM
  eng "The IO thread detected that the source (host:%s port:%u network_namespace:%s) does not belong to the group majority, thence the channel '%s' will try to connect to another source."

ER_RPL_ASYNC_EXECUTING_QUERY
  eng "%s on the source (host:%s port:%u network_namespace:%s) for channel '%s'."

ER_RPL_REPLICA_MONITOR_IO_THREAD_EXITING
  eng "Replica Monitor IO thread exiting."

ER_RPL_ASYNC_MANAGED_NAME_REMOVED
  eng "The group (group_name: %s) for the channel '%s' has been removed, and so removed its entry from replication_asynchronous_connection_failover_managed and all the group members from replication_asynchronous_connection_failover table."

ER_RPL_ASYNC_MANAGED_NAME_ADDED
  eng "The group (group_name: %s) for the channel '%s' has been added, and so added its entry in replication_asynchronous_connection_failover_managed and source to replication_asynchronous_connection_failover table."

ER_RPL_ASYNC_READ_FAILOVER_TABLE
  eng "Error reading failover sources for channel '%s' from replication_asynchronous_connection_failover table."

ER_RPL_REPLICA_MONITOR_IO_THREAD_RECONNECT_CHANNEL
  eng "Error %s the channel '%s', the operation will be automatically retried."

ER_REPLICA_ANON_TO_GTID_IS_LOCAL_OR_UUID_AND_GTID_MODE_NOT_ON
  eng "Replication channel '%.192s' is configured with ASSIGN_GTIDS_TO_ANONYMOUS_TRANSACTIONS='%s', which is invalid when GTID_MODE <> ON. If you intend to use GTID_MODE = ON everywhere, change to ASSIGN_GTIDS_TO_ANONYMOUS_TRANSACTIONS = OFF and use the procedure for enabling GTIDs online (see the documentation). If you intend to use GTIDs on this replica and cannot enable GTIDs on the source, enable GTID_MODE = ON and leave ASSIGN_GTIDS_TO_ANONYMOUS_TRANSACTIONS = LOCAL|<UUID>. If you intend to not use GTIDs at all in the replication topology, change to ASSIGN_GTIDS_TO_ANONYMOUS_TRANSACTIONS=OFF and leave GTID_MODE = '%s'."

ER_REPLICA_ANONYMOUS_TO_GTID_UUID_SAME_AS_GROUP_NAME
  eng "Replication channel '%.192s' is configured with ASSIGN_GTIDS_TO_ANONYMOUS_TRANSACTIONS='%s' which is equal to group_replication_group_name. To fix this issue, either change the group_replication_group_name  or use a different value for ASSIGN_GTIDS_TO_ANONYMOUS_TRANSACTIONS."

ER_GRP_RPL_GRP_NAME_IS_SAME_AS_ANONYMOUS_TO_GTID_UUID
  eng "The group_replication_group_name '%s' is the same as the UUID value for ASSIGN_GTIDS_TO_ANONYMOUS_TRANSACTIONS in a server channel"

ER_WARN_GTID_THRESHOLD_BREACH
  eng "The integer component of the GTID number is high. Suggest restarting the server with a new server_uuid to prevent it from reaching the maximum number 2^63-1, which will make it impossible to write the binary log and invoke the behavior specified by binlog_error_action."

ER_HEALTH_INFO
  eng "%s"

ER_HEALTH_WARNING
  eng "%s"

ER_HEALTH_ERROR
  eng "%s"

ER_HEALTH_WARNING_DISK_USAGE_LEVEL_1
  eng "%s: Warning Level 1 (%llu MiB): mount point = '%s', available = %llu MiB, total = %llu MiB, used = %.2f%%, low limit = %llu MiB, critical level = %llu MiB"

ER_HEALTH_WARNING_DISK_USAGE_LEVEL_2
  eng "%s: Warning Level 2 (%llu MiB): mount point = '%s', available = %llu MiB, total = %llu MiB, used = %.2f%%, low limit = %llu MiB, critical level = %llu MiB"

ER_HEALTH_WARNING_DISK_USAGE_LEVEL_3
  eng "%s: Warning Level 3 (%llu MiB): mount point = '%s', available = %llu MiB, total = %llu MiB, used = %.2f%%, low limit = %llu MiB, critical level = %llu MiB"

ER_IB_INNODB_TBSP_OUT_OF_SPACE
  eng "InnoDB: Size of tablespace %s is more than the maximum size allowed."

ER_GRP_RPL_APPLIER_CHANNEL_STILL_RUNNING
  eng "The group_replication_applier channel is still running, most likely it is waiting for a database/table lock, which is preventing the channel from stopping. Please check database/table locks, including the ones created by backup tools."

ER_RPL_ASYNC_RECONNECT_GTID_MODE_OFF_CHANNEL
  eng "Detected misconfiguration: replication channel \'%.192s\' was configured with SOURCE_CONNECTION_AUTO_FAILOVER = 1, but the server was started with a value other then --gtid-mode = ON. Either reconfigure replication using CHANGE REPLICATION SOURCE TO SOURCE_CONNECTION_AUTO_FAILOVER = 0 FOR CHANNEL \'%.192s\', or change GTID_MODE to value ON, before starting the replica receiver thread."

ER_FIREWALL_SERVICES_NOT_ACQUIRED
  eng "Could not acquire required component services."

ER_FIREWALL_UDF_REGISTER_FAILED
  eng "Automatic registration of function(s) failed."

ER_FIREWALL_PFS_TABLE_REGISTER_FAILED
  eng "Automatic registration of Performance schema table(s) failed."

ER_IB_MSG_STATS_SAMPLING_TOO_LARGE
  eng "%s"

ER_AUDIT_LOG_FILE_PRUNE_FAILED
  eng "Failed to auto-prune file '%s', Error (%d): %s"

ER_AUDIT_LOG_FILE_AUTO_PRUNED
  eng "File '%s' auto-pruned"

ER_COMPONENTS_INFRASTRUCTURE_MANIFEST_INIT
  eng "Received an error while processing components from manifest file: %s"

ER_COMPONENTS_INFRASTRUCTURE_MANIFEST_DEINIT
  eng "Received an error while unloading components read from manifest file: %s"

ER_WARN_COMPONENTS_INFRASTRUCTURE_MANIFEST_NOT_RO
  eng "Manifest file '%s' is not read-only. For better security, please make sure that the file is read-only."

ER_WARN_NO_KEYRING_COMPONENT_SERVICE_FOUND
  eng "No suitable '%s' service implementation found to fulfill the request."

ER_NOTE_KEYRING_COMPONENT_INITIALIZED
  eng "Keyring component initialized successfully."

ER_KEYRING_COMPONENT_NOT_INITIALIZED
  eng "The component is not initialized properly. Make sure that configuration is proper and use ALTER INSTANCE RELOAD KEYRING to reinitialize the component."

ER_KEYRING_COMPONENT_EXCEPTION
  eng "Keyring component encountered an exception while executing : '%s' API of service: '%s'"

ER_KEYRING_COMPONENT_MEMORY_ALLOCATION_ERROR
  eng "Failed to allocated memory for '%s' while executing: '%s' API of service: '%s'"

ER_NOTE_KEYRING_COMPONENT_AES_INVALID_MODE_BLOCK_SIZE
  eng "Empty or 0 values for AES encryption mode and/or block size are not permitted."

ER_NOTE_KEYRING_COMPONENT_AES_DATA_IDENTIFIER_EMPTY
  eng "A valid data identifier is required in order to fetch the key required for the AES operation."

ER_NOTE_KEYRING_COMPONENT_AES_INVALID_KEY
  eng "Key identified by Data ID: '%s' and Auth ID: '%s' is not of type AES."

ER_NOTE_KEYRING_COMPONENT_AES_OPERATION_ERROR
  eng "Encountered error: '%s' while executing '%s' API of keyring_aes service. Key details are Data ID: '%s' and Auth ID: '%s'."

ER_NOTE_KEYRING_COMPONENT_READ_DATA_NOT_FOUND
  eng "Could not find the data corresponding to Data ID: '%s', Auth ID: '%s'."

ER_NOTE_KEYRING_COMPONENT_WRITE_MAXIMUM_DATA_LENGTH
  eng "Maximum permissible size of data is '%zu' bits"

ER_NOTE_KEYRING_COMPONENT_STORE_FAILED
  eng "Error writing data for Data ID: '%s', Auth ID: '%s'. Either data already exists with same identifier or keyring backend encountered an error."

ER_NOTE_KEYRING_COMPONENT_REMOVE_FAILED
  eng "Error removing data for Data ID: '%s', Auth ID: '%s'. Either data does not exists with same identifier or keyring backend encountered an error."

ER_NOTE_KEYRING_COMPONENT_GENERATE_FAILED
  eng "Error generating data for Data ID: '%s', Auth ID: '%s'. Either data already exists with same identifier or keyring backend encountered an error."

ER_NOTE_KEYRING_COMPONENT_KEYS_METADATA_ITERATOR_FETCH_FAILED
  eng "Failed to get metadata from current keys metadata iterator position."

ER_NOTE_KEYRING_COMPONENT_METADATA_ITERATOR_INVALID_OUT_PARAM
  eng "Key and value length parameters must not be null."

ER_IB_WRN_FAILED_TO_ACQUIRE_SERVICE
  eng "Innodb could not acquire service : %s"

ER_IB_WRN_OLD_GEOMETRY_TYPE
  eng "Column %s of type GEOMETRY is in old (5.6) format which could be deprecated in the future. To change the format to latest, please consider rebuilding the table after the upgrade."

ER_NET_WAIT_ERROR2
  eng "'wait_timeout' period of %s seconds was exceeded for %s. The idle time since last command was too long."

ER_GRP_RPL_MEMBER_ACTION_TRIGGERED
  eng "The member action "%s" for event "%s" with priority "%u" will be run."

ER_GRP_RPL_MEMBER_ACTION_FAILURE_IGNORE
  eng "The member action "%s" for event "%s" with priority "%u" failed, this error is ignored as instructed. Please check previous messages in the error log for hints about what could have caused this failure."

ER_GRP_RPL_MEMBER_ACTION_FAILURE
  eng "The member action "%s" for event "%s" with priority "%u" failed. Please check previous messages in the error log for hints about what could have caused this failure."

ER_GRP_RPL_MEMBER_ACTION_PARSE_ON_RECEIVE
  eng "Unable to parse the member actions configuration sent by the primary."

ER_GRP_RPL_MEMBER_ACTION_UPDATE_ACTIONS
  eng "Unable to update the member actions configuration with the one sent by the primary. Please check the tables 'mysql.replication_group_member_actions' and 'mysql.replication_group_configuration_version'."

ER_GRP_RPL_MEMBER_ACTION_GET_EXCHANGEABLE_DATA
  eng "Unable to read the member actions configuration during group membership change. Please check the tables 'mysql.replication_group_member_actions' and 'mysql.replication_group_configuration_version'."

ER_GRP_RPL_MEMBER_ACTION_DEFAULT_CONFIGURATION
  eng "This member joined a group on which all members do not support member actions, as such it did reset its member configuration to the default one."

ER_GRP_RPL_MEMBER_ACTION_UNABLE_TO_SET_DEFAULT_CONFIGURATION
  eng "Unable to reset to member actions default configuration on member join. Please check the tables 'mysql.replication_group_member_actions' and 'mysql.replication_group_configuration_version'."

ER_GRP_RPL_MEMBER_ACTION_PARSE_ON_MEMBER_JOIN
  eng "Unable to parse the member actions configuration sent by the group on member join."

ER_GRP_RPL_MEMBER_ACTION_UPDATE_ACTIONS_ON_MEMBER_JOIN
  eng "Unable to update the member actions configuration on member join. Please check the tables 'mysql.replication_group_member_actions' and 'mysql.replication_group_configuration_version'."

ER_GRP_RPL_MEMBER_ACTION_INVALID_ACTIONS_ON_MEMBER_JOIN
  eng "The group members were unable to send their member actions configuration. Please check the tables 'mysql.replication_group_member_actions' and 'mysql.replication_group_configuration_version' on all members."

ER_GRP_RPL_MEMBER_ACTION_ENABLED
  eng "Member action enabled: "%s", type: "%s", event: "%s", priority: "%u", error_handling: "%s"."

ER_GRP_RPL_MEMBER_ACTION_DISABLED
  eng "Member action disabled: "%s", type: "%s", event: "%s", priority: "%u", error_handling: "%s"."

ER_GRP_RPL_MEMBER_ACTIONS_RESET
  eng "Member actions configuration was reset."

OBSOLETE_ER_DEPRECATED_TLS_VERSION_SESSION
  eng "Accepted a connection with deprecated protocol '%s' for account `%s`@`%s` from host `%s`. Client supplied username `%s`"

OBSOLETE_ER_WARN_DEPRECATED_TLS_VERSION_FOR_CHANNEL
  eng "A deprecated TLS version %s is enabled for channel %s"

ER_FIREWALL_DEPRECATED_USER_PROFILE
  eng "User profile \'%s\' loaded. Firewall user profiles are deprecated, consider migrating to group profiles."

ER_GRP_RPL_VIEW_CHANGE_UUID_INVALID
  eng "Invalid input value for group_replication_view_change_uuid '%s'. Please, provide a valid UUID."

ER_GRP_RPL_VIEW_CHANGE_UUID_SAME_AS_GROUP_NAME
  eng "Variable 'group_replication_view_change_uuid' cannot be set to the value of '%s'. If you want to use the UUID of 'group_replication_group_name' for the UUID of View_change_log_events, please set 'group_replication_view_change_uuid' to AUTOMATIC."

ER_GRP_RPL_GROUP_NAME_SAME_AS_VIEW_CHANGE_UUID
  eng "group_replication_group_name '%s', which is the same as group_replication_view_change_uuid. Please change group_replication_view_change_uuid to AUTOMATIC"

ER_GRP_RPL_VIEW_CHANGE_UUID_IS_SAME_AS_ANONYMOUS_TO_GTID_UUID
  eng "The group_replication_view_change_uuid '%s' is the same as the UUID value for ASSIGN_GTIDS_TO_ANONYMOUS_TRANSACTIONS in a server channel"

ER_GRP_RPL_GRP_VIEW_CHANGE_UUID_IS_INCOMPATIBLE_WITH_SERVER_UUID
  eng "group_replication_view_change_uuid is incompatible with group. group_replication_view_change_uuid %s matches server_uuid %s."

ER_GRP_RPL_VIEW_CHANGE_UUID_DIFF_FROM_GRP
  eng "The member is configured with a group_replication_view_change_uuid option value '%s' different from the group '%s'. The member will now exit the group."

ER_WARN_REPLICA_ANONYMOUS_TO_GTID_UUID_SAME_AS_VIEW_CHANGE_UUID
  eng "Replication channel '%.192s' is configured with ASSIGN_GTIDS_TO_ANONYMOUS_TRANSACTIONS='%s' which is equal to group_replication_view_change_uuid. To fix this issue, either change the group_replication_view_change_uuid or use a different value for ASSIGN_GTIDS_TO_ANONYMOUS_TRANSACTIONS."

ER_GRP_RPL_FAILED_TO_PARSE_THE_VIEW_CHANGE_UUID
  eng "Unable to parse the group_replication_view_change_uuid."

ER_GRP_RPL_FAILED_TO_GENERATE_SIDNO_FOR_VIEW_CHANGE_UUID
  eng "Unable to generate sidno for group_replication_view_change_uuid."

ER_GRP_RPL_VIEW_CHANGE_UUID_PARSE_ERROR
  eng "Unable to parse the group_replication_view_change_uuid during the Certification module initialization."

ER_GRP_RPL_UPDATE_GRPGTID_VIEW_CHANGE_UUID_EXECUTED_ERROR
  eng "Error updating group_gtid_executed GTID set with view change uuid during the Certification module initialization."

ER_GRP_RPL_ADD_VIEW_CHANGE_UUID_TO_GRP_SID_MAP_ERROR
  eng "Unable to add the group_replication_view_change_uuid sidno in the group_gtid_sid_map during the Certification module initialization."

ER_GRP_RPL_DONOR_VIEW_CHANGE_UUID_TRANS_INFO_ERROR
  eng "Unable to handle the donor's view change uuid transaction information when initializing the conflict detection component. Possible out of memory error."

ER_WARN_GRP_RPL_VIEW_CHANGE_UUID_FAIL_GET_VARIABLE
  eng "Unable to retrieve group_replication_view_change_uuid during server checks on replication operations."

ER_WARN_ADUIT_LOG_MAX_SIZE_AND_PRUNE_SECONDS_LOG
  eng "Both audit_log_max_size and audit_log_prune_seconds are set to non-zero. audit_log_max_size takes precedence and audit_log_prune_seconds is ignored"

ER_WARN_ADUIT_LOG_MAX_SIZE_CLOSE_TO_ROTATE_ON_SIZE_LOG
  eng "audit_log_rotate_on_size is not granular enough for the value of audit_log_max_size supplied. Should be at least %d times smaller."

ER_PLUGIN_INVALID_TABLE_DEFINITION
  eng "Invalid table definition for '%s.%s'."

ER_AUTH_KERBEROS_LOGGER_GENERIC_MSG
  eng "%s"

ER_INSTALL_PLUGIN_CONFLICT_LOG
  eng "Cannot install the %.192s plugin when the %.192s plugin is installed."

ER_DEPRECATED_PERSISTED_VARIABLE_WITH_ALIAS
  eng "The variable %s has been renamed to %s, and the old name deprecated. Only the old name was found in the persisted variable file. Next time the file is saved, both names will be stored. Issue any SET PERSIST command to save the file, get rid of this warning, and prepare the persisted configuration for when the variable is removed in a future version."

ER_LOG_COMPONENT_FLUSH_FAILED
  eng "%d error logging component(s) failed to flush. For file-based logs this can happen when the path or permissions of the log-file have changed. Failure to flush filed-based logs may affect log-rotation."

ER_IB_MSG_REENCRYPTED_TABLESPACE_KEY
  eng "Tablespace key for %s has been re-encrypted using the latest InnoDB master key. However, we recommend that you rebuild the table for better security."

ER_IB_MSG_REENCRYPTED_GENERAL_TABLESPACE_KEY
  eng "Tablespace key for %s has been re-encrypted using the latest InnoDB master key. However, we recommend that you reencrypt the tablespace for better security."

ER_IB_ERR_PAGE_ARCH_DBLWR_INIT_FAILED
  eng "Page Archiver's doublewrite buffer initialisation failed. Page tracking is at risk of losing tracked information."

ER_IB_MSG_RECOVERY_NO_SPACE_IN_REDO_LOG__SKIP_IBUF_MERGES
  eng "There is not enough free space in the redo log during recovery to perform pending ibuf merges. Please retry starting MySQL with --innodb-force-recovery=4."

ER_IB_MSG_RECOVERY_NO_SPACE_IN_REDO_LOG__UNEXPECTED
  eng "There is not enough free space in the redo log during recovery, restore from backup (or retry with --innodb-force-recovery=6)."

ER_WARN_AUDIT_LOG_FORMAT_UNIX_TIMESTAMP_ONLY_WHEN_JSON_LOG
  eng "audit_log_format_unix_timestamp is applicable only when audit_log_format = JSON."

# This error is not supposed to be reported to the users. It is only
# meant for internal use to signal that a statement should be
# reprepared for the primary storage engine, without transformations.
# The error should be caught and handled by the server.
ER_PREPARE_FOR_PRIMARY_ENGINE
  eng "Retry the statement using the primary storage engine."

ER_IB_MSG_PAR_RSEG_INIT_COMPLETE_MSG
  eng "Parallel initialization of rseg complete"

ER_IB_MSG_PAR_RSEG_INIT_TIME_MSG
  eng "Time taken to initialize rseg using %u thread: %u ms."

ER_DDL_MSG_1
  eng "DDL failed to create a thread to load an index, fall back to single thread"

ER_MTR_MSG_1
  eng "Debug_check_no_latching failed, slot->type=%d"

ER_GRP_RPL_MYSQL_NETWORK_PROVIDER_CLIENT_ERROR_CONN_ERR
  eng "Failed to establish MySQL client connection in Group Replication. Error establishing connection. Please refer to the manual to make sure that you configured Group Replication properly to work with MySQL Protocol connections."

ER_GRP_RPL_MYSQL_NETWORK_PROVIDER_CLIENT_ERROR_COMMAND_ERR
  eng "Failed to establish MySQL client connection in Group Replication. Error sending connection delegation command. Please refer to the manual to make sure that you configured Group Replication properly to work with MySQL Protocol connections."

ER_GRP_RPL_FAILOVER_CONF_GET_EXCHANGEABLE_DATA
  eng "Unable to read the replication failover channels configuration during group membership change. Please check the tables 'mysql.replication_asynchronous_connection_failover', 'mysql.replication_asynchronous_connection_failover_managed' and 'mysql.replication_group_configuration_version'."

ER_GRP_RPL_FAILOVER_CONF_DEFAULT_CONFIGURATION
  eng "This member joined a group on which all members do not support replication failover channels integration on Group Replication, as such it did reset its replication failover channels configuration to the default one."

ER_GRP_RPL_FAILOVER_CONF_UNABLE_TO_SET_DEFAULT_CONFIGURATION
  eng "Unable to reset to replication failover channels default configuration on member join. Please check the tables 'mysql.replication_asynchronous_connection_failover', 'mysql.replication_asynchronous_connection_failover_managed' and 'mysql.replication_group_configuration_version'."

ER_GRP_RPL_FAILOVER_CONF_PARSE_ON_MEMBER_JOIN
  eng "Unable to parse the replication failover channels configuration sent by the group on member join."

ER_GRP_RPL_FAILOVER_CONF_CHANNEL_DOES_NOT_EXIST
  eng "Unable to set SOURCE_CONNECTION_AUTO_FAILOVER on a non-existent or misconfigured replication channel '%s', please create the channel and rejoin the server to the group."

ER_GRP_RPL_FAILOVER_REGISTER_MESSAGE_LISTENER_SERVICE
  eng "Unable to register the listener 'replication_asynchronous_connection_failover_configuration' to the service 'group_replication_message_service_recv'."

ER_GRP_RPL_FAILOVER_PRIMARY_WITHOUT_MAJORITY
  eng "This server is not able to reach a majority of members in the group. This server will skip the replication failover channels handling until this server is back to the group majority."

ER_GRP_RPL_FAILOVER_PRIMARY_BACK_TO_MAJORITY
  eng "This server is back to the group majority. Replication failover channels handling is resumed."

ER_RPL_INCREMENTING_MEMBER_ACTION_VERSION
  eng "Error incrementing member action configuration version for %s.%s table."

ER_GRP_RPL_REPLICA_THREAD_ERROR_ON_SECONDARY_MEMBER
  eng "The '%s' thread of channel '%s' will error out as this server is a group secondary."

ER_IB_MSG_CLONE_DDL_NTFN
  eng "Clone DDL Notification: %s"

ER_IB_MSG_CLONE_DDL_APPLY
  eng "Clone DDL APPLY: %s"

ER_IB_MSG_CLONE_DDL_INVALIDATE
  eng "Clone DDL Invalidate : %s"

ER_IB_MSG_UNDO_ENCRYPTION_INFO_LOADED
  eng "Encryption key is loaded for undo tablespace '%s'."

ER_IB_WRN_ENCRYPTION_INFO_SIZE_MISMATCH
  eng "Ignoring encryption INFO size in redo log: %zu, expected: %zu"

ER_INVALID_AUTHENTICATION_POLICY
  eng "Option --authentication-policy is set to an invalid value. Please check if the specified authentication plugins are valid."

ER_AUTHENTICATION_PLUGIN_REGISTRATION_FAILED
  eng "Signature verification failed during registration."

ER_AUTHENTICATION_PLUGIN_REGISTRATION_INSUFFICIENT_BUFFER
  eng "Buffer too small to hold registration challenge response."

ER_AUTHENTICATION_PLUGIN_AUTH_DATA_CORRUPT
  eng "FIDO device authenticator data corrupt."

ER_AUTHENTICATION_PLUGIN_SIGNATURE_CORRUPT
  eng "FIDO device signature corrupt."

ER_AUTHENTICATION_PLUGIN_VERIFY_SIGNATURE_FAILED
  eng "Signature verification failed during authentication."

ER_AUTHENTICATION_PLUGIN_OOM
  eng "Out of memory."

ER_AUTHENTICATION_PLUGIN_LOG
  eng "Can't initialize logging service".

ER_WARN_REPLICA_GTID_ONLY_AND_GTID_MODE_NOT_ON
  eng "Replication channel '%.192s' is configured with GTID_ONLY=1, which is invalid when GTID_MODE <> ON. If you intend to disable GTIDs in the replication topology, change GTID_ONLY to 0."

ER_WARN_L_DISABLE_GTID_ONLY_WITH_SOURCE_AUTO_POS_INVALID_POS
  eng "The replication positions relative to the source may be out-of-date on channel '%.192s', due to the use of GTID_ONLY=1. The out-of-date positions can still be used in some cases so, in order to update them, we suggest that you start the replication to receive and apply at least one transaction, which will set the positions to valid values."

ER_RPL_CANNOT_OPEN_RELAY_LOG
  eng "Could not open relay log: %s"

ER_AUTHENTICATION_OCI_PLUGIN_NOT_INITIALIZED
  eng "Authentication plugin not initialized."

ER_AUTHENTICATION_OCI_PRIVATE_KEY_ERROR
  eng "Cannot use the generated private key file."

ER_AUTHENTICATION_OCI_DOWNLOAD_PUBLIC_KEY
  eng "Unavailable public key with fingerprint %s for user %s in tenancy %s ."

ER_AUTHENTICATION_OCI_IMDS
  eng "Cannot obtain the OCI configuration from the IMDS service."

ER_AUTHENTICATION_OCI_IAM
  eng "Cannot initialize the IAM service."

ER_AUTHENTICATION_OCI_INVALID_AUTHENTICATION_STRING
  eng "Invalid authentication string details for user: `%s`@`%s`."

ER_AUTHENTICATION_OCI_NO_MATCHING_GROUPS
  eng "None of the groups returned by IAM matches any of the entries from authentication string."

ER_AUTHENTICATION_OCI_NO_GROUPS_FOUND
  eng "User is not part of any groups. However, account is configured to use group mapping."

ER_AUTHENTICATION_OCI_NONCE
  eng "Received OpenSSL error: %s while authenticating user %s with fingerprint %s in tenancy %s ."

ER_HEALTH_WARNING_MEMORY_USAGE_LEVEL_1
  eng "%s: Warning Level 1 (%llu MiB): available=%llu MiB, total=%llu MiB, used=%.2f%%, mysqld=%llu MiB"

ER_HEALTH_WARNING_MEMORY_USAGE_LEVEL_2
  eng "%s: Warning Level 2 (%llu MiB): available=%llu MiB, total=%llu MiB, used=%.2f%%, mysqld=%llu MiB"

ER_HEALTH_WARNING_MEMORY_USAGE_LEVEL_3
  eng "%s: Warning Level 3 (%llu MiB): available=%llu MiB, total=%llu MiB, used=%.2f%%, mysqld=%llu MiB"

ER_GRP_RPL_SET_SINGLE_CONSENSUS_LEADER
  eng "The member %s:%u, with UUID: %s, was set as the single preferred consensus leader."

ER_GRP_RPL_ERROR_SET_SINGLE_CONSENSUS_LEADER
  eng "Something went wrong trying to set the member %s:%u, with UUID: %s, as the single preferred consensus leader. Please query the performance_schema.replication_group_communication_information table to see whether the operation took effect, i.e. whether the preferred consensus leader matches the current primary. If not, consider electing a different primary to try again. Please check the error log and GCS_DEBUG_TRACE for more information that may help understanding what went wrong."

ER_GRP_RPL_SET_MULTI_CONSENSUS_LEADER
  eng "All members were set as consensus leaders."

ER_GRP_RPL_ERROR_SET_MULTI_CONSENSUS_LEADER
  eng "Something went wrong trying to set all members as consensus leaders. Please query the performance_schema.replication_group_communication_information table to see whether the operation took effect, i.e. whether the consensus leaders match all members. If not, consider resetting the group communication protocol to a version < 8.0.22, or switch to single-primary mode and back again to multi-primary mode, to try again. Please check the error log and GCS_DEBUG_TRACE for more information that may help understanding what went wrong."

ER_GRP_RPL_PAXOS_SINGLE_LEADER_DIFF_FROM_GRP
  eng "This member is configured with a group_replication_paxos_single_leader option value of '%d' that is different from the group's value ('%d'). This member will now exit the group."

ER_MFA_USER_ATTRIBUTES_CORRUPT
  eng "Invalid and/or corrupted multi factor authentication methods in User_attributes column in mysql.user table. \"%s\"."

ER_MFA_PLUGIN_NOT_LOADED
  eng "Plugin \'%-.192s\' is not loaded; Ignoring user"

ER_WARN_DEPRECATED_CHARSET_OPTION
  eng "%s: The character set %s is deprecated and will be removed in a future release. Please consider using %s instead."

ER_WARN_DEPRECATED_COLLATION_OPTION
  eng "%s: '%-.64s' is a collation of the deprecated character set %s. Please consider using %s with an appropriate collation instead."

ER_REGEXP_MISSING_ICU_DATADIR
  eng "Missing data directory for ICU regular expressions: %s."

ER_IB_WARN_MANY_NON_LRU_FILES_OPENED
  eng "More than 90%% of files opened out of the innodb_open_files limit are files that are not easy to close. The performance of system may degrade. Consider increasing value of the innodb_open_files system variable. There are %zu such files opened out of the total limit for all files opened of %zu."

ER_IB_MSG_TRYING_TO_OPEN_FILE_FOR_LONG_TIME
  eng "Trying to open a file for %lld seconds. Configuration only allows for %zu open files. Consider setting innobase_open_files higher."

ER_GLOBAL_CONN_LIMIT
  eng "Connection closed. Global connection memory limit %llu bytes exceeded. Consumed %llu bytes."

ER_CONN_LIMIT
  eng "Connection closed. Connection memory limit %llu bytes exceeded. Consumed %llu bytes."

ER_WARN_AUDIT_LOG_DISABLED
  eng "Audit Log is disabled. Enable it with audit_log_disable = false."

ER_INVALID_TLS_VERSION
  eng "Option --tls-version or --admin-tls-version is set to an invalid value %s."

ER_RPL_RELAY_LOG_RECOVERY_GTID_ONLY
  eng "Relay log recovery on channel with GTID_ONLY=1. The channel will switch to a new relay log and the GTID protocol will be used to replicate unapplied transactions."

ER_KEYRING_OKV_STANDBY_SERVER_COUNT_EXCEEDED
  eng "Number of STANDBY_SERVER values exceeded maximum limit of 64."

ER_WARN_MIGRATION_EMPTY_SOURCE_KEYRING
  eng "Source keyring does not have any keys to migrate."

ER_WARN_CANNOT_PERSIST_SENSITIVE_VARIABLES
  eng "Cannot persist SENSITIVE system variables because keyring component support is unavailable and persist_sensitive_variables_in_plaintext is set to OFF. Please make sure that keyring services are active and required keys are available."

ER_CANNOT_INTERPRET_PERSISTED_SENSITIVE_VARIABLES
  eng "Cannot interpret persisted SENSITIVE system variables. Please make sure that keyring services are active and required keys are available."

ER_PERSISTED_VARIABLES_KEYRING_SUPPORT_REQUIRED
  eng "Keyring has to be loaded through manifest file in order to support secure storage for persisted variables"

ER_PERSISTED_VARIABLES_MASTER_KEY_NOT_FOUND
  eng "Could not find master key %s in keyring"

ER_PERSISTED_VARIABLES_MASTER_KEY_CANNOT_BE_GENERATED
  eng "A new master key %s could not be generated"

ER_PERSISTED_VARIABLES_ENCRYPTION_FAILED
  eng "Failed to encrypt %s using %s"

ER_PERSISTED_VARIABLES_DECRYPTION_FAILED
  eng "Failed to decrypt %s using %s"

ER_PERSISTED_VARIABLES_LACK_KEYRING_SUPPORT
  eng "Persisting SENSITIVE variables in encrypted form requires keyring component loaded through manifest file."

ER_MY_MALLOC_USING_JEMALLOC
  eng "Using jemalloc.dll for my_malloc and ut::malloc etc."

ER_MY_MALLOC_USING_STD_MALLOC
  eng "%s."

ER_MY_MALLOC_LOADLIBRARY_FAILED
  eng "%s."

ER_MY_MALLOC_GETPROCADDRESS_FAILED
  eng "%s."

ER_ACCOUNT_WITH_EXPIRED_PASSWORD
  eng "Password for the account '%-.48s'@'%-.64s' has expired. To log in, either change it using a client that supports expired passwords or send the change request to an administrator."

ER_THREAD_POOL_PLUGIN_STARTED
  eng "Thread pool plugin started successfully with parameters: %s"

ER_THREAD_POOL_DEDICATED_LISTENERS_INVALID
  eng "thread_pool_dedicated_listeners cannot be set unless thread_pool_max_transactions_limit > 0"

ER_IB_DBLWR_BYTES_INFO
  eng "%s"

ER_IB_RDBLWR_BYTES_INFO
  eng "%s"

ER_IB_MSG_LOG_FILE_IS_EMPTY
  eng "The redo log file %s is empty, which indicates it was not generated by InnoDB or become corrupted. Please restore the correct file or try recovering without the redo files, in read-only mode, by providing --innodb-force-recovery=6."

ER_IB_MSG_LOG_FILE_TOO_SMALL
  eng "The redo log file %s is smaller than %llu bytes, which indicates it was not generated by InnoDB or become corrupted. Please restore the correct file."

ER_IB_MSG_LOG_FILE_TOO_BIG
  eng "The redo log file %s is larger than %llu bytes, which indicates it was not generated by InnoDB or become corrupted. Please restore the correct file."

ER_IB_MSG_LOG_FILE_HEADER_READ_FAILED
  eng "Failed to read header of the redo log file %s"

ER_IB_MSG_LOG_INIT_DIR_NOT_EMPTY_WONT_INITIALIZE
  eng "--initialize specified but the redo log directory %s has redo log files inside. Aborting."

ER_IB_MSG_LOG_INIT_DIR_LIST_FAILED
  eng "Failed to list redo log files in the redo log directory %s"

ER_IB_MSG_LOG_INIT_DIR_MISSING_SUBDIR
  eng "Neither found %s subdirectory, nor %s* files in %s"

ER_IB_MSG_LOG_FILES_CREATED_BY_CLONE_AND_READ_ONLY_MODE
  eng "Cannot restore cloned data directory, InnoDB running in read-only mode!"

ER_IB_MSG_LOG_WRITER_WRITE_FAILED
  eng "Error %d encountered when writing to the redo log file: %s."

ER_IB_MSG_LOG_WRITER_WAIT_ON_NEW_LOG_FILE
  eng "Redo log writer is waiting for a new redo log file. Consider increasing innodb_redo_log_capacity."

ER_IB_MSG_RECOVERY_CHECKPOINT_OUTSIDE_LOG_FILE
  eng "Found checkpoint LSN %llu in a redo log file %s, but the file represents range of LSN values [%llu, %llu), so the file is corrupted."

ER_IB_MSG_LOG_WRITER_ENTERED_EXTRA_MARGIN
  eng "Redo log is running out of free space, pausing user threads... Consider increasing innodb_redo_log_capacity."

ER_IB_MSG_LOG_WRITER_EXITED_EXTRA_MARGIN
  eng "Redo log reclaimed some free space, resuming user threads."

ER_IB_MSG_LOG_PARAMS_FILE_SIZE_UNUSED
  eng "Ignored deprecated configuration parameter innodb_log_file_size. Used innodb_redo_log_capacity instead."

ER_IB_MSG_LOG_PARAMS_N_FILES_UNUSED
  eng "Ignored deprecated configuration parameter innodb_log_files_in_group. Used innodb_redo_log_capacity instead."

ER_IB_MSG_LOG_UPGRADE_FORCED_RECV
  eng "Cannot upgrade format (v%lu) of redo log files when innodb-force-recovery > 0."

ER_IB_MSG_LOG_UPGRADE_IN_READ_ONLY_MODE
  eng "Cannot upgrade format (v%lu) of redo log files in read-only mode (--innodb-read-only)."

ER_IB_MSG_LOG_UPGRADE_CLONED_DB
  eng "Cannot upgrade format (v%lu) of redo log files on cloned data directory. Please use an older version of MySQL - recover and shutdown (with innodb-fast-shutdown < 2)."

ER_IB_MSG_LOG_UPGRADE_UNINITIALIZED_FILES
  eng "Cannot upgrade format (v%lu) of redo log files because they are marked as uninitialized. Please use an older version of MySQL - recover and shutdown (with innodb-fast-shutdown < 2)."

ER_IB_MSG_LOG_UPGRADE_CORRUPTION__UNEXPECTED
  eng "Cannot upgrade format (v%lu) of redo log files when the redo log is corrupted. Please use an older version of MySQL - recover and shutdown (with innodb-fast-shutdown < 2)."

OBSOLETE_ER_IB_MSG_LOG_UPGRADE_NON_PERSISTED_DD_METADATA
  eng "Cannot upgrade format (v%lu) of redo log files when there is non-persisted DD metadata in redo. Please use an older version of MySQL - recover and shutdown (with innodb-fast-shutdown < 2)."

OBSOLETE_ER_IB_MSG_LOG_UPGRADE_FLUSH_FAILED__UNEXPECTED
  eng "Cannot upgrade format (v%lu) of redo log files, because InnoDB failed to reach state in which redo log is logically empty. Please use an older version of MySQL - recover and shutdown (with innodb-fast-shutdown < 2)."

OBSOLETE_ER_IB_MSG_LOG_FILES_RESIZE_ON_START_FAILED__UNEXPECTED
  eng "Failed to resize the redo log synchronously, because InnoDB failed to reach state in which redo log is logically empty. Please use an older version of MySQL - recover and shutdown (with innodb-fast-shutdown < 2)."

ER_IB_MSG_LOG_FILE_FOREIGN_UUID
  eng "The redo log file %s comes from other data directory than redo log file %s."

ER_IB_MSG_LOG_FILE_INVALID_START_LSN
  eng "The redo log file %s has invalid start_lsn %llu."

ER_IB_MSG_LOG_FILE_INVALID_LSN_RANGES
  eng "The redo log file %s has start_lsn %llu but expected %llu (end_lsn of the previous redo log file)."

ER_IB_MSG_LOG_FILE_MISSING_FOR_ID
  eng "Missing redo log file %s (with start_lsn = %llu)."

ER_IB_MSG_LOG_CHECKPOINT_FOUND
  eng "The latest found checkpoint is at lsn = %llu in redo log file %s."

ER_IB_MSG_LOG_FILES_CAPACITY_CHANGED
  eng "User has set innodb_redo_log_capacity to %lluM."

ER_IB_MSG_LOG_FILES_RESIZE_REQUESTED
  eng "Redo log has been requested to resize from %lluM to %lluM."

ER_IB_MSG_LOG_FILES_RESIZE_CANCELLED
  eng "Redo log resize has been cancelled."

ER_IB_MSG_LOG_FILES_RESIZE_FINISHED
  eng "Redo log has been resized to %lluM."

ER_IB_MSG_LOG_FILES_UPGRADE
  eng "Upgrading redo log: %lluM, LSN=%llu."

ER_IB_MSG_LOG_FILE_MARK_CURRENT_AS_INCOMPLETE
  eng "Marked the current redo log file %s as incomplete."

ER_IB_MSG_LOG_FILE_REMOVE_FAILED
  eng "Failed to remove redo log file %s."

ER_IB_MSG_LOG_FILE_RENAME_ON_CREATE_FAILED
  eng "Failed to rename %s when creating redo log file %s (error: %d)"

ER_IB_MSG_LOG_FILES_CREATED_BY_UNKNOWN_CREATOR
  eng "Redo log files created by unknown creator %s."

ER_IB_MSG_LOG_FILES_FOUND_MISSING
  eng "Found existing redo log files, but at least one is missing. It is unknown if recovery could reach physically consistent state. Please consider restoring from backup or providing --innodb-force-recovery > 0."

ER_IB_MSG_LOG_FILE_FORMAT_TOO_NEW
  eng "Found redo log file %s which has format (v%lu) and is stored outside #innodb_redo."

ER_IB_MSG_LOG_FILE_FORMAT_TOO_OLD
  eng "Found redo log file %s which has format (v%lu) and is stored inside #innodb_redo."

ER_IB_MSG_LOG_FILE_DIFFERENT_FORMATS
  eng "Found redo log files with different formats: %s has format v%lu, %s has format v%lu."

ER_IB_MSG_LOG_PRE_8_0_30_MISSING_FILE0
  eng "Missing ib_logfile0 in the directory %s."

ER_IB_MSG_LOG_PFS_ACQUIRE_SERVICES_FAILED
  eng "Failed to initialize services required to handle redo log PFS tables."

ER_IB_MSG_LOG_PFS_CREATE_TABLES_FAILED
  eng "Failed to create redo log PFS tables."

ER_IB_MSG_LOG_FILE_TRUNCATE
  eng "Truncating redo log file %s..."

ER_IB_MSG_LOG_FILE_UNUSED_RESIZE_FAILED
  eng "Failed to resize unused redo log file %s to %llu MB (%s)."

ER_IB_MSG_LOG_FILE_UNUSED_REMOVE_FAILED
  eng "Failed to remove unused redo log file %s."

ER_IB_MSG_LOG_FILE_UNUSED_RENAME_FAILED
  eng "Failed to rename unused redo log file %s to %s."

ER_IB_MSG_LOG_FILE_UNUSED_MARK_AS_IN_USE_FAILED
  eng "Failed to mark unused redo log file %s as in use (by renaming to %s)."

ER_IB_MSG_LOG_FILE_MARK_AS_UNUSED_FAILED
  eng "Failed to mark redo log file %s as unused (by renaming to %s)."

ER_IB_MSG_LOG_PARAMS_DEDICATED_SERVER_IGNORED
  eng "Option innodb_dedicated_server is ignored for innodb_redo_log_capacity, because innodb_redo_log_capacity, innodb_log_file_size or innodb_log_files_in_group is specified explicitly. Redo log capacity: %lluM."

ER_IB_MSG_LOG_PARAMS_LEGACY_USAGE
  eng "Deprecated configuration parameters innodb_log_file_size and/or innodb_log_files_in_group have been used to compute innodb_redo_log_capacity=%llu. Please use innodb_redo_log_capacity instead."

ER_GRP_RPL_FAILED_TO_LOG_VIEW_CHANGE
  eng "This member was unable to log the View_change_log_event into the binary log, hence it will leave the group. Please check that there is available disk space and add the member back to the group."

ER_BINLOG_CRASH_RECOVERY_MALFORMED_LOG
  eng "Found invalid event sequence while recovering from binary log file '%s', between positions %llu and %llu: %s. The recovery process was stopped early and no transaction was recovered. Side effects may be transactions in an inconsistent state between the binary log and the storage engines, or transactions kept by storage engines in a prepared state (possibly holding locks). Either fix the issues with the binary log or, to release possibly acquired locks, disable the binary log during server recovery. Note that disabling the binary log may lead to loss of transactions that were already acknowledged as successful to client connections and may have been replicated to other servers in the topology."

ER_BINLOG_CRASH_RECOVERY_ERROR_RETURNED_SE
  eng "Storage engines failed to recover one or more transactions. The recovery process was stopped early, check previous messages for the details on failed transactions. Side effects may be transactions in an inconsistent state between the binary log and the storage engines, or transactions kept by storage engines in a prepared state (possibly holding locks). Either fix the issues with the storage engine (out-of-memory, no disk space, etc) or, to release possibly acquired locks held by XA transactions, disable the binary log during server recovery and check consistency between storage engines and binary log files."

ER_BINLOG_CRASH_RECOVERY_ENGINE_RESULTS
  eng "Crash recovery finished in %s engine. %s"

ER_BINLOG_CRASH_RECOVERY_COMMIT_FAILED
  eng "Failed to commit %s in %s, with failure code %s."

ER_BINLOG_CRASH_RECOVERY_ROLLBACK_FAILED
  eng "Failed to rollback %s in %s, with failure code %s."

ER_BINLOG_CRASH_RECOVERY_PREPARE_FAILED
  eng "Failed to prepare %s in %s, with failure code %s."
ER_COMPONENT_EE_SYS_VAR_REGISTRATION_FAILURE
  eng "Cannot register variable '%s'. Please check if it is not already registered by another component."

ER_COMPONENT_EE_SYS_VAR_DEREGISTRATION_FAILURE
  eng "Cannot unregister variable '%s'. Please check if it was registered properly in the first place."

ER_COMPONENT_EE_FUNCTION_REGISTRATION_FAILURE
  eng "Cannot register function '%s'. Please check if it is not already registered."

ER_COMPONENT_EE_FUNCTION_DEREGISTRATION_FAILURE
  eng "Cannot unregister function '%s'. Please check if it was registered properly in the first place."

ER_COMPONENT_EE_FUNCTION_INVALID_ARGUMENTS
  eng "Invalid arguments to function '%s'. Expected values: %s."

ER_COMPONENT_EE_FUNCTION_INVALID_ALGORITHM
  eng "Invalid algorithm value '%.20s' in function %s."

ER_COMPONENT_EE_FUNCTION_KEY_LENGTH_OUT_OF_RANGE
  eng "Invalid key length '%d' for function '%s' with algorithm '%.20s'. Please provide a value between [%d, %d]."

ER_COMPONENT_EE_FUNCTION_PRIVATE_KEY_GENERATION_FAILURE
  eng "Failed to generate private key of length '%d' with algorithm '%.20s' in function '%s'. More details about the error would have been logged before this message."

ER_COMPONENT_EE_FUNCTION_PUBLIC_KEY_GENERATION_FAILURE
  eng "Failed to generate public key with algorithm '%.20s' for given private key in function '%s'. More details about the error would have been logged before this message."

ER_COMPONENT_EE_DATA_LENGTH_OUT_OF_RAGE
  eng "Invalid data length '%d' (in bytes) for function '%s' with algorithm '%.20s'. The maximum support data length for given private key is %d (in bytes)."

ER_COMPONENT_EE_DATA_ENCRYPTION_ERROR
  eng "Could not encrypt data in function '%s' using algorithm '%.20s'. Data length was '%d' bytes. More details about the error would have been logged before this message."

ER_COMPONENT_EE_DATA_DECRYPTION_ERROR
  eng "Could not decrypt data in function '%s' using algorithm '%.20s'. Data length was '%d' bytes. More details about the error would have been logged before this message."

ER_COMPONENT_EE_DATA_SIGN_ERROR
  eng "Could not sign data in function '%s' using algorithm '%.20s' and digest type '%.20s'. More details about the error would have logged before this message."

ER_COMPONENT_EE_OPENSSL_ERROR
  eng "Received OpenSSL error in function '%s' for algorithm '%s': '%s'"

ER_COMPONENT_EE_INSUFFICIENT_LENGTH
  eng "In function '%s' with algorithm '%s': insufficient output buffer length '%zu'. Required length '%zu'."

ER_SYSTEMD_NOTIFY_DEBUG
  eng "%s%s"

ER_TMP_SESSION_FOR_VAR
  eng "Setting session values for system variables only makes sense in a user session (failed to set '%.256s')."

ER_BUILD_ID
  eng "BuildID[sha1]=%s"

ER_THREAD_POOL_CANNOT_REGISTER_DYNAMIC_PRIVILEGE
  eng "Failed to register dynamic privilege %s."

ER_IB_MSG_LOG_WRITER_WAIT_ON_CONSUMER
  eng "Redo log writer is waiting for %s redo log consumer which is currently reading LSN=%llu preventing reclamation of subsequent portion of the redo log. Consider increasing innodb_redo_log_capacity."

ER_CONDITIONAL_DEBUG
  eng "%s"

ER_IB_MSG_PARSE_OLD_REDO_INDEX_VERSION
  eng "Recovery: Generating index information for INSTANT DDL Table in 8.0.29 format"

OBSOLETE_ER_RES_GRP_FAILED_TO_SWITCH_RESOURCE_GROUP
  eng "Failed to switch resource group. %s".

OBSOLETE_ER_RES_GRP_SWITCH_FAILED_COULD_NOT_ACQUIRE_GLOBAL_LOCK
  eng "Failed to switch resource group. Could not acquire resource groups global lock."

OBSOLETE_ER_RES_GRP_SWITCH_FAILED_COULD_NOT_ACQUIRE_LOCK
  eng "Failed to switch resource group. Could not acquire lock on resource group %s."

OBSOLETE_ER_RES_GRP_SWITCH_FAILED_UNABLE_TO_APPLY_RES_GRP
  eng "Failed to switch resource group. Unable to apply resource group controller %s."

ER_IB_MSG_CLEAR_INSTANT_DROP_COLUMN_METADATA
  eng "Failed to clear instant drop column metadata for table %s"

ER_COMPONENT_KEYRING_OCI_OPEN_KEY_FILE
  eng "Cannot open signing key file %s."

ER_COMPONENT_KEYRING_OCI_CREATE_PRIVATE_KEY
  eng "Out of memory! Cannot create private key."

ER_COMPONENT_KEYRING_OCI_READ_KEY_FILE
  eng "Cannot read signing key file %s."

ER_NOTE_COMPONENT_KEYRING_OCI_MISSING_NAME_OR_TYPE
  eng "Incomplete key: missing Name/Type for the Key: %s."

ER_WARN_COMPONENT_KEYRING_OCI_DUPLICATE_KEY
  eng "Duplicate key found in keyring with Name: %s and Owner: %s."

ER_KEYRING_OCI_PARSE_JSON
  eng "Error parsing JSON response %s."

ER_KEYRING_OCI_INVALID_JSON
  eng "Invalid JSON response!"

ER_KEYRING_OCI_HTTP_REQUEST
  eng "HTTP request failed with error: '%s'"

ER_THREAD_POOL_SYSVAR_CHANGE
  eng "Variable thread_pool.%s was updated: %s"

ER_STACK_BACKTRACE
  eng "%s"

ER_IB_MSG_BUF_POOL_RESIZE_COMPLETE_CUR_CODE
  eng "Status code %u: Completed"

ER_IB_MSG_BUF_POOL_RESIZE_PROGRESS_UPDATE
  eng "Status code %u: %u%% complete"

ER_IB_MSG_BUF_POOL_RESIZE_CODE_STATUS
  eng "Status code %u: %s"

ER_THREAD_POOL_QUERY_THREADS_PER_GROUP_INVALID
  eng "Invalid value set to thread_pool_query_threads_per_group. Valid value range is %u - %u."

ER_THREAD_POOL_QUERY_THRS_PER_GRP_EXCEEDS_TXN_THR_LIMIT
  eng "Query threads count(%u) exceeds transaction threads limit(%u) per group. Please use query threads count per group smaller or equal to max transaction threads limit per group"

ER_IB_MSG_INVALID_PAGE_TYPE
  eng "Found page type mismatch. Expected %u, found %u, in page: space_id=%lu page_no= %lu"

ER_IB_PARALLEL_READER_WORKER_INFO
  eng "preader: space_id=%zu, table=%s, index=%s, scan_ctx=%zu, ctx=%zu, thread_id=%zu, n_threads=%zu"

ER_IB_BULK_LOAD_SUBTREE_INFO
  eng "bulkload: space_id=%zu, table=%s, index=%s, height=%zu, n_extents=%zu, n_pages=%zu"

ER_IB_BULK_FLUSHER_INFO
  eng "bulkflusher: sleep_count=%zu, sleep_duration=%zu milliseconds, total_sleep=%zu milliseconds, pages_flushed=%zu"

ER_IB_BUFFER_POOL_OVERUSE
  eng "%s: Over 67 percent of the buffer pool (curr_size=%zu MB) is occupied by lock heaps or the adaptive hash index or BUF_BLOCK_MEMORY pages. Check that your transactions do not set too many row locks. Maybe you should make the buffer pool bigger?. Starting the InnoDB Monitor to print diagnostics."

ER_IB_BUFFER_POOL_FULL
  eng "%s: Over 95 percent of the buffer pool (curr_size=%zu MB) is occupied by lock heaps or the adaptive hash index or BUF_BLOCK_MEMORY pages. Check that your transactions do not set too many row locks. Maybe you should make the buffer pool bigger?. We intentionally generate a seg fault to print a stack trace on Linux!";

ER_IB_DUPLICATE_KEY
  eng "%s: table=%s, index=%s, n_uniq=%zu, n_fields=%zu, lhs=(%s), rhs=(%s)"

ER_REPLICATION_INCOMPATIBLE_TABLE_WITH_GIPK
  eng "Failed to apply row event with %d columns, originating from a server of version %s on table '%-.192s.%-.192s', which has %d columns, one of which is a generated implicit primary key. Replication is unsupported when the source server is older than 8.0.30, the replica table has a generated implicit primary key, and there is a difference in column count, not counting the replica's generated implicit primary key. Align the table schemas on source and replica, and restart replication."

ER_BULK_EXECUTOR_INFO
  eng "Bulk executor: %s"

ER_BULK_LOADER_INFO
  eng "Bulk loader: %s"

ER_BULK_LOADER_FILE_CONTAINS_LESS_LINES_THAN_IGNORE_CLAUSE_LOG
  eng "The first file being loaded contained less lines than the ignore clause"

ER_BULK_READER_INFO
  eng "Bulk reader: %s"

ER_BULK_READER_LIBCURL_INIT_FAILED_LOG
  eng "Bulk reader failed to initialize libcurl"

ER_BULK_READER_LIBCURL_ERROR_LOG
  eng "Bulk reader got libcurl error: %s"

ER_BULK_READER_SERVER_ERROR_LOG
  eng "Bulk reader got error response from server: %ld"

ER_BULK_READER_COMMUNICATION_ERROR_LOG
  eng "Bulk reader got error in communication with source server, check the error log for additional details"

ER_BULK_PARSER_MISSING_ENCLOSED_BY_LOG
  eng "Missing ENCLOSED BY character at row %ld in file %s. Add OPTIONALLY to the ENCLOSED BY clause to allow this input."

ER_BULK_PARSER_ROW_BUFFER_MAX_TOTAL_COLS_EXCEEDED_LOG
  eng "The number of input columns that need to be buffered for parsing exceeded predefined buffer max size for file '%s'."

ER_BULK_PARSER_COPY_BUFFER_SIZE_EXCEEDED_LOG
  eng "The column data that needed to be copied due to escaped characters exceeded the size of the internal copy buffer for file '%s'."

ER_BULK_PARSER_UNEXPECTED_END_OF_INPUT_LOG
  eng "Unexpected end of input found at row %ld in file '%s'. Data for some columns is missing."

ER_BULK_PARSER_UNEXPECTED_ROW_TERMINATOR_LOG
  eng "Unexpected row terminator found at row %ld in file '%s'. Data for some columns is missing."

ER_BULK_PARSER_UNEXPECTED_CHAR_AFTER_ENDING_ENCLOSED_BY_LOG
  eng "Unexpected characters after ending ENCLOSED BY character found at row %ld in file '%s'."

ER_BULK_PARSER_UNEXPECTED_CHAR_AFTER_NULL_ESCAPE_LOG
  eng "Unexpected characters after NULL escape (\N) found at row %ld in file '%s'."

ER_BULK_PARSER_UNEXPECTED_CHAR_AFTER_COLUMN_TERMINATOR_LOG
  eng "Unexpected characters after column terminator found at row %ld in file '%s'."

ER_BULK_PARSER_INCOMPLETE_ESCAPE_SEQUENCE_LOG
  eng "Unexpected end of input found at row %ld in file '%s' resulting in incomplete escape sequence."

ER_LOAD_BULK_DATA_WRONG_VALUE_FOR_FIELD_LOG
  eng "Incorrect %-.32s value: '%-.128s' for column '%-.192s' at row %ld in file '%-.192s'"

ER_LOAD_BULK_DATA_WARN_NULL_TO_NOTNULL_LOG
  eng "NULL supplied to NOT NULL column '%s' at row %ld in file '%-.192s'"

ER_IB_BULK_LOAD_THREAD_FAIL
   eng "%s: LOAD BULK DATA thread failure (err=%lu), table=%s, index=%s"

ER_IB_BULK_LOAD_MERGE_FAIL
   eng "%s: Failed to merge sub-trees in LOAD BULK DATA, table=%s, index=%s, details=%s"

ER_IB_LOAD_BULK_CONCURRENCY_REDUCED
   eng "LOAD BULK DATA: Buffer pool size is %zu. Reducing concurrency from %zu to %zu. table=%s."

ER_PLUGIN_EXCEPTION_OPERATION_FAILED
   eng "C++ Exception caught while %s the %s plugin: [%s]"

ER_REQUIRE_TABLE_PRIMARY_KEY_CHECK_GENERATE_WITH_GR_IN_REPO
   eng "Replication configuration appears to be corrupted. On Group Replication channel '%s', setting REQUIRE_TABLE_PRIMARY_KEY_CHECK to 'GENERATE' is not allowed. Run RESET REPLICA ALL to reset it."

ER_CHECK_TABLE_INSTANT_VERSION_BIT_SET
   eng "Record has both instant and version bit set."

ER_GRP_RPL_PAXOS_SINGLE_LEADER_DIFF_FROM_OLD_GRP
  eng "This member is configured with a group_replication_paxos_single_leader option value of 1 and it is trying to join a group with Communication Protocol Version below 8.0.27. In order to join this group, group_replication_paxos_single_leader value must be configured to the value 0. This member will now exit the group."

ER_IB_WRN_IGNORE_REDO_LOG_CAPACITY
  eng "Ignored the innodb-redo-log-capacity option in the Innodb read-only mode. Server is using active redo log files."

ER_IB_PRIMARY_KEY_IS_INSTANT
  eng "Unexpected INSTANTLY Added / Dropped column: '%s' at position %lu for Table '%s', Index '%s' while getting Primary Key for row logging"

ER_THREAD_POOL_IDLE_CONNECTION_CLOSED
   eng "%s"

ER_IB_HIDDEN_NAME_CONFLICT
   eng "Column name %s and internally generated INSTANT DROP column name %s is causing a conflict."

ER_IB_DICT_INVALID_COLUMN_POSITION
   eng "Field number: %llu too large, Total fields in Record: %zu."

ER_IB_DICT_LOG_TABLE_INFO
   eng "%s"

ER_RPL_ASYNC_NEXT_FAILOVER_CHANNEL_SELECTED
  eng "The connection has timed out after %lu retries connecting to '%s@%s:%d'%s, and therefore the MySQL server is going to attempt an asynchronous replication connection failover, to '%s@%s:%d'"

ER_RPL_REPLICA_SOURCE_UUID_HAS_NOT_CHANGED
  eng "The Replica which was connected to source \'%s:%d\', is now connected to new source \'%s:%d\', but still has the same server_uuid %s."

ER_RPL_REPLICA_SOURCE_UUID_HAS_CHANGED_HOST_PORT_UNCHANGED
  eng "The server_uuid for source server \'%s:%d\' has changed from %s to %s. This should not happen unless you have changed it manually."

ER_RPL_REPLICA_SOURCE_UUID_HOST_PORT_HAS_CHANGED
  eng "The source server has changed from \'%s:%d\' with server_uuid %s, to \'%s:%d\' with server_uuid %s."

ER_RPL_REPLICA_CONNECTED_TO_SOURCE_RPL_STARTED_FILE_BASED
  eng "Replica receiver thread%s: connected to source \'%s@%s:%d\' with server_uuid=%s, server_id=%d. Starting replication from file '%s', position '%s'."

ER_RPL_REPLICA_CONNECTED_TO_SOURCE_RPL_STARTED_GTID_BASED
  eng "Replica receiver thread%s: connected to source \'%s@%s:%d\' with server_uuid=%s, server_id=%d. Starting GTID-based replication."

ER_IB_INDEX_LOADER_DONE
   eng "Loader::build_all(): Completed building %zu indexes for old_table=%s, new_table=%s, err=%zu."

ER_IB_INDEX_BUILDER_DONE
   eng "Builder::finish(): Completed building index=%s of table=%s, err=%zu."

ER_WARN_DEPRECATED_USER_DEFINED_COLLATIONS_OPTION
   eng "%s: '%s' is a user defined collation. User defined collations are deprecated and will be removed in a future release. Consider using a compiled collation instead."

ER_IB_INDEX_BUILDER_INIT
   eng "Builder::init(): Initialize for building index=%s of table=%s, n_threads=%zu, sort buffer size=%zu bytes, i/o buffer size=%zu bytes."

ER_IB_SELECT_COUNT_STAR
   eng "SELECT COUNT(*) FROM table=%s, n_threads=%zu, n_partitions=%zu."

ER_IB_INDEX_LOG_VERSION_MISMATCH
   eng "Index log version %u did not match. Max index version is %u. Recovery can't continue. Please make sure server is not starting up with the datadir generated in future version."

ER_WARN_COMPONENTS_INFRASTRUCTURE_MANIFEST_MULTIPLE_KEYRING
   eng "Multiple keyring component URNs '%s' found in manifest file '%s'. Only one keyring component can be loaded at a time."

ER_GRP_RPL_HAS_STARTED
  eng "Plugin 'group_replication' has been started."

ER_CHECK_TABLE_MIN_REC_FLAG_SET
   eng "Minimum record flag is wrongly set to rec on page '%lu' at level '%lu' for index '%s' of table '%s'."

ER_CHECK_TABLE_MIN_REC_FLAG_NOT_SET
   eng "Minimum record flag is not set to first rec on page '%lu' at level '%lu' for index '%s' of table '%s'."

ER_NOTE_COMPONENT_SLOT_REGISTRATION_SUCCESS
  eng "Successfully registered slot '%d' for component '%s'."

ER_NOTE_COMPONENT_SLOT_DEREGISTRATION_SUCCESS
  eng "Successfully de-registered slot '%d' from component '%s'."

ER_WARN_CANNOT_FREE_COMPONENT_DATA_DEALLOCATION_FAILED
  eng "Cannot free resources stored by component '%s' in thread with ID: '%d'. Component failed to free required resources."

ER_IB_RESURRECT_TRX_INSERT
  eng "Transaction ID: %lu found for resurrecting inserts"

ER_IB_RESURRECT_TRX_UPDATE
  eng "Transaction ID: %lu found for resurrecting updates"

ER_IB_RESURRECT_IDENTIFY_TABLE_TO_LOCK
  eng "Identified table ID: %lu to acquire lock"

ER_IB_RESURRECT_ACQUIRE_TABLE_LOCK
  eng "Acquired lock on table ID: %lu, name: %s"

ER_IB_RESURRECT_RECORD_PROGRESS
  eng "Records read: %lu - Pages read: %lu"

ER_IB_RESURRECT_RECORD_COMPLETE
  eng "Total records resurrected: %lu - Total pages read: %lu - Total tables acquired: %lu"

ER_IB_RESURRECT_TRX_INSERT_COMPLETE
  eng "Resurrected %lu transactions doing inserts."

ER_IB_RESURRECT_TRX_UPDATE_COMPLETE
  eng "Resurrected %lu transactions doing updates."

ER_AUTHENTICATION_OCI_INVALID_TOKEN
  eng "Invalid security token provided by '%s' for '%s'@'%s': %s."

ER_AUTHENTICATION_OCI_TOKEN_DETAILS_MISMATCH
  eng "Unknown user/tenancy (user: %s tenancy: %s) found in security token provided by '%s' for '%s'@'%s'."

ER_AUTHENTICATION_OCI_TOKEN_NOT_VERIFIED
  eng "Verification failed for security token provided by '%s' for '%s'@'%s' : %s."

ER_AUTHENTICATION_OCI_DOWNLOAD_IDDP_PUBLIC_KEY
  eng "Could not download IDDP Public key. Please check if security token provided by '%s' for '%s'@'%s' is valid."

ER_AUTHENTICATION_OCI_NO_MATCHING_GROUPS_IN_TOKEN
  eng "None of the groups extracted from security token matches any of the entries from authentication string."

ER_SYS_VAR_REGISTRATION
  eng "Cannot register variable '%s'. Please check if it is not already registered by another component."

ER_SYS_VAR_DEREGISTRATION
  eng "Cannot unregister variable '%s'. Please check if it was registered properly in the first place."

ER_UDF_REGISTRATION
  eng "Cannot register function '%s'. Please check if it is not already registered by another component."

ER_UDF_DEREGISTRATION
  eng "Cannot unregister function '%s'. Please check if it was registered properly in the first place."

ER_PRIVILEGE_REGISTRATION
  eng "Cannot register privilege '%s'. Please check if it is not already registered."

ER_PRIVILEGE_DEREGISTRATION
  eng "Cannot unregister privilege '%s'. Please check if it was registered properly in the first place."

ER_UDF_EXEC_FAILURE
  eng "Error while executing UDF %s."

ER_UDF_EXEC_FAILURE_REASON
  eng "Error while executing UDF %s: %s."

ER_COMPONENT_SERVICE_CALL
  eng "%s failed."

ER_COMPONENT_SERVICE_CALL_RESULT
  eng "%s failed with %u."

ER_COMPONENT_LOCK
  eng "Lock failed at %s : %u."

ER_COMPONENT_UNLOCK
  eng "Lock from %s : %u failed to unlock."

ER_COMPONENT_MASKING_OTHER_ERROR
  eng "Masking component error: '%s'."

ER_COMPONENT_MASKING_ABI
  eng "%s failed."

ER_COMPONENT_MASKING_ABI_REASON
  eng "%s failed because %s."

ER_COMPONENT_MASKING_RANDOM_CREATE
  eng "Creation of random context failed."

ER_COMPONENT_MASKING_RANDOM_CREATE_REASON
  eng "Creation of random context failed because %s."

ER_COMPONENT_MASKING_CANNOT_ACCESS_TABLE
  eng "Cannot access %s.%s table."

ER_REDUCED_DBLWR_FILE_CORRUPTED
  eng "Cannot recover from detect_only doublewrite buffer as page %u from batch doublewrite file is corrupted."

ER_REDUCED_DBLWR_PAGE_FOUND
  eng "Database page corruption of tablespace %s space_id: %u page_num: %u. Cannot recover it from the doublewrite buffer because it was written in detect_only-doublewrite mode."

ER_IB_BULK_FLUSHER_PUNCH_HOLE
  eng "bulkflusher: Failed to punch hole: table=%s, index=%s, space_id=%zu, page_no=%zu, disk_page_size=%zu, hole_size=%zu, file=%s, err=%zu"

ER_GRP_RPL_CONN_KILLED
   eng "%s as the client session was killed."

ER_CONN_INIT_CONNECT_IGNORED_MFA
  eng "init_connect variable is ignored for user: %s host: %s due to multi-factor registration required sandboxing"

<<<<<<< HEAD
=======
ER_SECONDARY_ENGINE_DDL_FAILED
  eng "Execution of alter table %s %s failed because %s."

>>>>>>> d6541cd5
# DO NOT add server-to-client messages here;
# they go in messages_to_clients.txt
# in the same directory as this file.
#
# This file is for messages intended for the error log only.
#
# See the FAQ in errmsg_readme.txt in the
# same directory as this file for more
# information.

#
# End of 8.0 error messages intended to be written to the server error log.
#

################################################################################
# Error numbers 50000 to 51999 are reserved. Please do not use them for
# other error messages.
################################################################################
reserved-error-section 50000 51999


# DO NOT append error messages here at the end.
#
#   If you came here to add a message, please read the FAQ in
#   errmsg_readme.txt to see where it should go.
#
#   Messages the server sends to the error log and messages
#   the server sends to its clients go to different places.
#   Messages for different server versions go to different places.
#   Messages that are built into the client library (libmysql/C-API)
#   go into yet a different place.<|MERGE_RESOLUTION|>--- conflicted
+++ resolved
@@ -12219,6 +12219,12 @@
 ER_REDUCED_DBLWR_FILE_CORRUPTED
   eng "Cannot recover from detect_only doublewrite buffer as page %u from batch doublewrite file is corrupted."
 
+ER_CONN_INIT_CONNECT_IGNORED_MFA
+  eng "init_connect variable is ignored for user: %s host: %s due to multi-factor registration required sandboxing"
+
+ER_SECONDARY_ENGINE_DDL_FAILED
+  eng "Execution of alter table %s %s failed because %s."
+
 ER_REDUCED_DBLWR_PAGE_FOUND
   eng "Database page corruption of tablespace %s space_id: %u page_num: %u. Cannot recover it from the doublewrite buffer because it was written in detect_only-doublewrite mode."
 
@@ -12228,15 +12234,6 @@
 ER_GRP_RPL_CONN_KILLED
    eng "%s as the client session was killed."
 
-ER_CONN_INIT_CONNECT_IGNORED_MFA
-  eng "init_connect variable is ignored for user: %s host: %s due to multi-factor registration required sandboxing"
-
-<<<<<<< HEAD
-=======
-ER_SECONDARY_ENGINE_DDL_FAILED
-  eng "Execution of alter table %s %s failed because %s."
-
->>>>>>> d6541cd5
 # DO NOT add server-to-client messages here;
 # they go in messages_to_clients.txt
 # in the same directory as this file.
