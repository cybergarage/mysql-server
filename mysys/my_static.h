--- conflicted
+++ resolved
@@ -1,11 +1,7 @@
 #ifndef MYSYS_MY_STATIC_INCLUDED
 #define MYSYS_MY_STATIC_INCLUDED
 
-<<<<<<< HEAD
-/* Copyright (C) 2000 MySQL AB
-=======
 /* Copyright (c) 2000, 2010, Oracle and/or its affiliates. All rights reserved.
->>>>>>> d64648d8
 
    This program is free software; you can redistribute it and/or modify
    it under the terms of the GNU General Public License as published by
