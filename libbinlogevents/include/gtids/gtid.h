<<<<<<< HEAD
// Copyright (c) 2021, 2023, Oracle and/or its affiliates.
//
// This program is free software; you can redistribute it and/or modify
// it under the terms of the GNU General Public License, version 2.0,
// as published by the Free Software Foundation.
//
// This program is also distributed with certain software (including
// but not limited to OpenSSL) that is licensed under separate terms,
// as designated in a particular file or component or in included license
// documentation.  The authors of MySQL hereby grant you an additional
// permission to link the program and your derivative works with the
// separately licensed software that they have included with MySQL.
//
// This program is distributed in the hope that it will be useful,
// but WITHOUT ANY WARRANTY; without even the implied warranty of
// MERCHANTABILITY or FITNESS FOR A PARTICULAR PURPOSE.  See the
// GNU General Public License, version 2.0, for more details.
//
// You should have received a copy of the GNU General Public License
// along with this program; if not, write to the Free Software
// Foundation, Inc., 51 Franklin St, Fifth Floor, Boston, MA 02110-1301  USA.

#ifndef LIBBINLOGEVENTS_INCLUDE_GTIDS_GTID_H
#define LIBBINLOGEVENTS_INCLUDE_GTIDS_GTID_H

#include "mysql/gtid/gtid.h"
#include "mysql/utils/deprecate_header.h"

DEPRECATE_HEADER(libbinlogevents_include_gtids_gtid)

#endif  // LIBBINLOGEVENTS_INCLUDE_GTIDS_GTID_H
=======
/* Copyright (c) 2021, 2024, Oracle and/or its affiliates.

   This program is free software; you can redistribute it and/or modify
   it under the terms of the GNU General Public License, version 2.0,
   as published by the Free Software Foundation.

   This program is also distributed with certain software (including
   but not limited to OpenSSL) that is licensed under separate terms,
   as designated in a particular file or component or in included license
   documentation.  The authors of MySQL hereby grant you an additional
   permission to link the program and your derivative works with the
   separately licensed software that they have included with MySQL.

   This program is distributed in the hope that it will be useful,
   but WITHOUT ANY WARRANTY; without even the implied warranty of
   MERCHANTABILITY or FITNESS FOR A PARTICULAR PURPOSE.  See the
   GNU General Public License, version 2.0, for more details.

   You should have received a copy of the GNU General Public License
   along with this program; if not, write to the Free Software
   Foundation, Inc., 51 Franklin St, Fifth Floor, Boston, MA 02110-1301  USA */

#ifndef BINARY_LOG_GTIDS_GTID_INCLUDED
#define BINARY_LOG_GTIDS_GTID_INCLUDED

#include <set>
#include <sstream>

#include "libbinlogevents/include/gtids/global.h"

namespace binary_log::gtids {

/**
 * @brief Represents a MySQL Global Transaction Identifier.
 *
 * This class abstracts the representation of a Global Transaction Identifier.
 *
 * It contains two fields, a UUID and a sequence number.
 */
class Gtid {
 public:
  /// In 'UUID:SEQNO', this is the ':'
  static const inline std::string SEPARATOR_UUID_SEQNO{":"};

 protected:
  Uuid m_uuid;
  gno_t m_gno{0};

 public:
  /**
   * @brief Construct a new Gtid object
   *
   * @param uuid the uuid part of the transaction identifier.
   * @param gno The gno part of the transaction identfier.
   */
  Gtid(const Uuid &uuid, gno_t gno);

  /**
   * @brief Destroy the Gtid object
   *
   */
  virtual ~Gtid();

  /**
   * @brief Get the sequence number of this transaction identifier.
   *
   * @return The sequence number part of this transaction identifier.
   */
  virtual gno_t get_gno() const;

  /**
   * @brief Get the uuid of this transaction identifier.
   *
   * @return The uuid part of this transaction identifier.
   */
  virtual const Uuid &get_uuid() const;

  /**
   * @brief Gets a human readable representation of this transaction identifier.
   *
   * @return A human readable representation of this transaction identifier.
   */
  virtual std::string to_string() const;

  /**
   * @brief Compares two identifiers and returns whether they match or not.
   *
   * @param other The other transaction identifier to compare to this one.
   * @return true if the identifiers are equal.
   * @return false otherwise.
   */
  virtual bool operator==(const Gtid &other) const;

  /**
   * @brief Compares two identifiers and returns whether they are different.
   *
   * @param other The other transaction identifier to compare to this one.
   * @return true if the identifiers are different.
   * @return false otherwise.
   */
  virtual bool operator!=(const Gtid &other) const;

  /**
   * @brief Copy assignment.
   *
   * Note that this operator will do a deep copy of the other identifier.
   *
   * @param other Copies the uuid and gno of the other identifier.
   * @return a copy of the other identifier.
   */
  virtual Gtid &operator=(const Gtid &other);

  /**
   * @brief Construct a new Gtid object from another one, by deep copying its
   * contents.
   *
   * @param other the other gtid to construct this gtid from.
   */
  Gtid(const Gtid &other);
};

}  // namespace binary_log::gtids

#endif
>>>>>>> 537dd524
<|MERGE_RESOLUTION|>--- conflicted
+++ resolved
@@ -1,5 +1,4 @@
-<<<<<<< HEAD
-// Copyright (c) 2021, 2023, Oracle and/or its affiliates.
+// Copyright (c) 2021, 2024, Oracle and/or its affiliates.
 //
 // This program is free software; you can redistribute it and/or modify
 // it under the terms of the GNU General Public License, version 2.0,
@@ -29,130 +28,4 @@
 
 DEPRECATE_HEADER(libbinlogevents_include_gtids_gtid)
 
-#endif  // LIBBINLOGEVENTS_INCLUDE_GTIDS_GTID_H
-=======
-/* Copyright (c) 2021, 2024, Oracle and/or its affiliates.
-
-   This program is free software; you can redistribute it and/or modify
-   it under the terms of the GNU General Public License, version 2.0,
-   as published by the Free Software Foundation.
-
-   This program is also distributed with certain software (including
-   but not limited to OpenSSL) that is licensed under separate terms,
-   as designated in a particular file or component or in included license
-   documentation.  The authors of MySQL hereby grant you an additional
-   permission to link the program and your derivative works with the
-   separately licensed software that they have included with MySQL.
-
-   This program is distributed in the hope that it will be useful,
-   but WITHOUT ANY WARRANTY; without even the implied warranty of
-   MERCHANTABILITY or FITNESS FOR A PARTICULAR PURPOSE.  See the
-   GNU General Public License, version 2.0, for more details.
-
-   You should have received a copy of the GNU General Public License
-   along with this program; if not, write to the Free Software
-   Foundation, Inc., 51 Franklin St, Fifth Floor, Boston, MA 02110-1301  USA */
-
-#ifndef BINARY_LOG_GTIDS_GTID_INCLUDED
-#define BINARY_LOG_GTIDS_GTID_INCLUDED
-
-#include <set>
-#include <sstream>
-
-#include "libbinlogevents/include/gtids/global.h"
-
-namespace binary_log::gtids {
-
-/**
- * @brief Represents a MySQL Global Transaction Identifier.
- *
- * This class abstracts the representation of a Global Transaction Identifier.
- *
- * It contains two fields, a UUID and a sequence number.
- */
-class Gtid {
- public:
-  /// In 'UUID:SEQNO', this is the ':'
-  static const inline std::string SEPARATOR_UUID_SEQNO{":"};
-
- protected:
-  Uuid m_uuid;
-  gno_t m_gno{0};
-
- public:
-  /**
-   * @brief Construct a new Gtid object
-   *
-   * @param uuid the uuid part of the transaction identifier.
-   * @param gno The gno part of the transaction identfier.
-   */
-  Gtid(const Uuid &uuid, gno_t gno);
-
-  /**
-   * @brief Destroy the Gtid object
-   *
-   */
-  virtual ~Gtid();
-
-  /**
-   * @brief Get the sequence number of this transaction identifier.
-   *
-   * @return The sequence number part of this transaction identifier.
-   */
-  virtual gno_t get_gno() const;
-
-  /**
-   * @brief Get the uuid of this transaction identifier.
-   *
-   * @return The uuid part of this transaction identifier.
-   */
-  virtual const Uuid &get_uuid() const;
-
-  /**
-   * @brief Gets a human readable representation of this transaction identifier.
-   *
-   * @return A human readable representation of this transaction identifier.
-   */
-  virtual std::string to_string() const;
-
-  /**
-   * @brief Compares two identifiers and returns whether they match or not.
-   *
-   * @param other The other transaction identifier to compare to this one.
-   * @return true if the identifiers are equal.
-   * @return false otherwise.
-   */
-  virtual bool operator==(const Gtid &other) const;
-
-  /**
-   * @brief Compares two identifiers and returns whether they are different.
-   *
-   * @param other The other transaction identifier to compare to this one.
-   * @return true if the identifiers are different.
-   * @return false otherwise.
-   */
-  virtual bool operator!=(const Gtid &other) const;
-
-  /**
-   * @brief Copy assignment.
-   *
-   * Note that this operator will do a deep copy of the other identifier.
-   *
-   * @param other Copies the uuid and gno of the other identifier.
-   * @return a copy of the other identifier.
-   */
-  virtual Gtid &operator=(const Gtid &other);
-
-  /**
-   * @brief Construct a new Gtid object from another one, by deep copying its
-   * contents.
-   *
-   * @param other the other gtid to construct this gtid from.
-   */
-  Gtid(const Gtid &other);
-};
-
-}  // namespace binary_log::gtids
-
-#endif
->>>>>>> 537dd524
+#endif  // LIBBINLOGEVENTS_INCLUDE_GTIDS_GTID_H