<<<<<<< HEAD
// Copyright (c) 2017, 2023, Oracle and/or its affiliates.
//
// This program is free software; you can redistribute it and/or modify
// it under the terms of the GNU General Public License, version 2.0,
// as published by the Free Software Foundation.
//
// This program is also distributed with certain software (including
// but not limited to OpenSSL) that is licensed under separate terms,
// as designated in a particular file or component or in included license
// documentation.  The authors of MySQL hereby grant you an additional
// permission to link the program and your derivative works with the
// separately licensed software that they have included with MySQL.
//
// This program is distributed in the hope that it will be useful,
// but WITHOUT ANY WARRANTY; without even the implied warranty of
// MERCHANTABILITY or FITNESS FOR A PARTICULAR PURPOSE.  See the
// GNU General Public License, version 2.0, for more details.
//
// You should have received a copy of the GNU General Public License
// along with this program; if not, write to the Free Software
// Foundation, Inc., 51 Franklin St, Fifth Floor, Boston, MA 02110-1301  USA.

#ifndef LIBBINLOGEVENTS_INCLUDE_UUID_H
#define LIBBINLOGEVENTS_INCLUDE_UUID_H

#include "mysql/gtid/uuid.h"
#include "mysql/utils/deprecate_header.h"

DEPRECATE_HEADER(libbinlogevents_include_uuid)

#endif  // LIBBINLOGEVENTS_INCLUDE_UUID_H
=======
/* Copyright (c) 2017, 2024, Oracle and/or its affiliates.

   This program is free software; you can redistribute it and/or modify
   it under the terms of the GNU General Public License, version 2.0,
   as published by the Free Software Foundation.

   This program is also distributed with certain software (including
   but not limited to OpenSSL) that is licensed under separate terms,
   as designated in a particular file or component or in included license
   documentation.  The authors of MySQL hereby grant you an additional
   permission to link the program and your derivative works with the
   separately licensed software that they have included with MySQL.

   This program is distributed in the hope that it will be useful,
   but WITHOUT ANY WARRANTY; without even the implied warranty of
   MERCHANTABILITY or FITNESS FOR A PARTICULAR PURPOSE.  See the
   GNU General Public License, version 2.0, for more details.

   You should have received a copy of the GNU General Public License
   along with this program; if not, write to the Free Software
   Foundation, Inc., 51 Franklin St, Fifth Floor, Boston, MA 02110-1301  USA */

#ifndef UUID_H_INCLUDED
#define UUID_H_INCLUDED 1

#include <stddef.h>
#include <stdio.h>
#include <string.h>

#include <string>
#include <utility>

#include "template_utils.h"

namespace binary_log {

/**
  @struct  Uuid

  This is a POD.  It has to be a POD because it is a member of
  Sid_map::Node which is stored in HASH in mysql-server code.
  The structure contains the following components.
  <table>
  <caption>Structure gtid_info</caption>

  <tr>
    <th>Name</th>
    <th>Format</th>
    <th>Description</th>
  </tr>
  <tr>
    <td>byte</td>
    <td>unsigned char array</td>
    <td>This stores the Uuid of the server on which transaction
        is originated</td>
  </tr>
  </table>
*/

struct Uuid {
  /// Set to all zeros.
  void clear() { memset(bytes, 0, BYTE_LENGTH); }
  /// Copies the given 16-byte data to this UUID.
  void copy_from(const unsigned char *data) {
    memcpy(bytes, data, BYTE_LENGTH);
  }
  /// Copies the given UUID object to this UUID.
  void copy_from(const Uuid &data) {
    copy_from(pointer_cast<const unsigned char *>(data.bytes));
  }
  /// Copies the given UUID object to this UUID.
  void copy_to(unsigned char *data) const { memcpy(data, bytes, BYTE_LENGTH); }
  /// Returns true if this UUID is equal the given UUID.
  bool equals(const Uuid &other) const {
    return memcmp(bytes, other.bytes, BYTE_LENGTH) == 0;
  }
  /**
    Returns true if parse() would succeed, but doesn't store the result.

     @param string String that needs to be checked.
     @param len    Length of that string.

     @retval true  valid string.
     @retval false invalid string.
  */
  static bool is_valid(const char *string, size_t len);

  /**
    Stores the UUID represented by a string of the form
    XXXXXXXX-XXXX-XXXX-XXXX-XXXXXXXXXXXX or
    XXXXXXXXXXXXXXXXXXXXXXXXXXXXXXXX or
    {XXXXXXXX-XXXX-XXXX-XXXX-XXXXXXXXXXXX}
    in this object.

     @param string String to be parsed and stored.
     @param len    Length of that string.

     @retval   0   success.
     @retval  >0   failure.
  */
  int parse(const char *string, size_t len);

  /**
    Parses the UUID passed as argument in in_string and functions and writes
    the binary representation in out_binary_string.
    Depends on UUID's read_section method and the constants for text length.

     @param[in] in_string           String to be parsed.
     @param[in] len                 Length of that string.
     @param[out] out_binary_string  String where the binary UUID will be stored

     @retval   0   success.
     @retval  >0   failure.
  */
  static int parse(const char *in_string, size_t len,
                   const unsigned char *out_binary_string);
  /**
    Helper method used to validate and parse one section of a uuid.
    If the last parameter, out_binary_str, is NULL then the function will
    just validate the section.

     @param[in]      section_len      Length of the section to be parsed.
     @param[in,out]  section_str      Pointer to a string containing the
                                      section. It will be updated during the
                                      execution as the string is parsed.
     @param[out]     out_binary_str   String where the section will be stored
                                      in binary format. If null, the function
                                      will just validate the input string.

     @retval  false   success.
     @retval  true    failure.
  */
  static bool read_section(int section_len, const char **section_str,
                           const unsigned char **out_binary_str);
  /** The number of bytes in the data of a Uuid. */
  static const size_t BYTE_LENGTH = 16;
  /** The data for this Uuid. */
  unsigned char bytes[BYTE_LENGTH];
  /**
    Generates a 36+1 character long representation of this UUID object
    in the given string buffer.

    @retval 36 - the length of the resulting string.
  */
  size_t to_string(char *buf) const;
  /// Convert the given binary buffer to a UUID
  static size_t to_string(const unsigned char *bytes_arg, char *buf);
  std::string to_string() const {
    char buf[TEXT_LENGTH + 1];
    to_string(buf);
    return buf;
  }
  void print() const {
    char buf[TEXT_LENGTH + 1];
    to_string(buf);
    printf("%s\n", buf);
  }
  /// The number of bytes in the textual representation of a Uuid.
  static const size_t TEXT_LENGTH = 36;
  /// The number of bits in the data of a Uuid.
  static const size_t BIT_LENGTH = 128;
  static const int NUMBER_OF_SECTIONS = 5;
  static const int bytes_per_section[NUMBER_OF_SECTIONS];
  static const int hex_to_byte[256];
};

struct Hash_Uuid {
  size_t operator()(const Uuid &uuid) const {
    return std::hash<std::string>()(
        std::string(pointer_cast<const char *>(uuid.bytes), Uuid::BYTE_LENGTH));
  }
};

inline bool operator==(const Uuid &a, const Uuid &b) { return a.equals(b); }

}  // namespace binary_log

#endif  // UUID_H_INCLUDED
>>>>>>> 537dd524
<|MERGE_RESOLUTION|>--- conflicted
+++ resolved
@@ -1,5 +1,4 @@
-<<<<<<< HEAD
-// Copyright (c) 2017, 2023, Oracle and/or its affiliates.
+// Copyright (c) 2017, 2024, Oracle and/or its affiliates.
 //
 // This program is free software; you can redistribute it and/or modify
 // it under the terms of the GNU General Public License, version 2.0,
@@ -29,184 +28,4 @@
 
 DEPRECATE_HEADER(libbinlogevents_include_uuid)
 
-#endif  // LIBBINLOGEVENTS_INCLUDE_UUID_H
-=======
-/* Copyright (c) 2017, 2024, Oracle and/or its affiliates.
-
-   This program is free software; you can redistribute it and/or modify
-   it under the terms of the GNU General Public License, version 2.0,
-   as published by the Free Software Foundation.
-
-   This program is also distributed with certain software (including
-   but not limited to OpenSSL) that is licensed under separate terms,
-   as designated in a particular file or component or in included license
-   documentation.  The authors of MySQL hereby grant you an additional
-   permission to link the program and your derivative works with the
-   separately licensed software that they have included with MySQL.
-
-   This program is distributed in the hope that it will be useful,
-   but WITHOUT ANY WARRANTY; without even the implied warranty of
-   MERCHANTABILITY or FITNESS FOR A PARTICULAR PURPOSE.  See the
-   GNU General Public License, version 2.0, for more details.
-
-   You should have received a copy of the GNU General Public License
-   along with this program; if not, write to the Free Software
-   Foundation, Inc., 51 Franklin St, Fifth Floor, Boston, MA 02110-1301  USA */
-
-#ifndef UUID_H_INCLUDED
-#define UUID_H_INCLUDED 1
-
-#include <stddef.h>
-#include <stdio.h>
-#include <string.h>
-
-#include <string>
-#include <utility>
-
-#include "template_utils.h"
-
-namespace binary_log {
-
-/**
-  @struct  Uuid
-
-  This is a POD.  It has to be a POD because it is a member of
-  Sid_map::Node which is stored in HASH in mysql-server code.
-  The structure contains the following components.
-  <table>
-  <caption>Structure gtid_info</caption>
-
-  <tr>
-    <th>Name</th>
-    <th>Format</th>
-    <th>Description</th>
-  </tr>
-  <tr>
-    <td>byte</td>
-    <td>unsigned char array</td>
-    <td>This stores the Uuid of the server on which transaction
-        is originated</td>
-  </tr>
-  </table>
-*/
-
-struct Uuid {
-  /// Set to all zeros.
-  void clear() { memset(bytes, 0, BYTE_LENGTH); }
-  /// Copies the given 16-byte data to this UUID.
-  void copy_from(const unsigned char *data) {
-    memcpy(bytes, data, BYTE_LENGTH);
-  }
-  /// Copies the given UUID object to this UUID.
-  void copy_from(const Uuid &data) {
-    copy_from(pointer_cast<const unsigned char *>(data.bytes));
-  }
-  /// Copies the given UUID object to this UUID.
-  void copy_to(unsigned char *data) const { memcpy(data, bytes, BYTE_LENGTH); }
-  /// Returns true if this UUID is equal the given UUID.
-  bool equals(const Uuid &other) const {
-    return memcmp(bytes, other.bytes, BYTE_LENGTH) == 0;
-  }
-  /**
-    Returns true if parse() would succeed, but doesn't store the result.
-
-     @param string String that needs to be checked.
-     @param len    Length of that string.
-
-     @retval true  valid string.
-     @retval false invalid string.
-  */
-  static bool is_valid(const char *string, size_t len);
-
-  /**
-    Stores the UUID represented by a string of the form
-    XXXXXXXX-XXXX-XXXX-XXXX-XXXXXXXXXXXX or
-    XXXXXXXXXXXXXXXXXXXXXXXXXXXXXXXX or
-    {XXXXXXXX-XXXX-XXXX-XXXX-XXXXXXXXXXXX}
-    in this object.
-
-     @param string String to be parsed and stored.
-     @param len    Length of that string.
-
-     @retval   0   success.
-     @retval  >0   failure.
-  */
-  int parse(const char *string, size_t len);
-
-  /**
-    Parses the UUID passed as argument in in_string and functions and writes
-    the binary representation in out_binary_string.
-    Depends on UUID's read_section method and the constants for text length.
-
-     @param[in] in_string           String to be parsed.
-     @param[in] len                 Length of that string.
-     @param[out] out_binary_string  String where the binary UUID will be stored
-
-     @retval   0   success.
-     @retval  >0   failure.
-  */
-  static int parse(const char *in_string, size_t len,
-                   const unsigned char *out_binary_string);
-  /**
-    Helper method used to validate and parse one section of a uuid.
-    If the last parameter, out_binary_str, is NULL then the function will
-    just validate the section.
-
-     @param[in]      section_len      Length of the section to be parsed.
-     @param[in,out]  section_str      Pointer to a string containing the
-                                      section. It will be updated during the
-                                      execution as the string is parsed.
-     @param[out]     out_binary_str   String where the section will be stored
-                                      in binary format. If null, the function
-                                      will just validate the input string.
-
-     @retval  false   success.
-     @retval  true    failure.
-  */
-  static bool read_section(int section_len, const char **section_str,
-                           const unsigned char **out_binary_str);
-  /** The number of bytes in the data of a Uuid. */
-  static const size_t BYTE_LENGTH = 16;
-  /** The data for this Uuid. */
-  unsigned char bytes[BYTE_LENGTH];
-  /**
-    Generates a 36+1 character long representation of this UUID object
-    in the given string buffer.
-
-    @retval 36 - the length of the resulting string.
-  */
-  size_t to_string(char *buf) const;
-  /// Convert the given binary buffer to a UUID
-  static size_t to_string(const unsigned char *bytes_arg, char *buf);
-  std::string to_string() const {
-    char buf[TEXT_LENGTH + 1];
-    to_string(buf);
-    return buf;
-  }
-  void print() const {
-    char buf[TEXT_LENGTH + 1];
-    to_string(buf);
-    printf("%s\n", buf);
-  }
-  /// The number of bytes in the textual representation of a Uuid.
-  static const size_t TEXT_LENGTH = 36;
-  /// The number of bits in the data of a Uuid.
-  static const size_t BIT_LENGTH = 128;
-  static const int NUMBER_OF_SECTIONS = 5;
-  static const int bytes_per_section[NUMBER_OF_SECTIONS];
-  static const int hex_to_byte[256];
-};
-
-struct Hash_Uuid {
-  size_t operator()(const Uuid &uuid) const {
-    return std::hash<std::string>()(
-        std::string(pointer_cast<const char *>(uuid.bytes), Uuid::BYTE_LENGTH));
-  }
-};
-
-inline bool operator==(const Uuid &a, const Uuid &b) { return a.equals(b); }
-
-}  // namespace binary_log
-
-#endif  // UUID_H_INCLUDED
->>>>>>> 537dd524
+#endif  // LIBBINLOGEVENTS_INCLUDE_UUID_H