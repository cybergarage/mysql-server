--- conflicted
+++ resolved
@@ -1,5 +1,4 @@
-<<<<<<< HEAD
-// Copyright (c) 2015, 2023, Oracle and/or its affiliates.
+// Copyright (c) 2015, 2024, Oracle and/or its affiliates.
 //
 // This program is free software; you can redistribute it and/or modify
 // it under the terms of the GNU General Public License, version 2.0,
@@ -29,308 +28,4 @@
 
 DEPRECATE_HEADER(libbinlogevents_include_trx_boundary_parser)
 
-#endif  // LIBBINLOGEVENTS_INCLUDE_TRX_BOUNDARY_PARSER_H
-=======
-/* Copyright (c) 2015, 2024, Oracle and/or its affiliates.
-
-   This program is free software; you can redistribute it and/or modify
-   it under the terms of the GNU General Public License, version 2.0,
-   as published by the Free Software Foundation.
-
-   This program is also distributed with certain software (including
-   but not limited to OpenSSL) that is licensed under separate terms,
-   as designated in a particular file or component or in included license
-   documentation.  The authors of MySQL hereby grant you an additional
-   permission to link the program and your derivative works with the
-   separately licensed software that they have included with MySQL.
-
-   This program is distributed in the hope that it will be useful,
-   but WITHOUT ANY WARRANTY; without even the implied warranty of
-   MERCHANTABILITY or FITNESS FOR A PARTICULAR PURPOSE.  See the
-   GNU General Public License, version 2.0, for more details.
-
-   You should have received a copy of the GNU General Public License
-   along with this program; if not, write to the Free Software
-   Foundation, Inc., 51 Franklin St, Fifth Floor, Boston, MA 02110-1301  USA */
-
-/**
-  @addtogroup Replication
-  @{
-
-  @file
-
-  @brief Transaction boundary parser definitions. This includes code for
-  parsing a stream of events identifying the transaction boundaries (like
-  if the event is starting a transaction, is in the middle of a transaction
-  or if the event is ending a transaction).
-*/
-
-#ifndef TRX_BOUNDARY_PARSER_H
-#define TRX_BOUNDARY_PARSER_H
-
-#include <stddef.h>
-
-#include "libbinlogevents/include/control_events.h"
-
-/**
-  @class Transaction_boundary_parser
-
-  This is the base class for verifying transaction boundaries.
-*/
-class Transaction_boundary_parser {
- public:
-  /**
-    The context where the parser is used
-  */
-  enum enum_trx_boundary_parser_context {
-    /* Parser used on a receiver, like an IO thread */
-    TRX_BOUNDARY_PARSER_RECEIVER,
-    /* Parser used in an applier parsing Relay Log files */
-    TRX_BOUNDARY_PARSER_APPLIER
-  };
-
-  /**
-     Constructor.
-     @param context If this parser is used on a receiver or applier context
-  */
-  Transaction_boundary_parser(enum_trx_boundary_parser_context context)
-      : current_parser_state(EVENT_PARSER_NONE),
-        last_parser_state(EVENT_PARSER_NONE),
-        m_current_boundary_state(EVENT_BOUNDARY_TYPE_ERROR),
-        m_trx_boundary_parser_context(context) {}
-
-  /**
-    Destructor
-  */
-  virtual ~Transaction_boundary_parser();
-
-  /**
-     Reset the transaction boundary parser state.
-  */
-  void reset();
-
-  /*
-    In an event stream, an event is considered safe to be separated from the
-    next if it is not inside a transaction.
-    We need to know this in order to evaluate if we will let the relay log
-    to be rotated or not.
-  */
-
-  /**
-     State if the transaction boundary parser is inside a transaction.
-     This "inside a transaction" means that the parser was fed with at least
-     one event of a transaction, but the transaction wasn't completely fed yet.
-     This also means that the last event fed depends on following event(s) to
-     be correctly applied.
-
-     @return  false if the boundary parser is not inside a transaction.
-              true if the boundary parser is inside a transaction.
-  */
-  inline bool is_inside_transaction() {
-    return (current_parser_state != EVENT_PARSER_ERROR &&
-            current_parser_state != EVENT_PARSER_NONE);
-  }
-
-  /**
-     State if the transaction boundary parser is not inside a transaction.
-     This "not inside a transaction" means that the parser was fed with an
-     event that doesn't depend on following events.
-
-     @return  false if the boundary parser is inside a transaction.
-              true if the boundary parser is not inside a transaction.
-  */
-  inline bool is_not_inside_transaction() {
-    return (current_parser_state == EVENT_PARSER_NONE);
-  }
-
-  /**
-     State if the transaction boundary parser was fed with a sequence of events
-     that the parser wasn't able to parse correctly.
-
-     @return  false if the boundary parser is not in the error state.
-              true if the boundary parser is in the error state.
-  */
-  inline bool is_error() {
-    return (current_parser_state == EVENT_PARSER_ERROR);
-  }
-
-  /**
-   Feed the transaction boundary parser with a Log_event of any type
-   in object type.
-
-   @param log_event_info the event object
-   @param throw_warnings If the function should throw warning messages while
-                         updating the boundary parser state.
-                         While initializing the Relay_log_info the
-                         relay log is scanned backwards and this could
-                         generate false errors. So, in this case, we
-                         don't want to throw warnings.
-
-   @return  false if the transaction boundary parser accepted the event.
-            true if the transaction boundary parser didn't accepted the event.
-  */
-  bool feed_event(binary_log::Log_event_basic_info log_event_info,
-                  bool throw_warnings);
-
-  /**
-    Evaluate given the current info about boundary type, event type and
-    parser state if the given event violates any restriction associated
-    to row based only modes.
-
-    @param event_info the event information: type, query, is it ignorable
-
-    @return true if it violates any restrictions
-            false if it passes all tests
-  */
-  bool check_row_logging_constraints(
-      binary_log::Log_event_basic_info event_info);
-
-  /**
-     Rolls back to the last parser state.
-
-     This should be called in the case of a failed queued event.
-  */
-  void rollback() { current_parser_state = last_parser_state; }
-
-  /**
-    Internal error indentifiers for parser issues
-  */
-  enum enum_event_parser_error {
-    /* Unexpected event that the parser can't ignore  */
-    ER_TRX_BOUND_UNSUPPORTED_UNIGNORABLE_EVENT_IN_STREAM,
-    /* Unexpected GTID event in the stream */
-    ER_TRX_BOUND_GTID_LOG_EVENT_IN_STREAM,
-    /* Unexpected BEGIN event in the stream */
-    ER_TRX_BOUND_UNEXPECTED_BEGIN_IN_STREAM,
-    /* Unexpected Commit event in the stream  */
-    ER_TRX_BOUND_UNEXPECTED_COMMIT_ROLLBACK_OR_XID_LOG_EVENT_IN_STREAM,
-    /* Unexpected XA Rollback event in the stream */
-    ER_TRX_BOUND_UNEXPECTED_XA_ROLLBACK_IN_STREAM
-  };
-
- private:
-  enum enum_event_boundary_type {
-    EVENT_BOUNDARY_TYPE_ERROR = -1,
-    /* Gtid_log_event */
-    EVENT_BOUNDARY_TYPE_GTID = 0,
-    /* Query_log_event(BEGIN), Query_log_event(XA START) */
-    EVENT_BOUNDARY_TYPE_BEGIN_TRX = 1,
-    /* Xid, Query_log_event(COMMIT), Query_log_event(ROLLBACK),
-       XA_Prepare_log_event */
-    EVENT_BOUNDARY_TYPE_END_TRX = 2,
-    /* Query_log_event(XA ROLLBACK) */
-    EVENT_BOUNDARY_TYPE_END_XA_TRX = 3,
-    /* User_var, Intvar and Rand */
-    EVENT_BOUNDARY_TYPE_PRE_STATEMENT = 4,
-    /*
-      All other Query_log_events and all other DML events
-      (Rows, Load_data, etc.)
-    */
-    EVENT_BOUNDARY_TYPE_STATEMENT = 5,
-    /* Incident */
-    EVENT_BOUNDARY_TYPE_INCIDENT = 6,
-    /*
-      All non DDL/DML events: Format_desc, Rotate,
-      Previous_gtids, Stop, etc.
-    */
-    EVENT_BOUNDARY_TYPE_IGNORE = 7,
-    /*
-      Transaction payload boundary.
-     */
-    EVENT_BOUNDARY_TYPE_TRANSACTION_PAYLOAD = 8
-  };
-
-  /*
-    Internal states for parsing a stream of events.
-
-    DDL has the format:
-      DDL-1: [GTID]
-      DDL-2: [User] [Intvar] [Rand]
-      DDL-3: Query
-
-    DML has the format:
-      DML-1: [GTID]
-      DML-2: Query(BEGIN)
-      DML-3: Statements
-      DML-4: (Query(COMMIT) | Query([XA] ROLLBACK) | Xid | Xa_prepare)
-
-    Compressed DML/DDL has the format:
-      DDL-1: GTID
-      RAW-1: Transaction_Payload
-  */
-  enum enum_event_parser_state {
-    /* NONE is set after DDL-3 or DML-4 or RAW-1*/
-    EVENT_PARSER_NONE,
-    /* GTID is set after DDL-1 or DML-1 */
-    EVENT_PARSER_GTID,
-    /* DDL is set after DDL-2 */
-    EVENT_PARSER_DDL,
-    /* DML is set after DML-2 */
-    EVENT_PARSER_DML,
-    /* ERROR is set whenever the above pattern is not followed */
-    EVENT_PARSER_ERROR
-  };
-
-  /**
-     Current internal state of the event parser.
-  */
-  enum_event_parser_state current_parser_state;
-
-  /**
-     Last internal state of the event parser.
-
-     This should be used if we had to roll back the last parsed event.
-  */
-  enum_event_parser_state last_parser_state;
-
-  /**
-    The last processed boundary event type
-  */
-  enum_event_boundary_type m_current_boundary_state;
-
-  /**
-    In which context of the boundary parser is used
-  */
-  enum_trx_boundary_parser_context m_trx_boundary_parser_context;
-
-  /**
-    Parses an raw event based on the event parser logic.
-
-    @param event_info      Info about an event: type, query, is it ignorable
-    @param throw_warnings  If the function should throw warning messages
-                           while updating the boundary parser state.
-    @return What is the boundary type associated to this event
-  */
-  enum_event_boundary_type get_event_boundary_type(
-      binary_log::Log_event_basic_info event_info, bool throw_warnings);
-
-  /**
-    Set the boundary parser state based on the event parser logic.
-
-    @param event_boundary_type  the current event boundary type
-    @param throw_warnings       If the function should throw warning messages
-                                while updating the boundary parser state.
-
-    @return true if there is an error while updating the state, like unexpected
-            event order
-  */
-  bool update_state(enum_event_boundary_type event_boundary_type,
-                    bool throw_warnings);
-
-  /**
-    Log warnings using some defined logging interface.
-
-    @note: this method is empty by default. Extend it to add a logging routine.
-
-    @param error the error number
-    @param message the error message
-  */
-  virtual void log_server_warning(int error, const char *message);
-};
-
-/**
-  @} (End of group Replication)
-*/
-
-#endif /* TRX_BOUNDARY_PARSER_H */
->>>>>>> 537dd524
+#endif  // LIBBINLOGEVENTS_INCLUDE_TRX_BOUNDARY_PARSER_H