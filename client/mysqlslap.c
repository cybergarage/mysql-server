/*
   Copyright (c) 2005, 2012, Oracle and/or its affiliates. All rights reserved.

   This program is free software; you can redistribute it and/or modify
   it under the terms of the GNU General Public License as published by
   the Free Software Foundation; version 2 of the License.

   This program is distributed in the hope that it will be useful,
   but WITHOUT ANY WARRANTY; without even the implied warranty of
   MERCHANTABILITY or FITNESS FOR A PARTICULAR PURPOSE.  See the
   GNU General Public License for more details.

   You should have received a copy of the GNU General Public License
   along with this program; if not, write to the Free Software
   Foundation, Inc., 51 Franklin St, Fifth Floor, Boston, MA 02110-1301  USA
*/

/*
  MySQL Slap

  A simple program designed to work as if multiple clients querying the database,
  then reporting the timing of each stage.

  MySQL slap runs three stages:
  1) Create schema,table, and optionally any SP or data you want to beign
     the test with. (single client)
  2) Load test (many clients)
  3) Cleanup (disconnection, drop table if specified, single client)

  Examples:

  Supply your own create and query SQL statements, with 50 clients 
  querying (200 selects for each):

    mysqlslap --delimiter=";" \
              --create="CREATE TABLE A (a int);INSERT INTO A VALUES (23)" \
              --query="SELECT * FROM A" --concurrency=50 --iterations=200

  Let the program build the query SQL statement with a table of two int
  columns, three varchar columns, five clients querying (20 times each),
  don't create the table or insert the data (using the previous test's
  schema and data):

    mysqlslap --concurrency=5 --iterations=20 \
              --number-int-cols=2 --number-char-cols=3 \
              --auto-generate-sql

  Tell the program to load the create, insert and query SQL statements from
  the specified files, where the create.sql file has multiple table creation
  statements delimited by ';' and multiple insert statements delimited by ';'.
  The --query file will have multiple queries delimited by ';', run all the 
  load statements, and then run all the queries in the query file
  with five clients (five times each):

    mysqlslap --concurrency=5 \
              --iterations=5 --query=query.sql --create=create.sql \
              --delimiter=";"

TODO:
  Add language for better tests
  String length for files and those put on the command line are not
    setup to handle binary data.
  More stats
  Break up tests and run them on multiple hosts at once.
  Allow output to be fed into a database directly.

*/

#define SLAP_VERSION "1.0"

#define HUGE_STRING_LENGTH 8196
#define RAND_STRING_SIZE 126

/* Types */
#define SELECT_TYPE 0
#define UPDATE_TYPE 1
#define INSERT_TYPE 2
#define UPDATE_TYPE_REQUIRES_PREFIX 3
#define CREATE_TABLE_TYPE 4
#define SELECT_TYPE_REQUIRES_PREFIX 5
#define DELETE_TYPE_REQUIRES_PREFIX 6

#include "client_priv.h"
#include "my_default.h"
#include <mysqld_error.h>
#include <my_dir.h>
#include <signal.h>
#include <stdarg.h>
#include <sslopt-vars.h>
#include <sys/types.h>
#ifndef __WIN__
#include <sys/wait.h>
#endif
#include <ctype.h>
#include <welcome_copyright_notice.h>   /* ORACLE_WELCOME_COPYRIGHT_NOTICE */

#ifdef __WIN__
#define srandom  srand
#define random   rand
#define snprintf _snprintf
#endif

#ifdef HAVE_SMEM 
static char *shared_memory_base_name=0;
#endif

/* Global Thread counter */
uint thread_counter;
pthread_mutex_t counter_mutex;
pthread_cond_t count_threshhold;
uint master_wakeup;
pthread_mutex_t sleeper_mutex;
pthread_cond_t sleep_threshhold;

static char **defaults_argv;

char **primary_keys;
unsigned long long primary_keys_number_of;

static char *host= NULL, *opt_password= NULL, *user= NULL,
            *user_supplied_query= NULL,
            *user_supplied_pre_statements= NULL,
            *user_supplied_post_statements= NULL,
            *default_engine= NULL,
            *pre_system= NULL,
            *post_system= NULL,
            *opt_mysql_unix_port= NULL;
static char *opt_plugin_dir= 0, *opt_default_auth= 0;
static uint opt_enable_cleartext_plugin= 0;
static my_bool using_opt_enable_cleartext_plugin= 0;

const char *delimiter= "\n";

const char *create_schema_string= "mysqlslap";

static my_bool opt_preserve= TRUE, opt_no_drop= FALSE;
static my_bool debug_info_flag= 0, debug_check_flag= 0;
static my_bool opt_only_print= FALSE;
static my_bool opt_compress= FALSE, tty_password= FALSE,
               opt_silent= FALSE,
               auto_generate_sql_autoincrement= FALSE,
               auto_generate_sql_guid_primary= FALSE,
               auto_generate_sql= FALSE;
const char *auto_generate_sql_type= "mixed";

static unsigned long connect_flags= CLIENT_MULTI_RESULTS |
                                    CLIENT_MULTI_STATEMENTS |
                                    CLIENT_REMEMBER_OPTIONS;


static int verbose, delimiter_length;
static uint commit_rate;
static uint detach_rate;
const char *num_int_cols_opt;
const char *num_char_cols_opt;

/* Yes, we do set defaults here */
static unsigned int num_int_cols= 1;
static unsigned int num_char_cols= 1;
static unsigned int num_int_cols_index= 0; 
static unsigned int num_char_cols_index= 0;
static unsigned int iterations;
static uint my_end_arg= 0;
static char *default_charset= (char*) MYSQL_DEFAULT_CHARSET_NAME;
static ulonglong actual_queries= 0;
static ulonglong auto_actual_queries;
static ulonglong auto_generate_sql_unique_write_number;
static ulonglong auto_generate_sql_unique_query_number;
static unsigned int auto_generate_sql_secondary_indexes;
static ulonglong num_of_query;
static ulonglong auto_generate_sql_number;
const char *concurrency_str= NULL;
static char *create_string;
uint *concurrency;

const char *default_dbug_option="d:t:o,/tmp/mysqlslap.trace";
const char *opt_csv_str;
File csv_file;

static uint opt_protocol= 0;

static int get_options(int *argc,char ***argv);
static uint opt_mysql_port= 0;

static const char *load_default_groups[]= { "mysqlslap","client",0 };

typedef struct statement statement;

struct statement {
  char *string;
  size_t length;
  unsigned char type;
  char *option;
  size_t option_length;
  statement *next;
};

typedef struct option_string option_string;

struct option_string {
  char *string;
  size_t length;
  char *option;
  size_t option_length;
  option_string *next;
};

typedef struct stats stats;

struct stats {
  long int timing;
  uint users;
  unsigned long long rows;
};

typedef struct thread_context thread_context;

struct thread_context {
  statement *stmt;
  ulonglong limit;
};

typedef struct conclusions conclusions;

struct conclusions {
  char *engine;
  long int avg_timing;
  long int max_timing;
  long int min_timing;
  uint users;
  unsigned long long avg_rows;
  /* The following are not used yet */
  unsigned long long max_rows;
  unsigned long long min_rows;
};

static option_string *engine_options= NULL;
static statement *pre_statements= NULL; 
static statement *post_statements= NULL; 
static statement *create_statements= NULL, 
                 *query_statements= NULL;

/* Prototypes */
void print_conclusions(conclusions *con);
void print_conclusions_csv(conclusions *con);
void generate_stats(conclusions *con, option_string *eng, stats *sptr);
uint parse_comma(const char *string, uint **range);
uint parse_delimiter(const char *script, statement **stmt, char delm);
uint parse_option(const char *origin, option_string **stmt, char delm);
static int drop_schema(MYSQL *mysql, const char *db);
uint get_random_string(char *buf);
static statement *build_table_string(void);
static statement *build_insert_string(void);
static statement *build_update_string(void);
static statement * build_select_string(my_bool key);
static int generate_primary_key_list(MYSQL *mysql, option_string *engine_stmt);
static int drop_primary_key_list(void);
static int create_schema(MYSQL *mysql, const char *db, statement *stmt, 
              option_string *engine_stmt);
static int run_scheduler(stats *sptr, statement *stmts, uint concur, 
                         ulonglong limit);
pthread_handler_t run_task(void *p);
void statement_cleanup(statement *stmt);
void option_cleanup(option_string *stmt);
void concurrency_loop(MYSQL *mysql, uint current, option_string *eptr);
static int run_statements(MYSQL *mysql, statement *stmt);
int slap_connect(MYSQL *mysql);
static int run_query(MYSQL *mysql, const char *query, int len);

static const char ALPHANUMERICS[]=
  "0123456789ABCDEFGHIJKLMNOPQRSTWXYZabcdefghijklmnopqrstuvwxyz";

#define ALPHANUMERICS_SIZE (sizeof(ALPHANUMERICS)-1)


static long int timedif(struct timeval a, struct timeval b)
{
    register int us, s;
 
    us = a.tv_usec - b.tv_usec;
    us /= 1000;
    s = a.tv_sec - b.tv_sec;
    s *= 1000;
    return s + us;
}

#ifdef __WIN__
static int gettimeofday(struct timeval *tp, void *tzp)
{
  unsigned int ticks;
  ticks= GetTickCount();
  tp->tv_usec= ticks*1000;
  tp->tv_sec= ticks/1000;

  return 0;
}
#endif

int main(int argc, char **argv)
{
  MYSQL mysql;
  option_string *eptr;

  MY_INIT(argv[0]);

  my_getopt_use_args_separator= TRUE;
  if (load_defaults("my",load_default_groups,&argc,&argv))
  {
    my_end(0);
    exit(1);
  }
  my_getopt_use_args_separator= FALSE;
  defaults_argv=argv;
  if (get_options(&argc,&argv))
  {
    free_defaults(defaults_argv);
    my_end(0);
    exit(1);
  }

  /* Seed the random number generator if we will be using it. */
  if (auto_generate_sql)
    srandom((uint)time(NULL));

  /* globals? Yes, so we only have to run strlen once */
  delimiter_length= strlen(delimiter);

  if (argc > 2)
  {
    fprintf(stderr,"%s: Too many arguments\n",my_progname);
    free_defaults(defaults_argv);
    my_end(0);
    exit(1);
  }
  mysql_init(&mysql);
  if (opt_compress)
    mysql_options(&mysql,MYSQL_OPT_COMPRESS,NullS);
#ifdef HAVE_OPENSSL
  if (opt_use_ssl)
  {
    mysql_ssl_set(&mysql, opt_ssl_key, opt_ssl_cert, opt_ssl_ca,
                  opt_ssl_capath, opt_ssl_cipher);
    mysql_options(&mysql, MYSQL_OPT_SSL_CRL, opt_ssl_crl);
    mysql_options(&mysql, MYSQL_OPT_SSL_CRLPATH, opt_ssl_crlpath);
  }
#endif
  if (opt_protocol)
    mysql_options(&mysql,MYSQL_OPT_PROTOCOL,(char*)&opt_protocol);
#ifdef HAVE_SMEM
  if (shared_memory_base_name)
    mysql_options(&mysql,MYSQL_SHARED_MEMORY_BASE_NAME,shared_memory_base_name);
#endif
  mysql_options(&mysql, MYSQL_SET_CHARSET_NAME, default_charset);

  if (opt_plugin_dir && *opt_plugin_dir)
    mysql_options(&mysql, MYSQL_PLUGIN_DIR, opt_plugin_dir);

  if (opt_default_auth && *opt_default_auth)
    mysql_options(&mysql, MYSQL_DEFAULT_AUTH, opt_default_auth);

  mysql_options(&mysql, MYSQL_OPT_CONNECT_ATTR_RESET, 0);
  mysql_options4(&mysql, MYSQL_OPT_CONNECT_ATTR_ADD,
                 "program_name", "mysqlslap");
<<<<<<< HEAD
=======
  if (using_opt_enable_cleartext_plugin)
    mysql_options(&mysql, MYSQL_ENABLE_CLEARTEXT_PLUGIN, 
                  (char*) &opt_enable_cleartext_plugin);
>>>>>>> 23ac7487
  if (!opt_only_print) 
  {
    if (!(mysql_real_connect(&mysql, host, user, opt_password,
                             NULL, opt_mysql_port,
                             opt_mysql_unix_port, connect_flags)))
    {
      fprintf(stderr,"%s: Error when connecting to server: %s\n",
              my_progname,mysql_error(&mysql));
      free_defaults(defaults_argv);
      my_end(0);
      exit(1);
    }
  }

  pthread_mutex_init(&counter_mutex, NULL);
  pthread_cond_init(&count_threshhold, NULL);
  pthread_mutex_init(&sleeper_mutex, NULL);
  pthread_cond_init(&sleep_threshhold, NULL);

  /* Main iterations loop */
  eptr= engine_options;
  do
  {
    /* For the final stage we run whatever queries we were asked to run */
    uint *current;

    if (verbose >= 2)
      printf("Starting Concurrency Test\n");

    if (*concurrency)
    {
      for (current= concurrency; current && *current; current++)
        concurrency_loop(&mysql, *current, eptr);
    }
    else
    {
      uint infinite= 1;
      do {
        concurrency_loop(&mysql, infinite, eptr);
      }
      while (infinite++);
    }

    if (!opt_preserve)
      drop_schema(&mysql, create_schema_string);

  } while (eptr ? (eptr= eptr->next) : 0);

  pthread_mutex_destroy(&counter_mutex);
  pthread_cond_destroy(&count_threshhold);
  pthread_mutex_destroy(&sleeper_mutex);
  pthread_cond_destroy(&sleep_threshhold);

  if (!opt_only_print) 
    mysql_close(&mysql); /* Close & free connection */

  /* now free all the strings we created */
  my_free(opt_password);
  my_free(concurrency);

  statement_cleanup(create_statements);
  statement_cleanup(query_statements);
  statement_cleanup(pre_statements);
  statement_cleanup(post_statements);
  option_cleanup(engine_options);

#ifdef HAVE_SMEM
  my_free(shared_memory_base_name);
#endif
  free_defaults(defaults_argv);
  my_end(my_end_arg);

  return 0;
}

void concurrency_loop(MYSQL *mysql, uint current, option_string *eptr)
{
  unsigned int x;
  stats *head_sptr;
  stats *sptr;
  conclusions conclusion;
  unsigned long long client_limit;
  int sysret;

  head_sptr= (stats *)my_malloc(sizeof(stats) * iterations, 
                                MYF(MY_ZEROFILL|MY_FAE|MY_WME));

  memset(&conclusion, 0, sizeof(conclusions));

  if (auto_actual_queries)
    client_limit= auto_actual_queries;
  else if (num_of_query)
    client_limit=  num_of_query / current;
  else
    client_limit= actual_queries;

  for (x= 0, sptr= head_sptr; x < iterations; x++, sptr++)
  {
    /*
      We might not want to load any data, such as when we are calling
      a stored_procedure that doesn't use data, or we know we already have
      data in the table.
    */
    if (!opt_preserve)
      drop_schema(mysql, create_schema_string);

    /* First we create */
    if (create_statements)
      create_schema(mysql, create_schema_string, create_statements, eptr);

    /*
      If we generated GUID we need to build a list of them from creation that
      we can later use.
    */
    if (verbose >= 2)
      printf("Generating primary key list\n");
    if (auto_generate_sql_autoincrement || auto_generate_sql_guid_primary)
      generate_primary_key_list(mysql, eptr);

    if (commit_rate)
      run_query(mysql, "SET AUTOCOMMIT=0", strlen("SET AUTOCOMMIT=0"));

    if (pre_system)
      if ((sysret= system(pre_system)) != 0)
        fprintf(stderr, "Warning: Execution of pre_system option returned %d.\n", 
                sysret);

    /* 
      Pre statements are always run after all other logic so they can 
      correct/adjust any item that they want. 
    */
    if (pre_statements)
      run_statements(mysql, pre_statements);

    run_scheduler(sptr, query_statements, current, client_limit); 
    
    if (post_statements)
      run_statements(mysql, post_statements);

    if (post_system)
      if ((sysret= system(post_system)) != 0)
        fprintf(stderr, "Warning: Execution of post_system option returned %d.\n", 
                sysret);

    /* We are finished with this run */
    if (auto_generate_sql_autoincrement || auto_generate_sql_guid_primary)
      drop_primary_key_list();
  }

  if (verbose >= 2)
    printf("Generating stats\n");

  generate_stats(&conclusion, eptr, head_sptr);

  if (!opt_silent)
    print_conclusions(&conclusion);
  if (opt_csv_str)
    print_conclusions_csv(&conclusion);

  my_free(head_sptr);

}


static struct my_option my_long_options[] =
{
  {"help", '?', "Display this help and exit.", 0, 0, 0, GET_NO_ARG, NO_ARG,
    0, 0, 0, 0, 0, 0},
  {"auto-generate-sql", 'a',
    "Generate SQL where not supplied by file or command line.",
    &auto_generate_sql, &auto_generate_sql,
    0, GET_BOOL, NO_ARG, 0, 0, 0, 0, 0, 0},
  {"auto-generate-sql-add-autoincrement", OPT_SLAP_AUTO_GENERATE_ADD_AUTO,
    "Add an AUTO_INCREMENT column to auto-generated tables.",
    &auto_generate_sql_autoincrement,
    &auto_generate_sql_autoincrement,
    0, GET_BOOL, NO_ARG, 0, 0, 0, 0, 0, 0},
  {"auto-generate-sql-execute-number", OPT_SLAP_AUTO_GENERATE_EXECUTE_QUERIES,
    "Set this number to generate a set number of queries to run.",
    &auto_actual_queries, &auto_actual_queries,
    0, GET_ULL, REQUIRED_ARG, 0, 0, 0, 0, 0, 0},
  {"auto-generate-sql-guid-primary", OPT_SLAP_AUTO_GENERATE_GUID_PRIMARY,
    "Add GUID based primary keys to auto-generated tables.",
    &auto_generate_sql_guid_primary,
    &auto_generate_sql_guid_primary,
    0, GET_BOOL, NO_ARG, 0, 0, 0, 0, 0, 0},
  {"auto-generate-sql-load-type", OPT_SLAP_AUTO_GENERATE_SQL_LOAD_TYPE,
    "Specify test load type: mixed, update, write, key, or read; default is mixed.",
    &auto_generate_sql_type, &auto_generate_sql_type,
    0, GET_STR, REQUIRED_ARG, 0, 0, 0, 0, 0, 0},
  {"auto-generate-sql-secondary-indexes", 
    OPT_SLAP_AUTO_GENERATE_SECONDARY_INDEXES, 
    "Number of secondary indexes to add to auto-generated tables.",
    &auto_generate_sql_secondary_indexes,
    &auto_generate_sql_secondary_indexes, 0,
    GET_UINT, REQUIRED_ARG, 0, 0, 0, 0, 0, 0},
  {"auto-generate-sql-unique-query-number", 
    OPT_SLAP_AUTO_GENERATE_UNIQUE_QUERY_NUM,
    "Number of unique queries to generate for automatic tests.",
    &auto_generate_sql_unique_query_number,
    &auto_generate_sql_unique_query_number,
    0, GET_ULL, REQUIRED_ARG, 10, 0, 0, 0, 0, 0},
  {"auto-generate-sql-unique-write-number", 
    OPT_SLAP_AUTO_GENERATE_UNIQUE_WRITE_NUM,
    "Number of unique queries to generate for auto-generate-sql-write-number.",
    &auto_generate_sql_unique_write_number,
    &auto_generate_sql_unique_write_number,
    0, GET_ULL, REQUIRED_ARG, 10, 0, 0, 0, 0, 0},
  {"auto-generate-sql-write-number", OPT_SLAP_AUTO_GENERATE_WRITE_NUM,
    "Number of row inserts to perform for each thread (default is 100).",
    &auto_generate_sql_number, &auto_generate_sql_number,
    0, GET_ULL, REQUIRED_ARG, 100, 0, 0, 0, 0, 0},
  {"commit", OPT_SLAP_COMMIT, "Commit records every X number of statements.",
    &commit_rate, &commit_rate, 0, GET_UINT, REQUIRED_ARG,
    0, 0, 0, 0, 0, 0},
  {"compress", 'C', "Use compression in server/client protocol.",
    &opt_compress, &opt_compress, 0, GET_BOOL, NO_ARG, 0, 0, 0,
    0, 0, 0},
  {"concurrency", 'c', "Number of clients to simulate for query to run.",
    &concurrency_str, &concurrency_str, 0, GET_STR,
    REQUIRED_ARG, 0, 0, 0, 0, 0, 0},
  {"create", OPT_SLAP_CREATE_STRING, "File or string to use create tables.",
    &create_string, &create_string, 0, GET_STR, REQUIRED_ARG,
    0, 0, 0, 0, 0, 0},
  {"create-schema", OPT_CREATE_SLAP_SCHEMA, "Schema to run tests in.",
    &create_schema_string, &create_schema_string, 0, GET_STR, 
    REQUIRED_ARG, 0, 0, 0, 0, 0, 0},
  {"csv", OPT_SLAP_CSV,
	"Generate CSV output to named file or to stdout if no file is named.",
    NULL, NULL, 0, GET_STR, OPT_ARG, 0, 0, 0, 0, 0, 0},
#ifdef DBUG_OFF
  {"debug", '#', "This is a non-debug version. Catch this and exit.",
   0, 0, 0, GET_DISABLED, OPT_ARG, 0, 0, 0, 0, 0, 0},
#else
  {"debug", '#', "Output debug log. Often this is 'd:t:o,filename'.",
    &default_dbug_option, &default_dbug_option, 0, GET_STR,
    OPT_ARG, 0, 0, 0, 0, 0, 0},
#endif
  {"debug-check", OPT_DEBUG_CHECK, "Check memory and open file usage at exit.",
   &debug_check_flag, &debug_check_flag, 0,
   GET_BOOL, NO_ARG, 0, 0, 0, 0, 0, 0},
  {"debug-info", 'T', "Print some debug info at exit.", &debug_info_flag,
   &debug_info_flag, 0, GET_BOOL, NO_ARG, 0, 0, 0, 0, 0, 0},
  {"default_auth", OPT_DEFAULT_AUTH,
   "Default authentication client-side plugin to use.",
   &opt_default_auth, &opt_default_auth, 0,
   GET_STR, REQUIRED_ARG, 0, 0, 0, 0, 0, 0},
  {"delimiter", 'F',
    "Delimiter to use in SQL statements supplied in file or command line.",
    &delimiter, &delimiter, 0, GET_STR, REQUIRED_ARG,
    0, 0, 0, 0, 0, 0},
  {"detach", OPT_SLAP_DETACH,
    "Detach (close and reopen) connections after X number of requests.",
    &detach_rate, &detach_rate, 0, GET_UINT, REQUIRED_ARG, 
    0, 0, 0, 0, 0, 0},
  {"enable_cleartext_plugin", OPT_ENABLE_CLEARTEXT_PLUGIN, 
    "Enable/disable the clear text authentication plugin.",
   &opt_enable_cleartext_plugin, &opt_enable_cleartext_plugin, 
   0, GET_BOOL, OPT_ARG, 0, 0, 0, 0, 0, 0},
  {"engine", 'e', "Storage engine to use for creating the table.",
    &default_engine, &default_engine, 0,
    GET_STR, REQUIRED_ARG, 0, 0, 0, 0, 0, 0},
  {"host", 'h', "Connect to host.", &host, &host, 0, GET_STR,
    REQUIRED_ARG, 0, 0, 0, 0, 0, 0},
  {"iterations", 'i', "Number of times to run the tests.", &iterations,
    &iterations, 0, GET_UINT, REQUIRED_ARG, 1, 0, 0, 0, 0, 0},
  {"no-drop", OPT_SLAP_NO_DROP, "Do not drop the schema after the test.",
   &opt_no_drop, &opt_no_drop, 0, GET_BOOL, NO_ARG, 0, 0, 0, 0, 0, 0},
  {"number-char-cols", 'x', 
    "Number of VARCHAR columns to create in table if specifying --auto-generate-sql.",
    &num_char_cols_opt, &num_char_cols_opt, 0, GET_STR, REQUIRED_ARG,
    0, 0, 0, 0, 0, 0},
  {"number-int-cols", 'y', 
    "Number of INT columns to create in table if specifying --auto-generate-sql.",
    &num_int_cols_opt, &num_int_cols_opt, 0, GET_STR, REQUIRED_ARG, 
    0, 0, 0, 0, 0, 0},
  {"number-of-queries", OPT_MYSQL_NUMBER_OF_QUERY, 
    "Limit each client to this number of queries (this is not exact).",
    &num_of_query, &num_of_query, 0,
    GET_ULL, REQUIRED_ARG, 0, 0, 0, 0, 0, 0},
  {"only-print", OPT_MYSQL_ONLY_PRINT,
    "Do not connect to the databases, but instead print out what would have "
     "been done.",
    &opt_only_print, &opt_only_print, 0, GET_BOOL,  NO_ARG,
    0, 0, 0, 0, 0, 0},
  {"password", 'p',
    "Password to use when connecting to server. If password is not given it's "
      "asked from the tty.", 0, 0, 0, GET_PASSWORD, OPT_ARG, 0, 0, 0, 0, 0, 0},
#ifdef __WIN__
  {"pipe", 'W', "Use named pipes to connect to server.", 0, 0, 0, GET_NO_ARG,
    NO_ARG, 0, 0, 0, 0, 0, 0},
#endif
  {"plugin_dir", OPT_PLUGIN_DIR, "Directory for client-side plugins.",
   &opt_plugin_dir, &opt_plugin_dir, 0,
   GET_STR, REQUIRED_ARG, 0, 0, 0, 0, 0, 0},
  {"port", 'P', "Port number to use for connection.", &opt_mysql_port,
    &opt_mysql_port, 0, GET_UINT, REQUIRED_ARG, MYSQL_PORT, 0, 0, 0, 0,
    0},
  {"post-query", OPT_SLAP_POST_QUERY,
    "Query to run or file containing query to execute after tests have completed.",
    &user_supplied_post_statements, &user_supplied_post_statements,
    0, GET_STR, REQUIRED_ARG, 0, 0, 0, 0, 0, 0},
  {"post-system", OPT_SLAP_POST_SYSTEM,
    "system() string to execute after tests have completed.",
    &post_system, &post_system,
    0, GET_STR, REQUIRED_ARG, 0, 0, 0, 0, 0, 0},
  {"pre-query", OPT_SLAP_PRE_QUERY, 
    "Query to run or file containing query to execute before running tests.",
    &user_supplied_pre_statements, &user_supplied_pre_statements,
    0, GET_STR, REQUIRED_ARG, 0, 0, 0, 0, 0, 0},
  {"pre-system", OPT_SLAP_PRE_SYSTEM, 
    "system() string to execute before running tests.",
    &pre_system, &pre_system,
    0, GET_STR, REQUIRED_ARG, 0, 0, 0, 0, 0, 0},
  {"protocol", OPT_MYSQL_PROTOCOL,
    "The protocol to use for connection (tcp, socket, pipe, memory).",
    0, 0, 0, GET_STR,  REQUIRED_ARG, 0, 0, 0, 0, 0, 0},
  {"query", 'q', "Query to run or file containing query to run.",
    &user_supplied_query, &user_supplied_query,
    0, GET_STR, REQUIRED_ARG, 0, 0, 0, 0, 0, 0},
#ifdef HAVE_SMEM
  {"shared-memory-base-name", OPT_SHARED_MEMORY_BASE_NAME,
    "Base name of shared memory.", &shared_memory_base_name,
    &shared_memory_base_name, 0, GET_STR_ALLOC, REQUIRED_ARG,
    0, 0, 0, 0, 0, 0},
#endif
  {"silent", 's', "Run program in silent mode - no output.",
    &opt_silent, &opt_silent, 0, GET_BOOL,  NO_ARG,
    0, 0, 0, 0, 0, 0},
  {"socket", 'S', "The socket file to use for connection.",
    &opt_mysql_unix_port, &opt_mysql_unix_port, 0, GET_STR,
    REQUIRED_ARG, 0, 0, 0, 0, 0, 0},
#include <sslopt-longopts.h>
#ifndef DONT_ALLOW_USER_CHANGE
  {"user", 'u', "User for login if not current user.", &user,
    &user, 0, GET_STR, REQUIRED_ARG, 0, 0, 0, 0, 0, 0},
#endif
  {"verbose", 'v',
   "More verbose output; you can use this multiple times to get even more "
   "verbose output.", &verbose, &verbose, 0, GET_NO_ARG, NO_ARG,
   0, 0, 0, 0, 0, 0},
  {"version", 'V', "Output version information and exit.", 0, 0, 0,
   GET_NO_ARG, NO_ARG, 0, 0, 0, 0, 0, 0},
  {0, 0, 0, 0, 0, 0, GET_NO_ARG, NO_ARG, 0, 0, 0, 0, 0, 0}
};


static void print_version(void)
{
  printf("%s  Ver %s Distrib %s, for %s (%s)\n",my_progname, SLAP_VERSION,
         MYSQL_SERVER_VERSION,SYSTEM_TYPE,MACHINE_TYPE);
}


static void usage(void)
{
  print_version();
<<<<<<< HEAD
  puts(ORACLE_WELCOME_COPYRIGHT_NOTICE("2005, 2012"));
=======
  puts(ORACLE_WELCOME_COPYRIGHT_NOTICE("2005"));
>>>>>>> 23ac7487
  puts("Run a query multiple times against the server.\n");
  printf("Usage: %s [OPTIONS]\n",my_progname);
  print_defaults("my",load_default_groups);
  my_print_help(my_long_options);
}


static my_bool
get_one_option(int optid, const struct my_option *opt __attribute__((unused)),
               char *argument)
{
  DBUG_ENTER("get_one_option");
  switch(optid) {
  case 'v':
    verbose++;
    break;
  case 'p':
    if (argument == disabled_my_option)
      argument= (char*) "";			/* Don't require password */
    if (argument)
    {
      char *start= argument;
      my_free(opt_password);
      opt_password= my_strdup(argument,MYF(MY_FAE));
      while (*argument) *argument++= 'x';		/* Destroy argument */
      if (*start)
        start[1]= 0;				/* Cut length of argument */
      tty_password= 0;
    }
    else
      tty_password= 1;
    break;
  case 'W':
#ifdef __WIN__
    opt_protocol= MYSQL_PROTOCOL_PIPE;
#endif
    break;
  case OPT_MYSQL_PROTOCOL:
    opt_protocol= find_type_or_exit(argument, &sql_protocol_typelib,
                                    opt->name);
    break;
  case '#':
    DBUG_PUSH(argument ? argument : default_dbug_option);
    debug_check_flag= 1;
    break;
  case OPT_SLAP_CSV:
    if (!argument)
      argument= (char *)"-"; /* use stdout */
    opt_csv_str= argument;
    break;
#include <sslopt-case.h>
  case 'V':
    print_version();
    exit(0);
    break;
  case '?':
  case 'I':					/* Info */
    usage();
    exit(0);
  case OPT_ENABLE_CLEARTEXT_PLUGIN:
    using_opt_enable_cleartext_plugin= TRUE;
    break;
  }
  DBUG_RETURN(0);
}


uint
get_random_string(char *buf)
{
  char *buf_ptr= buf;
  int x;
  DBUG_ENTER("get_random_string");
  for (x= RAND_STRING_SIZE; x > 0; x--)
    *buf_ptr++= ALPHANUMERICS[random() % ALPHANUMERICS_SIZE];
  DBUG_RETURN(buf_ptr - buf);
}


/*
  build_table_string

  This function builds a create table query if the user opts to not supply
  a file or string containing a create table statement
*/
static statement *
build_table_string(void)
{
  char       buf[HUGE_STRING_LENGTH];
  unsigned int        col_count;
  statement *ptr;
  DYNAMIC_STRING table_string;
  DBUG_ENTER("build_table_string");

  DBUG_PRINT("info", ("num int cols %u num char cols %u",
                      num_int_cols, num_char_cols));

  init_dynamic_string(&table_string, "", 1024, 1024);

  dynstr_append(&table_string, "CREATE TABLE `t1` (");

  if (auto_generate_sql_autoincrement)
  {
    dynstr_append(&table_string, "id serial");

    if (num_int_cols || num_char_cols)
      dynstr_append(&table_string, ",");
  }

  if (auto_generate_sql_guid_primary)
  {
    dynstr_append(&table_string, "id varchar(32) primary key");

    if (num_int_cols || num_char_cols || auto_generate_sql_guid_primary)
      dynstr_append(&table_string, ",");
  }

  if (auto_generate_sql_secondary_indexes)
  {
    unsigned int count;

    for (count= 0; count < auto_generate_sql_secondary_indexes; count++)
    {
      if (count) /* Except for the first pass we add a comma */
        dynstr_append(&table_string, ",");

      if (snprintf(buf, HUGE_STRING_LENGTH, "id%d varchar(32) unique key", count) 
          > HUGE_STRING_LENGTH)
      {
        fprintf(stderr, "Memory Allocation error in create table\n");
        exit(1);
      }
      dynstr_append(&table_string, buf);
    }

    if (num_int_cols || num_char_cols)
      dynstr_append(&table_string, ",");
  }

  if (num_int_cols)
    for (col_count= 1; col_count <= num_int_cols; col_count++)
    {
      if (num_int_cols_index)
      {
        if (snprintf(buf, HUGE_STRING_LENGTH, "intcol%d INT(32), INDEX(intcol%d)", 
                     col_count, col_count) > HUGE_STRING_LENGTH)
        {
          fprintf(stderr, "Memory Allocation error in create table\n");
          exit(1);
        }
      }
      else
      {
        if (snprintf(buf, HUGE_STRING_LENGTH, "intcol%d INT(32) ", col_count) 
            > HUGE_STRING_LENGTH)
        {
          fprintf(stderr, "Memory Allocation error in create table\n");
          exit(1);
        }
      }
      dynstr_append(&table_string, buf);

      if (col_count < num_int_cols || num_char_cols > 0)
        dynstr_append(&table_string, ",");
    }

  if (num_char_cols)
    for (col_count= 1; col_count <= num_char_cols; col_count++)
    {
      if (num_char_cols_index)
      {
        if (snprintf(buf, HUGE_STRING_LENGTH, 
                     "charcol%d VARCHAR(128), INDEX(charcol%d) ", 
                     col_count, col_count) > HUGE_STRING_LENGTH)
        {
          fprintf(stderr, "Memory Allocation error in creating table\n");
          exit(1);
        }
      }
      else
      {
        if (snprintf(buf, HUGE_STRING_LENGTH, "charcol%d VARCHAR(128)", 
                     col_count) > HUGE_STRING_LENGTH)
        {
          fprintf(stderr, "Memory Allocation error in creating table\n");
          exit(1);
        }
      }
      dynstr_append(&table_string, buf);

      if (col_count < num_char_cols)
        dynstr_append(&table_string, ",");
    }

  dynstr_append(&table_string, ")");
  ptr= (statement *)my_malloc(sizeof(statement), 
                              MYF(MY_ZEROFILL|MY_FAE|MY_WME));
  ptr->string = (char *)my_malloc(table_string.length+1,
                                  MYF(MY_ZEROFILL|MY_FAE|MY_WME));
  ptr->length= table_string.length+1;
  ptr->type= CREATE_TABLE_TYPE;
  strmov(ptr->string, table_string.str);
  dynstr_free(&table_string);
  DBUG_RETURN(ptr);
}

/*
  build_update_string()

  This function builds insert statements when the user opts to not supply
  an insert file or string containing insert data
*/
static statement *
build_update_string(void)
{
  char       buf[HUGE_STRING_LENGTH];
  unsigned int        col_count;
  statement *ptr;
  DYNAMIC_STRING update_string;
  DBUG_ENTER("build_update_string");

  init_dynamic_string(&update_string, "", 1024, 1024);

  dynstr_append(&update_string, "UPDATE t1 SET ");

  if (num_int_cols)
    for (col_count= 1; col_count <= num_int_cols; col_count++)
    {
      if (snprintf(buf, HUGE_STRING_LENGTH, "intcol%d = %ld", col_count, 
                   random()) > HUGE_STRING_LENGTH)
      {
        fprintf(stderr, "Memory Allocation error in creating update\n");
        exit(1);
      }
      dynstr_append(&update_string, buf);

      if (col_count < num_int_cols || num_char_cols > 0)
        dynstr_append_mem(&update_string, ",", 1);
    }

  if (num_char_cols)
    for (col_count= 1; col_count <= num_char_cols; col_count++)
    {
      char rand_buffer[RAND_STRING_SIZE];
      int buf_len= get_random_string(rand_buffer);

      if (snprintf(buf, HUGE_STRING_LENGTH, "charcol%d = '%.*s'", col_count, 
                   buf_len, rand_buffer) 
          > HUGE_STRING_LENGTH)
      {
        fprintf(stderr, "Memory Allocation error in creating update\n");
        exit(1);
      }
      dynstr_append(&update_string, buf);

      if (col_count < num_char_cols)
        dynstr_append_mem(&update_string, ",", 1);
    }

  if (auto_generate_sql_autoincrement || auto_generate_sql_guid_primary)
    dynstr_append(&update_string, " WHERE id = ");


  ptr= (statement *)my_malloc(sizeof(statement), 
                              MYF(MY_ZEROFILL|MY_FAE|MY_WME));

  ptr->string= (char *)my_malloc(update_string.length + 1,
                                  MYF(MY_ZEROFILL|MY_FAE|MY_WME));
  ptr->length= update_string.length+1;
  if (auto_generate_sql_autoincrement || auto_generate_sql_guid_primary)
    ptr->type= UPDATE_TYPE_REQUIRES_PREFIX ;
  else
    ptr->type= UPDATE_TYPE;
  strmov(ptr->string, update_string.str);
  dynstr_free(&update_string);
  DBUG_RETURN(ptr);
}


/*
  build_insert_string()

  This function builds insert statements when the user opts to not supply
  an insert file or string containing insert data
*/
static statement *
build_insert_string(void)
{
  char       buf[HUGE_STRING_LENGTH];
  unsigned int        col_count;
  statement *ptr;
  DYNAMIC_STRING insert_string;
  DBUG_ENTER("build_insert_string");

  init_dynamic_string(&insert_string, "", 1024, 1024);

  dynstr_append(&insert_string, "INSERT INTO t1 VALUES (");

  if (auto_generate_sql_autoincrement)
  {
    dynstr_append(&insert_string, "NULL");

    if (num_int_cols || num_char_cols)
      dynstr_append(&insert_string, ",");
  }

  if (auto_generate_sql_guid_primary)
  {
    dynstr_append(&insert_string, "uuid()");

    if (num_int_cols || num_char_cols)
      dynstr_append(&insert_string, ",");
  }

  if (auto_generate_sql_secondary_indexes)
  {
    unsigned int count;

    for (count= 0; count < auto_generate_sql_secondary_indexes; count++)
    {
      if (count) /* Except for the first pass we add a comma */
        dynstr_append(&insert_string, ",");

      dynstr_append(&insert_string, "uuid()");
    }

    if (num_int_cols || num_char_cols)
      dynstr_append(&insert_string, ",");
  }

  if (num_int_cols)
    for (col_count= 1; col_count <= num_int_cols; col_count++)
    {
      if (snprintf(buf, HUGE_STRING_LENGTH, "%ld", random()) > HUGE_STRING_LENGTH)
      {
        fprintf(stderr, "Memory Allocation error in creating insert\n");
        exit(1);
      }
      dynstr_append(&insert_string, buf);

      if (col_count < num_int_cols || num_char_cols > 0)
        dynstr_append_mem(&insert_string, ",", 1);
    }

  if (num_char_cols)
    for (col_count= 1; col_count <= num_char_cols; col_count++)
    {
      int buf_len= get_random_string(buf);
      dynstr_append_mem(&insert_string, "'", 1);
      dynstr_append_mem(&insert_string, buf, buf_len);
      dynstr_append_mem(&insert_string, "'", 1);

      if (col_count < num_char_cols)
        dynstr_append_mem(&insert_string, ",", 1);
    }

  dynstr_append_mem(&insert_string, ")", 1);

  ptr= (statement *)my_malloc(sizeof(statement),
                              MYF(MY_ZEROFILL|MY_FAE|MY_WME));
  ptr->string= (char *)my_malloc(insert_string.length + 1,
                              MYF(MY_ZEROFILL|MY_FAE|MY_WME));
  ptr->length= insert_string.length+1;
  ptr->type= INSERT_TYPE;
  strmov(ptr->string, insert_string.str);
  dynstr_free(&insert_string);
  DBUG_RETURN(ptr);
}


/*
  build_select_string()

  This function builds a query if the user opts to not supply a query
  statement or file containing a query statement
*/
static statement *
build_select_string(my_bool key)
{
  char       buf[HUGE_STRING_LENGTH];
  unsigned int        col_count;
  statement *ptr;
  static DYNAMIC_STRING query_string;
  DBUG_ENTER("build_select_string");

  init_dynamic_string(&query_string, "", 1024, 1024);

  dynstr_append_mem(&query_string, "SELECT ", 7);
  for (col_count= 1; col_count <= num_int_cols; col_count++)
  {
    if (snprintf(buf, HUGE_STRING_LENGTH, "intcol%d", col_count) 
        > HUGE_STRING_LENGTH)
    {
      fprintf(stderr, "Memory Allocation error in creating select\n");
      exit(1);
    }
    dynstr_append(&query_string, buf);

    if (col_count < num_int_cols || num_char_cols > 0)
      dynstr_append_mem(&query_string, ",", 1);

  }
  for (col_count= 1; col_count <= num_char_cols; col_count++)
  {
    if (snprintf(buf, HUGE_STRING_LENGTH, "charcol%d", col_count)
        > HUGE_STRING_LENGTH)
    {
      fprintf(stderr, "Memory Allocation error in creating select\n");
      exit(1);
    }
    dynstr_append(&query_string, buf);

    if (col_count < num_char_cols)
      dynstr_append_mem(&query_string, ",", 1);

  }
  dynstr_append(&query_string, " FROM t1");

  if ((key) && 
      (auto_generate_sql_autoincrement || auto_generate_sql_guid_primary))
    dynstr_append(&query_string, " WHERE id = ");

  ptr= (statement *)my_malloc(sizeof(statement),
                              MYF(MY_ZEROFILL|MY_FAE|MY_WME));
  ptr->string= (char *)my_malloc(query_string.length + 1,
                              MYF(MY_ZEROFILL|MY_FAE|MY_WME));
  ptr->length= query_string.length+1;
  if ((key) && 
      (auto_generate_sql_autoincrement || auto_generate_sql_guid_primary))
    ptr->type= SELECT_TYPE_REQUIRES_PREFIX;
  else
    ptr->type= SELECT_TYPE;
  strmov(ptr->string, query_string.str);
  dynstr_free(&query_string);
  DBUG_RETURN(ptr);
}

static int
get_options(int *argc,char ***argv)
{
  int ho_error;
  char *tmp_string;
  MY_STAT sbuf;  /* Stat information for the data file */

  DBUG_ENTER("get_options");
  if ((ho_error= handle_options(argc, argv, my_long_options, get_one_option)))
    exit(ho_error);
  if (debug_info_flag)
    my_end_arg= MY_CHECK_ERROR | MY_GIVE_INFO;
  if (debug_check_flag)
    my_end_arg= MY_CHECK_ERROR;

  if (!user)
    user= (char *)"root";

  /*
    If something is created and --no-drop is not specified, we drop the
    schema.
  */
  if (!opt_no_drop && (create_string || auto_generate_sql))
    opt_preserve= FALSE;

  if (auto_generate_sql && (create_string || user_supplied_query))
  {
      fprintf(stderr,
              "%s: Can't use --auto-generate-sql when create and query strings are specified!\n",
              my_progname);
      exit(1);
  }

  if (auto_generate_sql && auto_generate_sql_guid_primary && 
      auto_generate_sql_autoincrement)
  {
      fprintf(stderr,
              "%s: Either auto-generate-sql-guid-primary or auto-generate-sql-add-autoincrement can be used!\n",
              my_progname);
      exit(1);
  }

  /* 
    We are testing to make sure that if someone specified a key search
    that we actually added a key!
  */
  if (auto_generate_sql && auto_generate_sql_type[0] == 'k')
    if ( auto_generate_sql_autoincrement == FALSE &&
         auto_generate_sql_guid_primary == FALSE)
    {
      fprintf(stderr,
              "%s: Can't perform key test without a primary key!\n",
              my_progname);
      exit(1);
    }



  if (auto_generate_sql && num_of_query && auto_actual_queries)
  {
      fprintf(stderr,
              "%s: Either auto-generate-sql-execute-number or number-of-queries can be used!\n",
              my_progname);
      exit(1);
  }

  parse_comma(concurrency_str ? concurrency_str : "1", &concurrency);

  if (opt_csv_str)
  {
    opt_silent= TRUE;
    
    if (opt_csv_str[0] == '-')
    {
      csv_file= my_fileno(stdout);
    }
    else
    {
      if ((csv_file= my_open(opt_csv_str, O_CREAT|O_WRONLY|O_APPEND, MYF(0)))
          == -1)
      {
        fprintf(stderr,"%s: Could not open csv file: %sn\n",
                my_progname, opt_csv_str);
        exit(1);
      }
    }
  }

  if (opt_only_print)
    opt_silent= TRUE;

  if (num_int_cols_opt)
  {
    option_string *str;
    parse_option(num_int_cols_opt, &str, ',');
    num_int_cols= atoi(str->string);
    if (str->option)
      num_int_cols_index= atoi(str->option);
    option_cleanup(str);
  }

  if (num_char_cols_opt)
  {
    option_string *str;
    parse_option(num_char_cols_opt, &str, ',');
    num_char_cols= atoi(str->string);
    if (str->option)
      num_char_cols_index= atoi(str->option);
    else
      num_char_cols_index= 0;
    option_cleanup(str);
  }


  if (auto_generate_sql)
  {
    unsigned long long x= 0;
    statement *ptr_statement;

    if (verbose >= 2)
      printf("Building Create Statements for Auto\n");

    create_statements= build_table_string();
    /* 
      Pre-populate table 
    */
    for (ptr_statement= create_statements, x= 0; 
         x < auto_generate_sql_unique_write_number; 
         x++, ptr_statement= ptr_statement->next)
    {
      ptr_statement->next= build_insert_string();
    }

    if (verbose >= 2)
      printf("Building Query Statements for Auto\n");

    if (auto_generate_sql_type[0] == 'r')
    {
      if (verbose >= 2)
        printf("Generating SELECT Statements for Auto\n");

      query_statements= build_select_string(FALSE);
      for (ptr_statement= query_statements, x= 0; 
           x < auto_generate_sql_unique_query_number; 
           x++, ptr_statement= ptr_statement->next)
      {
        ptr_statement->next= build_select_string(FALSE);
      }
    }
    else if (auto_generate_sql_type[0] == 'k')
    {
      if (verbose >= 2)
        printf("Generating SELECT for keys Statements for Auto\n");

      query_statements= build_select_string(TRUE);
      for (ptr_statement= query_statements, x= 0; 
           x < auto_generate_sql_unique_query_number; 
           x++, ptr_statement= ptr_statement->next)
      {
        ptr_statement->next= build_select_string(TRUE);
      }
    }
    else if (auto_generate_sql_type[0] == 'w')
    {
      /*
        We generate a number of strings in case the engine is 
        Archive (since strings which were identical one after another
        would be too easily optimized).
      */
      if (verbose >= 2)
        printf("Generating INSERT Statements for Auto\n");
      query_statements= build_insert_string();
      for (ptr_statement= query_statements, x= 0; 
           x < auto_generate_sql_unique_query_number; 
           x++, ptr_statement= ptr_statement->next)
      {
        ptr_statement->next= build_insert_string();
      }
    }
    else if (auto_generate_sql_type[0] == 'u')
    {
      query_statements= build_update_string();
      for (ptr_statement= query_statements, x= 0; 
           x < auto_generate_sql_unique_query_number; 
           x++, ptr_statement= ptr_statement->next)
      {
          ptr_statement->next= build_update_string();
      }
    }
    else /* Mixed mode is default */
    {
      int coin= 0;

      query_statements= build_insert_string();
      /* 
        This logic should be extended to do a more mixed load,
        at the moment it results in "every other".
      */
      for (ptr_statement= query_statements, x= 0; 
           x < auto_generate_sql_unique_query_number; 
           x++, ptr_statement= ptr_statement->next)
      {
        if (coin)
        {
          ptr_statement->next= build_insert_string();
          coin= 0;
        }
        else
        {
          ptr_statement->next= build_select_string(TRUE);
          coin= 1;
        }
      }
    }
  }
  else
  {
    if (create_string && my_stat(create_string, &sbuf, MYF(0)))
    {
      File data_file;
      if (!MY_S_ISREG(sbuf.st_mode))
      {
        fprintf(stderr,"%s: Create file was not a regular file\n",
                my_progname);
        exit(1);
      }
      if ((data_file= my_open(create_string, O_RDWR, MYF(0))) == -1)
      {
        fprintf(stderr,"%s: Could not open create file\n", my_progname);
        exit(1);
      }
      tmp_string= (char *)my_malloc(sbuf.st_size + 1,
                              MYF(MY_ZEROFILL|MY_FAE|MY_WME));
      my_read(data_file, (uchar*) tmp_string, sbuf.st_size, MYF(0));
      tmp_string[sbuf.st_size]= '\0';
      my_close(data_file,MYF(0));
      parse_delimiter(tmp_string, &create_statements, delimiter[0]);
      my_free(tmp_string);
    }
    else if (create_string)
    {
        parse_delimiter(create_string, &create_statements, delimiter[0]);
    }

    if (user_supplied_query && my_stat(user_supplied_query, &sbuf, MYF(0)))
    {
      File data_file;
      if (!MY_S_ISREG(sbuf.st_mode))
      {
        fprintf(stderr,"%s: User query supplied file was not a regular file\n",
                my_progname);
        exit(1);
      }
      if ((data_file= my_open(user_supplied_query, O_RDWR, MYF(0))) == -1)
      {
        fprintf(stderr,"%s: Could not open query supplied file\n", my_progname);
        exit(1);
      }
      tmp_string= (char *)my_malloc(sbuf.st_size + 1,
                                    MYF(MY_ZEROFILL|MY_FAE|MY_WME));
      my_read(data_file, (uchar*) tmp_string, sbuf.st_size, MYF(0));
      tmp_string[sbuf.st_size]= '\0';
      my_close(data_file,MYF(0));
      if (user_supplied_query)
        actual_queries= parse_delimiter(tmp_string, &query_statements,
                                        delimiter[0]);
      my_free(tmp_string);
    } 
    else if (user_supplied_query)
    {
        actual_queries= parse_delimiter(user_supplied_query, &query_statements,
                                        delimiter[0]);
    }
  }

  if (user_supplied_pre_statements && my_stat(user_supplied_pre_statements, &sbuf, MYF(0)))
  {
    File data_file;
    if (!MY_S_ISREG(sbuf.st_mode))
    {
      fprintf(stderr,"%s: User query supplied file was not a regular file\n",
              my_progname);
      exit(1);
    }
    if ((data_file= my_open(user_supplied_pre_statements, O_RDWR, MYF(0))) == -1)
    {
      fprintf(stderr,"%s: Could not open query supplied file\n", my_progname);
      exit(1);
    }
    tmp_string= (char *)my_malloc(sbuf.st_size + 1,
                                  MYF(MY_ZEROFILL|MY_FAE|MY_WME));
    my_read(data_file, (uchar*) tmp_string, sbuf.st_size, MYF(0));
    tmp_string[sbuf.st_size]= '\0';
    my_close(data_file,MYF(0));
    if (user_supplied_pre_statements)
      (void)parse_delimiter(tmp_string, &pre_statements,
                            delimiter[0]);
    my_free(tmp_string);
  } 
  else if (user_supplied_pre_statements)
  {
    (void)parse_delimiter(user_supplied_pre_statements,
                          &pre_statements,
                          delimiter[0]);
  }

  if (user_supplied_post_statements && my_stat(user_supplied_post_statements, &sbuf, MYF(0)))
  {
    File data_file;
    if (!MY_S_ISREG(sbuf.st_mode))
    {
      fprintf(stderr,"%s: User query supplied file was not a regular file\n",
              my_progname);
      exit(1);
    }
    if ((data_file= my_open(user_supplied_post_statements, O_RDWR, MYF(0))) == -1)
    {
      fprintf(stderr,"%s: Could not open query supplied file\n", my_progname);
      exit(1);
    }
    tmp_string= (char *)my_malloc(sbuf.st_size + 1,
                                  MYF(MY_ZEROFILL|MY_FAE|MY_WME));
    my_read(data_file, (uchar*) tmp_string, sbuf.st_size, MYF(0));
    tmp_string[sbuf.st_size]= '\0';
    my_close(data_file,MYF(0));
    if (user_supplied_post_statements)
      (void)parse_delimiter(tmp_string, &post_statements,
                            delimiter[0]);
    my_free(tmp_string);
  } 
  else if (user_supplied_post_statements)
  {
    (void)parse_delimiter(user_supplied_post_statements, &post_statements,
                          delimiter[0]);
  }

  if (verbose >= 2)
    printf("Parsing engines to use.\n");

  if (default_engine)
    parse_option(default_engine, &engine_options, ',');

  if (tty_password)
    opt_password= get_tty_password(NullS);
  DBUG_RETURN(0);
}


static int run_query(MYSQL *mysql, const char *query, int len)
{
  if (opt_only_print)
  {
    printf("%.*s;\n", len, query);
    return 0;
  }

  if (verbose >= 3)
    printf("%.*s;\n", len, query);
  return mysql_real_query(mysql, query, len);
}


static int
generate_primary_key_list(MYSQL *mysql, option_string *engine_stmt)
{
  MYSQL_RES *result;
  MYSQL_ROW row;
  unsigned long long counter;
  DBUG_ENTER("generate_primary_key_list");

  /* 
    Blackhole is a special case, this allows us to test the upper end 
    of the server during load runs.
  */
  if (opt_only_print || (engine_stmt && 
                         strstr(engine_stmt->string, "blackhole")))
  {
    primary_keys_number_of= 1;
    primary_keys= (char **)my_malloc((uint)(sizeof(char *) * 
                                            primary_keys_number_of), 
                                    MYF(MY_ZEROFILL|MY_FAE|MY_WME));
    /* Yes, we strdup a const string to simplify the interface */
    primary_keys[0]= my_strdup("796c4422-1d94-102a-9d6d-00e0812d", MYF(0)); 
  }
  else
  {
    if (run_query(mysql, "SELECT id from t1", strlen("SELECT id from t1")))
    {
      fprintf(stderr,"%s: Cannot select GUID primary keys. (%s)\n", my_progname,
              mysql_error(mysql));
      exit(1);
    }

    if (!(result= mysql_store_result(mysql)))
    {
      fprintf(stderr, "%s: Error when storing result: %d %s\n",
              my_progname, mysql_errno(mysql), mysql_error(mysql));
      exit(1);
    }
    primary_keys_number_of= mysql_num_rows(result);

    /* So why check this? Blackhole :) */
    if (primary_keys_number_of)
    {
      /*
        We create the structure and loop and create the items.
      */
      primary_keys= (char **)my_malloc((uint)(sizeof(char *) * 
                                              primary_keys_number_of), 
                                       MYF(MY_ZEROFILL|MY_FAE|MY_WME));
      row= mysql_fetch_row(result);
      for (counter= 0; counter < primary_keys_number_of; 
           counter++, row= mysql_fetch_row(result))
        primary_keys[counter]= my_strdup(row[0], MYF(0));
    }

    mysql_free_result(result);
  }

  DBUG_RETURN(0);
}

static int
drop_primary_key_list(void)
{
  unsigned long long counter;

  if (primary_keys_number_of)
  {
    for (counter= 0; counter < primary_keys_number_of; counter++)
      my_free(primary_keys[counter]);

    my_free(primary_keys);
  }

  return 0;
}

static int
create_schema(MYSQL *mysql, const char *db, statement *stmt, 
              option_string *engine_stmt)
{
  char query[HUGE_STRING_LENGTH];
  statement *ptr;
  statement *after_create;
  int len;
  ulonglong count;
  DBUG_ENTER("create_schema");

  len= snprintf(query, HUGE_STRING_LENGTH, "CREATE SCHEMA `%s`", db);

  if (verbose >= 2)
    printf("Loading Pre-data\n");

  if (run_query(mysql, query, len))
  {
    fprintf(stderr,"%s: Cannot create schema %s : %s\n", my_progname, db,
            mysql_error(mysql));
    exit(1);
  }

  if (opt_only_print)
  {
    printf("use %s;\n", db);
  }
  else
  {
    if (verbose >= 3)
      printf("%s;\n", query);

    if (mysql_select_db(mysql,  db))
    {
      fprintf(stderr,"%s: Cannot select schema '%s': %s\n",my_progname, db,
              mysql_error(mysql));
      exit(1);
    }
  }

  if (engine_stmt)
  {
    len= snprintf(query, HUGE_STRING_LENGTH, "set storage_engine=`%s`",
                  engine_stmt->string);
    if (run_query(mysql, query, len))
    {
      fprintf(stderr,"%s: Cannot set default engine: %s\n", my_progname,
              mysql_error(mysql));
      exit(1);
    }
  }

  count= 0;
  after_create= stmt;

limit_not_met:
  for (ptr= after_create; ptr && ptr->length; ptr= ptr->next, count++)
  {
    if (auto_generate_sql && ( auto_generate_sql_number == count))
      break;

    if (engine_stmt && engine_stmt->option && ptr->type == CREATE_TABLE_TYPE)
    {
      char buffer[HUGE_STRING_LENGTH];

      snprintf(buffer, HUGE_STRING_LENGTH, "%s %s", ptr->string, 
               engine_stmt->option);
      if (run_query(mysql, buffer, strlen(buffer)))
      {
        fprintf(stderr,"%s: Cannot run query %.*s ERROR : %s\n",
                my_progname, (uint)ptr->length, ptr->string, mysql_error(mysql));
        exit(1);
      }
    }
    else
    {
      if (run_query(mysql, ptr->string, ptr->length))
      {
        fprintf(stderr,"%s: Cannot run query %.*s ERROR : %s\n",
                my_progname, (uint)ptr->length, ptr->string, mysql_error(mysql));
        exit(1);
      }
    }
  }

  if (auto_generate_sql && (auto_generate_sql_number > count ))
  {
    /* Special case for auto create, we don't want to create tables twice */
    after_create= stmt->next;
    goto limit_not_met;
  }

  DBUG_RETURN(0);
}

static int
drop_schema(MYSQL *mysql, const char *db)
{
  char query[HUGE_STRING_LENGTH];
  int len;
  DBUG_ENTER("drop_schema");
  len= snprintf(query, HUGE_STRING_LENGTH, "DROP SCHEMA IF EXISTS `%s`", db);

  if (run_query(mysql, query, len))
  {
    fprintf(stderr,"%s: Cannot drop database '%s' ERROR : %s\n",
            my_progname, db, mysql_error(mysql));
    exit(1);
  }



  DBUG_RETURN(0);
}

static int
run_statements(MYSQL *mysql, statement *stmt) 
{
  statement *ptr;
  MYSQL_RES *result;
  DBUG_ENTER("run_statements");

  for (ptr= stmt; ptr && ptr->length; ptr= ptr->next)
  {
    if (run_query(mysql, ptr->string, ptr->length))
    {
      fprintf(stderr,"%s: Cannot run query %.*s ERROR : %s\n",
              my_progname, (uint)ptr->length, ptr->string, mysql_error(mysql));
      exit(1);
    }
    if (mysql_field_count(mysql))
    {
      result= mysql_store_result(mysql);
      mysql_free_result(result);
    }
  }

  DBUG_RETURN(0);
}

static int
run_scheduler(stats *sptr, statement *stmts, uint concur, ulonglong limit)
{
  uint x;
  struct timeval start_time, end_time;
  thread_context con;
  pthread_t mainthread;            /* Thread descriptor */
  pthread_attr_t attr;          /* Thread attributes */
  DBUG_ENTER("run_scheduler");

  con.stmt= stmts;
  con.limit= limit;

  pthread_attr_init(&attr);
  pthread_attr_setdetachstate(&attr,
		  PTHREAD_CREATE_DETACHED);

  pthread_mutex_lock(&counter_mutex);
  thread_counter= 0;

  pthread_mutex_lock(&sleeper_mutex);
  master_wakeup= 1;
  pthread_mutex_unlock(&sleeper_mutex);
  for (x= 0; x < concur; x++)
  {
    /* now you create the thread */
    if (pthread_create(&mainthread, &attr, run_task, 
                       (void *)&con) != 0)
    {
      fprintf(stderr,"%s: Could not create thread\n",
              my_progname);
      exit(0);
    }
    thread_counter++;
  }
  pthread_mutex_unlock(&counter_mutex);
  pthread_attr_destroy(&attr);

  pthread_mutex_lock(&sleeper_mutex);
  master_wakeup= 0;
  pthread_mutex_unlock(&sleeper_mutex);
  pthread_cond_broadcast(&sleep_threshhold);

  gettimeofday(&start_time, NULL);

  /*
    We loop until we know that all children have cleaned up.
  */
  pthread_mutex_lock(&counter_mutex);
  while (thread_counter)
  {
    struct timespec abstime;

    set_timespec(abstime, 3);
    pthread_cond_timedwait(&count_threshhold, &counter_mutex, &abstime);
  }
  pthread_mutex_unlock(&counter_mutex);

  gettimeofday(&end_time, NULL);


  sptr->timing= timedif(end_time, start_time);
  sptr->users= concur;
  sptr->rows= limit;

  DBUG_RETURN(0);
}


pthread_handler_t run_task(void *p)
{
  ulonglong counter= 0, queries;
  ulonglong detach_counter;
  unsigned int commit_counter;
  MYSQL *mysql;
  MYSQL_RES *result;
  MYSQL_ROW row;
  statement *ptr;
  thread_context *con= (thread_context *)p;

  DBUG_ENTER("run_task");
  DBUG_PRINT("info", ("task script \"%s\"", con->stmt ? con->stmt->string : ""));

  pthread_mutex_lock(&sleeper_mutex);
  while (master_wakeup)
  {
    pthread_cond_wait(&sleep_threshhold, &sleeper_mutex);
  }
  pthread_mutex_unlock(&sleeper_mutex);

  if (!(mysql= mysql_init(NULL)))
  {
    fprintf(stderr,"%s: mysql_init() failed ERROR : %s\n",
            my_progname, mysql_error(mysql));
    exit(0);
  }

  if (mysql_thread_init())
  {
    fprintf(stderr,"%s: mysql_thread_init() failed ERROR : %s\n",
            my_progname, mysql_error(mysql));
    exit(0);
  }

  DBUG_PRINT("info", ("trying to connect to host %s as user %s", host, user));

  if (!opt_only_print)
  {
    if (slap_connect(mysql))
      goto end;
  }

  DBUG_PRINT("info", ("connected."));
  if (verbose >= 3)
    printf("connected!\n");
  queries= 0;

  commit_counter= 0;
  if (commit_rate)
    run_query(mysql, "SET AUTOCOMMIT=0", strlen("SET AUTOCOMMIT=0"));

limit_not_met:
    for (ptr= con->stmt, detach_counter= 0; 
         ptr && ptr->length; 
         ptr= ptr->next, detach_counter++)
    {
      if (!opt_only_print && detach_rate && !(detach_counter % detach_rate))
      {
        mysql_close(mysql);

        if (!(mysql= mysql_init(NULL)))
        {
          fprintf(stderr,"%s: mysql_init() failed ERROR : %s\n",
                  my_progname, mysql_error(mysql));
          exit(0);
        }

        if (slap_connect(mysql))
          goto end;
      }

      /* 
        We have to execute differently based on query type. This should become a function.
      */
      if ((ptr->type == UPDATE_TYPE_REQUIRES_PREFIX) ||
          (ptr->type == SELECT_TYPE_REQUIRES_PREFIX))
      {
        int length;
        unsigned int key_val;
        char *key;
        char buffer[HUGE_STRING_LENGTH];

        /* 
          This should only happen if some sort of new engine was
          implemented that didn't properly handle UPDATEs.

          Just in case someone runs this under an experimental engine we don't
          want a crash so the if() is placed here.
        */
        DBUG_ASSERT(primary_keys_number_of);
        if (primary_keys_number_of)
        {
          key_val= (unsigned int)(random() % primary_keys_number_of);
          key= primary_keys[key_val];

          DBUG_ASSERT(key);

          length= snprintf(buffer, HUGE_STRING_LENGTH, "%.*s '%s'", 
                           (int)ptr->length, ptr->string, key);

          if (run_query(mysql, buffer, length))
          {
            fprintf(stderr,"%s: Cannot run query %.*s ERROR : %s\n",
                    my_progname, (uint)length, buffer, mysql_error(mysql));
            exit(0);
          }
        }
      }
      else
      {
        if (run_query(mysql, ptr->string, ptr->length))
        {
          fprintf(stderr,"%s: Cannot run query %.*s ERROR : %s\n",
                  my_progname, (uint)ptr->length, ptr->string, mysql_error(mysql));
          exit(0);
        }
      }

      do
      {
        if (mysql_field_count(mysql))
        {
          if (!(result= mysql_store_result(mysql)))
            fprintf(stderr, "%s: Error when storing result: %d %s\n",
                    my_progname, mysql_errno(mysql), mysql_error(mysql));
          else
          {
            while ((row= mysql_fetch_row(result)))
              counter++;
            mysql_free_result(result);
          }
        }
      } while(mysql_next_result(mysql) == 0);
      queries++;

      if (commit_rate && (++commit_counter == commit_rate))
      {
        commit_counter= 0;
        run_query(mysql, "COMMIT", strlen("COMMIT"));
      }

      if (con->limit && queries == con->limit)
        goto end;
    }

    if (con->limit && queries < con->limit)
      goto limit_not_met;

end:
  if (commit_rate)
    run_query(mysql, "COMMIT", strlen("COMMIT"));

  if (!opt_only_print) 
    mysql_close(mysql);

  mysql_thread_end();

  pthread_mutex_lock(&counter_mutex);
  thread_counter--;
  pthread_cond_signal(&count_threshhold);
  pthread_mutex_unlock(&counter_mutex);

  DBUG_RETURN(0);
}

uint
parse_option(const char *origin, option_string **stmt, char delm)
{
  char *retstr;
  char *ptr= (char *)origin;
  option_string **sptr= stmt;
  option_string *tmp;
  size_t length= strlen(origin);
  uint count= 0; /* We know that there is always one */

  for (tmp= *sptr= (option_string *)my_malloc(sizeof(option_string),
                                          MYF(MY_ZEROFILL|MY_FAE|MY_WME));
       (retstr= strchr(ptr, delm)); 
       tmp->next=  (option_string *)my_malloc(sizeof(option_string),
                                          MYF(MY_ZEROFILL|MY_FAE|MY_WME)),
       tmp= tmp->next)
  {
    char buffer[HUGE_STRING_LENGTH];
    char *buffer_ptr;

    count++;
    strncpy(buffer, ptr, (size_t)(retstr - ptr));
    if ((buffer_ptr= strchr(buffer, ':')))
    {
      char *option_ptr;

      tmp->length= (size_t)(buffer_ptr - buffer);
      tmp->string= my_strndup(ptr, (uint)tmp->length, MYF(MY_FAE));

      option_ptr= ptr + 1 + tmp->length;

      /* Move past the : and the first string */
      tmp->option_length= (size_t)(retstr - option_ptr);
      tmp->option= my_strndup(option_ptr, (uint)tmp->option_length,
                              MYF(MY_FAE));
    }
    else
    {
      tmp->string= my_strndup(ptr, (size_t)(retstr - ptr), MYF(MY_FAE));
      tmp->length= (size_t)(retstr - ptr);
    }

    ptr+= retstr - ptr + 1;
    if (isspace(*ptr))
      ptr++;
    count++;
  }

  if (ptr != origin+length)
  {
    char *origin_ptr;

    if ((origin_ptr= strchr(ptr, ':')))
    {
      char *option_ptr;

      tmp->length= (size_t)(origin_ptr - ptr);
      tmp->string= my_strndup(origin, tmp->length, MYF(MY_FAE));

      option_ptr= (char *)ptr + 1 + tmp->length;

      /* Move past the : and the first string */
      tmp->option_length= (size_t)((ptr + length) - option_ptr);
      tmp->option= my_strndup(option_ptr, tmp->option_length,
                              MYF(MY_FAE));
    }
    else
    {
      tmp->length= (size_t)((ptr + length) - ptr);
      tmp->string= my_strndup(ptr, tmp->length, MYF(MY_FAE));
    }

    count++;
  }

  return count;
}


uint
parse_delimiter(const char *script, statement **stmt, char delm)
{
  char *retstr;
  char *ptr= (char *)script;
  statement **sptr= stmt;
  statement *tmp;
  uint length= strlen(script);
  uint count= 0; /* We know that there is always one */

  for (tmp= *sptr= (statement *)my_malloc(sizeof(statement),
                                          MYF(MY_ZEROFILL|MY_FAE|MY_WME));
       (retstr= strchr(ptr, delm)); 
       tmp->next=  (statement *)my_malloc(sizeof(statement),
                                          MYF(MY_ZEROFILL|MY_FAE|MY_WME)),
       tmp= tmp->next)
  {
    count++;
    tmp->string= my_strndup(ptr, (uint)(retstr - ptr), MYF(MY_FAE));
    tmp->length= (size_t)(retstr - ptr);
    ptr+= retstr - ptr + 1;
    if (isspace(*ptr))
      ptr++;
  }

  if (ptr != script+length)
  {
    tmp->string= my_strndup(ptr, (uint)((script + length) - ptr), 
                                       MYF(MY_FAE));
    tmp->length= (size_t)((script + length) - ptr);
    count++;
  }

  return count;
}


uint
parse_comma(const char *string, uint **range)
{
  uint count= 1,x; /* We know that there is always one */
  char *retstr;
  char *ptr= (char *)string;
  uint *nptr;

  for (;*ptr; ptr++)
    if (*ptr == ',') count++;
  
  /* One extra spot for the NULL */
  nptr= *range= (uint *)my_malloc(sizeof(uint) * (count + 1), 
                                  MYF(MY_ZEROFILL|MY_FAE|MY_WME));

  ptr= (char *)string;
  x= 0;
  while ((retstr= strchr(ptr,',')))
  {
    nptr[x++]= atoi(ptr);
    ptr+= retstr - ptr + 1;
  }
  nptr[x++]= atoi(ptr);

  return count;
}

void
print_conclusions(conclusions *con)
{
  printf("Benchmark\n");
  if (con->engine)
    printf("\tRunning for engine %s\n", con->engine);
  printf("\tAverage number of seconds to run all queries: %ld.%03ld seconds\n",
                    con->avg_timing / 1000, con->avg_timing % 1000);
  printf("\tMinimum number of seconds to run all queries: %ld.%03ld seconds\n",
                    con->min_timing / 1000, con->min_timing % 1000);
  printf("\tMaximum number of seconds to run all queries: %ld.%03ld seconds\n",
                    con->max_timing / 1000, con->max_timing % 1000);
  printf("\tNumber of clients running queries: %d\n", con->users);
  printf("\tAverage number of queries per client: %llu\n", con->avg_rows); 
  printf("\n");
}

void
print_conclusions_csv(conclusions *con)
{
  char buffer[HUGE_STRING_LENGTH];
  const char *ptr= auto_generate_sql_type ? auto_generate_sql_type : "query";
  snprintf(buffer, HUGE_STRING_LENGTH, 
           "%s,%s,%ld.%03ld,%ld.%03ld,%ld.%03ld,%d,%llu\n",
           con->engine ? con->engine : "", /* Storage engine we ran against */
           ptr, /* Load type */
           con->avg_timing / 1000, con->avg_timing % 1000, /* Time to load */
           con->min_timing / 1000, con->min_timing % 1000, /* Min time */
           con->max_timing / 1000, con->max_timing % 1000, /* Max time */
           con->users, /* Children used */
           con->avg_rows  /* Queries run */
          );
  my_write(csv_file, (uchar*) buffer, (uint)strlen(buffer), MYF(0));
}

void
generate_stats(conclusions *con, option_string *eng, stats *sptr)
{
  stats *ptr;
  unsigned int x;

  con->min_timing= sptr->timing; 
  con->max_timing= sptr->timing;
  con->min_rows= sptr->rows;
  con->max_rows= sptr->rows;
  
  /* At the moment we assume uniform */
  con->users= sptr->users;
  con->avg_rows= sptr->rows;
  
  /* With no next, we know it is the last element that was malloced */
  for (ptr= sptr, x= 0; x < iterations; ptr++, x++)
  {
    con->avg_timing+= ptr->timing;

    if (ptr->timing > con->max_timing)
      con->max_timing= ptr->timing;
    if (ptr->timing < con->min_timing)
      con->min_timing= ptr->timing;
  }
  con->avg_timing= con->avg_timing/iterations;

  if (eng && eng->string)
    con->engine= eng->string;
  else
    con->engine= NULL;
}

void
option_cleanup(option_string *stmt)
{
  option_string *ptr, *nptr;
  if (!stmt)
    return;

  for (ptr= stmt; ptr; ptr= nptr)
  {
    nptr= ptr->next;
    my_free(ptr->string);
    my_free(ptr->option);
    my_free(ptr);
  }
}

void
statement_cleanup(statement *stmt)
{
  statement *ptr, *nptr;
  if (!stmt)
    return;

  for (ptr= stmt; ptr; ptr= nptr)
  {
    nptr= ptr->next;
    my_free(ptr->string);
    my_free(ptr);
  }
}


int 
slap_connect(MYSQL *mysql)
{
  /* Connect to server */
  static ulong connection_retry_sleep= 100000; /* Microseconds */
  int x, connect_error= 1;
  for (x= 0; x < 10; x++)
  {
    if (mysql_real_connect(mysql, host, user, opt_password,
                           create_schema_string,
                           opt_mysql_port,
                           opt_mysql_unix_port,
                           connect_flags))
    {
      /* Connect suceeded */
      connect_error= 0;
      break;
    }
    my_sleep(connection_retry_sleep);
  }
  if (connect_error)
  {
    fprintf(stderr,"%s: Error when connecting to server: %d %s\n",
            my_progname, mysql_errno(mysql), mysql_error(mysql));
    return 1;
  }

  return 0;
}<|MERGE_RESOLUTION|>--- conflicted
+++ resolved
@@ -144,8 +144,8 @@
 const char *auto_generate_sql_type= "mixed";
 
 static unsigned long connect_flags= CLIENT_MULTI_RESULTS |
-                                    CLIENT_MULTI_STATEMENTS |
-                                    CLIENT_REMEMBER_OPTIONS;
+                                    CLIENT_MULTI_STATEMENTS |
+                                    CLIENT_REMEMBER_OPTIONS;
 
 
 static int verbose, delimiter_length;
@@ -361,12 +361,9 @@
   mysql_options(&mysql, MYSQL_OPT_CONNECT_ATTR_RESET, 0);
   mysql_options4(&mysql, MYSQL_OPT_CONNECT_ATTR_ADD,
                  "program_name", "mysqlslap");
-<<<<<<< HEAD
-=======
   if (using_opt_enable_cleartext_plugin)
     mysql_options(&mysql, MYSQL_ENABLE_CLEARTEXT_PLUGIN, 
                   (char*) &opt_enable_cleartext_plugin);
->>>>>>> 23ac7487
   if (!opt_only_print) 
   {
     if (!(mysql_real_connect(&mysql, host, user, opt_password,
@@ -724,11 +721,7 @@
 static void usage(void)
 {
   print_version();
-<<<<<<< HEAD
-  puts(ORACLE_WELCOME_COPYRIGHT_NOTICE("2005, 2012"));
-=======
   puts(ORACLE_WELCOME_COPYRIGHT_NOTICE("2005"));
->>>>>>> 23ac7487
   puts("Run a query multiple times against the server.\n");
   printf("Usage: %s [OPTIONS]\n",my_progname);
   print_defaults("my",load_default_groups);
