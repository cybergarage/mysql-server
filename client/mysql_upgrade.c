/* Copyright (C) 2000 MySQL AB

   This program is free software; you can redistribute it and/or modify
   it under the terms of the GNU General Public License as published by
   the Free Software Foundation; version 2 of the License.

   This program is distributed in the hope that it will be useful,
   but WITHOUT ANY WARRANTY; without even the implied warranty of
   MERCHANTABILITY or FITNESS FOR A PARTICULAR PURPOSE.  See the
   GNU General Public License for more details.

   You should have received a copy of the GNU General Public License
   along with this program; if not, write to the Free Software
   Foundation, Inc., 59 Temple Place, Suite 330, Boston, MA  02111-1307  USA */

#include "client_priv.h"
#include <sslopt-vars.h>
#include "../scripts/mysql_fix_privilege_tables_sql.c"

#define VER "1.1"

#ifdef HAVE_SYS_WAIT_H
#include <sys/wait.h>
#endif

#ifndef WEXITSTATUS
# ifdef __WIN__
#  define WEXITSTATUS(stat_val) (stat_val)
# else
#  define WEXITSTATUS(stat_val) ((unsigned)(stat_val) >> 8)
# endif
#endif

static char mysql_path[FN_REFLEN];
static char mysqlcheck_path[FN_REFLEN];

static my_bool opt_force, opt_verbose, debug_info_flag, debug_check_flag;
static uint my_end_arg= 0;
static char *opt_user= (char*)"root";

static DYNAMIC_STRING ds_args;

static char *opt_password= 0;
static my_bool tty_password= 0;

static char opt_tmpdir[FN_REFLEN];

#ifndef DBUG_OFF
static char *default_dbug_option= (char*) "d:t:O,/tmp/mysql_upgrade.trace";
#endif

static char **defaults_argv;

static my_bool not_used; /* Can't use GET_BOOL without a value pointer */

#include <help_start.h>

static struct my_option my_long_options[]=
{
  {"help", '?', "Display this help message and exit.", 0, 0, 0, GET_NO_ARG,
   NO_ARG, 0, 0, 0, 0, 0, 0},
  {"basedir", 'b', "Not used by mysql_upgrade. Only for backward compatibilty",
   0, 0, 0, GET_STR, REQUIRED_ARG, 0, 0, 0, 0, 0, 0},
  {"character-sets-dir", OPT_CHARSETS_DIR,
   "Directory where character sets are.", 0,
   0, 0, GET_STR, REQUIRED_ARG, 0, 0, 0, 0, 0, 0},
  {"compress", OPT_COMPRESS, "Use compression in server/client protocol.",
   (uchar**)&not_used, (uchar**)&not_used, 0, GET_BOOL, NO_ARG, 0, 0, 0, 0, 0, 0},
  {"datadir", 'd',
   "Not used by mysql_upgrade. Only for backward compatibilty",
   0, 0, 0, GET_STR, REQUIRED_ARG, 0, 0, 0, 0, 0, 0},
#ifdef DBUG_OFF
  {"debug", '#', "This is a non-debug version. Catch this and exit",
   0, 0, 0, GET_DISABLED, OPT_ARG, 0, 0, 0, 0, 0, 0},
#else
  {"debug", '#', "Output debug log", (uchar* *) & default_dbug_option,
   (uchar* *) & default_dbug_option, 0, GET_STR, OPT_ARG, 0, 0, 0, 0, 0, 0},
#endif
  {"debug-check", OPT_DEBUG_CHECK, "Check memory and open file usage at exit.",
   (uchar**) &debug_check_flag, (uchar**) &debug_check_flag, 0,
   GET_BOOL, NO_ARG, 0, 0, 0, 0, 0, 0},
  {"debug-info", 'T', "Print some debug info at exit.", (uchar**) &debug_info_flag,
   (uchar**) &debug_info_flag, 0, GET_BOOL, NO_ARG, 0, 0, 0, 0, 0, 0},
  {"default-character-set", OPT_DEFAULT_CHARSET,
   "Set the default character set.", 0,
   0, 0, GET_STR, REQUIRED_ARG, 0, 0, 0, 0, 0, 0},
  {"force", 'f', "Force execution of mysqlcheck even if mysql_upgrade "
   "has already been executed for the current version of MySQL.",
   (uchar**)&opt_force, (uchar**)&opt_force, 0,
   GET_BOOL, NO_ARG, 0, 0, 0, 0, 0, 0},
  {"host",'h', "Connect to host.", 0,
   0, 0, GET_STR, REQUIRED_ARG, 0, 0, 0, 0, 0, 0},
  {"password", 'p',
   "Password to use when connecting to server. If password is not given"
   " it's solicited on the tty.", (uchar**) &opt_password,(uchar**) &opt_password,
   0, GET_STR, OPT_ARG, 0, 0, 0, 0, 0, 0},
#ifdef __WIN__
  {"pipe", 'W', "Use named pipes to connect to server.", 0, 0, 0,
   GET_NO_ARG, NO_ARG, 0, 0, 0, 0, 0, 0},
#endif
  {"port", 'P', "Port number to use for connection or 0 for default to, in "
   "order of preference, my.cnf, $MYSQL_TCP_PORT, "
#if MYSQL_PORT_DEFAULT == 0
   "/etc/services, "
#endif
   "built-in default (" STRINGIFY_ARG(MYSQL_PORT) ").",
   0, 0, 0, GET_STR, REQUIRED_ARG, 0, 0, 0, 0, 0, 0},
  {"protocol", OPT_MYSQL_PROTOCOL,
   "The protocol of connection (tcp,socket,pipe,memory).",
   0, 0, 0, GET_STR, REQUIRED_ARG, 0, 0, 0, 0, 0, 0},
#ifdef HAVE_SMEM
  {"shared-memory-base-name", OPT_SHARED_MEMORY_BASE_NAME,
   "Base name of shared memory.", 0,
   0, 0, GET_STR, REQUIRED_ARG, 0, 0, 0, 0, 0, 0},
#endif
  {"socket", 'S', "Socket file to use for connection.",
   0, 0, 0, GET_STR, REQUIRED_ARG, 0, 0, 0, 0, 0, 0},
  {"tmpdir", 't', "Directory for temporary files",
   0, 0, 0, GET_STR, REQUIRED_ARG, 0, 0, 0, 0, 0, 0},
  {"user", 'u', "User for login if not current user.", (uchar**) &opt_user,
   (uchar**) &opt_user, 0, GET_STR, REQUIRED_ARG, 0, 0, 0, 0, 0, 0},
#include <sslopt-longopts.h>
  {"verbose", 'v', "Display more output about the process",
   (uchar**) &opt_verbose, (uchar**) &opt_verbose, 0,
   GET_BOOL, NO_ARG, 1, 0, 0, 0, 0, 0},
  {0, 0, 0, 0, 0, 0, GET_NO_ARG, NO_ARG, 0, 0, 0, 0, 0, 0}
};

#include <help_end.h>


static void free_used_memory(void)
{
  /* Free memory allocated by 'load_defaults' */
  free_defaults(defaults_argv);

  dynstr_free(&ds_args);
}


static void die(const char *fmt, ...)
{
  va_list args;
  DBUG_ENTER("die");

  /* Print the error message */
  va_start(args, fmt);
  if (fmt)
  {
    fprintf(stderr, "FATAL ERROR: ");
    vfprintf(stderr, fmt, args);
    fprintf(stderr, "\n");
    fflush(stderr);
  }
  va_end(args);

  free_used_memory();
  my_end(my_end_arg);
  exit(1);
}


static void verbose(const char *fmt, ...)
{
  va_list args;

  if (!opt_verbose)
    return;

  /* Print the verbose message */
  va_start(args, fmt);
  if (fmt)
  {
    vfprintf(stdout, fmt, args);
    fprintf(stdout, "\n");
    fflush(stdout);
  }
  va_end(args);
}


/*
  Add one option - passed to mysql_upgrade on command line
  or by defaults file(my.cnf) - to a dynamic string, in
  this way we pass the same arguments on to mysql and mysql_check
*/

static void add_one_option(DYNAMIC_STRING* ds,
                           const struct my_option *opt,
                           const char* argument)

{
  const char* eq= NullS;
  const char* arg= NullS;
  if (opt->arg_type != NO_ARG)
  {
    eq= "=";
    switch (opt->var_type & GET_TYPE_MASK) {
    case GET_STR:
      arg= argument;
      break;
    default:
      die("internal error at %s: %d",__FILE__, __LINE__);
    }
  }
  dynstr_append_os_quoted(ds, "--", opt->name, eq, arg, NullS);
  dynstr_append(&ds_args, " ");
}


static my_bool
get_one_option(int optid, const struct my_option *opt,
               char *argument)
{
  my_bool add_option= TRUE;

  switch (optid) {

  case '?':
    printf("%s  Ver %s Distrib %s, for %s (%s)\n",
           my_progname, VER, MYSQL_SERVER_VERSION, SYSTEM_TYPE, MACHINE_TYPE);
    puts("MySQL utility for upgrading databases to new MySQL versions\n");
    my_print_help(my_long_options);
    exit(0);
    break;

  case '#':
    DBUG_PUSH(argument ? argument : default_dbug_option);
    add_option= FALSE;
    debug_check_flag= 1;
    break;

  case 'p':
    tty_password= 1;
    add_option= FALSE;
    if (argument)
    {
      /* Add password to ds_args before overwriting the arg with x's */
      add_one_option(&ds_args, opt, argument);
      while (*argument)
        *argument++= 'x';                       /* Destroy argument */
      tty_password= 0;
    }
    break;

  case 't':
    strnmov(opt_tmpdir, argument, sizeof(opt_tmpdir));
    add_option= FALSE;
    break;

  case 'b': /* --basedir   */
  case 'v': /* --verbose   */
  case 'd': /* --datadir   */
  case 'f': /* --force     */
    add_option= FALSE;
    break;
  }

  if (add_option)
  {
    /*
      This is an option that is accpted by mysql_upgrade just so
      it can be passed on to "mysql" and "mysqlcheck"
      Save it in the ds_args string
    */
    add_one_option(&ds_args, opt, argument);
  }
  return 0;
}


/**
  Run a command using the shell, storing its output in the supplied dynamic
  string.
*/
static int run_command(char* cmd,
                       DYNAMIC_STRING *ds_res)
{
  char buf[512]= {0};
  FILE *res_file;
  int error;

  if (!(res_file= popen(cmd, "r")))
    die("popen(\"%s\", \"r\") failed", cmd);

  while (fgets(buf, sizeof(buf), res_file))
  {
    DBUG_PRINT("info", ("buf: %s", buf));
    if(ds_res)
    {
      /* Save the output of this command in the supplied string */
      dynstr_append(ds_res, buf);
    }
    else
    {
      /* Print it directly on screen */
      fprintf(stdout, "%s", buf);
    }
  }

  error= pclose(res_file);
  return WEXITSTATUS(error);
}


static int run_tool(char *tool_path, DYNAMIC_STRING *ds_res, ...)
{
  int ret;
  const char* arg;
  va_list args;
  DYNAMIC_STRING ds_cmdline;

  DBUG_ENTER("run_tool");
  DBUG_PRINT("enter", ("tool_path: %s", tool_path));

  if (init_dynamic_string(&ds_cmdline, IF_WIN("\"", ""), FN_REFLEN, FN_REFLEN))
    die("Out of memory");

  dynstr_append_os_quoted(&ds_cmdline, tool_path, NullS);
  dynstr_append(&ds_cmdline, " ");

  va_start(args, ds_res);

  while ((arg= va_arg(args, char *)))
  {
    /* Options should be os quoted */
    if (strncmp(arg, "--", 2) == 0)
      dynstr_append_os_quoted(&ds_cmdline, arg, NullS);
    else
      dynstr_append(&ds_cmdline, arg);
    dynstr_append(&ds_cmdline, " ");
  }

  va_end(args);

#ifdef __WIN__
  dynstr_append(&ds_cmdline, "\"");
#endif

  DBUG_PRINT("info", ("Running: %s", ds_cmdline.str));
  ret= run_command(ds_cmdline.str, ds_res);
  DBUG_PRINT("exit", ("ret: %d", ret));
  dynstr_free(&ds_cmdline);
  DBUG_RETURN(ret);
}


/**
  Look for the filename of given tool, with the presumption that it is in the
  same directory as mysql_upgrade and that the same executable-searching 
  mechanism will be used when we run our sub-shells with popen() later.
*/
static void find_tool(char *tool_executable_name, const char *tool_name, 
                      const char *self_name)
{
  char *last_fn_libchar;
  DYNAMIC_STRING ds_tmp;
  DBUG_ENTER("find_tool");
  DBUG_PRINT("enter", ("progname: %s", my_progname));

  if (init_dynamic_string(&ds_tmp, "", 32, 32))
    die("Out of memory");

  last_fn_libchar= strrchr(self_name, FN_LIBCHAR);

  if (last_fn_libchar == NULL)
  {
    /*
      mysql_upgrade was found by the shell searching the path.  A sibling
      next to us should be found the same way.
    */
    strncpy(tool_executable_name, tool_name, FN_REFLEN);
  }
  else
  {
    int len;

    /*
      mysql_upgrade was run absolutely or relatively.  We can find a sibling
      by replacing our name after the LIBCHAR with the new tool name.
    */

    /*
      When running in a not yet installed build and using libtool,
      the program(mysql_upgrade) will be in .libs/ and executed
      through a libtool wrapper in order to use the dynamic libraries
      from this build. The same must be done for the tools(mysql and
      mysqlcheck). Thus if path ends in .libs/, step up one directory
      and execute the tools from there
    */
    if (((last_fn_libchar - 6) >= self_name) &&
        (strncmp(last_fn_libchar - 5, ".libs", 5) == 0) &&
        (*(last_fn_libchar - 6) == FN_LIBCHAR))
    {
      DBUG_PRINT("info", ("Chopping off \".libs\" from end of path"));
      last_fn_libchar -= 6;
    }

    len= last_fn_libchar - self_name;

    my_snprintf(tool_executable_name, FN_REFLEN, "%.*s%c%s",
                len, self_name, FN_LIBCHAR, tool_name);
  }

  verbose("Looking for '%s' as: %s", tool_name, tool_executable_name);

  /*
    Make sure it can be executed
  */
  if (run_tool(tool_executable_name,
               &ds_tmp, /* Get output from command, discard*/
               "--help",
               "2>&1",
               IF_WIN("> NUL", "> /dev/null"),
               NULL))
    die("Can't execute '%s'", tool_executable_name);

  dynstr_free(&ds_tmp);

  DBUG_VOID_RETURN;
}


/*
  Run query using "mysql"
*/

static int run_query(const char *query, DYNAMIC_STRING *ds_res,
                     my_bool force)
{
  int ret;
  File fd;
  char query_file_path[FN_REFLEN];
  DBUG_ENTER("run_query");
  DBUG_PRINT("enter", ("query: %s", query));
  if ((fd= create_temp_file(query_file_path, opt_tmpdir,
                            "sql", O_CREAT | O_SHARE | O_RDWR,
                            MYF(MY_WME))) < 0)
    die("Failed to create temporary file for defaults");

<<<<<<< HEAD
  if (my_write(fd, (uchar*) query, strlen(query),
=======
  if (my_write(fd, query, (uint) strlen(query),
>>>>>>> 2b85c64d
               MYF(MY_FNABP | MY_WME)))
  {
    my_close(fd, MYF(0));
    my_delete(query_file_path, MYF(0));
    die("Failed to write to '%s'", query_file_path);
  }

  ret= run_tool(mysql_path,
                ds_res,
                "--no-defaults",
                ds_args.str,
                "--database=mysql",
                "--batch", /* Turns off pager etc. */
                force ? "--force": "--skip-force",
                ds_res ? "--silent": "",
                "<",
                query_file_path,
                "2>&1",
                NULL);

  my_close(fd, MYF(0));
  my_delete(query_file_path, MYF(0));

  DBUG_RETURN(ret);
}


/*
  Extract the value returned from result of "show variable like ..."
*/

static int extract_variable_from_show(DYNAMIC_STRING* ds, char* value)
{
  char *value_start, *value_end;
  /*
    The query returns "datadir\t<datadir>\n", skip past
    the tab
  */
  if ((value_start= strchr(ds->str, '\t')) == NULL)
    return 1; /* Unexpected result */
  value_start++;

  /* Don't copy the ending newline */
  if ((value_end= strchr(value_start, '\n')) == NULL)
    return 1; /* Unexpected result */

  strncpy(value, value_start, min(FN_REFLEN, value_end-value_start));
  return 0;
}


static int get_upgrade_info_file_name(char* name)
{
  DYNAMIC_STRING ds_datadir;
  DBUG_ENTER("get_upgrade_info_file_name");

  if (init_dynamic_string(&ds_datadir, NULL, 32, 32))
    die("Out of memory");

  if (run_query("show variables like 'datadir'",
                &ds_datadir, FALSE) ||
      extract_variable_from_show(&ds_datadir, name))
  {
    dynstr_free(&ds_datadir);
    DBUG_RETURN(1); /* Query failed */
  }

  dynstr_free(&ds_datadir);

  fn_format(name, "mysql_upgrade_info", name, "", MYF(0));
  DBUG_PRINT("exit", ("name: %s", name));
  DBUG_RETURN(0);
}


/*
  Read the content of mysql_upgrade_info file and
  compare the version number form file against
  version number wich mysql_upgrade was compiled for

  NOTE
  This is an optimization to avoid running mysql_upgrade
  when it's already been performed for the particular
  version of MySQL.

  In case the MySQL server can't return the upgrade info
  file it's always better to report that the upgrade hasn't
  been performed.

*/

static int upgrade_already_done(void)
{
  FILE *in;
  char upgrade_info_file[FN_REFLEN]= {0};
  char buf[sizeof(MYSQL_SERVER_VERSION)+1];

  if (get_upgrade_info_file_name(upgrade_info_file))
    return 0; /* Could not get filename => not sure */

  if (!(in= my_fopen(upgrade_info_file, O_RDONLY, MYF(0))))
    return 0; /* Could not open file => not sure */

  /*
    Read from file, don't care if it fails since it
    will be detected by the strncmp
  */
  bzero(buf, sizeof(buf));
  fgets(buf, sizeof(buf), in);

  my_fclose(in, MYF(0));

  return (strncmp(buf, MYSQL_SERVER_VERSION,
                  sizeof(MYSQL_SERVER_VERSION)-1)==0);
}


/*
  Write mysql_upgrade_info file in servers data dir indicating that
  upgrade has been done for this version

  NOTE
  This might very well fail but since it's just an optimization
  to run mysql_upgrade only when necessary the error can be
  ignored.

*/

static void create_mysql_upgrade_info_file(void)
{
  FILE *out;
  char upgrade_info_file[FN_REFLEN]= {0};

  if (get_upgrade_info_file_name(upgrade_info_file))
    return; /* Could not get filename => skip */

  if (!(out= my_fopen(upgrade_info_file, O_TRUNC | O_WRONLY, MYF(0))))
  {
    fprintf(stderr,
            "Could not create the upgrade info file '%s' in "
            "the MySQL Servers datadir, errno: %d\n",
            upgrade_info_file, errno);
    return;
  }

  /* Write new version to file */
  fputs(MYSQL_SERVER_VERSION, out);
  my_fclose(out, MYF(0));

  /*
    Check if the upgrad_info_file was properly created/updated
    It's not a fatal error -> just print a message if it fails
  */
  if (!upgrade_already_done())
    fprintf(stderr,
            "Could not write to the upgrade info file '%s' in "
            "the MySQL Servers datadir, errno: %d\n",
            upgrade_info_file, errno);
  return;
}


/*
  Check and upgrade(if neccessary) all tables
  in the server using "mysqlcheck --check-upgrade .."
*/

static int run_mysqlcheck_upgrade(void)
{
  verbose("Running 'mysqlcheck'...");
  return run_tool(mysqlcheck_path,
                  NULL, /* Send output from mysqlcheck directly to screen */
                  "--no-defaults",
                  ds_args.str,
                  "--check-upgrade",
                  "--all-databases",
                  "--auto-repair",
                  NULL);
}


static int run_mysqlcheck_fixnames(void)
{
  verbose("Running 'mysqlcheck'...");
  return run_tool(mysqlcheck_path,
                  NULL, /* Send output from mysqlcheck directly to screen */
                  "--no-defaults",
                  ds_args.str,
                  "--all-databases",
                  "--fix-db-names",
                  "--fix-table-names",
                  NULL);
}


static const char *expected_errors[]=
{
  "ERROR 1060", /* Duplicate column name */
  "ERROR 1061", /* Duplicate key name */
  "ERROR 1054", /* Unknown column */
  0
};


static my_bool is_expected_error(const char* line)
{
  const char** error= expected_errors;
  while (*error)
  {
    /*
      Check if lines starting with ERROR
      are in the list of expected errors
    */
    if (strncmp(line, "ERROR", 5) != 0 ||
        strncmp(line, *error, strlen(*error)) == 0)
      return 1; /* Found expected error */
    error++;
  }
  return 0;
}


static char* get_line(char* line)
{
  while (*line && *line != '\n')
    line++;
  if (*line)
    line++;
  return line;
}


/* Print the current line to stderr */
static void print_line(char* line)
{
  while (*line && *line != '\n')
  {
    fputc(*line, stderr);
    line++;
  }
  fputc('\n', stderr);
}


/*
  Update all system tables in MySQL Server to current
  version using "mysql" to execute all the SQL commands
  compiled into the mysql_fix_privilege_tables array
*/

static int run_sql_fix_privilege_tables(void)
{
  int found_real_errors= 0;
  DYNAMIC_STRING ds_result;
  DBUG_ENTER("run_sql_fix_privilege_tables");

  if (init_dynamic_string(&ds_result, "", 512, 512))
    die("Out of memory");

  verbose("Running 'mysql_fix_privilege_tables'...");
  run_query(mysql_fix_privilege_tables,
            &ds_result, /* Collect result */
            TRUE);

  {
    /*
      Scan each line of the result for real errors
      and ignore the expected one(s) like "Duplicate column name",
      "Unknown column" and "Duplicate key name" since they just
      indicate the system tables are already up to date
    */
    char *line= ds_result.str;
    do
    {
      if (!is_expected_error(line))
      {
        /* Something unexpected failed, dump error line to screen */
        found_real_errors++;
        print_line(line);
      }
    } while ((line= get_line(line)) && *line);
  }

  dynstr_free(&ds_result);
  return found_real_errors;
}


static const char *load_default_groups[]=
{
  "client", /* Read settings how to connect to server */
  "mysql_upgrade", /* Read special settings for mysql_upgrade*/
  0
};


int main(int argc, char **argv)
{
  char self_name[FN_REFLEN];

  MY_INIT(argv[0]);
#ifdef __NETWARE__
  setscreenmode(SCR_AUTOCLOSE_ON_EXIT);
#endif

#if __WIN__
  if (GetModuleFileName(NULL, self_name, FN_REFLEN) == 0)
#endif
  {
    strncpy(self_name, argv[0], FN_REFLEN);
  }

  if (init_dynamic_string(&ds_args, "", 512, 256))
    die("Out of memory");

  load_defaults("my", load_default_groups, &argc, &argv);
  defaults_argv= argv; /* Must be freed by 'free_defaults' */

  if (handle_options(&argc, &argv, my_long_options, get_one_option))
    die(NULL);
  if (debug_info_flag)
    my_end_arg= MY_CHECK_ERROR | MY_GIVE_INFO;
  if (debug_check_flag)
    my_end_arg= MY_CHECK_ERROR;

  if (tty_password)
  {
    opt_password= get_tty_password(NullS);
    /* add password to defaults file */
    dynstr_append_os_quoted(&ds_args, "--password=", opt_password, NullS);
    dynstr_append(&ds_args, " ");
  }
  /* add user to defaults file */
  dynstr_append_os_quoted(&ds_args, "--user=", opt_user, NullS);
  dynstr_append(&ds_args, " ");

  /* Find mysql */
  find_tool(mysql_path, IF_WIN("mysql.exe", "mysql"), self_name);

  /* Find mysqlcheck */
  find_tool(mysqlcheck_path, IF_WIN("mysqlcheck.exe", "mysqlcheck"), self_name);

  /*
    Read the mysql_upgrade_info file to check if mysql_upgrade
    already has been run for this installation of MySQL
  */
  if (!opt_force && upgrade_already_done())
  {
    printf("This installation of MySQL is already upgraded to %s, "
           "use --force if you still need to run mysql_upgrade\n",
           MYSQL_SERVER_VERSION);
    die(NULL);
  }

  /*
    Run "mysqlcheck" and "mysql_fix_privilege_tables.sql"
  */
  if (run_mysqlcheck_fixnames() ||
      run_mysqlcheck_upgrade() ||
      run_sql_fix_privilege_tables())
  {
    /*
      The upgrade failed to complete in some way or another,
      significant error message should have been printed to the screen
    */
    die("Upgrade failed" );
  }
  verbose("OK");

  /* Create a file indicating upgrade has been performed */
  create_mysql_upgrade_info_file();

  free_used_memory();
  my_end(my_end_arg);
  exit(0);
}
<|MERGE_RESOLUTION|>--- conflicted
+++ resolved
@@ -373,7 +373,7 @@
   }
   else
   {
-    int len;
+    size_t len;
 
     /*
       mysql_upgrade was run absolutely or relatively.  We can find a sibling
@@ -438,11 +438,7 @@
                             MYF(MY_WME))) < 0)
     die("Failed to create temporary file for defaults");
 
-<<<<<<< HEAD
   if (my_write(fd, (uchar*) query, strlen(query),
-=======
-  if (my_write(fd, query, (uint) strlen(query),
->>>>>>> 2b85c64d
                MYF(MY_FNABP | MY_WME)))
   {
     my_close(fd, MYF(0));
