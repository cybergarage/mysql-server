--- conflicted
+++ resolved
@@ -3422,12 +3422,7 @@
   /* Show warnings if any or error occurred */
   if (show_warnings == 1 && (warnings >= 1 || error)) print_warnings();
 
-<<<<<<< HEAD
-  if (!error && !status.batch &&
-      (mysql.server_status & SERVER_STATUS_DB_DROPPED))
-=======
   if (!error && (mysql.server_status & SERVER_STATUS_DB_DROPPED))
->>>>>>> a57ceb92
     get_current_db();
 
   executing_query = false;
