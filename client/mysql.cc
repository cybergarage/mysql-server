--- conflicted
+++ resolved
@@ -1578,7 +1578,6 @@
 }
 #endif
 
-<<<<<<< HEAD
 static struct my_option my_long_options[] = {
     {"help", '?', "Display this help and exit.", 0, 0, 0, GET_NO_ARG, NO_ARG, 0,
      0, 0, 0, 0, 0},
@@ -1607,7 +1606,7 @@
      0, 0, 0, GET_NO_ARG, NO_ARG, 0, 0, 0, 0, 0, 0},
     {"bind-address", 0, "IP address to bind to.", (uchar **)&opt_bind_addr,
      (uchar **)&opt_bind_addr, 0, GET_STR, REQUIRED_ARG, 0, 0, 0, 0, 0, 0},
-    {"binary-as-hex", 'b', "Print binary data as hex", &opt_binhex, &opt_binhex,
+    {"binary-as-hex", 0, "Print binary data as hex", &opt_binhex, &opt_binhex,
      0, GET_BOOL, NO_ARG, 0, 0, 0, 0, 0, 0},
     {"character-sets-dir", OPT_CHARSETS_DIR,
      "Directory for character set files.", &charsets_dir, &charsets_dir, 0,
@@ -1623,51 +1622,6 @@
      0},
     {"compress", 'C', "Use compression in server/client protocol.",
      &opt_compress, &opt_compress, 0, GET_BOOL, NO_ARG, 0, 0, 0, 0, 0, 0},
-=======
-static struct my_option my_long_options[] =
-{
-  {"help", '?', "Display this help and exit.", 0, 0, 0, GET_NO_ARG, NO_ARG, 0,
-   0, 0, 0, 0, 0},
-  {"help", 'I', "Synonym for -?", 0, 0, 0, GET_NO_ARG, NO_ARG, 0,
-   0, 0, 0, 0, 0},
-  {"auto-rehash", OPT_AUTO_REHASH,
-   "Enable automatic rehashing. One doesn't need to use 'rehash' to get table "
-   "and field completion, but startup and reconnecting may take a longer time. "
-   "Disable with --disable-auto-rehash.",
-   &opt_rehash, &opt_rehash, 0, GET_BOOL, NO_ARG, 1, 0, 0, 0,
-   0, 0},
-  {"no-auto-rehash", 'A',
-   "No automatic rehashing. One has to use 'rehash' to get table and field "
-   "completion. This gives a quicker start of mysql and disables rehashing "
-   "on reconnect.",
-   0, 0, 0, GET_NO_ARG, NO_ARG, 0, 0, 0, 0, 0, 0},
-   {"auto-vertical-output", OPT_AUTO_VERTICAL_OUTPUT,
-    "Automatically switch to vertical output mode if the result is wider "
-    "than the terminal width.",
-    &auto_vertical_output, &auto_vertical_output, 0, GET_BOOL, NO_ARG, 0,
-    0, 0, 0, 0, 0},
-  {"batch", 'B',
-   "Don't use history file. Disable interactive behavior. (Enables --silent.)",
-   0, 0, 0, GET_NO_ARG, NO_ARG, 0, 0, 0, 0, 0, 0},
-  {"bind-address", 0, "IP address to bind to.",
-   (uchar**) &opt_bind_addr, (uchar**) &opt_bind_addr, 0, GET_STR,
-   REQUIRED_ARG, 0, 0, 0, 0, 0, 0},
-  {"binary-as-hex", 0, "Print binary data as hex", &opt_binhex, &opt_binhex,
-   0, GET_BOOL, NO_ARG, 0, 0, 0, 0, 0, 0},
-  {"character-sets-dir", OPT_CHARSETS_DIR,
-   "Directory for character set files.", &charsets_dir,
-   &charsets_dir, 0, GET_STR, REQUIRED_ARG, 0, 0, 0, 0, 0, 0},
-  {"column-type-info", OPT_COLUMN_TYPES, "Display column type information.",
-   &column_types_flag, &column_types_flag,
-   0, GET_BOOL, NO_ARG, 0, 0, 0, 0, 0, 0},
-  {"comments", 'c', "Preserve comments. Send comments to the server."
-   " The default is --skip-comments (discard comments), enable with --comments.",
-   &preserve_comments, &preserve_comments,
-   0, GET_BOOL, NO_ARG, 0, 0, 0, 0, 0, 0},
-  {"compress", 'C', "Use compression in server/client protocol.",
-   &opt_compress, &opt_compress, 0, GET_BOOL, NO_ARG, 0, 0, 0,
-   0, 0, 0},
->>>>>>> 484da089
 #ifdef DBUG_OFF
     {"debug", '#', "This is a non-debug version. Catch this and exit.", 0, 0, 0,
      GET_DISABLED, OPT_ARG, 0, 0, 0, 0, 0, 0},
