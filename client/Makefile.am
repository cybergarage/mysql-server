--- conflicted
+++ resolved
@@ -77,14 +77,10 @@
 strings_src=decimal.c
 
 # Fix for mit-threads
-<<<<<<< HEAD
-DEFS =			-DUNDEF_THREADS_HACK
-EXTRA_DIST =		get_password.c cmakelists.txt
-=======
 DEFS =			-DUNDEF_THREADS_HACK \
 			-DDEFAULT_MYSQL_HOME="\"$(prefix)\"" \
 			-DDATADIR="\"$(localstatedir)\"" 
->>>>>>> 9bc866d9
+EXTRA_DIST =		get_password.c cmakelists.txt
 
 link_sources:
 	for f in $(sql_src) ; do \
