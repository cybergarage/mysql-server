--- conflicted
+++ resolved
@@ -87,50 +87,6 @@
   result = NDBT_FAILED; \
   break; }
 
-<<<<<<< HEAD
-=======
-int runTimeoutTrans(NDBT_Context* ctx, NDBT_Step* step){
-  int result = NDBT_OK;
-  int loops = ctx->getNumLoops();
-  NdbConfig conf(GETNDB(step)->getNodeId()+1);
-  unsigned int nodeId = conf.getMasterNodeId();
-  int stepNo = step->getStepNo();
-
-  int timeout = ctx->getProperty("TransactionInactiveTimeout",TIMEOUT);
-
-  int minSleep = (int)(timeout * 1.5);
-  int maxSleep = timeout * 2;
-  ndbout << "TransactionInactiveTimeout="<< timeout
-	 << ", minSleep="<<minSleep
-	 << ", maxSleep="<<maxSleep<<endl;
-
-  HugoOperations hugoOps(*ctx->getTab());
-  Ndb* pNdb = GETNDB(step);
-
-  for (int l = 0; l < loops && result == NDBT_OK; l++){
-
-    do{
-      // Commit transaction
-      CHECK(hugoOps.startTransaction(pNdb) == 0);
-      CHECK(hugoOps.pkReadRecord(pNdb, stepNo) == 0);
-      CHECK(hugoOps.execute_NoCommit(pNdb) == 0);
-      
-      int sleep = minSleep + myRandom48(maxSleep-minSleep);   
-      ndbout << "Sleeping for " << sleep << " milliseconds" << endl;
-      NdbSleep_MilliSleep(sleep);
-      
-      // Expect that transaction has timed-out
-      CHECK(hugoOps.execute_Commit(pNdb) == 237); 
-
-    } while(false);
-
-    hugoOps.closeTransaction(pNdb);
-  }
-
-  return result;
-}
-
->>>>>>> 14da13ea
 int runTimeoutTrans2(NDBT_Context* ctx, NDBT_Step* step){
   int result = NDBT_OK;
   int loops = ctx->getNumLoops();
