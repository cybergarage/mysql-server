# Copyright (c) 2009, 2018, Oracle and/or its affiliates. All rights reserved.
#
# This program is free software; you can redistribute it and/or modify
# it under the terms of the GNU General Public License, version 2.0,
# as published by the Free Software Foundation.
#
# This program is also distributed with certain software (including
# but not limited to OpenSSL) that is licensed under separate terms,
# as designated in a particular file or component or in included license
# documentation.  The authors of MySQL hereby grant you an additional
# permission to link the program and your derivative works with the
# separately licensed software that they have included with MySQL.
#
# This program is distributed in the hope that it will be useful,
# but WITHOUT ANY WARRANTY; without even the implied warranty of
# MERCHANTABILITY or FITNESS FOR A PARTICULAR PURPOSE.  See the
# GNU General Public License, version 2.0, for more details.
#
# You should have received a copy of the GNU General Public License
# along with this program; if not, write to the Free Software
# Foundation, Inc., 51 Franklin St, Fifth Floor, Boston, MA 02110-1301  USA

# We support different versions of SSL:
# - "system"  (typically) uses headers/libraries in /usr/lib and /usr/lib64
# - a custom installation of openssl can be used like this
#     - cmake -DCMAKE_PREFIX_PATH=</path/to/custom/openssl> -DWITH_SSL="system"
#   or
#     - cmake -DWITH_SSL=</path/to/custom/openssl>
# - "wolfssl" uses wolfssl source code in <source dir>/extra/wolfssl-<version>
#
# The default value for WITH_SSL is "system"
# set in cmake/build_configurations/feature_set.cmake
#
# WITH_SSL="system" means: use the SSL library that comes with the operating
# system. This typically means you have to do 'yum install openssl-devel'
# or something similar.
#
# For Windows or OsX, WITH_SSL="system" is handled a bit differently:
# We assume you have installed
#     https://slproweb.com/products/Win32OpenSSL.html
#     find_package(OpenSSL) will locate it
# or
#     http://brewformulas.org/Openssl
#     we give a hint /usr/local/opt/openssl to find_package(OpenSSL)
# When the package has been located, we treat it as if cmake had been
# invoked with  -DWITH_SSL=</path/to/custom/openssl>


SET(WITH_SSL_DOC "\nsystem (use the OS openssl library)")
SET(WITH_SSL_DOC
  "${WITH_SSL_DOC}, \nyes (synonym for system)")
SET(WITH_SSL_DOC
  "${WITH_SSL_DOC}, \n</path/to/custom/openssl/installation>")
SET(WITH_SSL_DOC
  "${WITH_SSL_DOC}, \nwolfssl (use wolfSSL. See extra/README-wolfssl.txt on how to set this up)")

STRING(REPLACE "\n" "| " WITH_SSL_DOC_STRING "${WITH_SSL_DOC}")
MACRO (CHANGE_SSL_SETTINGS string)
  SET(WITH_SSL ${string} CACHE STRING ${WITH_SSL_DOC_STRING} FORCE)
ENDMACRO()

MACRO(FATAL_SSL_NOT_FOUND_ERROR string)
  MESSAGE(STATUS "\n${string}"
    "\nMake sure you have specified a supported SSL version. "
    "\nValid options are : ${WITH_SSL_DOC}\n"
    )
  IF(UNIX)
    MESSAGE(FATAL_ERROR
      "Please install the appropriate openssl developer package.\n")
  ENDIF()
  IF(WIN32)
    MESSAGE(FATAL_ERROR
      "Please see https://wiki.openssl.org/index.php/Binaries\n")
  ENDIF()
  IF(APPLE)
    MESSAGE(FATAL_ERROR
      "Please see http://brewformulas.org/Openssl\n")
  ENDIF()
ENDMACRO()

MACRO (MYSQL_USE_WOLFSSL)
  SET(WOLFSSL_VERSION "3.14.0")
  SET(WOLFSSL_SOURCE_DIR "${CMAKE_SOURCE_DIR}/extra/wolfssl-${WOLFSSL_VERSION}")
  MESSAGE(STATUS "WOLFSSL_SOURCE_DIR = ${WOLFSSL_SOURCE_DIR}")

  SET(INC_DIRS
    ${CMAKE_SOURCE_DIR}/include
    ${WOLFSSL_SOURCE_DIR}
    ${WOLFSSL_SOURCE_DIR}/wolfssl
    ${WOLFSSL_SOURCE_DIR}/wolfssl/wolfcrypt
  )
  SET(SSL_LIBRARIES  wolfssl wolfcrypt)
  IF(CMAKE_SYSTEM_NAME MATCHES "SunOS")
    SET(SSL_LIBRARIES ${SSL_LIBRARIES} ${LIBSOCKET})
  ENDIF()
  INCLUDE_DIRECTORIES(SYSTEM ${INC_DIRS})
  SET(SSL_INTERNAL_INCLUDE_DIRS ${WOLFSSL_SOURCE_DIR})
<<<<<<< HEAD
  ADD_DEFINITIONS(
    -DBUILDING_WOLFSSL
    -DHAVE_ECC
    -DHAVE_HASHDRBG
    -DHAVE_WOLFSSL
    -DKEEP_OUR_CERT
    -DMULTI_THREADED
    -DOPENSSL_EXTRA
    -DSESSION_CERT
    -DWC_NO_HARDEN
    -DWOLFSSL_AES_DIRECT
    -DWOLFSSL_ALLOW_TLSV10
    -DWOLFSSL_CERT_EXT
    -DWOLFSSL_MYSQL_COMPATIBLE
    -DWOLFSSL_SHA224
    -DWOLFSSL_SHA384
    -DWOLFSSL_SHA512
    -DWOLFSSL_STATIC_RSA
    -DWOLFSSL_NGINX
    -DHAVE_TLS_EXTENSIONS
    -DHAVE_CERTIFICATE_STATUS_REQUEST
    )
=======
  SET(SSL_DEFINES "-DWOLFSSL_MYSQL_COMPATIBLE -DHAVE_ECC -DBUILDING_WOLFSSL -DHAVE_WOLFSSL -DHAVE_OPENSSL -DOPENSSL_EXTRA -DMULTI_THREADED -DHAVE_HASHDRBG -DWOLFSSL_AES_DIRECT -DWOLFSSL_SHA384 -DWOLFSSL_SHA512 -DSESSION_CERT -DKEEP_OUR_CERT -DWOLFSSL_STATIC_RSA -DWOLFSSL_SHA224 -DWC_NO_HARDEN -DWOLFSSL_CERT_EXT -DWOLFSSL_ALLOW_TLSV10 -DWOLFSSL_CERT_GEN")
>>>>>>> 23e9310c
  CHANGE_SSL_SETTINGS("wolfssl")
  ADD_SUBDIRECTORY(${WOLFSSL_SOURCE_DIR})
  ADD_SUBDIRECTORY(${WOLFSSL_SOURCE_DIR}/wolfcrypt)
  GET_TARGET_PROPERTY(src wolfssl SOURCES)
  FOREACH(file ${src})
    SET(SSL_SOURCES ${SSL_SOURCES} ${WOLFSSL_SOURCE_DIR}/${file})
  ENDFOREACH()
  GET_TARGET_PROPERTY(src wolfcrypt SOURCES)
  FOREACH(file ${src})
    SET(SSL_SOURCES ${SSL_SOURCES}
      ${WOLFSSL_SOURCE_DIR}/wolfcrypt/${file})
  ENDFOREACH()
ENDMACRO()

MACRO(RESET_SSL_VARIABLES)
  UNSET(WITH_SSL_PATH)
  UNSET(WITH_SSL_PATH CACHE)
  UNSET(OPENSSL_ROOT_DIR)
  UNSET(OPENSSL_ROOT_DIR CACHE)
  UNSET(OPENSSL_INCLUDE_DIR)
  UNSET(OPENSSL_INCLUDE_DIR CACHE)
  UNSET(OPENSSL_APPLINK_C)
  UNSET(OPENSSL_APPLINK_C CACHE)
  UNSET(OPENSSL_LIBRARY)
  UNSET(OPENSSL_LIBRARY CACHE)
  UNSET(CRYPTO_LIBRARY)
  UNSET(CRYPTO_LIBRARY CACHE)
  UNSET(HAVE_SHA512_DIGEST_LENGTH)
  UNSET(HAVE_SHA512_DIGEST_LENGTH CACHE)
ENDMACRO()

# MYSQL_CHECK_SSL
#
# Provides the following configure options:
# WITH_SSL=[yes|wolfssl|system|<path/to/custom/installation>]
MACRO (MYSQL_CHECK_SSL)

  IF(NOT WITH_SSL)
    CHANGE_SSL_SETTINGS("system")
  ENDIF()

  IF(WITH_SSL STREQUAL "bundled")
    MESSAGE(WARNING
      "bundled SSL (YaSSL) is no longer supported, changed to system"
      )
    RESET_SSL_VARIABLES()
    CHANGE_SSL_SETTINGS("system")
  ENDIF()

  # See if WITH_SSL is of the form </path/to/custom/installation>
  FILE(GLOB WITH_SSL_HEADER ${WITH_SSL}/include/openssl/ssl.h)
  IF (WITH_SSL_HEADER)
    FILE(TO_CMAKE_PATH "${WITH_SSL}" WITH_SSL)
    SET(WITH_SSL_PATH ${WITH_SSL} CACHE PATH "path to custom SSL installation")
    SET(WITH_SSL_PATH ${WITH_SSL})
  ENDIF()

  IF(WITH_SSL STREQUAL "wolfssl")
    MYSQL_USE_WOLFSSL()
    # Reset some variables, in case we switch from /path/to/ssl to "wolfssl".
    IF (WITH_SSL_PATH)
      UNSET(WITH_SSL_PATH)
      UNSET(WITH_SSL_PATH CACHE)
    ENDIF()
    IF (OPENSSL_ROOT_DIR)
      UNSET(OPENSSL_ROOT_DIR)
      UNSET(OPENSSL_ROOT_DIR CACHE)
    ENDIF()
    IF (OPENSSL_INCLUDE_DIR)
      UNSET(OPENSSL_INCLUDE_DIR)
      UNSET(OPENSSL_INCLUDE_DIR CACHE)
    ENDIF()
    IF (WIN32 AND OPENSSL_APPLINK_C)
      UNSET(OPENSSL_APPLINK_C)
      UNSET(OPENSSL_APPLINK_C CACHE)
    ENDIF()
    IF (OPENSSL_LIBRARY)
      UNSET(OPENSSL_LIBRARY)
      UNSET(OPENSSL_LIBRARY CACHE)
    ENDIF()
    IF (CRYPTO_LIBRARY)
      UNSET(CRYPTO_LIBRARY)
      UNSET(CRYPTO_LIBRARY CACHE)
    ENDIF()
  ELSEIF(WITH_SSL STREQUAL "system" OR
      WITH_SSL STREQUAL "yes" OR
      WITH_SSL_PATH
      )
    # Treat "system" the same way as -DWITH_SSL=</path/to/custom/openssl>
    IF((APPLE OR WIN32) AND WITH_SSL STREQUAL "system")
      # FindOpenSSL.cmake knows about
      # http://www.slproweb.com/products/Win32OpenSSL.html
      # and will look for "C:/OpenSSL-Win64/" (and others)
      # For APPLE we set the hint /usr/local/opt/openssl
      IF(LINK_STATIC_RUNTIME_LIBRARIES)
        SET(OPENSSL_MSVC_STATIC_RT ON)
      ENDIF()
      IF(APPLE AND NOT OPENSSL_ROOT_DIR)
        SET(OPENSSL_ROOT_DIR "/usr/local/opt/openssl")
      ENDIF()
      FIND_PACKAGE(OpenSSL)
      IF(OPENSSL_FOUND)
        GET_FILENAME_COMPONENT(OPENSSL_ROOT_DIR ${OPENSSL_INCLUDE_DIR} PATH)
        MESSAGE(STATUS "system OpenSSL has root ${OPENSSL_ROOT_DIR}")
        SET(WITH_SSL_PATH "${OPENSSL_ROOT_DIR}" CACHE PATH "Path to system SSL")
      ELSE()
        RESET_SSL_VARIABLES()
        FATAL_SSL_NOT_FOUND_ERROR("Could not find system OpenSSL")
      ENDIF()
    ENDIF()

    # First search in WITH_SSL_PATH.
    FIND_PATH(OPENSSL_ROOT_DIR
      NAMES include/openssl/ssl.h
      NO_CMAKE_PATH
      NO_CMAKE_ENVIRONMENT_PATH
      HINTS ${WITH_SSL_PATH}
    )
    # Then search in standard places (if not found above).
    FIND_PATH(OPENSSL_ROOT_DIR
      NAMES include/openssl/ssl.h
    )

    FIND_PATH(OPENSSL_INCLUDE_DIR
      NAMES openssl/ssl.h
      HINTS ${OPENSSL_ROOT_DIR}/include
    )

    IF (WIN32)
      FIND_FILE(OPENSSL_APPLINK_C
        NAMES openssl/applink.c
        HINTS ${OPENSSL_ROOT_DIR}/include
      )
      MESSAGE(STATUS "OPENSSL_APPLINK_C ${OPENSSL_APPLINK_C}")
    ENDIF()

    IF(LINUX AND INSTALL_LAYOUT MATCHES "STANDALONE")
      SET(LINUX_STANDALONE 1)
    ENDIF()

    # On mac this list is <.dylib;.so;.a>
    # On most platforms we still prefer static libraries, so we revert it here.
    IF (WITH_SSL_PATH AND NOT APPLE AND NOT LINUX_STANDALONE)
      LIST(REVERSE CMAKE_FIND_LIBRARY_SUFFIXES)
      MESSAGE(STATUS "suffixes <${CMAKE_FIND_LIBRARY_SUFFIXES}>")
    ENDIF()
    FIND_LIBRARY(OPENSSL_LIBRARY
                 NAMES ssl ssleay32 ssleay32MD
                 HINTS ${OPENSSL_ROOT_DIR}/lib)
    FIND_LIBRARY(CRYPTO_LIBRARY
                 NAMES crypto libeay32
                 HINTS ${OPENSSL_ROOT_DIR}/lib)
    IF (WITH_SSL_PATH AND NOT APPLE AND NOT LINUX_STANDALONE)
      LIST(REVERSE CMAKE_FIND_LIBRARY_SUFFIXES)
    ENDIF()

    IF(OPENSSL_INCLUDE_DIR)
      # Verify version number. Version information looks like:
      #   #define OPENSSL_VERSION_NUMBER 0x1000103fL
      # Encoded as MNNFFPPS: major minor fix patch status
      FILE(STRINGS "${OPENSSL_INCLUDE_DIR}/openssl/opensslv.h"
        OPENSSL_VERSION_NUMBER
        REGEX "^#[ ]*define[\t ]+OPENSSL_VERSION_NUMBER[\t ]+0x[0-9].*"
        )
      STRING(REGEX REPLACE
        "^.*OPENSSL_VERSION_NUMBER[\t ]+0x([0-9]).*$" "\\1"
        OPENSSL_MAJOR_VERSION "${OPENSSL_VERSION_NUMBER}"
        )
    ENDIF()
    IF(OPENSSL_INCLUDE_DIR AND
       OPENSSL_LIBRARY   AND
       CRYPTO_LIBRARY      AND
       OPENSSL_MAJOR_VERSION STREQUAL "1"
      )
      SET(OPENSSL_FOUND TRUE)
      FIND_PROGRAM(OPENSSL_EXECUTABLE openssl
        DOC "path to the openssl executable")
      IF(OPENSSL_EXECUTABLE)
        SET(OPENSSL_EXECUTABLE_HAS_ZLIB 0)
        EXECUTE_PROCESS(
          COMMAND ${OPENSSL_EXECUTABLE} "list-cipher-commands"
          OUTPUT_VARIABLE stdout
          ERROR_VARIABLE  stderr
          RESULT_VARIABLE result
          OUTPUT_STRIP_TRAILING_WHITESPACE
          )
#       If previous command failed, try alternative command line (debian)
        IF(NOT result EQUAL 0)
          EXECUTE_PROCESS(
            COMMAND ${OPENSSL_EXECUTABLE} "list" "-cipher-commands"
            OUTPUT_VARIABLE stdout
            ERROR_VARIABLE  stderr
            RESULT_VARIABLE result
            OUTPUT_STRIP_TRAILING_WHITESPACE
            )
        ENDIF()
        IF(result EQUAL 0)
          STRING(REGEX REPLACE "[ \n]+" ";" CIPHER_COMMAND_LIST ${stdout})
          FOREACH(cipher_command ${CIPHER_COMMAND_LIST})
            IF(${cipher_command} STREQUAL "zlib")
              SET(OPENSSL_EXECUTABLE_HAS_ZLIB 1)
            ENDIF()
          ENDFOREACH()
          IF(OPENSSL_EXECUTABLE_HAS_ZLIB)
            MESSAGE(STATUS "The openssl command does support zlib")
          ELSE()
            MESSAGE(STATUS "The openssl command does not support zlib")
          ENDIF()
        ENDIF()
      ENDIF()
    ELSE()
      SET(OPENSSL_FOUND FALSE)
    ENDIF()

    # If we are invoked with -DWITH_SSL=/path/to/custom/openssl
    # and we have found static libraries, then link them statically
    # into our executables and libraries.
    # Adding IMPORTED_LOCATION allows MERGE_STATIC_LIBS
    # to merge imported libraries as well as our own libraries.
    SET(MY_CRYPTO_LIBRARY "${CRYPTO_LIBRARY}")
    SET(MY_OPENSSL_LIBRARY "${OPENSSL_LIBRARY}")
    IF (WITH_SSL_PATH)
      GET_FILENAME_COMPONENT(CRYPTO_EXT "${CRYPTO_LIBRARY}" EXT)
      GET_FILENAME_COMPONENT(OPENSSL_EXT "${OPENSSL_LIBRARY}" EXT)
      IF (CRYPTO_EXT STREQUAL ".a" OR OPENSSL_EXT STREQUAL ".lib")
        SET(MY_CRYPTO_LIBRARY imported_crypto)
        ADD_IMPORTED_LIBRARY(imported_crypto "${CRYPTO_LIBRARY}")
      ENDIF()
      IF (OPENSSL_EXT STREQUAL ".a" OR OPENSSL_EXT STREQUAL ".lib")
        SET(MY_OPENSSL_LIBRARY imported_openssl)
        ADD_IMPORTED_LIBRARY(imported_openssl "${OPENSSL_LIBRARY}")
      ENDIF()
    ENDIF()

    MESSAGE(STATUS "OPENSSL_INCLUDE_DIR = ${OPENSSL_INCLUDE_DIR}")
    MESSAGE(STATUS "OPENSSL_LIBRARY = ${OPENSSL_LIBRARY}")
    MESSAGE(STATUS "CRYPTO_LIBRARY = ${CRYPTO_LIBRARY}")
    MESSAGE(STATUS "OPENSSL_MAJOR_VERSION = ${OPENSSL_MAJOR_VERSION}")

    INCLUDE(CheckSymbolExists)
    SET(CMAKE_REQUIRED_INCLUDES ${OPENSSL_INCLUDE_DIR})
    CHECK_SYMBOL_EXISTS(SHA512_DIGEST_LENGTH "openssl/sha.h"
                        HAVE_SHA512_DIGEST_LENGTH)
    IF(OPENSSL_FOUND AND HAVE_SHA512_DIGEST_LENGTH)
      SET(SSL_SOURCES "")
      SET(SSL_LIBRARIES ${MY_OPENSSL_LIBRARY} ${MY_CRYPTO_LIBRARY})
      IF(CMAKE_SYSTEM_NAME MATCHES "SunOS")
        SET(SSL_LIBRARIES ${SSL_LIBRARIES} ${LIBSOCKET})
      ENDIF()
      IF(CMAKE_SYSTEM_NAME MATCHES "Linux")
        SET(SSL_LIBRARIES ${SSL_LIBRARIES} ${LIBDL})
      ENDIF()
      MESSAGE(STATUS "SSL_LIBRARIES = ${SSL_LIBRARIES}")
      INCLUDE_DIRECTORIES(SYSTEM ${OPENSSL_INCLUDE_DIR})
      SET(SSL_INTERNAL_INCLUDE_DIRS "")
    ELSE()
      RESET_SSL_VARIABLES()
      FATAL_SSL_NOT_FOUND_ERROR(
        "Cannot find appropriate system libraries for WITH_SSL=${WITH_SSL}.")
    ENDIF()
  ELSE()
    RESET_SSL_VARIABLES()
    FATAL_SSL_NOT_FOUND_ERROR(
      "Wrong option or path for WITH_SSL=${WITH_SSL}.")
  ENDIF()
ENDMACRO()

# If cmake is invoked with -DWITH_SSL=</path/to/custom/openssl>
# and we discover that the installation has dynamic libraries,
# then copy the dlls to runtime_output_directory, and add INSTALL them.
# Currently only relevant for Windows, Mac and Linux.
MACRO(MYSQL_CHECK_SSL_DLLS)
  IF (WITH_SSL_PATH AND (APPLE OR WIN32 OR LINUX_STANDALONE))
    MESSAGE(STATUS "WITH_SSL_PATH ${WITH_SSL_PATH}")
    IF(LINUX_STANDALONE)
      GET_FILENAME_COMPONENT(CRYPTO_EXT "${CRYPTO_LIBRARY}" EXT)
      GET_FILENAME_COMPONENT(OPENSSL_EXT "${OPENSSL_LIBRARY}" EXT)
      MESSAGE(STATUS "CRYPTO_EXT ${CRYPTO_EXT}")
      IF(CRYPTO_EXT STREQUAL ".so" AND OPENSSL_EXT STREQUAL ".so")
        MESSAGE(STATUS "set HAVE_CRYPTO_SO HAVE_OPENSSL_SO")
        SET(HAVE_CRYPTO_SO 1)
        SET(HAVE_OPENSSL_SO 1)
      ENDIF()
    ENDIF()
    IF(LINUX_STANDALONE AND HAVE_CRYPTO_SO AND HAVE_OPENSSL_SO)
      EXECUTE_PROCESS(
        COMMAND readlink "${CRYPTO_LIBRARY}" OUTPUT_VARIABLE CRYPTO_VERSION
        OUTPUT_STRIP_TRAILING_WHITESPACE)
      EXECUTE_PROCESS(
        COMMAND readlink "${OPENSSL_LIBRARY}" OUTPUT_VARIABLE OPENSSL_VERSION
        OUTPUT_STRIP_TRAILING_WHITESPACE)
      MESSAGE(STATUS "CRYPTO_VERSION ${CRYPTO_VERSION}")
      MESSAGE(STATUS "OPENSSL_VERSION ${OPENSSL_VERSION}")

      SET(LINUX_INSTALL_RPATH_ORIGIN 1)

      GET_FILENAME_COMPONENT(CRYPTO_DIRECTORY "${CRYPTO_LIBRARY}" DIRECTORY)
      GET_FILENAME_COMPONENT(OPENSSL_DIRECTORY "${OPENSSL_LIBRARY}" DIRECTORY)
      GET_FILENAME_COMPONENT(CRYPTO_NAME "${CRYPTO_LIBRARY}" NAME)
      GET_FILENAME_COMPONENT(OPENSSL_NAME "${OPENSSL_LIBRARY}" NAME)

      SET(CRYPTO_FULL_NAME "${CRYPTO_DIRECTORY}/${CRYPTO_VERSION}")
      SET(OPENSSL_FULL_NAME "${OPENSSL_DIRECTORY}/${OPENSSL_VERSION}")

      ADD_CUSTOM_TARGET(copy_openssl_dlls ALL
        COMMAND ${CMAKE_COMMAND} -E copy_if_different
        "${CRYPTO_FULL_NAME}" "./${CRYPTO_VERSION}"
        COMMAND ${CMAKE_COMMAND} -E copy_if_different
        "${OPENSSL_FULL_NAME}" "./${OPENSSL_VERSION}"
        COMMAND ${CMAKE_COMMAND} -E create_symlink
          "${CRYPTO_VERSION}" "${CRYPTO_NAME}"
        COMMAND ${CMAKE_COMMAND} -E create_symlink
          "${OPENSSL_VERSION}" "${OPENSSL_NAME}"

        WORKING_DIRECTORY
        "${CMAKE_BINARY_DIR}/library_output_directory"
        )

      # Create symlinks for executables
      ADD_CUSTOM_TARGET(link_openssl_dlls_exe ALL
        COMMAND ${CMAKE_COMMAND} -E create_symlink
        "../lib/${CRYPTO_VERSION}" "${CRYPTO_VERSION}"
        COMMAND ${CMAKE_COMMAND} -E create_symlink
        "../lib/${OPENSSL_VERSION}" "${OPENSSL_VERSION}"
        WORKING_DIRECTORY "${CMAKE_BINARY_DIR}/runtime_output_directory"
      )

      # Create symlinks for plugins
      ADD_CUSTOM_TARGET(link_openssl_dlls ALL
        COMMAND ${CMAKE_COMMAND} -E create_symlink
          "../lib/${CRYPTO_VERSION}" "${CRYPTO_VERSION}"
        COMMAND ${CMAKE_COMMAND} -E create_symlink
          "../lib/${OPENSSL_VERSION}" "${OPENSSL_VERSION}"
#         COMMAND ${CMAKE_COMMAND} -E create_symlink
#           "../lib/${CRYPTO_NAME}" "${CRYPTO_NAME}"
#         COMMAND ${CMAKE_COMMAND} -E create_symlink
#           "../lib/${OPENSSL_NAME}" "${OPENSSL_NAME}"
        WORKING_DIRECTORY "${CMAKE_BINARY_DIR}/plugin_output_directory"
        )

      # Directory layout after 'make install' is different.
      # Create some symlinks from lib/plugin/*.so to ../../lib/*.so
      FILE(MAKE_DIRECTORY "${CMAKE_BINARY_DIR}/plugin_output_directory/plugin")
      ADD_CUSTOM_TARGET(link_openssl_dlls_for_install ALL
        COMMAND ${CMAKE_COMMAND} -E create_symlink
          "../../lib/${CRYPTO_VERSION}" "${CRYPTO_VERSION}"
        COMMAND ${CMAKE_COMMAND} -E create_symlink
          "../../lib/${OPENSSL_VERSION}" "${OPENSSL_VERSION}"
        WORKING_DIRECTORY "${CMAKE_BINARY_DIR}/plugin_output_directory/plugin"
        )

      # See INSTALL_DEBUG_TARGET used for installing debug versions of plugins.
      IF(EXISTS ${DEBUGBUILDDIR})
        FILE(MAKE_DIRECTORY "${CMAKE_BINARY_DIR}/plugin_output_directory/plugin/Debug")
        ADD_CUSTOM_TARGET(link_openssl_dlls_for_install_debug ALL
          COMMAND ${CMAKE_COMMAND} -E create_symlink
            "../../../lib/${CRYPTO_VERSION}" "${CRYPTO_VERSION}"
          COMMAND ${CMAKE_COMMAND} -E create_symlink
            "../../../lib/${OPENSSL_VERSION}" "${OPENSSL_VERSION}"
          WORKING_DIRECTORY "${CMAKE_BINARY_DIR}/plugin_output_directory/plugin/Debug"
        )
      ENDIF()

      MESSAGE(STATUS "INSTALL ${CRYPTO_NAME} to ${INSTALL_LIBDIR}")
      MESSAGE(STATUS "INSTALL ${OPENSSL_NAME} to ${INSTALL_LIBDIR}")

      INSTALL(FILES
        ${CMAKE_BINARY_DIR}/runtime_output_directory/${CRYPTO_VERSION}
        ${CMAKE_BINARY_DIR}/runtime_output_directory/${OPENSSL_VERSION}
        DESTINATION "${INSTALL_BINDIR}" COMPONENT SharedLibraries
        )
      INSTALL(FILES
        ${CMAKE_BINARY_DIR}/library_output_directory/${CRYPTO_NAME}
        ${CMAKE_BINARY_DIR}/library_output_directory/${OPENSSL_NAME}
        ${CMAKE_BINARY_DIR}/library_output_directory/${CRYPTO_VERSION}
        ${CMAKE_BINARY_DIR}/library_output_directory/${OPENSSL_VERSION}
        DESTINATION "${INSTALL_LIBDIR}" COMPONENT SharedLibraries
        )
      INSTALL(FILES
        ${CMAKE_BINARY_DIR}/plugin_output_directory/plugin/${CRYPTO_VERSION}
        ${CMAKE_BINARY_DIR}/plugin_output_directory/plugin/${OPENSSL_VERSION}
        DESTINATION "${INSTALL_PLUGINDIR}" COMPONENT SharedLibraries
        )

      # See INSTALL_DEBUG_TARGET used for installing debug versions of plugins.
      IF(EXISTS ${DEBUGBUILDDIR})
        INSTALL(FILES
          ${CMAKE_BINARY_DIR}/plugin_output_directory/plugin/Debug/${CRYPTO_VERSION}
          ${CMAKE_BINARY_DIR}/plugin_output_directory/plugin/Debug/${OPENSSL_VERSION}
          DESTINATION ${INSTALL_PLUGINDIR}/debug COMPONENT SharedLibraries
          )
      ENDIF()

      SET(CMAKE_C_LINK_FLAGS
        "${CMAKE_C_LINK_FLAGS} -Wl,-rpath,'\$ORIGIN/'")
      SET(CMAKE_CXX_LINK_FLAGS
        "${CMAKE_CXX_LINK_FLAGS} -Wl,-rpath,'\$ORIGIN/'")
      SET(CMAKE_MODULE_LINKER_FLAGS
        "${CMAKE_MODULE_LINKER_FLAGS} -Wl,-rpath,'\$ORIGIN/'")
      SET(CMAKE_SHARED_LINKER_FLAGS
        "${CMAKE_SHARED_LINKER_FLAGS} -Wl,-rpath,'\$ORIGIN/'")
      MESSAGE(STATUS
        "CMAKE_C_LINK_FLAGS ${CMAKE_C_LINK_FLAGS}")
      MESSAGE(STATUS
        "CMAKE_CXX_LINK_FLAGS ${CMAKE_CXX_LINK_FLAGS}")
      MESSAGE(STATUS
        "CMAKE_MODULE_LINKER_FLAGS ${CMAKE_MODULE_LINKER_FLAGS}")
      MESSAGE(STATUS
        "CMAKE_SHARED_LINKER_FLAGS ${CMAKE_SHARED_LINKER_FLAGS}")

    ENDIF()

    IF(APPLE)
      GET_FILENAME_COMPONENT(CRYPTO_EXT "${CRYPTO_LIBRARY}" EXT)
      GET_FILENAME_COMPONENT(OPENSSL_EXT "${OPENSSL_LIBRARY}" EXT)
      MESSAGE(STATUS "CRYPTO_EXT ${CRYPTO_EXT}")
      IF(CRYPTO_EXT STREQUAL ".dylib" AND OPENSSL_EXT STREQUAL ".dylib")
        MESSAGE(STATUS "set HAVE_CRYPTO_DYLIB HAVE_OPENSSL_DYLIB")
        SET(HAVE_CRYPTO_DYLIB 1)
        SET(HAVE_OPENSSL_DYLIB 1)
      ENDIF()
    ENDIF()
    IF(APPLE AND HAVE_CRYPTO_DYLIB AND HAVE_OPENSSL_DYLIB)
      # CRYPTO_LIBRARY is .../lib/libcrypto.dylib
      # CRYPTO_VERSION is .../lib/libcrypto.1.0.0.dylib
      EXECUTE_PROCESS(
        COMMAND readlink "${CRYPTO_LIBRARY}" OUTPUT_VARIABLE CRYPTO_VERSION
        OUTPUT_STRIP_TRAILING_WHITESPACE)
      EXECUTE_PROCESS(
        COMMAND readlink "${OPENSSL_LIBRARY}" OUTPUT_VARIABLE OPENSSL_VERSION
        OUTPUT_STRIP_TRAILING_WHITESPACE)

      # Replace dependency "/Volumes/.../lib/libcrypto.1.0.0.dylib
      EXECUTE_PROCESS(
        COMMAND otool -L "${OPENSSL_LIBRARY}"
        OUTPUT_VARIABLE OTOOL_OPENSSL_DEPS)
      STRING(REPLACE "\n" ";" DEPS_LIST ${OTOOL_OPENSSL_DEPS})
      FOREACH(LINE ${DEPS_LIST})
        STRING(REGEX MATCH "(/.*/lib/${CRYPTO_VERSION})" XXXXX ${LINE})
        IF(CMAKE_MATCH_1)
          SET(OPENSSL_DEPS "${CMAKE_MATCH_1}")
        ENDIF()
      ENDFOREACH()

      GET_FILENAME_COMPONENT(CRYPTO_DIRECTORY "${CRYPTO_LIBRARY}" DIRECTORY)
      GET_FILENAME_COMPONENT(OPENSSL_DIRECTORY "${OPENSSL_LIBRARY}" DIRECTORY)
      GET_FILENAME_COMPONENT(CRYPTO_NAME "${CRYPTO_LIBRARY}" NAME)
      GET_FILENAME_COMPONENT(OPENSSL_NAME "${OPENSSL_LIBRARY}" NAME)

      SET(CRYPTO_FULL_NAME "${CRYPTO_DIRECTORY}/${CRYPTO_VERSION}")
      SET(OPENSSL_FULL_NAME "${OPENSSL_DIRECTORY}/${OPENSSL_VERSION}")

      # Link with the copied libraries, rather than the original ones.
      SET(SSL_LIBRARIES
        ${CMAKE_BINARY_DIR}/library_output_directory/${CMAKE_CFG_INTDIR}/${OPENSSL_NAME}
        ${CMAKE_BINARY_DIR}/library_output_directory/${CMAKE_CFG_INTDIR}/${CRYPTO_NAME}
        )
      MESSAGE(STATUS "SSL_LIBRARIES = ${SSL_LIBRARIES}")

      # Do copying and dependency patching in a sub-process,
      # so that we can skip it if already done.
      ADD_CUSTOM_TARGET(copy_openssl_dlls ALL
        COMMAND ${CMAKE_COMMAND}
        -DCRYPTO_FULL_NAME="${CRYPTO_FULL_NAME}"
        -DCRYPTO_NAME="${CRYPTO_NAME}"
        -DCRYPTO_VERSION="${CRYPTO_VERSION}"
        -DOPENSSL_DEPS="${OPENSSL_DEPS}"
        -DOPENSSL_FULL_NAME="${OPENSSL_FULL_NAME}"
        -DOPENSSL_NAME="${OPENSSL_NAME}"
        -DOPENSSL_VERSION="${OPENSSL_VERSION}"
        -P ${CMAKE_SOURCE_DIR}/cmake/install_name_tool.cmake

        WORKING_DIRECTORY
        "${CMAKE_BINARY_DIR}/library_output_directory/${CMAKE_CFG_INTDIR}"
        )

      # Create symlinks for plugins, see MYSQL_ADD_PLUGIN/install_name_tool
      ADD_CUSTOM_TARGET(link_openssl_dlls ALL
        COMMAND ${CMAKE_COMMAND} -E create_symlink
          "../lib/${CRYPTO_VERSION}" "${CRYPTO_VERSION}"
        COMMAND ${CMAKE_COMMAND} -E create_symlink
          "../lib/${OPENSSL_VERSION}" "${OPENSSL_VERSION}"
        WORKING_DIRECTORY "${CMAKE_BINARY_DIR}/plugin_output_directory"
        )
      # Create symlinks for plugins built with Xcode
      IF(NOT BUILD_IS_SINGLE_CONFIG)
        ADD_CUSTOM_TARGET(link_openssl_dlls_cmake_cfg_intdir ALL
          COMMAND ${CMAKE_COMMAND} -E create_symlink
          "../../lib/${CMAKE_CFG_INTDIR}/${CRYPTO_VERSION}" "${CRYPTO_VERSION}"
          COMMAND ${CMAKE_COMMAND} -E create_symlink
          "../../lib/${CMAKE_CFG_INTDIR}/${OPENSSL_VERSION}" "${OPENSSL_VERSION}"
          WORKING_DIRECTORY
          "${CMAKE_BINARY_DIR}/plugin_output_directory/${CMAKE_CFG_INTDIR}"
        )
      ENDIF()

      # Directory layout after 'make install' is different.
      # Create some symlinks from lib/plugin/*.dylib to ../../lib/*.dylib
      FILE(MAKE_DIRECTORY "${CMAKE_BINARY_DIR}/plugin_output_directory/plugin")
      ADD_CUSTOM_TARGET(link_openssl_dlls_for_install ALL
        COMMAND ${CMAKE_COMMAND} -E create_symlink
          "../../lib/${CRYPTO_VERSION}" "${CRYPTO_VERSION}"
        COMMAND ${CMAKE_COMMAND} -E create_symlink
          "../../lib/${OPENSSL_VERSION}" "${OPENSSL_VERSION}"
        WORKING_DIRECTORY "${CMAKE_BINARY_DIR}/plugin_output_directory/plugin"
        )
      # See INSTALL_DEBUG_TARGET used for installing debug versions of plugins.
      IF(EXISTS ${DEBUGBUILDDIR})
        FILE(MAKE_DIRECTORY "${CMAKE_BINARY_DIR}/plugin_output_directory/plugin/debug")
        ADD_CUSTOM_TARGET(link_openssl_dlls_for_install_debug ALL
          COMMAND ${CMAKE_COMMAND} -E create_symlink
            "../../../lib/${CRYPTO_VERSION}" "${CRYPTO_VERSION}"
          COMMAND ${CMAKE_COMMAND} -E create_symlink
            "../../../lib/${OPENSSL_VERSION}" "${OPENSSL_VERSION}"
          WORKING_DIRECTORY "${CMAKE_BINARY_DIR}/plugin_output_directory/plugin/debug"
        )
      ENDIF()

      MESSAGE(STATUS "INSTALL ${CRYPTO_NAME} to ${INSTALL_LIBDIR}")
      MESSAGE(STATUS "INSTALL ${OPENSSL_NAME} to ${INSTALL_LIBDIR}")

      # ${CMAKE_CFG_INTDIR} does not work with Xcode INSTALL ??
      SET(SUBDIRECTORY "")
      IF(CMAKE_BUILD_TYPE AND NOT BUILD_IS_SINGLE_CONFIG AND CMAKE_BUILD_TYPE STREQUAL "Debug")
        SET(SUBDIRECTORY "Debug")
      ELSEIF(CMAKE_BUILD_TYPE AND NOT BUILD_IS_SINGLE_CONFIG AND CMAKE_BUILD_TYPE STREQUAL "RelWithDebInfo")
        SET(SUBDIRECTORY "RelWithDebInfo")
      ENDIF()
      INSTALL(FILES
        ${CMAKE_BINARY_DIR}/library_output_directory/${SUBDIRECTORY}/${CRYPTO_NAME}
        ${CMAKE_BINARY_DIR}/library_output_directory/${SUBDIRECTORY}/${OPENSSL_NAME}
        ${CMAKE_BINARY_DIR}/library_output_directory/${SUBDIRECTORY}/${CRYPTO_VERSION}
        ${CMAKE_BINARY_DIR}/library_output_directory/${SUBDIRECTORY}/${OPENSSL_VERSION}
        DESTINATION "${INSTALL_LIBDIR}" COMPONENT SharedLibraries
        )
      INSTALL(FILES
        ${CMAKE_BINARY_DIR}/plugin_output_directory/plugin/${CRYPTO_VERSION}
        ${CMAKE_BINARY_DIR}/plugin_output_directory/plugin/${OPENSSL_VERSION}
        DESTINATION ${INSTALL_PLUGINDIR} COMPONENT SharedLibraries
        )
      # See INSTALL_DEBUG_TARGET used for installing debug versions of plugins.
      IF(EXISTS ${DEBUGBUILDDIR})
        INSTALL(FILES
          ${CMAKE_BINARY_DIR}/plugin_output_directory/plugin/debug/${CRYPTO_VERSION}
          ${CMAKE_BINARY_DIR}/plugin_output_directory/plugin/debug/${OPENSSL_VERSION}
          DESTINATION ${INSTALL_PLUGINDIR}/debug COMPONENT SharedLibraries
          )
      ENDIF()
    ENDIF()

    IF(WIN32)
      GET_FILENAME_COMPONENT(CRYPTO_NAME "${CRYPTO_LIBRARY}" NAME_WE)
      GET_FILENAME_COMPONENT(OPENSSL_NAME "${OPENSSL_LIBRARY}" NAME_WE)
      FILE(GLOB HAVE_CRYPTO_DLL "${WITH_SSL_PATH}/bin/${CRYPTO_NAME}.dll")
      FILE(GLOB HAVE_OPENSSL_DLL "${WITH_SSL_PATH}/bin/${OPENSSL_NAME}.dll")
      MESSAGE(STATUS "HAVE_CRYPTO_DLL ${HAVE_CRYPTO_DLL}")
      MESSAGE(STATUS "HAVE_OPENSSL_DLL ${HAVE_OPENSSL_DLL}")
      IF(HAVE_CRYPTO_DLL AND HAVE_OPENSSL_DLL)
        ADD_CUSTOM_TARGET(copy_openssl_dlls ALL
          COMMAND ${CMAKE_COMMAND} -E copy_if_different
          "${WITH_SSL_PATH}/bin/${CRYPTO_NAME}.dll"
          "${CMAKE_BINARY_DIR}/runtime_output_directory/${CMAKE_CFG_INTDIR}/${CRYPTO_NAME}.dll"
          COMMAND ${CMAKE_COMMAND} -E copy_if_different
          "${WITH_SSL_PATH}/bin/${OPENSSL_NAME}.dll"
          "${CMAKE_BINARY_DIR}/runtime_output_directory/${CMAKE_CFG_INTDIR}/${OPENSSL_NAME}.dll"
          )
        MESSAGE(STATUS
          "INSTALL ${WITH_SSL_PATH}/bin/${CRYPTO_NAME}.dll to ${INSTALL_BINDIR}")
        MESSAGE(STATUS
          "INSTALL ${WITH_SSL_PATH}/bin/${OPENSSL_NAME}.dll to ${INSTALL_BINDIR}")
        INSTALL(FILES
          "${WITH_SSL_PATH}/bin/${CRYPTO_NAME}.dll"
          "${WITH_SSL_PATH}/bin/${OPENSSL_NAME}.dll"
          DESTINATION "${INSTALL_BINDIR}" COMPONENT SharedLibraries)
      ELSE()
        MESSAGE(STATUS "Cannot find SSL dynamic libraries")
      ENDIF()
    ENDIF()
  ENDIF()
ENDMACRO()<|MERGE_RESOLUTION|>--- conflicted
+++ resolved
@@ -95,7 +95,6 @@
   ENDIF()
   INCLUDE_DIRECTORIES(SYSTEM ${INC_DIRS})
   SET(SSL_INTERNAL_INCLUDE_DIRS ${WOLFSSL_SOURCE_DIR})
-<<<<<<< HEAD
   ADD_DEFINITIONS(
     -DBUILDING_WOLFSSL
     -DHAVE_ECC
@@ -114,13 +113,8 @@
     -DWOLFSSL_SHA384
     -DWOLFSSL_SHA512
     -DWOLFSSL_STATIC_RSA
-    -DWOLFSSL_NGINX
-    -DHAVE_TLS_EXTENSIONS
-    -DHAVE_CERTIFICATE_STATUS_REQUEST
+    -DWOLFSSL_CERT_GEN
     )
-=======
-  SET(SSL_DEFINES "-DWOLFSSL_MYSQL_COMPATIBLE -DHAVE_ECC -DBUILDING_WOLFSSL -DHAVE_WOLFSSL -DHAVE_OPENSSL -DOPENSSL_EXTRA -DMULTI_THREADED -DHAVE_HASHDRBG -DWOLFSSL_AES_DIRECT -DWOLFSSL_SHA384 -DWOLFSSL_SHA512 -DSESSION_CERT -DKEEP_OUR_CERT -DWOLFSSL_STATIC_RSA -DWOLFSSL_SHA224 -DWC_NO_HARDEN -DWOLFSSL_CERT_EXT -DWOLFSSL_ALLOW_TLSV10 -DWOLFSSL_CERT_GEN")
->>>>>>> 23e9310c
   CHANGE_SSL_SETTINGS("wolfssl")
   ADD_SUBDIRECTORY(${WOLFSSL_SOURCE_DIR})
   ADD_SUBDIRECTORY(${WOLFSSL_SOURCE_DIR}/wolfcrypt)
