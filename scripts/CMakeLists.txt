--- conflicted
+++ resolved
@@ -1,8 +1,4 @@
-<<<<<<< HEAD
-# Copyright (c) 2006, 2019, Oracle and/or its affiliates. All rights reserved.
-=======
 # Copyright (c) 2006, 2020, Oracle and/or its affiliates.
->>>>>>> 0202865d
 # 
 # This program is free software; you can redistribute it and/or modify
 # it under the terms of the GNU General Public License, version 2.0,
@@ -178,13 +174,6 @@
   )
 ENDIF()
 
-<<<<<<< HEAD
-# TCMalloc hacks
-IF(MALLOC_LIB)
-  MESSAGE("Using tcmalloc '${MALLOC_LIB}'")
-  INSTALL(FILES ${MALLOC_LIB} DESTINATION ${INSTALL_LIBDIR} OPTIONAL)
-ENDIF()
-
 SET(COMPILE_DEFINITIONS_WHITELIST
 )
 
@@ -204,17 +193,6 @@
       SET(CFLAGS "-D${white_flag} ${CFLAGS}")
       SET(CXXFLAGS "-D${white_flag} ${CXXFLAGS}")
     ENDIF()
-=======
-IF(CMAKE_GENERATOR MATCHES "Makefiles")
-  # Strip maintainer mode options if necessary
-  STRING(REPLACE "${MY_C_WARNING_FLAGS}" "" CFLAGS
-    "${CMAKE_C_FLAGS} ${CMAKE_C_FLAGS_RELWITHDEBINFO}")
-  STRING(REPLACE "${MY_CXX_WARNING_FLAGS}" "" CXXFLAGS
-    "${CMAKE_CXX_FLAGS} ${CMAKE_CXX_FLAGS_RELWITHDEBINFO}")
-  FOREACH(ARCH ${CMAKE_OSX_ARCHITECTURES})
-    SET(CFLAGS   "${CFLAGS} -arch ${ARCH}")
-    SET(CXXFLAGS "${CXXFLAGS} -arch ${ARCH}")
->>>>>>> 0202865d
   ENDFOREACH()
 ENDFOREACH()
 
