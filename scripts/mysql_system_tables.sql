--- conflicted
+++ resolved
@@ -779,16 +779,9 @@
      JOIN mysql.schemata sch ON fk.schema_id= sch.id
      JOIN mysql.catalogs cat ON cat.id=sch.catalog_id
      JOIN mysql.columns col ON fkcu.column_id=col.id
-<<<<<<< HEAD
-     JOIN mysql.indexes idx ON fk.unique_constraint_id=idx.id
-     JOIN mysql.index_column_usage icu ON idx.id=icu.index_id
-     AND icu.column_id=col.id
-   WHERE CAN_ACCESS_COLUMN(sch.name, tbl.name, col.name,
-                           col.hidden OR idx.hidden OR icu.hidden) AND
-         NOT tbl.hidden)");
-=======
-   WHERE CAN_ACCESS_COLUMN(sch.name, tbl.name, col.name) AND NOT tbl.hidden)");
->>>>>>> b299c38d
+   WHERE CAN_ACCESS_COLUMN(sch.name, tbl.name, col.name, col.hidden) AND NOT tbl.hidden)");
+                           
+
 PREPARE stmt FROM @str;
 EXECUTE stmt;
 DROP PREPARE stmt;
