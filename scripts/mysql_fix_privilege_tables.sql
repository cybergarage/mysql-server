-- This script converts any old privilege tables to privilege tables suitable
-- for MySQL 4.0.

-- You can safely ignore all 'Duplicate column' and 'Unknown column' errors"
-- because these just mean that your tables are already up to date.
-- This script is safe to run even if your tables are already up to date!

-- On unix, you should use the mysql_fix_privilege_tables script to execute
-- this sql script.
-- On windows you should do 'mysql --force mysql < mysql_fix_privilege_tables.sql'

-- Convert all tables to UTF-8 with binary collation
-- and reset all char columns to correct width
ALTER TABLE user
  MODIFY Host char(60) NOT NULL default '',
  MODIFY User char(16) NOT NULL default '',
  MODIFY Password char(41) NOT NULL default '',
  ENGINE=MyISAM, CONVERT TO CHARACTER SET utf8 COLLATE utf8_bin;
ALTER TABLE db
  MODIFY Host char(60) NOT NULL default '',
  MODIFY Db char(64) NOT NULL default '',
  MODIFY User char(16) NOT NULL default '',
  ENGINE=MyISAM, CONVERT TO CHARACTER SET utf8 COLLATE utf8_bin;
ALTER TABLE host
  MODIFY Host char(60) NOT NULL default '',
  MODIFY Db char(64) NOT NULL default '',
  ENGINE=MyISAM, CONVERT TO CHARACTER SET utf8 COLLATE utf8_bin;
ALTER TABLE func
  ENGINE=MyISAM, CONVERT TO CHARACTER SET utf8 COLLATE utf8_bin;
ALTER TABLE columns_priv
  MODIFY Host char(60) NOT NULL default '',
  MODIFY Db char(64) NOT NULL default '',
  MODIFY User char(16) NOT NULL default '',
  MODIFY Table_name char(64) NOT NULL default '',
  MODIFY Column_name char(64) NOT NULL default '',
  ENGINE=MyISAM, CONVERT TO CHARACTER SET utf8 COLLATE utf8_bin;
ALTER TABLE tables_priv
  MODIFY Host char(60) NOT NULL default '',
  MODIFY Db char(64) NOT NULL default '',
  MODIFY User char(16) NOT NULL default '',
  MODIFY Table_name char(64) NOT NULL default '',
  MODIFY Grantor char(77) NOT NULL default '',
  ENGINE=MyISAM, CONVERT TO CHARACTER SET utf8 COLLATE utf8_bin;
ALTER TABLE procs_priv type=MyISAM, CONVERT TO CHARACTER SET utf8 COLLATE utf8_bin;
ALTER TABLE user add File_priv enum('N','Y') NOT NULL;
CREATE TABLE IF NOT EXISTS func (
  name char(64) binary DEFAULT '' NOT NULL,
  ret tinyint(1) DEFAULT '0' NOT NULL,
  dl char(128) DEFAULT '' NOT NULL,
  type enum ('function','aggregate') NOT NULL,
  PRIMARY KEY (name)
) CHARACTER SET utf8 COLLATE utf8_bin;

-- Detect whether or not we had the Grant_priv column
SET @hadGrantPriv:=0;
SELECT @hadGrantPriv:=1 FROM user WHERE Grant_priv LIKE '%';

ALTER TABLE user add Grant_priv enum('N','Y') NOT NULL,add References_priv enum('N','Y') NOT NULL,add Index_priv enum('N','Y') NOT NULL,add Alter_priv enum('N','Y') NOT NULL;
ALTER TABLE host add Grant_priv enum('N','Y') NOT NULL,add References_priv enum('N','Y') NOT NULL,add Index_priv enum('N','Y') NOT NULL,add Alter_priv enum('N','Y') NOT NULL;
ALTER TABLE db add Grant_priv enum('N','Y') NOT NULL,add References_priv enum('N','Y') NOT NULL,add Index_priv enum('N','Y') NOT NULL,add Alter_priv enum('N','Y') NOT NULL;

--- Fix privileges for old tables
UPDATE user SET Grant_priv=File_priv,References_priv=Create_priv,Index_priv=Create_priv,Alter_priv=Create_priv WHERE @hadGrantPriv = 0;
UPDATE db SET References_priv=Create_priv,Index_priv=Create_priv,Alter_priv=Create_priv WHERE @hadGrantPriv = 0;
UPDATE host SET References_priv=Create_priv,Index_priv=Create_priv,Alter_priv=Create_priv WHERE @hadGrantPriv = 0;

--
-- The second alter changes ssl_type to new 4.0.2 format
-- Adding columns needed by GRANT .. REQUIRE (openssl)"

ALTER TABLE user
ADD ssl_type enum('','ANY','X509', 'SPECIFIED') NOT NULL,
ADD ssl_cipher BLOB NOT NULL,
ADD x509_issuer BLOB NOT NULL,
ADD x509_subject BLOB NOT NULL;
ALTER TABLE user MODIFY ssl_type enum('','ANY','X509', 'SPECIFIED') NOT NULL;

--
--  Create tables_priv and columns_priv if they don't exists
--

CREATE TABLE IF NOT EXISTS tables_priv (
  Host char(60) binary DEFAULT '' NOT NULL,
  Db char(64) binary DEFAULT '' NOT NULL,
  User char(16) binary DEFAULT '' NOT NULL,
  Table_name char(64) binary DEFAULT '' NOT NULL,
  Grantor char(77) DEFAULT '' NOT NULL,
  Timestamp timestamp(14),
  Table_priv set('Select','Insert','Update','Delete','Create','Drop','Grant','References','Index','Alter') DEFAULT '' NOT NULL,
  Column_priv set('Select','Insert','Update','References') DEFAULT '' NOT NULL,
  PRIMARY KEY (Host,Db,User,Table_name)
) CHARACTER SET utf8 COLLATE utf8_bin;

CREATE TABLE IF NOT EXISTS columns_priv (
  Host char(60) DEFAULT '' NOT NULL,
  Db char(64) DEFAULT '' NOT NULL,
  User char(16) DEFAULT '' NOT NULL,
  Table_name char(64) DEFAULT '' NOT NULL,
  Column_name char(64) DEFAULT '' NOT NULL,
  Timestamp timestamp(14),
  Column_priv set('Select','Insert','Update','References') DEFAULT '' NOT NULL,
  PRIMARY KEY (Host,Db,User,Table_name,Column_name)
) CHARACTER SET utf8 COLLATE utf8_bin;


--
-- Name change of Type -> Column_priv from MySQL 3.22.12
--

ALTER TABLE columns_priv change Type Column_priv set('Select','Insert','Update','References') DEFAULT '' NOT NULL;

--
--  Add the new 'type' column to the func table.
--

ALTER TABLE func add type enum ('function','aggregate') NOT NULL;

--
--  Change the user,db and host tables to MySQL 4.0 format
--

# Detect whether we had Show_db_priv
SET @hadShowDbPriv:=0;
SELECT @hadShowDbPriv:=1 FROM user WHERE Show_db_priv LIKE '%';

ALTER TABLE user
ADD Show_db_priv enum('N','Y') DEFAULT 'N' NOT NULL AFTER Alter_priv,
ADD Super_priv enum('N','Y') DEFAULT 'N' NOT NULL AFTER Show_db_priv,
ADD Create_tmp_table_priv enum('N','Y') DEFAULT 'N' NOT NULL AFTER Super_priv,
ADD Lock_tables_priv enum('N','Y') DEFAULT 'N' NOT NULL AFTER Create_tmp_table_priv,
ADD Execute_priv enum('N','Y') DEFAULT 'N' NOT NULL AFTER Lock_tables_priv,
ADD Repl_slave_priv enum('N','Y') DEFAULT 'N' NOT NULL AFTER Execute_priv,
ADD Repl_client_priv enum('N','Y') DEFAULT 'N' NOT NULL AFTER Repl_slave_priv;

-- Convert privileges so that users have similar privileges as before

UPDATE user SET Show_db_priv= Select_priv, Super_priv=Process_priv, Execute_priv=Process_priv, Create_tmp_table_priv='Y', Lock_tables_priv='Y', Repl_slave_priv=file_priv, Repl_client_priv=File_priv where user<>"" AND @hadShowDbPriv = 0;


--  Add fields that can be used to limit number of questions and connections
--  for some users.
ALTER TABLE user
ADD max_questions int(11) NOT NULL DEFAULT 0 AFTER x509_subject,
ADD max_updates   int(11) unsigned NOT NULL DEFAULT 0 AFTER max_questions,
ADD max_connections int(11) unsigned NOT NULL DEFAULT 0 AFTER max_updates;


--
--  Add Create_tmp_table_priv and Lock_tables_priv to db and host
--

ALTER TABLE db
ADD Create_tmp_table_priv enum('N','Y') DEFAULT 'N' NOT NULL,
ADD Lock_tables_priv enum('N','Y') DEFAULT 'N' NOT NULL;
ALTER TABLE host
ADD Create_tmp_table_priv enum('N','Y') DEFAULT 'N' NOT NULL,
ADD Lock_tables_priv enum('N','Y') DEFAULT 'N' NOT NULL;

<<<<<<< HEAD
=======
#
# Create VIEWs privrlages (v5.1)
#
ALTER TABLE db ADD Create_view_priv enum('N','Y') DEFAULT 'N' NOT NULL AFTER Lock_tables_priv;
ALTER TABLE host ADD Create_view_priv enum('N','Y') DEFAULT 'N' NOT NULL AFTER Lock_tables_priv;
ALTER TABLE user ADD Create_view_priv enum('N','Y') DEFAULT 'N' NOT NULL AFTER Repl_client_priv;

#
# Show VIEWs privrlages (v5.1)
#
ALTER TABLE db ADD Show_view_priv enum('N','Y') DEFAULT 'N' NOT NULL AFTER Create_view_priv;
ALTER TABLE host ADD Show_view_priv enum('N','Y') DEFAULT 'N' NOT NULL AFTER Create_view_priv;
ALTER TABLE user ADD Show_view_priv enum('N','Y') DEFAULT 'N' NOT NULL AFTER Create_view_priv;

alter table db change Db Db char(64) binary DEFAULT '' NOT NULL;
alter table host change Db Db char(64) binary DEFAULT '' NOT NULL;
>>>>>>> 07d59a0a
alter table user change max_questions max_questions int(11) unsigned DEFAULT 0  NOT NULL;
alter table tables_priv add KEY Grantor (Grantor);

alter table db comment='Database privileges';
alter table host comment='Host privileges;  Merged with database privileges';
alter table user comment='Users and global privileges';
alter table func comment='User defined functions';
alter table tables_priv comment='Table privileges';
alter table columns_priv comment='Column privileges';

#
# Detect whether we had Create_view_priv
# 
SET @hadCreateViewPriv:=0;
SELECT @hadCreateViewPriv:=1 FROM user WHERE Create_view_priv LIKE '%';

#
# Create VIEWs privileges (v5.0)
#
ALTER TABLE db ADD Create_view_priv enum('N','Y') DEFAULT 'N' NOT NULL AFTER Lock_tables_priv;
ALTER TABLE host ADD Create_view_priv enum('N','Y') DEFAULT 'N' NOT NULL AFTER Lock_tables_priv;
ALTER TABLE user ADD Create_view_priv enum('N','Y') DEFAULT 'N' NOT NULL AFTER Repl_client_priv;

#
# Show VIEWs privileges (v5.0)
#
ALTER TABLE db ADD Show_view_priv enum('N','Y') DEFAULT 'N' NOT NULL AFTER Create_view_priv;
ALTER TABLE host ADD Show_view_priv enum('N','Y') DEFAULT 'N' NOT NULL AFTER Create_view_priv;
ALTER TABLE user ADD Show_view_priv enum('N','Y') DEFAULT 'N' NOT NULL AFTER Create_view_priv;

#
# Assign create/show view privileges to people who have create provileges
#
UPDATE user SET Create_view_priv=Create_priv, Show_view_priv=Create_priv where user<>"" AND @hadCreateViewPriv = 0;

#
#
#
SET @hadCreateRoutinePriv:=0;
SELECT @hadCreateRoutinePriv:=1 FROM user WHERE Create_routine_priv LIKE '%';

#
# Create PROCEDUREs privileges (v5.0)
#
ALTER TABLE db ADD Create_routine_priv enum('N','Y') DEFAULT 'N' NOT NULL AFTER Show_view_priv;
ALTER TABLE user ADD Create_routine_priv enum('N','Y') DEFAULT 'N' NOT NULL AFTER Show_view_priv;

#
# Alter PROCEDUREs privileges (v5.0)
#
ALTER TABLE db ADD Alter_routine_priv enum('N','Y') DEFAULT 'N' NOT NULL AFTER Create_routine_priv;
ALTER TABLE user ADD Alter_routine_priv enum('N','Y') DEFAULT 'N' NOT NULL AFTER Create_routine_priv;

ALTER TABLE db ADD Execute_priv enum('N','Y') DEFAULT 'N' NOT NULL AFTER Alter_routine_priv;

#
# Assign create/alter routine privileges to people who have create privileges
#
UPDATE user SET Create_routine_priv=Create_priv, Alter_routine_priv=Alter_priv where user<>"" AND @hadCreateRoutinePriv = 0;
UPDATE db SET Create_routine_priv=Create_priv, Alter_routine_priv=Alter_priv, Execute_priv=Select_priv where user<>"" AND @hadCreateRoutinePriv = 0;

#
# Add max_user_connections resource limit 
#
ALTER TABLE user ADD max_user_connections int(11) unsigned DEFAULT '0' NOT NULL AFTER max_connections;

#
# Create some possible missing tables
#
CREATE TABLE IF NOT EXISTS procs_priv (
Host char(60) binary DEFAULT '' NOT NULL,
Db char(64) binary DEFAULT '' NOT NULL,
User char(16) binary DEFAULT '' NOT NULL,
Routine_name char(64) binary DEFAULT '' NOT NULL,
Grantor char(77) DEFAULT '' NOT NULL,
Timestamp timestamp(14),
Proc_priv set('Execute','Alter Routine','Grant') DEFAULT '' NOT NULL,
PRIMARY KEY (Host,Db,User,Routine_name),
KEY Grantor (Grantor)
) CHARACTER SET utf8 COLLATE utf8_bin comment='Procedure privileges';

CREATE TABLE IF NOT EXISTS help_topic (
help_topic_id int unsigned not null,
name varchar(64) not null,
help_category_id smallint unsigned not null,
description text not null,
example text not null,
url varchar(128) not null,
primary key (help_topic_id), unique index (name)
) CHARACTER SET utf8 comment='help topics';

CREATE TABLE IF NOT EXISTS help_category (
help_category_id smallint unsigned not null,
name varchar(64) not null,
parent_category_id smallint unsigned null,
url varchar(128) not null,
primary key (help_category_id),
unique index (name)
) CHARACTER SET utf8 comment='help categories';

CREATE TABLE IF NOT EXISTS help_relation (
help_topic_id int unsigned not null references help_topic,
help_keyword_id  int unsigned not null references help_keyword,
primary key (help_keyword_id, help_topic_id)
) CHARACTER SET utf8 comment='keyword-topic relation';

CREATE TABLE IF NOT EXISTS help_keyword (
help_keyword_id int unsigned not null,
name varchar(64) not null,
primary key (help_keyword_id),
unique index (name)
) CHARACTER SET utf8 comment='help keywords';

#
# Create missing time zone related tables
#

CREATE TABLE IF NOT EXISTS time_zone_name (
Name char(64) NOT NULL,   
Time_zone_id int  unsigned NOT NULL,
PRIMARY KEY Name (Name) 
) CHARACTER SET utf8 comment='Time zone names';

CREATE TABLE IF NOT EXISTS time_zone (
Time_zone_id int unsigned NOT NULL auto_increment,
Use_leap_seconds  enum('Y','N') DEFAULT 'N' NOT NULL,
PRIMARY KEY TzId (Time_zone_id) 
) CHARACTER SET utf8 comment='Time zones';

CREATE TABLE IF NOT EXISTS time_zone_transition (
Time_zone_id int unsigned NOT NULL,
Transition_time bigint signed NOT NULL,   
Transition_type_id int unsigned NOT NULL,
PRIMARY KEY TzIdTranTime (Time_zone_id, Transition_time) 
) CHARACTER SET utf8 comment='Time zone transitions';

CREATE TABLE IF NOT EXISTS time_zone_transition_type (
Time_zone_id int unsigned NOT NULL,
Transition_type_id int unsigned NOT NULL,
Offset int signed DEFAULT 0 NOT NULL,
Is_DST tinyint unsigned DEFAULT 0 NOT NULL,
Abbreviation char(8) DEFAULT '' NOT NULL,
PRIMARY KEY TzIdTrTId (Time_zone_id, Transition_type_id) 
) CHARACTER SET utf8 comment='Time zone transition types';

CREATE TABLE IF NOT EXISTS time_zone_leap_second (
Transition_time bigint signed NOT NULL,
Correction int signed NOT NULL,   
PRIMARY KEY TranTime (Transition_time) 
) CHARACTER SET utf8 comment='Leap seconds information for time zones';


#
# Create proc table if it doesn't exists
#

CREATE TABLE IF NOT EXISTS proc (
  db                char(64) binary DEFAULT '' NOT NULL,
  name              char(64) DEFAULT '' NOT NULL,
  type              enum('FUNCTION','PROCEDURE') NOT NULL,
  specific_name     char(64) DEFAULT '' NOT NULL,
  language          enum('SQL') DEFAULT 'SQL' NOT NULL,
  sql_data_access   enum('CONTAINS_SQL',
			 'NO_SQL',
			 'READS_SQL_DATA',
			 'MODIFIES_SQL_DATA'
		    ) DEFAULT 'CONTAINS_SQL' NOT NULL,
  is_deterministic  enum('YES','NO') DEFAULT 'NO' NOT NULL,
  security_type     enum('INVOKER','DEFINER') DEFAULT 'DEFINER' NOT NULL,
  param_list        blob DEFAULT '' NOT NULL,
  returns           char(64) DEFAULT '' NOT NULL,
  body              blob DEFAULT '' NOT NULL,
  definer           char(77) binary DEFAULT '' NOT NULL,
  created           timestamp,
  modified          timestamp,
  sql_mode          set(
                        'REAL_AS_FLOAT',
                        'PIPES_AS_CONCAT',
                        'ANSI_QUOTES',
                        'IGNORE_SPACE',
                        'NOT_USED',
                        'ONLY_FULL_GROUP_BY',
                        'NO_UNSIGNED_SUBTRACTION',
                        'NO_DIR_IN_CREATE',
                        'POSTGRESQL',
                        'ORACLE',
                        'MSSQL',
                        'DB2',
                        'MAXDB',
                        'NO_KEY_OPTIONS',
                        'NO_TABLE_OPTIONS',
                        'NO_FIELD_OPTIONS',
                        'MYSQL323',
                        'MYSQL40',
                        'ANSI',
                        'NO_AUTO_VALUE_ON_ZERO'
                    ) DEFAULT 0 NOT NULL,
  comment           char(64) binary DEFAULT '' NOT NULL,
  PRIMARY KEY (db,name,type)
) comment='Stored Procedures';

# Correct the name fields to not binary, and expand sql_data_access
ALTER TABLE proc MODIFY name char(64) DEFAULT '' NOT NULL,
                 MODIFY specific_name char(64) DEFAULT '' NOT NULL,
		 MODIFY sql_data_access
			enum('CONTAINS_SQL',
			     'NO_SQL',
			     'READS_SQL_DATA',
			     'MODIFIES_SQL_DATA'
			    ) DEFAULT 'CONTAINS_SQL' NOT NULL;<|MERGE_RESOLUTION|>--- conflicted
+++ resolved
@@ -156,8 +156,6 @@
 ADD Create_tmp_table_priv enum('N','Y') DEFAULT 'N' NOT NULL,
 ADD Lock_tables_priv enum('N','Y') DEFAULT 'N' NOT NULL;
 
-<<<<<<< HEAD
-=======
 #
 # Create VIEWs privrlages (v5.1)
 #
@@ -172,9 +170,6 @@
 ALTER TABLE host ADD Show_view_priv enum('N','Y') DEFAULT 'N' NOT NULL AFTER Create_view_priv;
 ALTER TABLE user ADD Show_view_priv enum('N','Y') DEFAULT 'N' NOT NULL AFTER Create_view_priv;
 
-alter table db change Db Db char(64) binary DEFAULT '' NOT NULL;
-alter table host change Db Db char(64) binary DEFAULT '' NOT NULL;
->>>>>>> 07d59a0a
 alter table user change max_questions max_questions int(11) unsigned DEFAULT 0  NOT NULL;
 alter table tables_priv add KEY Grantor (Grantor);
 
